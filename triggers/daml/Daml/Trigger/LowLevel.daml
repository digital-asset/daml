-- Copyright (c) 2022 Digital Asset (Switzerland) GmbH and/or its affiliates. All rights reserved.
-- SPDX-License-Identifier: Apache-2.0
{-# LANGUAGE AllowAmbiguousTypes #-}

module Daml.Trigger.LowLevel
  ( Message(..)
  , Completion(..)
  , CompletionStatus(..)
  , Transaction(..)
  , AnyContractId
  , toAnyContractId
  , fromAnyContractId
  , TransactionId(..)
  , EventId(..)
  , CommandId(..)
  , Event(..)
  , Created(..)
  , fromCreated
  , Archived(..)
  , fromArchived
  , Trigger(..)
  , ActiveContracts(..)
  , Commands(..)
  , Command(..)
  , createCmd
  , exerciseCmd
  , exerciseByKeyCmd
  , createAndExerciseCmd
  , fromCreate
  , fromExercise
  , fromExerciseByKey
  , fromCreateAndExercise
  , RegisteredTemplates(..)
  , registeredTemplate
  , RelTime(..)
  , execStateT
  , ActionTrigger(..)
  , TriggerSetup(..)
  , TriggerRule(..)
  , ActionState(..)
  , zoom
  , submitCommands
  , simulateRule
  ) where

import DA.Action.State
import DA.Action.State.Class
import DA.Functor ((<&>))
import DA.Time (RelTime(..))
import Daml.Script.Free (Free(..), lift, foldFree)

-- | This type represents the contract id of an unknown template.
-- You can use `fromAnyContractId` to check which template it corresponds to.
data AnyContractId = AnyContractId
  { templateId : TemplateTypeRep
  , contractId : ContractId ()
  } deriving Eq

deriving instance Ord AnyContractId

-- We can’t derive the Show instance since TemplateTypeRep does not have a Show instance
-- but it is useful for debugging so we add one that omits the type.
instance Show AnyContractId where
  showsPrec d (AnyContractId _ cid) = showParen (d > app_prec) $
    showString "AnyContractId " . showsPrec (app_prec +1) cid
    where app_prec = 10


-- | Wrap a `ContractId t` in `AnyContractId`.
toAnyContractId : forall t. TemplateOrInterface t => ContractId t -> AnyContractId
toAnyContractId cid = AnyContractId
  { templateId = templateTypeRep @t
  , contractId = coerceContractId cid
  }

-- | Check if a `AnyContractId` corresponds to the given template or return
-- `None` otherwise.
fromAnyContractId : forall t. TemplateOrInterface t => AnyContractId -> Optional (ContractId t)
fromAnyContractId cid
  | cid.templateId == templateTypeRep @t = Some (coerceContractId cid.contractId)
  | otherwise = None

newtype TransactionId = TransactionId Text
  deriving (Show, Eq)

newtype EventId = EventId Text
  deriving (Show, Eq)

newtype CommandId = CommandId Text
  deriving (Show, Eq, Ord)

data Transaction = Transaction
 { transactionId : TransactionId
 , commandId : Optional CommandId
 , events : [Event]
 }

-- TODO: https://github.com/digital-asset/daml/issues/14830
<<<<<<< HEAD
-- replace by DA.Internal.Any.AnyView.AnyView once it has been introduced as a stable package
type AnyView = ()

data InterfaceView = InterfaceView
 { interfaceId : TemplateTypeRep
 , view: Optional AnyView
 }
=======
-- replace by DA.Internal.Any.AnyView.AnyView once it is introduced as stable package
type AnyView = ()

data InterfaceView = InterfaceView {
  interfaceTypeRep : TemplateTypeRep,
  anyView: Optional AnyView
}
>>>>>>> 5f8c39dd

-- | An event in a transaction.
-- This definition should be kept consistent with the object `EventVariant` defined in
-- triggers/runner/src/main/scala/com/digitalasset/daml/lf/engine/trigger/Converter.scala
data Event
  = CreatedEvent Created
  | ArchivedEvent Archived

-- | The data in a `Created` event.
data Created = Created
  { eventId : EventId
  , contractId : AnyContractId
  , argument : Optional AnyTemplate
  , views : [InterfaceView]
  }

-- | Check if a `Created` event corresponds to the given template.
fromCreated : Template t => Created -> Optional (EventId, ContractId t, t)
fromCreated Created {eventId, contractId, argument, views}
  | Some contractId' <- fromAnyContractId contractId
  , Some argument' <- argument
  , Some argument'' <- fromAnyTemplate argument'
  = Some (eventId, contractId', argument'')
  | otherwise
  = None

-- | The data in an `Archived` event.
data Archived = Archived
  { eventId : EventId
  , contractId : AnyContractId
  } deriving (Show, Eq)

-- | Check if an `Archived` event corresponds to the given template.
fromArchived : Template t => Archived -> Optional (EventId, ContractId t)
fromArchived Archived {eventId, contractId}
  | Some contractId' <- fromAnyContractId contractId
  = Some (eventId, contractId')
  | otherwise
  = None

-- | Either a transaction or a completion.
-- This definition should be kept consistent with the object `MessageVariant` defined in
-- triggers/runner/src/main/scala/com/digitalasset/daml/lf/engine/trigger/Converter.scala
data Message
  = MTransaction Transaction
  | MCompletion Completion
  | MHeartbeat

-- | A completion message.
-- Note that you will only get completions for commands emitted from the trigger.
-- Contrary to the ledger API completion stream, this also includes
-- synchronous failures.

data Completion = Completion
  { commandId : CommandId
  , status : CompletionStatus
  } deriving Show


-- This definition should be kept consistent with the object `CompletionStatusVariant` defined in
-- triggers/runner/src/main/scala/com/digitalasset/daml/lf/engine/trigger/Converter.scala
data CompletionStatus
  = Failed { status : Int, message : Text }
  | Succeeded { transactionId : TransactionId }
  deriving Show

data ActiveContracts = ActiveContracts { activeContracts : [Created] }

-- | Trigger is (approximately) a left-fold over `Message` with
-- an accumulator of type `s`.
data Trigger s = Trigger
  { initialState : Party -> [Party] -> ActiveContracts -> TriggerSetup s
  , update : Message -> TriggerRule s ()
  , registeredTemplates : RegisteredTemplates
  , heartbeat : Optional RelTime
  }

-- | A template that the trigger will receive events for.
newtype RegisteredTemplate = RegisteredTemplate TemplateTypeRep

-- This controls which templates the trigger will receive events for.
-- `AllInDar` is a safe default but for performance reasons you might
-- want to limit it to limit the templates that the trigger will receive
-- events for.
data RegisteredTemplates
  = AllInDar -- ^ Listen to events for all templates in the given DAR.
  | RegisteredTemplates [RegisteredTemplate]

registeredTemplate : forall t. TemplateOrInterface t => RegisteredTemplate
registeredTemplate = RegisteredTemplate (templateTypeRep @t)

-- | A ledger API command. To construct a command use `createCmd` and `exerciseCmd`.
data Command
  = CreateCommand
      { templateArg : AnyTemplate
      }
  | ExerciseCommand
      { contractId : AnyContractId
      , choiceArg : AnyChoice
      }
  | CreateAndExerciseCommand
    { templateArg : AnyTemplate
    , choiceArg : AnyChoice
    }
  | ExerciseByKeyCommand
      { tplTypeRep : TemplateTypeRep
      , contractKey : AnyContractKey
      , choiceArg : AnyChoice
      }

-- | Create a contract of the given template.
createCmd : Template t => t -> Command
createCmd templateArg =
  CreateCommand (toAnyTemplate templateArg)

-- | Exercise the given choice.
exerciseCmd : forall t c r. Choice t c r => ContractId t -> c -> Command
exerciseCmd contractId choiceArg =
  ExerciseCommand (toAnyContractId contractId) (toAnyChoice @t choiceArg)

-- | Create a contract of the given template and immediately exercise
-- the given choice on it.
createAndExerciseCmd : forall t c r. (Template t, Choice t c r) => t -> c -> Command
createAndExerciseCmd templateArg choiceArg =
  CreateAndExerciseCommand (toAnyTemplate templateArg) (toAnyChoice @t choiceArg)

exerciseByKeyCmd : forall t c r k. (Choice t c r, TemplateKey t k) => k -> c -> Command
exerciseByKeyCmd contractKey choiceArg =
  ExerciseByKeyCommand (templateTypeRep @t) (toAnyContractKey @t contractKey) (toAnyChoice @t choiceArg)

-- | Check if the command corresponds to a create command
-- for the given template.
fromCreate : Template t => Command -> Optional t
fromCreate (CreateCommand t) = fromAnyTemplate t
fromCreate _ = None

-- | Check if the command corresponds to a create and exercise command
-- for the given template.
fromCreateAndExercise : forall t c r. (Template t, Choice t c r) => Command -> Optional (t, c)
fromCreateAndExercise (CreateAndExerciseCommand t c) = (,) <$> fromAnyTemplate t <*> fromAnyChoice @t c
fromCreateAndExercise _ = None

-- | Check if the command corresponds to an exercise command
-- for the given template.
fromExercise : forall t c r. Choice t c r => Command -> Optional (ContractId t, c)
fromExercise (ExerciseCommand cid c) = (,) <$> fromAnyContractId cid <*> fromAnyChoice @t c
fromExercise _ = None

-- | Check if the command corresponds to an exercise by key command
-- for the given template.
fromExerciseByKey : forall t c r k. (Choice t c r, TemplateKey t k) => Command -> Optional (k, c)
fromExerciseByKey (ExerciseByKeyCommand tyRep k c)
  | tyRep == templateTypeRep @t = (,) <$> fromAnyContractKey @t k <*> fromAnyChoice @t c
fromExerciseByKey _ = None

-- | A set of commands that are submitted as a single transaction.
data Commands = Commands
  { commandId : CommandId
  , commands : [Command]
  }

newtype StateT s m a = StateT { runStateT : s -> m (a, s) }
  deriving Functor

liftStateT : Functor m => m a -> StateT s m a
liftStateT ma = StateT $ \s -> (,s) <$> ma

instance Action m => Applicative (StateT s m) where
  pure a = StateT (\s -> pure (a, s))
  f <*> x = f >>= (<$> x)

instance Action m => Action (StateT s m) where
  StateT x >>= f = StateT $ \s -> do
    (x', s') <- x s
    runStateT (f x') s'

instance Applicative m => ActionState s (StateT s m) where
  get = StateT $ \s -> pure (s, s)
  put s = StateT $ const $ pure ((), s)
  modify f = StateT $ \s -> pure ((), f s)

execStateT : Functor m => StateT s m a -> s -> m s
execStateT (StateT fa) = fmap snd . fa

zoom : Functor m => (t -> s) -> (t -> s -> t) -> StateT s m a -> StateT t m a
zoom r w (StateT smas) = StateT $ \t ->
  smas (r t) <&> \(a, s) -> (a, w t s)

-- Must be kept in sync with Runner#freeTriggerSubmits
data TriggerF a =
  GetTime (Time -> a)
  | Submit ([Command], Text -> a)
  deriving Functor

newtype TriggerSetup a = TriggerSetup { runTriggerSetup : Free TriggerF a }
  deriving (Functor, Applicative, Action)

newtype TriggerRule s a = TriggerRule { runTriggerRule : StateT s (Free TriggerF) a }
  deriving (Functor, Applicative, Action)

-- | Run a rule without running it.  May lose information from the rule;
-- meant for testing purposes only.
simulateRule : TriggerRule s a -> Time -> s -> (s, [Commands], a)
simulateRule rule time s = (s', reverse cmds, a)
  where ((a, s'), (cmds, _)) = runState (foldFree sim (runStateT (runTriggerRule rule) s)) ([], 0)
        sim : TriggerF x -> State ([Commands], Int) x
        sim (GetTime f) = pure (f time)
        sim (Submit (cmds, f)) = do
          (pastCmds, nextId) <- get
          let nextIdShown = show nextId
          put (Commands (CommandId nextIdShown) cmds :: pastCmds, nextId + 1)
          pure $ f nextIdShown

deriving instance ActionState s (TriggerRule s)

-- | Low-level trigger actions.
class HasTime m => ActionTrigger m where
  liftTF : TriggerF a -> m a

instance ActionTrigger TriggerSetup where
  liftTF = TriggerSetup . lift

instance ActionTrigger (TriggerRule s) where
  liftTF = TriggerRule . liftStateT . lift

instance HasTime TriggerSetup where
  getTime = liftTF (GetTime identity)

instance HasTime (TriggerRule s) where
  getTime = liftTF (GetTime identity)

submitCommands : ActionTrigger m => [Command] -> m CommandId
submitCommands cmds = liftTF (Submit (cmds, CommandId))<|MERGE_RESOLUTION|>--- conflicted
+++ resolved
@@ -96,15 +96,6 @@
  }
 
 -- TODO: https://github.com/digital-asset/daml/issues/14830
-<<<<<<< HEAD
--- replace by DA.Internal.Any.AnyView.AnyView once it has been introduced as a stable package
-type AnyView = ()
-
-data InterfaceView = InterfaceView
- { interfaceId : TemplateTypeRep
- , view: Optional AnyView
- }
-=======
 -- replace by DA.Internal.Any.AnyView.AnyView once it is introduced as stable package
 type AnyView = ()
 
@@ -112,7 +103,6 @@
   interfaceTypeRep : TemplateTypeRep,
   anyView: Optional AnyView
 }
->>>>>>> 5f8c39dd
 
 -- | An event in a transaction.
 -- This definition should be kept consistent with the object `EventVariant` defined in
@@ -131,7 +121,7 @@
 
 -- | Check if a `Created` event corresponds to the given template.
 fromCreated : Template t => Created -> Optional (EventId, ContractId t, t)
-fromCreated Created {eventId, contractId, argument, views}
+fromCreated Created {eventId, contractId, argument}
   | Some contractId' <- fromAnyContractId contractId
   , Some argument' <- argument
   , Some argument'' <- fromAnyTemplate argument'
