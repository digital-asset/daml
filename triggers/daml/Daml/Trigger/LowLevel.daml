--- conflicted
+++ resolved
@@ -6,10 +6,7 @@
   ( Message(..)
   , Completion(..)
   , CompletionStatus(..)
-<<<<<<< HEAD
   , TriggerConfig(..)
-=======
->>>>>>> edeadc44
   , TriggerSetupArguments(..)
   , Transaction(..)
   , AnyContractId
@@ -172,24 +169,18 @@
   | Succeeded { transactionId : TransactionId }
   deriving Show
 
-<<<<<<< HEAD
+-- Introduced in version 2.6.0
 data TriggerConfig = TriggerConfig
   { maxInFlightCommands : Int
     -- ^ maximum number of commands that should be allowed to be in-flight at any point in time
   }
 
--- This definition is used to simplify future extensions of trigger initialState arguments
-=======
 -- Introduced in version 2.5.1: this definition is used to simplify future extensions of trigger initialState arguments
->>>>>>> edeadc44
 data TriggerSetupArguments = TriggerSetupArguments
   { actAs : Party
   , readAs : [Party]
   , acs : ActiveContracts
-<<<<<<< HEAD
   , config : TriggerConfig
-=======
->>>>>>> edeadc44
   }
 
 data ActiveContracts = ActiveContracts { activeContracts : [Created] }
