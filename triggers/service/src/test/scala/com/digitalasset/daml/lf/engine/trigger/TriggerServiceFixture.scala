--- conflicted
+++ resolved
@@ -617,12 +617,7 @@
             val host = InetAddress.getLoopbackAddress
             val ledgerConfig = LedgerConfig(
               host.getHostName,
-<<<<<<< HEAD
-              // TODO: set this to be the toxi proxy port in a future PR
-              ports.head.value,
-=======
               toxiSandboxPort.value,
->>>>>>> 3d8033dd
               TimeProviderType.Static,
               java.time.Duration.ofSeconds(30),
               Cli.DefaultMaxInboundMessageSize,
