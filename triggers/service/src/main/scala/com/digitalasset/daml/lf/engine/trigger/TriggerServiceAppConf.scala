--- conflicted
+++ resolved
@@ -95,11 +95,8 @@
     triggerStore: Option[JdbcConfig] = None,
     allowExistingSchema: Boolean = false,
     compilerConfig: Compiler.Config = Compiler.Config.Default,
-<<<<<<< HEAD
+    triggerConfig: TriggerRunnerConfig = DefaultTriggerRunnerConfig,
     rootLoggingLevel: Option[Level] = None,
-=======
-    triggerConfig: TriggerRunnerConfig = DefaultTriggerRunnerConfig,
->>>>>>> 6da1cd8a
 ) {
   def toServiceConfig: ServiceConfig = {
     ServiceConfig(
@@ -128,11 +125,8 @@
       portFile = portFile,
       allowExistingSchema = allowExistingSchema,
       compilerConfig = compilerConfig,
-<<<<<<< HEAD
+      triggerConfig = triggerConfig,
       rootLoggingLevel = rootLoggingLevel,
-=======
-      triggerConfig = triggerConfig,
->>>>>>> 6da1cd8a
     )
   }
 }