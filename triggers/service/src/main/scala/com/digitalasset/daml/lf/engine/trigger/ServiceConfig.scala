--- conflicted
+++ resolved
@@ -42,9 +42,6 @@
     portFile: Option[Path],
     allowExistingSchema: Boolean,
     compilerConfig: Compiler.Config,
-<<<<<<< HEAD
+    triggerConfig: TriggerRunnerConfig,
     rootLoggingLevel: Option[Level],
-=======
-    triggerConfig: TriggerRunnerConfig,
->>>>>>> 6da1cd8a
 )