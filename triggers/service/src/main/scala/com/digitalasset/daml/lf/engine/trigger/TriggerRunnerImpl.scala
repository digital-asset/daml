--- conflicted
+++ resolved
@@ -18,14 +18,7 @@
   LedgerClientConfiguration,
   LedgerIdRequirement
 }
-<<<<<<< HEAD
 import com.daml.logging.{ContextualizedLogger, LoggingContextOf}
-
-import java.util.UUID
-
-object TriggerRunnerImpl {
-  final case class Config(
-=======
 import com.daml.lf.CompiledPackages
 import scalaz.syntax.tag._
 
@@ -34,8 +27,7 @@
 
 object TriggerRunnerImpl {
 
-  case class Config(
->>>>>>> f2707cc5
+  final case class Config(
       server: ActorRef[Message],
       triggerInstance: UUID,
       party: Party,
