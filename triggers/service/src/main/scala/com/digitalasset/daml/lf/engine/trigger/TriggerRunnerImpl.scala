// Copyright (c) 2020 Digital Asset (Switzerland) GmbH and/or its affiliates. All rights reserved.
// SPDX-License-Identifier: Apache-2.0

package com.daml.lf.engine.trigger

import akka.actor.typed.{ActorRef, Behavior, PreRestart, PostStop}
import akka.actor.typed.scaladsl.Behaviors
import akka.stream.{KillSwitch, KillSwitches, Materializer}
import com.daml.ledger.api.refinements.ApiTypes.Party
import io.grpc.netty.NettyChannelBuilder

import scala.concurrent.{ExecutionContext, Future}
import scala.util.{Failure, Success}
import scalaz.syntax.tag._
import com.daml.lf.CompiledPackages
import com.daml.grpc.adapter.ExecutionSequencerFactory
import com.daml.ledger.api.refinements.ApiTypes.ApplicationId
import com.daml.ledger.api.v1.event.CreatedEvent
import com.daml.ledger.api.v1.ledger_offset.LedgerOffset
import com.daml.ledger.client.LedgerClient
import com.daml.ledger.client.configuration.{
  CommandClientConfiguration,
  LedgerClientConfiguration,
  LedgerIdRequirement
}
import com.daml.logging.{ContextualizedLogger, LoggingContext}

import java.util.UUID

object TriggerRunnerImpl {
  final case class Config(
      server: ActorRef[Message],
      triggerInstance: UUID,
      party: Party,
      // TODO(SF, 2020-06-09): Add access token field here in the presence of authentication.
      compiledPackages: CompiledPackages,
      trigger: Trigger,
      ledgerConfig: LedgerConfig,
      restartConfig: TriggerRestartConfig,
<<<<<<< HEAD
      party: Party,
  ) {
    def loggingExtension: Map[String, String] =
      Map(
        "triggerId" -> triggerInstance.toString,
      )
  }
=======
  )
>>>>>>> 1eefb4b2

  import TriggerRunner.{Message, Stop}
  final private case class Failed(error: Throwable) extends Message
  final private case class QueryACSFailed(cause: Throwable) extends Message
  final private case class QueriedACS(runner: Runner, acs: Seq[CreatedEvent], offset: LedgerOffset)
      extends Message

  private[this] val logger = ContextualizedLogger get getClass

  def apply(config: Config)(
      implicit esf: ExecutionSequencerFactory,
      mat: Materializer,
      loggingContext: LoggingContext): Behavior[Message] =
    Behaviors.setup { ctx =>
      val name = ctx.self.path.name
      implicit val ec: ExecutionContext = ctx.executionContext
      val triggerInstance = config.triggerInstance
      // Report to the server that this trigger is starting.
      config.server ! TriggerStarting(triggerInstance)
      logger.info(s"Trigger $name is starting")
      val appId = ApplicationId(name)
      val clientConfig = LedgerClientConfiguration(
        applicationId = appId.unwrap,
        ledgerIdRequirement = LedgerIdRequirement.none,
        commandClient = CommandClientConfiguration.default.copy(
          defaultDeduplicationTime = config.ledgerConfig.commandTtl),
        sslContext = None,
        // TODO(SF, 2020-06-09): In the presence of an authorization
        // service, get an access token and pass it through here!
        token = None
      )

      // Waiting for the ACS query to finish so we can build the
      // initial state.
      def queryingACS(wasStopped: Boolean): Behaviors.Receive[Message] =
        Behaviors.receiveMessagePartial[Message] {
          case QueryACSFailed(cause) =>
            if (wasStopped) {
              // The stop endpoint can't send a message to a runner
              // that isn't in the running triggers table so this is
              // an odd case.
              config.server ! TriggerInitializationFailure(triggerInstance, cause.toString)
              // However we got here though, one thing is clear. We
              // don't want to restart the actor.
              throw new InitializationHalted("User stopped") // Don't retry!
            } else {
              // Report the failure to the server.
              config.server ! TriggerInitializationFailure(triggerInstance, cause.toString)
              // Tell our monitor there's been a failure. The
              // monitor's supervision strategy will respond to this
              // (including logging the exception).
              throw new InitializationException("Couldn't start: " + cause.toString)
            }
          case QueriedACS(runner, acs, offset) =>
            if (wasStopped) {
              // The stop endpoint can't send a message to a runner
              // that isn't in the running triggers table so this is
              // an odd case.
              config.server ! TriggerInitializationFailure(triggerInstance, "User stopped")
              // However we got here though, one thing is clear. We
              // don't want to restart the actor.
              throw new InitializationHalted("User stopped") // Don't retry!
            } else {
              // It's possible for 'runWithACS' to throw (fail to
              // construct a flow).
              try {
                // The trigger is a future that we only expect to
                // complete if something goes wrong.
                val (killSwitch, trigger) = runner.runWithACS(
                  acs,
                  offset,
                  msgFlow = KillSwitches.single[TriggerMsg],
                  name,
                )

                // If we are stopped we will end up causing the future
                // to complete which will trigger a message that is
                // sent to a now terminated actor. In
                // https://doc.akka.io/docs/akka/current/general/message-delivery-reliability.html#dead-letters
                // it is explained that this is a somewhat ordinary
                // circumstance and not to be worried about.
                ctx.pipeToSelf(trigger) {
                  case Success(_) =>
                    Failed(new RuntimeException("Trigger exited unexpectedly"))
                  case Failure(cause) =>
                    Failed(cause)
                }
                // Report to the server that this trigger is entering
                // the running state.
                config.server ! TriggerStarted(triggerInstance)
                running(killSwitch)
              } catch {
                case cause: Throwable =>
                  // Report the failure to the server.
                  config.server ! TriggerInitializationFailure(triggerInstance, cause.toString)
                  // Tell our monitor there's been a failure. The
                  // monitor's supervisor strategy will respond to
                  // this by writing the exception to the log and
                  // attempting to restart this actor.
                  throw new InitializationException("Couldn't start: " + cause.toString)
              }
            }
          case Stop =>
            // We got a stop message but the ACS query hasn't
            // completed yet.
            queryingACS(wasStopped = true)
        }

      // The trigger loop is running. The only thing to do now is wait
      // to be told to stop or respond to failures.
      def running(killSwitch: KillSwitch) =
        Behaviors
          .receiveMessagePartial[Message] {
            case Stop =>
              // Don't think about trying to send the server a message
              // here. It won't receive it (I found out the hard way).
              Behaviors.stopped
            case Failed(cause) =>
              // Report the failure to the server.
              config.server ! TriggerRuntimeFailure(triggerInstance, cause.toString)
              // Tell our monitor there's been a failure. The
              // monitor's supervisor strategy will respond to this by
              // writing the exception to the log and attempting to
              // restart this actor.
              throw new RuntimeException(cause)
          }
          .receiveSignal {
            case (_, PostStop) =>
              // Don't think about trying to send the server a message
              // here. It won't receive it (many Bothans died to bring
              // us this information).
              ctx.log.info(s"Trigger $name is stopping")
              killSwitch.shutdown
              Behaviors.stopped
            case (_, PreRestart) =>
              // No need to send any messages here. The server has
              // already been informed of the earlier failure and in
              // the process of being restarted, will be informed of
              // the start along the way.
              ctx.log.info(s"Trigger $name is being restarted")
              Behaviors.same
          }

      val acsQuery: Future[QueriedACS] = for {
        client <- LedgerClient
          .fromBuilder(
            NettyChannelBuilder
              .forAddress(config.ledgerConfig.host, config.ledgerConfig.port)
              .maxInboundMessageSize(config.ledgerConfig.maxInboundMessageSize),
            clientConfig,
          )
        runner = new Runner(
          config.compiledPackages,
          config.trigger,
          client,
          config.ledgerConfig.timeProvider,
          appId,
          config.party.unwrap)
        (acs, offset) <- runner.queryACS()
      } yield QueriedACS(runner, acs, offset)
      // Arrange for the completion status to be piped into a message
      // to this actor.
      ctx.pipeToSelf(acsQuery) {
        case Success(msg) => msg
        case Failure(cause) => QueryACSFailed(cause)
      }

      queryingACS(wasStopped = false)
    }
}<|MERGE_RESOLUTION|>--- conflicted
+++ resolved
@@ -37,17 +37,12 @@
       trigger: Trigger,
       ledgerConfig: LedgerConfig,
       restartConfig: TriggerRestartConfig,
-<<<<<<< HEAD
-      party: Party,
   ) {
     def loggingExtension: Map[String, String] =
       Map(
         "triggerId" -> triggerInstance.toString,
       )
   }
-=======
-  )
->>>>>>> 1eefb4b2
 
   import TriggerRunner.{Message, Stop}
   final private case class Failed(error: Throwable) extends Message
