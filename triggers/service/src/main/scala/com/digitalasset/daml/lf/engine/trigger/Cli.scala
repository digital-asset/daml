// Copyright (c) 2022 Digital Asset (Switzerland) GmbH and/or its affiliates. All rights reserved.
// SPDX-License-Identifier: Apache-2.0

package com.daml.lf.engine.trigger

import akka.http.scaladsl.model.Uri
import ch.qos.logback.classic.Level
import com.daml.lf.speedy.Compiler
import com.daml.platform.services.time.TimeProviderType

import java.io.File
import java.nio.file.{Path, Paths}
import java.time.Duration
import com.daml.cliopts

import scala.concurrent.duration.FiniteDuration
import com.daml.auth.middleware.api.{Client => AuthClient}
import com.daml.dbutils.{DBConfig, JdbcConfig}
import com.daml.lf.engine.trigger.TriggerRunnerConfig.DefaultTriggerRunnerConfig
import com.typesafe.scalalogging.StrictLogging
import pureconfig.ConfigSource
import pureconfig.error.ConfigReaderFailures

import scala.concurrent.duration
import scalaz.syntax.std.option._

private[trigger] final case class Cli(
    configFile: Option[File],
    // For convenience, we allow passing DARs on startup
    // as opposed to uploading them dynamically.
    darPaths: List[Path],
    address: String,
    httpPort: Int,
    ledgerHost: String,
    ledgerPort: Int,
    authInternalUri: Option[Uri],
    authExternalUri: Option[Uri],
    authBothUri: Option[Uri],
    authRedirectToLogin: AuthClient.RedirectToLogin,
    authCallbackUri: Option[Uri],
    maxInboundMessageSize: Int,
    minRestartInterval: FiniteDuration,
    maxRestartInterval: FiniteDuration,
    maxAuthCallbacks: Int,
    authCallbackTimeout: FiniteDuration,
    maxHttpEntityUploadSize: Long,
    httpEntityUploadTimeout: FiniteDuration,
    timeProviderType: TimeProviderType,
    commandTtl: Duration,
    init: Boolean,
    jdbcConfig: Option[JdbcConfig],
    portFile: Option[Path],
    allowExistingSchema: Boolean,
    compilerConfig: Compiler.Config,
<<<<<<< HEAD
    rootLoggingLevel: Option[Level],
=======
    triggerConfig: TriggerRunnerConfig,
>>>>>>> 6da1cd8a
) extends StrictLogging {

  def loadFromConfigFile: Option[Either[ConfigReaderFailures, TriggerServiceAppConf]] =
    configFile.map(cf => ConfigSource.file(cf).load[TriggerServiceAppConf])

  def loadFromCliArgs: ServiceConfig = {
    ServiceConfig(
      darPaths = darPaths,
      address = address,
      httpPort = httpPort,
      ledgerHost = ledgerHost,
      ledgerPort = ledgerPort,
      authInternalUri = authInternalUri,
      authExternalUri = authExternalUri,
      authBothUri = authBothUri,
      authRedirectToLogin = authRedirectToLogin,
      authCallbackUri = authCallbackUri,
      maxInboundMessageSize = maxInboundMessageSize,
      minRestartInterval = minRestartInterval,
      maxRestartInterval = maxRestartInterval,
      maxAuthCallbacks = maxAuthCallbacks,
      authCallbackTimeout = authCallbackTimeout,
      maxHttpEntityUploadSize = maxHttpEntityUploadSize,
      httpEntityUploadTimeout = httpEntityUploadTimeout,
      timeProviderType = timeProviderType,
      commandTtl = commandTtl,
      init = init,
      jdbcConfig = jdbcConfig,
      portFile = portFile,
      allowExistingSchema = allowExistingSchema,
      compilerConfig = compilerConfig,
<<<<<<< HEAD
      rootLoggingLevel = rootLoggingLevel,
=======
      triggerConfig = triggerConfig,
>>>>>>> 6da1cd8a
    )
  }

  def loadConfig: Option[ServiceConfig] =
    loadFromConfigFile.cata(
      {
        case Right(cfg) => Some(cfg.toServiceConfig)
        case Left(ex) =>
          logger.error(
            s"Error loading trigger service config from file $configFile",
            ex.prettyPrint(),
          )
          None
      },
      Some(loadFromCliArgs),
    )
}

private[trigger] object Cli {

  val DefaultHttpPort: Int = 8088
  val DefaultMaxInboundMessageSize: Int = RunnerConfig.DefaultMaxInboundMessageSize
  val DefaultMinRestartInterval: FiniteDuration = FiniteDuration(5, duration.SECONDS)
  val DefaultMaxRestartInterval: FiniteDuration = FiniteDuration(60, duration.SECONDS)
  // Adds up to ~1GB with DefaultMaxInboundMessagesSize
  val DefaultMaxAuthCallbacks: Int = 250
  val DefaultAuthCallbackTimeout: FiniteDuration = FiniteDuration(1, duration.MINUTES)
  val DefaultMaxHttpEntityUploadSize: Long = RunnerConfig.DefaultMaxInboundMessageSize.toLong
  val DefaultHttpEntityUploadTimeout: FiniteDuration = FiniteDuration(1, duration.MINUTES)
  val DefaultCompilerConfig: Compiler.Config = Compiler.Config.Default
  val DefaultCommandTtl: FiniteDuration = FiniteDuration(30, duration.SECONDS)

  private[trigger] def redirectToLogin(value: String): AuthClient.RedirectToLogin = {
    value.toLowerCase match {
      case "yes" => AuthClient.RedirectToLogin.Yes
      case "no" => AuthClient.RedirectToLogin.No
      case "auto" => AuthClient.RedirectToLogin.Auto
      case s =>
        throw new IllegalArgumentException(s"value '$s' is not one of 'yes', 'no', or 'auto'.")
    }
  }

  implicit val redirectToLoginRead: scopt.Read[AuthClient.RedirectToLogin] =
    scopt.Read.reads(redirectToLogin)

  private[trigger] val Default = Cli(
    configFile = None,
    darPaths = Nil,
    address = cliopts.Http.defaultAddress,
    httpPort = DefaultHttpPort,
    ledgerHost = null,
    ledgerPort = 0,
    authInternalUri = None,
    authExternalUri = None,
    authBothUri = None,
    authRedirectToLogin = AuthClient.RedirectToLogin.No,
    authCallbackUri = None,
    maxInboundMessageSize = DefaultMaxInboundMessageSize,
    minRestartInterval = DefaultMinRestartInterval,
    maxRestartInterval = DefaultMaxRestartInterval,
    maxAuthCallbacks = Cli.DefaultMaxAuthCallbacks,
    authCallbackTimeout = Cli.DefaultAuthCallbackTimeout,
    maxHttpEntityUploadSize = DefaultMaxHttpEntityUploadSize,
    httpEntityUploadTimeout = DefaultHttpEntityUploadTimeout,
    timeProviderType = TimeProviderType.WallClock,
    commandTtl = Duration.ofSeconds(30L),
    init = false,
    jdbcConfig = None,
    portFile = None,
    allowExistingSchema = false,
    compilerConfig = DefaultCompilerConfig,
<<<<<<< HEAD
    rootLoggingLevel = None,
=======
    triggerConfig = DefaultTriggerRunnerConfig,
>>>>>>> 6da1cd8a
  )

  @SuppressWarnings(Array("org.wartremover.warts.NonUnitStatements")) // scopt builders
  private class OptionParser(supportedJdbcDriverNames: Set[String])
      extends scopt.OptionParser[Cli]("trigger-service") {
    head("trigger-service")

    opt[Option[File]]('c', "config")
      .text(
        "The application config file, this is the recommended way to run the service, individual cli-args are now deprecated"
      )
      .valueName("<file>")
      .action((file, cli) => cli.copy(configFile = file))

    opt[String]("dar")
      .optional()
      .unbounded()
      .action((f, c) => c.copy(darPaths = Paths.get(f) :: c.darPaths))
      .text("Path to the dar file containing the trigger.")

    cliopts.Http.serverParse(this, serviceName = "Trigger")(
      address = (f, c) => c.copy(address = f(c.address)),
      httpPort = (f, c) => c.copy(httpPort = f(c.httpPort)),
      defaultHttpPort = Some(DefaultHttpPort),
      portFile = Some((f, c) => c.copy(portFile = f(c.portFile))),
    )

    opt[String]("ledger-host")
      .optional()
      .action((t, c) => c.copy(ledgerHost = t))
      .text("Ledger hostname.")

    opt[Int]("ledger-port")
      .optional()
      .action((t, c) => c.copy(ledgerPort = t))
      .text("Ledger port.")

    opt[String]("auth")
      .optional()
      .action((t, c) => c.copy(authBothUri = Some(Uri(t))))
      .text(
        "Sets both the internal and external auth URIs. Incompatible with --auth-internal and --auth-external."
      )

    opt[String]("auth-internal")
      .optional()
      .action((t, c) => c.copy(authInternalUri = Some(Uri(t))))
      .text(
        "Sets the internal auth URIs (used by the trigger service to connect directly to the middleware). Incompatible with --auth."
      )

    opt[String]("auth-external")
      .optional()
      .action((t, c) => c.copy(authExternalUri = Some(Uri(t))))
      .text(
        "Sets the external auth URI (the one returned to the browser). Incompatible with --auth."
      )

    opt[AuthClient.RedirectToLogin]("auth-redirect")
      .optional()
      .action((x, c) => c.copy(authRedirectToLogin = x))
      .text(
        "Redirect to auth middleware login endpoint when unauthorized. One of 'yes', 'no', or 'auto'."
      )

    opt[String]("auth-callback")
      .optional()
      .action((t, c) => c.copy(authCallbackUri = Some(Uri(t))))
      .text(
        "URI to the auth login flow callback endpoint `/cb`. By default constructed from the incoming login request."
      )

    opt[Int]("max-inbound-message-size")
      .action((x, c) => c.copy(maxInboundMessageSize = x))
      .optional()
      .text(
        s"Optional max inbound message size in bytes. Defaults to ${DefaultMaxInboundMessageSize}."
      )

    opt[Long]("min-restart-interval")
      .action((x, c) => c.copy(minRestartInterval = FiniteDuration(x, duration.SECONDS)))
      .optional()
      .text(
        s"Minimum time interval before restarting a failed trigger. Defaults to ${DefaultMinRestartInterval.toSeconds} seconds."
      )

    opt[Long]("max-restart-interval")
      .action((x, c) => c.copy(maxRestartInterval = FiniteDuration(x, duration.SECONDS)))
      .optional()
      .text(
        s"Maximum time interval between restarting a failed trigger. Defaults to ${DefaultMaxRestartInterval.toSeconds} seconds."
      )

    opt[Int]("max-pending-authorizations")
      .action((x, c) => c.copy(maxAuthCallbacks = x))
      .optional()
      .text(
        s"Optional max number of pending authorization requests. Defaults to ${DefaultMaxAuthCallbacks}."
      )

    opt[Long]("authorization-timeout")
      .action((x, c) => c.copy(authCallbackTimeout = FiniteDuration(x, duration.SECONDS)))
      .optional()
      .text(
        s"Optional authorization timeout. Defaults to ${DefaultAuthCallbackTimeout.toSeconds} seconds."
      )

    opt[Long]("max-http-entity-upload-size")
      .action((x, c) => c.copy(maxHttpEntityUploadSize = x))
      .optional()
      .text(s"Optional max HTTP entity upload size. Defaults to ${DefaultMaxHttpEntityUploadSize}.")

    opt[Long]("http-entity-upload-timeout")
      .action((x, c) => c.copy(httpEntityUploadTimeout = FiniteDuration(x, duration.SECONDS)))
      .optional()
      .text(
        s"Optional HTTP entity upload timeout. Defaults to ${DefaultHttpEntityUploadTimeout.toSeconds} seconds."
      )

    opt[Unit]('s', "static-time")
      .optional()
      .action((_, c) => c.copy(timeProviderType = TimeProviderType.Static))
      .text("Use static time. When not specified, wall-clock time is used.")

    opt[Unit]('w', "wall-clock-time")
      .optional()
      .text(
        "[DEPRECATED] Wall-clock time is the default. This flag has no effect. Use `-s` to enable static time."
      )

    opt[Long]("ttl")
      .action { (t, c) =>
        c.copy(commandTtl = Duration.ofSeconds(t))
      }
      .text("TTL in seconds used for commands emitted by the trigger. Defaults to 30s.")

    opt[Unit]('v', "verbose")
      .text("Root logging level -> DEBUG")
      .action((_, cli) => cli.copy(rootLoggingLevel = Some(Level.DEBUG)))

    opt[Unit]("debug")
      .text("Root logging level -> DEBUG")
      .action((_, cli) => cli.copy(rootLoggingLevel = Some(Level.DEBUG)))

    implicit val levelRead: scopt.Read[Level] = scopt.Read.reads(Level.valueOf)
    opt[Level]("log-level-root")
      .text("Log-level of the root logger")
      .valueName("<LEVEL>")
      .action((level, cli) => cli.copy(rootLoggingLevel = Some(level)))

    opt[Unit]("dev-mode-unsafe")
      .action((_, c) => c.copy(compilerConfig = Compiler.Config.Dev))
      .optional()
      .text(
        "Turns on development mode. Development mode allows development versions of Daml-LF language."
      )
      .hidden()

    implicit val jcd: DBConfig.JdbcConfigDefaults = DBConfig.JdbcConfigDefaults(
      supportedJdbcDrivers = supportedJdbcDriverNames,
      defaultDriver = Some("org.postgresql.Driver"),
    )

    opt[Map[String, String]]("jdbc")
      .action { (x, c) =>
        c.copy(jdbcConfig =
          Some(
            JdbcConfig
              .create(x)
              .fold(e => throw new IllegalArgumentException(e), identity)
          )
        )
      }
      .optional()
      .text(JdbcConfig.help())
      .text(
        "JDBC configuration parameters. If omitted the service runs without a database. "
          + JdbcConfig.help()
      )

    opt[Boolean]("allow-existing-schema")
      .action((x, c) => c.copy(allowExistingSchema = x))
      .text(
        "Do not abort if there are existing tables in the database schema. EXPERT ONLY. Defaults to false."
      )

    checkConfig { cfg =>
      if (
        (cfg.authBothUri.nonEmpty && (cfg.authInternalUri.nonEmpty || cfg.authExternalUri.nonEmpty))
        || (cfg.authInternalUri.nonEmpty != cfg.authExternalUri.nonEmpty)
      )
        failure("You must specify either just --auth or both --auth-internal and --auth-external.")
      else
        success
    }

    checkConfig { cfg =>
      if (cfg.configFile.isEmpty && (cfg.ledgerHost == null || cfg.ledgerPort == 0))
        failure(
          "Missing required values i.e --ledger-host and/or --ledger-port values for cli args are missing"
        )
      else
        success
    }

    checkConfig { cfg =>
      if (cfg.configFile.isDefined && (cfg.ledgerHost != null || cfg.ledgerPort != 0))
        Left("Found both config file and cli opts for the app, please provide only one of them")
      else Right(())
    }

    cmd("init-db")
      .action((_, c) => c.copy(init = true))
      .text("Initialize database and terminate.")

    help("help").text("Print this usage text")

  }

  def parse(args: Array[String], supportedJdbcDriverNames: Set[String]): Option[Cli] = {
    new OptionParser(supportedJdbcDriverNames).parse(args, Default)
  }

  def parseConfig(
      args: Array[String],
      supportedJdbcDriverNames: Set[String],
  ): Option[ServiceConfig] = {
    val cli = parse(args, supportedJdbcDriverNames)
    cli.flatMap(_.loadConfig)
  }
}<|MERGE_RESOLUTION|>--- conflicted
+++ resolved
@@ -52,11 +52,8 @@
     portFile: Option[Path],
     allowExistingSchema: Boolean,
     compilerConfig: Compiler.Config,
-<<<<<<< HEAD
+    triggerConfig: TriggerRunnerConfig,
     rootLoggingLevel: Option[Level],
-=======
-    triggerConfig: TriggerRunnerConfig,
->>>>>>> 6da1cd8a
 ) extends StrictLogging {
 
   def loadFromConfigFile: Option[Either[ConfigReaderFailures, TriggerServiceAppConf]] =
@@ -88,11 +85,8 @@
       portFile = portFile,
       allowExistingSchema = allowExistingSchema,
       compilerConfig = compilerConfig,
-<<<<<<< HEAD
+      triggerConfig = triggerConfig,
       rootLoggingLevel = rootLoggingLevel,
-=======
-      triggerConfig = triggerConfig,
->>>>>>> 6da1cd8a
     )
   }
 
@@ -164,11 +158,8 @@
     portFile = None,
     allowExistingSchema = false,
     compilerConfig = DefaultCompilerConfig,
-<<<<<<< HEAD
+    triggerConfig = DefaultTriggerRunnerConfig,
     rootLoggingLevel = None,
-=======
-    triggerConfig = DefaultTriggerRunnerConfig,
->>>>>>> 6da1cd8a
   )
 
   @SuppressWarnings(Array("org.wartremover.warts.NonUnitStatements")) // scopt builders
