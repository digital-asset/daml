--- conflicted
+++ resolved
@@ -336,7 +336,15 @@
         else throw new IllegalArgumentException("batch size must be strictly positive")
       )
 
-<<<<<<< HEAD
+    opt[FiniteDuration]("batch-duration")
+      .optional()
+      .text(
+        s"Period of time we will wait before emitting a message batch (for rule evaluation/processing). Defaults to ${DefaultTriggerRunnerConfig.batchingDuration}"
+      )
+      .action((period, cli) =>
+        cli.copy(triggerConfig = cli.triggerConfig.copy(batchingDuration = period))
+      )
+
     opt[Long]("max-active-contracts")
       .optional()
       .text(
@@ -346,15 +354,6 @@
         if (size > 0)
           cli.copy(triggerConfig = cli.triggerConfig.copy(maximumActiveContracts = size))
         else throw new IllegalArgumentException("active contract size must be strictly positive")
-=======
-    opt[FiniteDuration]("batch-duration")
-      .optional()
-      .text(
-        s"Period of time we will wait before emitting a message batch (for rule evaluation/processing). Defaults to ${DefaultTriggerRunnerConfig.batchingDuration}"
-      )
-      .action((period, cli) =>
-        cli.copy(triggerConfig = cli.triggerConfig.copy(batchingDuration = period))
->>>>>>> c0c965c8
       )
 
     opt[Int]("overflow-size")
