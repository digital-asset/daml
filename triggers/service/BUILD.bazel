# Copyright (c) 2023 Digital Asset (Switzerland) GmbH and/or its affiliates. All rights reserved.
# SPDX-License-Identifier: Apache-2.0

load("@oracle//:index.bzl", "oracle_tags")
load("@build_environment//:configuration.bzl", "sdk_version")
load("//daml-lf/language:daml-lf.bzl", "lf_versions_aggregate")
load("//daml-lf/language:daml-lf.bzl", "lf_version_configuration")
load("@os_info//:os_info.bzl", "is_windows")
load(
    "//bazel_tools:scala.bzl",
    "da_scala_binary",
    "da_scala_library",
    "da_scala_test",
    "da_scala_test_suite",
    "lf_scalacopts_stricter",
)

triggerMain = "src/main/scala/com/digitalasset/daml/lf/engine/trigger/ServiceMain.scala"

target_lf_versions = lf_versions_aggregate([
    "default",
    "dev",
])

da_scala_library(
    name = "trigger-service",
    srcs = glob(
        ["src/main/scala/**/*.scala"],
        exclude = [triggerMain],
    ),
    resources = glob(["src/main/resources/**/*"]),
    scala_deps = [
        "@maven//:com_chuusai_shapeless",
        "@maven//:com_github_scopt_scopt",
        "@maven//:com_typesafe_akka_akka_actor",
        "@maven//:com_typesafe_akka_akka_actor_typed",
        "@maven//:com_typesafe_akka_akka_http",
        "@maven//:com_typesafe_akka_akka_http_core",
        "@maven//:com_typesafe_akka_akka_http_spray_json",
        "@maven//:com_typesafe_akka_akka_parsing",
        "@maven//:com_typesafe_akka_akka_stream",
        "@maven//:com_typesafe_scala_logging_scala_logging",
        "@maven//:io_spray_spray_json",
        "@maven//:org_scalaz_scalaz_core",
        "@maven//:org_tpolecat_doobie_core",
        "@maven//:org_tpolecat_doobie_free",
        "@maven//:org_tpolecat_doobie_postgres",
        "@maven//:org_typelevel_cats_core",
        "@maven//:org_typelevel_cats_effect",
        "@maven//:org_typelevel_cats_free",
        "@maven//:org_typelevel_cats_kernel",
        "@maven//:com_github_pureconfig_pureconfig_core",
        "@maven//:com_github_pureconfig_pureconfig_generic",
    ],
    scala_runtime_deps = [
        "@maven//:com_typesafe_akka_akka_slf4j",
        "@maven//:org_tpolecat_doobie_postgres",
    ],
    scalacopts = lf_scalacopts_stricter,
    # Uncomment this if/when the target is published to maven.
    # tags = ["maven_coordinates=com.daml:trigger-service:__VERSION__"],
    visibility = ["//visibility:public"],
    runtime_deps = [
        "@maven//:ch_qos_logback_logback_classic",
        "@maven//:ch_qos_logback_logback_core",
        "@maven//:org_postgresql_postgresql",
    ],
    deps = [
        "//daml-lf/archive:daml_lf_1.dev_archive_proto_java",
        "//daml-lf/archive:daml_lf_archive_reader",
        "//daml-lf/data",
        "//daml-lf/engine",
        "//daml-lf/interpreter",
        "//daml-lf/language",
        "//language-support/scala/bindings",
        "//ledger-api/rs-grpc-akka",
        "//ledger-api/rs-grpc-bridge",
        "//ledger-service/cli-opts",
        "//ledger-service/metrics",
        "//ledger-service/pureconfig-utils",
        "//ledger/ledger-api-client",
        "//ledger/ledger-api-common",
        "//libs-scala/contextualized-logging",
        "//libs-scala/db-utils",
        "//libs-scala/doobie-slf4j",
        "//libs-scala/ledger-resources",
        "//libs-scala/resources",
        "//libs-scala/scala-utils",
        "//observability/akka-http-metrics",
        "//observability/metrics",
        "//triggers/metrics",
        "//triggers/runner:trigger-runner-lib",
        "//triggers/service/auth:middleware-api",
        "@maven//:ch_qos_logback_logback_classic",
        "@maven//:com_typesafe_config",
        "@maven//:io_dropwizard_metrics_metrics_core",
        "@maven//:io_opentelemetry_opentelemetry_api",
        "@maven//:org_flywaydb_flyway_core",
        "@maven//:org_slf4j_slf4j_api",
    ],
)

scala_binary_deps = [
    "@maven//:com_typesafe_akka_akka_actor",
    "@maven//:com_typesafe_akka_akka_actor_typed",
    "@maven//:com_typesafe_akka_akka_http_core",
    "@maven//:com_typesafe_scala_logging_scala_logging",
    "@maven//:org_scalaz_scalaz_core",
]

common_binary_deps = [
    ":trigger-service",
    "//daml-lf/archive:daml_lf_archive_reader",
    "//daml-lf/archive:daml_lf_1.dev_archive_proto_java",
    "//daml-lf/data",
    "//daml-lf/interpreter",
    "//language-support/scala/bindings",
    "//ledger/ledger-api-common",
    "//libs-scala/contextualized-logging",
    "//libs-scala/db-utils",
    "//libs-scala/ports",
    "//libs-scala/scala-utils",
    "//triggers/runner:trigger-runner-lib",
    "//triggers/service/auth:middleware-api",
    "@maven//:org_slf4j_slf4j_api",
    "@maven//:ch_qos_logback_logback_classic",
]

binary_deps = {
    "ce": common_binary_deps,
    "ee": common_binary_deps + ["//release:ee-license"],
}

trigger_service_runtime_deps = {
    "ce": [],
    "ee": ["@maven//:com_oracle_database_jdbc_ojdbc8"],
}

[
    da_scala_binary(
        name = "trigger-service-binary-{}".format(edition),
        srcs = [triggerMain],
        main_class = "com.daml.lf.engine.trigger.ServiceMain",
        resource_strip_prefix = "triggers/service/release/trigger-service-",
        resources = ["release/trigger-service-logback.xml"],
        scala_deps = scala_binary_deps,
        scalacopts = lf_scalacopts_stricter,
        visibility = ["//visibility:public"],
        runtime_deps = trigger_service_runtime_deps.get(edition),
        deps = binary_deps.get(edition) + [
            "//observability/metrics",
            "//runtime-components/jdbc-drivers:jdbc-drivers-{}".format(edition),
        ],
    )
    for edition in [
        "ce",
        "ee",
    ]
]

da_scala_library(
    name = "trigger-service-tests",
    srcs = glob(["src/test/scala/com/digitalasset/daml/lf/engine/trigger/*.scala"]),
    data = [
        ":test-model-{}.dar".format(lf_version)
        for lf_version in target_lf_versions
    ] + [":test-model.dar"] + (
        [
            "@toxiproxy_dev_env//:bin/toxiproxy-server",
        ] if not is_windows else [
            "@toxiproxy_dev_env//:toxiproxy-server-windows-amd64.exe",
        ]
    ),
    resources = glob(["src/test/resources/**/*"]),
    scala_deps = [
        "@maven//:com_lihaoyi_sourcecode",
        "@maven//:io_spray_spray_json",
        "@maven//:org_scalactic_scalactic",
        "@maven//:org_scalatest_scalatest_core",
        "@maven//:org_scalatest_scalatest_flatspec",
        "@maven//:org_scalatest_scalatest_matchers_core",
        "@maven//:org_scalatest_scalatest_shouldmatchers",
        "@maven//:org_scalaz_scalaz_core",
        "@maven//:com_typesafe_akka_akka_actor_typed",
        "@maven//:com_typesafe_akka_akka_http_core",
        "@maven//:com_typesafe_akka_akka_parsing",
    ],
    visibility = ["//test-evidence:__pkg__"],
    deps = [
        ":trigger-service",
        ":trigger-service-binary-ce",
        "//bazel_tools/runfiles:scala_runfiles",
        "//canton/it-lib",
        "//daml-lf/archive:daml_lf_1.dev_archive_proto_java",
        "//daml-lf/archive:daml_lf_archive_reader",
        "//daml-lf/data",
<<<<<<< HEAD
        "//daml-lf/integration-test-lib",
=======
        "//daml-lf/engine",
>>>>>>> a863d69d
        "//daml-lf/interpreter",
        "//language-support/scala/bindings-akka",
        "//ledger-api/rs-grpc-bridge",
        "//ledger-api/testing-utils",
        "//ledger/ledger-api-auth",
        "//ledger/ledger-api-common",
        "//ledger/participant-integration-api",
        "//libs-scala/adjustable-clock",
        "//libs-scala/db-utils",
        "//libs-scala/jwt",
        "//libs-scala/ledger-resources",
        "//libs-scala/oracle-testing",
        "//libs-scala/ports",
        "//libs-scala/ports:ports-testing",
        "//libs-scala/postgresql-testing",
        "//libs-scala/resources",
        "//libs-scala/scala-utils",
        "//libs-scala/test-evidence/scalatest:test-evidence-scalatest",
        "//libs-scala/test-evidence/tag:test-evidence-tag",
        "//libs-scala/timer-utils",
        "//observability/metrics",
        "//triggers/runner:trigger-runner-lib",
        "//triggers/service/auth:middleware-api",
        "//triggers/service/auth:oauth2-middleware",
        "//triggers/service/auth:oauth2-test-server",
        "@maven//:com_auth0_java_jwt",
        "@maven//:eu_rekawek_toxiproxy_toxiproxy_java_2_1_7",
        "@maven//:org_scalatest_scalatest_compatible",
    ],
)

da_scala_test_suite(
    name = "test",
    srcs = glob(
        ["src/test-suite/scala/**/*.scala"],
        exclude = ["**/*Oracle*"],
    ),
    data = [
        ":src/test-suite/resources/trigger-service.conf",
        ":src/test-suite/resources/trigger-service-minimal.conf",
    ],
    scala_deps = [
        "@maven//:io_spray_spray_json",
        "@maven//:com_typesafe_akka_akka_http_core",
        "@maven//:com_typesafe_akka_akka_parsing",
        "@maven//:org_scalatest_scalatest_core",
        "@maven//:org_scalatest_scalatest_matchers_core",
        "@maven//:org_scalatest_scalatest_shouldmatchers",
        "@maven//:org_scalatest_scalatest_wordspec",
        "@maven//:org_scalatest_scalatest_flatspec",
        "@maven//:org_scalaz_scalaz_core",
        "@maven//:org_scalactic_scalactic",
        "@maven//:com_github_scopt_scopt",
    ],
    visibility = ["//test-evidence:__pkg__"],
    deps = [
        ":trigger-service",
        ":trigger-service-tests",
        "//bazel_tools/runfiles:scala_runfiles",
        "//canton/it-lib",
        "//daml-lf/archive:daml_lf_1.dev_archive_proto_java",
        "//daml-lf/archive:daml_lf_archive_reader",
        "//daml-lf/data",
        "//daml-lf/interpreter",
        "//language-support/scala/bindings-akka",
        "//ledger-api/rs-grpc-bridge",
        "//ledger-api/testing-utils",
        "//ledger-service/cli-opts",
        "//ledger-service/pureconfig-utils",
        "//ledger/ledger-api-auth",
        "//ledger/ledger-api-common",
        "//libs-scala/adjustable-clock",
        "//libs-scala/db-utils",
        "//libs-scala/flyway-testing",
        "//libs-scala/jwt",
        "//libs-scala/ledger-resources",
        "//libs-scala/ports",
        "//libs-scala/postgresql-testing",
        "//libs-scala/resources",
        "//libs-scala/test-evidence/tag:test-evidence-tag",
        "//triggers/runner:trigger-runner-lib",
        "//triggers/service/auth:middleware-api",
        "//triggers/service/auth:oauth2-test-server",
        "@maven//:eu_rekawek_toxiproxy_toxiproxy_java_2_1_7",
        "@maven//:org_flywaydb_flyway_core",
        "@maven//:org_scalatest_scalatest_compatible",
    ],
)

da_scala_test_suite(
    name = "test-oracle",
    srcs = glob(["src/test-suite/scala/**/*Oracle*.scala"]),
    scala_deps = [
        "@maven//:io_spray_spray_json",
        "@maven//:com_typesafe_akka_akka_http_core",
        "@maven//:org_scalatest_scalatest_core",
        "@maven//:org_scalatest_scalatest_matchers_core",
        "@maven//:org_scalatest_scalatest_shouldmatchers",
        "@maven//:org_scalatest_scalatest_wordspec",
        "@maven//:org_scalaz_scalaz_core",
    ],
    tags = oracle_tags,
    runtime_deps = [
        "@maven//:com_oracle_database_jdbc_ojdbc8",
    ],
    deps = [
        ":trigger-service",
        ":trigger-service-tests",
        "//canton/it-lib",
        "//daml-lf/archive:daml_lf_1.dev_archive_proto_java",
        "//daml-lf/archive:daml_lf_archive_reader",
        "//daml-lf/data",
        "//language-support/scala/bindings-akka",
        "//ledger-api/rs-grpc-bridge",
        "//ledger-api/testing-utils",
        "//ledger/ledger-api-auth",
        "//ledger/ledger-api-common",
        "//libs-scala/adjustable-clock",
        "//libs-scala/db-utils",
        "//libs-scala/jwt",
        "//libs-scala/ledger-resources",
        "//libs-scala/oracle-testing",
        "//libs-scala/ports",
        "//libs-scala/resources",
        "//libs-scala/test-evidence/tag:test-evidence-tag",
        "//triggers/runner:trigger-runner-lib",
        "//triggers/service/auth:oauth2-test-server",
        "@maven//:eu_rekawek_toxiproxy_toxiproxy_java_2_1_7",
        "@maven//:org_scalatest_scalatest_compatible",
    ],
)

# Build one DAR per LF version to bundle with the SDK.
[
    genrule(
        name = "test-model-{}".format(lf_version),
        srcs =
            glob(["test-model/*.daml"]) + [
                "//triggers/daml:daml-trigger-{}".format(lf_version),
                "//daml-script/daml:daml-script-{}".format(lf_version),
            ],
        outs = ["test-model-{}.dar".format(lf_version)],
        cmd = """
          set -eou pipefail
          TMP_DIR=$$(mktemp -d)
          mkdir -p $$TMP_DIR/daml
          cp -L $(location :test-model/TestTrigger.daml) $$TMP_DIR/daml
          cp -L $(location :test-model/ErrorTrigger.daml) $$TMP_DIR/daml
          cp -L $(location :test-model/LowLevelErrorTrigger.daml) $$TMP_DIR/daml
          cp -L $(location :test-model/ReadAs.daml) $$TMP_DIR/daml
          cp -L $(location :test-model/Cats.daml) $$TMP_DIR/daml
          cp -L $(location {daml_trigger}) $$TMP_DIR/daml-trigger.dar
          cp -L $(location {daml_script}) $$TMP_DIR/daml-script.dar
          cat << EOF > $$TMP_DIR/daml.yaml
sdk-version: {sdk}
name: test-model
source: daml
version: 0.0.1
dependencies:
  - daml-stdlib
  - daml-prim
  - daml-trigger.dar
  - daml-script.dar
build-options: {build_options}
EOF
          $(location //compiler/damlc) build --project-root=$$TMP_DIR --ghc-option=-Werror -o $$PWD/$@
          rm -rf $$TMP_DIR
        """.format(
            build_options = str([
                "--target",
                lf_version,
            ]),
            sdk = sdk_version,
            daml_script = "//daml-script/daml:daml-script-{}".format(lf_version),
            daml_trigger = "//triggers/daml:daml-trigger-{}".format(lf_version),
        ),
        tools = ["//compiler/damlc"],
        visibility = ["//visibility:public"],
    )
    for lf_version in target_lf_versions
]

genrule(
    name = "test-model",
    srcs = [":test-model-{}".format(lf_version_configuration.get("default"))],
    outs = ["test-model.dar"],
    cmd = "cp -L $(location :test-model-{}) $$PWD/$@".format(lf_version_configuration.get("default")),
    visibility = ["//visibility:public"],
)

exports_files(["release/trigger-service-logback.xml"])<|MERGE_RESOLUTION|>--- conflicted
+++ resolved
@@ -194,11 +194,6 @@
         "//daml-lf/archive:daml_lf_1.dev_archive_proto_java",
         "//daml-lf/archive:daml_lf_archive_reader",
         "//daml-lf/data",
-<<<<<<< HEAD
-        "//daml-lf/integration-test-lib",
-=======
-        "//daml-lf/engine",
->>>>>>> a863d69d
         "//daml-lf/interpreter",
         "//language-support/scala/bindings-akka",
         "//ledger-api/rs-grpc-bridge",
