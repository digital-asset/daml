--- conflicted
+++ resolved
@@ -18,14 +18,9 @@
   *                                  kill the trigger instance by throwing an InFlightCommandOverflowException.
   * @param allowInFlightCommandOverflows flag to control whether we allow in-flight command overflows or not.
   * @param submissionFailureQueueSize Size of the queue holding ledger API command submission failures.
-<<<<<<< HEAD
-  * @param maximumBatchSize Maximum number of messages triggers will batch (for rule evaluation/processing) before
-  *                         backpressure is applied.
-  * @param maximumActiveContracts Maximum number of active contracts that we will store at any point in time.
-=======
   * @param maximumBatchSize Maximum number of messages triggers will batch (for rule evaluation/processing).
   * @param batchingDuration Period of time we will wait before emitting a message batch (for rule evaluation/processing).
->>>>>>> c0c965c8
+  * @param maximumActiveContracts Maximum number of active contracts that we will store at any point in time.
   */
 final case class TriggerRunnerConfig(
     parallelism: Int,
@@ -37,11 +32,8 @@
     allowInFlightCommandOverflows: Boolean,
     submissionFailureQueueSize: Int,
     maximumBatchSize: Long,
-<<<<<<< HEAD
+    batchingDuration: FiniteDuration,
     maximumActiveContracts: Long,
-=======
-    batchingDuration: FiniteDuration,
->>>>>>> c0c965c8
 )
 
 object TriggerRunnerConfig {
@@ -59,11 +51,8 @@
       // 256 here comes from the default ExecutionContext.
       submissionFailureQueueSize = 256 + parallelism,
       maximumBatchSize = 1000,
-<<<<<<< HEAD
+      batchingDuration = 250.milliseconds,
       maximumActiveContracts = 10000,
-=======
-      batchingDuration = 250.milliseconds,
->>>>>>> c0c965c8
     )
   }
 }