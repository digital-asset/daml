// Copyright (c) 2022 Digital Asset (Switzerland) GmbH and/or its affiliates. All rights reserved.
// SPDX-License-Identifier: Apache-2.0

package com.daml.lf.engine.trigger

import akka.NotUsed
import akka.event.Logging
import akka.stream._
import akka.stream.scaladsl._
import com.daml.api.util.TimeProvider
import com.daml.ledger.api.refinements.ApiTypes.{ApplicationId, Party}
import com.daml.ledger.api.v1.command_submission_service.SubmitRequest
import com.daml.ledger.api.v1.commands.{
  Command,
  Commands,
  CreateAndExerciseCommand,
  CreateCommand,
  ExerciseByKeyCommand,
  ExerciseCommand,
}
import com.daml.ledger.api.v1.completion.Completion
import com.daml.ledger.api.v1.event._
import com.daml.ledger.api.v1.ledger_offset.LedgerOffset
import com.daml.ledger.api.v1.transaction.Transaction
import com.daml.ledger.api.v1.transaction_filter.{
  Filters,
  InclusiveFilters,
  InterfaceFilter,
  TransactionFilter,
}
import com.daml.ledger.api.v1.{value => api}
import com.daml.ledger.client.LedgerClient
import com.daml.ledger.client.services.commands.CompletionStreamElement._
import com.daml.lf.archive.Dar
import com.daml.lf.data.FrontStack
import com.daml.lf.data.ImmArray
import com.daml.lf.data.Ref
import com.daml.lf.data.Ref._
import com.daml.lf.data.ScalazEqual._
import com.daml.lf.data.Time.Timestamp
import com.daml.lf.engine.trigger.Runner.triggerUserState
import com.daml.lf.engine.trigger.Runner.Implicits._
import com.daml.lf.engine.trigger.Runner.{TriggerContext, triggerUserState, logger}
import com.daml.lf.engine.trigger.ToLoggingContext._
import com.daml.lf.language.Ast._
import com.daml.lf.language.PackageInterface
import com.daml.lf.language.Util._
import com.daml.lf.speedy.SExpr._
import com.daml.lf.speedy.SResult._
import com.daml.lf.speedy.SValue._
import com.daml.lf.speedy.{Compiler, Pretty, SValue, Speedy}
import com.daml.lf.{CompiledPackages, PureCompiledPackages}
import com.daml.logging.LoggingContextOf.label
import com.daml.logging.entries.{LoggingEntries, LoggingEntry, LoggingValue, ToLoggingValue}
import com.daml.logging.entries.ToLoggingValue._
import com.daml.logging.{ContextualizedLogger, LoggingContextOf}
import com.daml.platform.participant.util.LfEngineToApi.toApiIdentifier
import com.daml.platform.services.time.TimeProviderType
import com.daml.scalautil.Statement.discard
import com.daml.script.converter.Converter.Implicits._
import com.daml.script.converter.Converter.{DamlAnyModuleRecord, DamlTuple2, unrollFree}
import com.daml.script.converter.ConverterException
import com.daml.util.Ctx
import com.google.protobuf.empty.Empty
import com.google.rpc.status.Status
import io.grpc.Status.UNAVAILABLE
import io.grpc.StatusRuntimeException
import scalaz.syntax.bifunctor._
import scalaz.syntax.std.boolean._
import scalaz.syntax.std.option._
import scalaz.syntax.tag._
import scalaz.{-\/, Tag, \/, \/-}

import java.time.Instant
import java.util.UUID
import java.util.concurrent.atomic.AtomicLong
import scala.annotation.{nowarn, tailrec}
import scala.collection.concurrent.TrieMap
import scala.concurrent.duration.{FiniteDuration, _}
import scala.concurrent.{ExecutionContext, Future}

private[lf] sealed trait TriggerMsg
private[lf] object TriggerMsg {
  final case class Completion(c: com.daml.ledger.api.v1.completion.Completion) extends TriggerMsg
  final case class Transaction(t: com.daml.ledger.api.v1.transaction.Transaction) extends TriggerMsg
  final case object Heartbeat extends TriggerMsg
}

private[lf] final case class TriggerDefinition(
    id: Identifier,
    ty: TypeConApp,
    version: Trigger.Version,
    level: Trigger.Level,
    expr: Expr,
) {
  val triggerIds = TriggerIds(ty.tycon.packageId)
}

private[lf] final case class Trigger(
    defn: TriggerDefinition,
    filters: Filters, // We store Filters rather than
    // TransactionFilter since the latter is
    // party-specific.
    heartbeat: Option[FiniteDuration],
    // Whether the trigger supports readAs claims (SDK 1.18 and newer) or not.
    hasReadAs: Boolean,
)

// Utilities for interacting with the speedy machine.
private[lf] object Machine {

  // Run speedy until we arrive at a value.
  def stepToValue(
      machine: Speedy.OffLedgerMachine
  )(implicit triggerContext: TriggerLogContext): SValue = {
    machine.run() match {
      case SResultFinal(v) => v
      case SResultError(err) => {
        triggerContext.logError(Pretty.prettyError(err).render(80))
        throw err
      }
      case res => {
        val errMsg = s"Unexpected speedy result: $res"
        triggerContext.logError(errMsg)
        throw new RuntimeException(errMsg)
      }
    }
  }
}

object Trigger {

  private[trigger] def newTriggerLogContext[P, T](
      triggerDefinition: Identifier,
      actAs: Party,
      readAs: Set[Party],
      triggerId: String,
      applicationId: ApplicationId,
  )(f: TriggerLogContext => T): T = {
    LoggingContextOf.newLoggingContext(
      LoggingContextOf.label[Trigger with P],
      "applicationId" -> applicationId.unwrap,
    ) { implicit loggingContext: LoggingContextOf[Trigger] =>
      TriggerLogContext.newRootSpan(
        "setup",
        "id" -> triggerId,
        "definition" -> triggerDefinition,
        "actAs" -> Tag.unwrap(actAs),
        "readAs" -> Tag.unsubst(readAs),
      ) { implicit triggerContext: TriggerLogContext =>
        f(triggerContext)
      }
    }
  }

  private def detectHasReadAs(
      pkgInterface: PackageInterface,
      triggerIds: TriggerIds,
  ): Either[String, Boolean] =
    for {
      fieldInfo <- pkgInterface
        .lookupRecordFieldInfo(
          triggerIds.damlTriggerLowLevel("Trigger"),
          Name.assertFromString("initialState"),
        )
        .left
        .map(_.pretty)
      hasReadAs <- fieldInfo.typDef match {
        case TFun(TParty, TFun(TList(TParty), TFun(_, _))) => Right(true)
        case TFun(TParty, TFun(_, _)) => Right(false)
        case t => Left(s"Internal error: Unexpected type for initialState function: $t")
      }
    } yield hasReadAs

  private[trigger] def detectVersion(
      pkgInterface: PackageInterface,
      triggerIds: TriggerIds,
  ): Either[String, Trigger.Version] = {
    val versionTypeCon = triggerIds.damlTriggerInternal("Version")
    pkgInterface.lookupDataEnum(versionTypeCon) match {
      case Left(_) =>
        Version.fromString(None)
      case Right(enum) =>
        enum.dataEnum.constructors match {
          case ImmArray(versionCons) =>
            Version.fromString(Some(versionCons))
          case _ =>
            Left("can not infer trigger version")
        }
    }
  }

  // Given an identifier to a high- or lowlevel trigger,
  // return an expression that will run the corresponding trigger
  // as a low-level trigger (by applying runTrigger) and the type of that expression.
  private[trigger] def detectTriggerDefinition(
      pkgInterface: PackageInterface,
      triggerId: Identifier,
  ): Either[String, TriggerDefinition] = {

    def error(triggerId: Identifier, ty: Type): Left[String, Nothing] = {
      val triggerIds = TriggerIds(Ref.PackageId.assertFromString("-"))
      val highLevelTrigger = TTyCon(triggerIds.damlTrigger("Trigger"))
      val lowLevelTrigger = TTyCon(triggerIds.damlTriggerLowLevel("Trigger"))
      val a = TVar(Name.assertFromString("a"))
      Left(
        s"the definition $triggerId does not have valid trigger type: " +
          "expected a type of the form " +
          s"(${TApp(highLevelTrigger, a).pretty}) or (${TApp(lowLevelTrigger, a).pretty}) " +
          s"but got (${ty.pretty})"
      )
    }

    pkgInterface.lookupValue(triggerId) match {
      case Right(DValueSignature(TApp(ty @ TTyCon(tyCon), tyArg), _, _)) =>
        val triggerIds = TriggerIds(tyCon.packageId)
        if (tyCon == triggerIds.damlTriggerLowLevel("Trigger")) {
          val expr = EVal(triggerId)
          val ty = TypeConApp(tyCon, ImmArray(tyArg))
          detectVersion(pkgInterface, triggerIds).map(
            TriggerDefinition(triggerId, ty, _, Level.Low, expr)
          )
        } else if (tyCon == triggerIds.damlTrigger("Trigger")) {
          val runTrigger = EVal(triggerIds.damlTrigger("runTrigger"))
          val expr = EApp(runTrigger, EVal(triggerId))
          val triggerState = TTyCon(triggerIds.damlTriggerInternal("TriggerState"))
          val stateTy = TApp(triggerState, tyArg)
          val lowLevelTriggerTy = triggerIds.damlTriggerLowLevel("Trigger")
          val ty = TypeConApp(lowLevelTriggerTy, ImmArray(stateTy))
          detectVersion(pkgInterface, triggerIds).map(
            TriggerDefinition(triggerId, ty, _, Level.High, expr)
          )
        } else {
          error(triggerId, ty)
        }

      case Right(DValueSignature(ty, _, _)) =>
        error(triggerId, ty)

      case Left(err) =>
        Left(err.pretty)
    }
  }

  def fromIdentifier(
      compiledPackages: CompiledPackages,
      triggerId: Identifier,
  )(implicit triggerContext: TriggerLogContext): Either[String, Trigger] = {
    val compiler = compiledPackages.compiler

    for {
      triggerDef <- detectTriggerDefinition(compiledPackages.pkgInterface, triggerId)
      hasReadAs <- detectHasReadAs(compiledPackages.pkgInterface, triggerDef.triggerIds)
      converter = new Converter(compiledPackages, triggerDef)
      filter <- getTriggerFilter(compiledPackages, compiler, converter, triggerDef)
      heartbeat <- getTriggerHeartbeat(compiledPackages, compiler, converter, triggerDef)
    } yield Trigger(triggerDef, filter, heartbeat, hasReadAs)
  }

  // Return the heartbeat specified by the user.
  private def getTriggerHeartbeat(
      compiledPackages: CompiledPackages,
      compiler: Compiler,
      converter: Converter,
      triggerDef: TriggerDefinition,
  )(implicit triggerContext: TriggerLogContext): Either[String, Option[FiniteDuration]] = {
    val heartbeat = compiler.unsafeCompile(
      ERecProj(triggerDef.ty, Name.assertFromString("heartbeat"), triggerDef.expr)
    )
    val machine = Speedy.Machine.fromPureSExpr(compiledPackages, heartbeat)
    Machine.stepToValue(machine) match {
      case SOptional(None) => Right(None)
      case SOptional(Some(relTime)) => converter.toFiniteDuration(relTime).map(Some(_))
      case value => Left(s"Expected Optional but got $value.")
    }
  }

  // Return the trigger filter specified by the user.
  def getTriggerFilter(
      compiledPackages: CompiledPackages,
      compiler: Compiler,
      converter: Converter,
      triggerDef: TriggerDefinition,
  )(implicit triggerContext: TriggerLogContext): Either[String, Filters] = {
    val registeredTemplates = compiler.unsafeCompile(
      ERecProj(triggerDef.ty, Name.assertFromString("registeredTemplates"), triggerDef.expr)
    )
    val machine = Speedy.Machine.fromPureSExpr(compiledPackages, registeredTemplates)
    val packages = compiledPackages.packageIds
      .map(pkgId => (pkgId, compiledPackages.pkgInterface.lookupPackage(pkgId).toOption.get))
      .toSeq
    def templateFilter(isRegistered: Identifier => Boolean) =
      packages.flatMap({ case (pkgId, pkg) =>
        pkg.modules.toList.flatMap({ case (modName, module) =>
          module.templates.keys.collect {
            case entityName
                if isRegistered(Identifier(pkgId, QualifiedName(modName, entityName))) =>
              toApiIdentifier(Identifier(pkgId, QualifiedName(modName, entityName)))
          }
        })
      })
    def interfaceFilter(isRegistered: Identifier => Boolean) =
      packages.flatMap({ case (pkgId, pkg) =>
        pkg.modules.toList.flatMap({ case (modName, module) =>
          module.interfaces.keys.collect {
            case entityName
                if isRegistered(Identifier(pkgId, QualifiedName(modName, entityName))) =>
              InterfaceFilter(
                interfaceId =
                  Some(toApiIdentifier(Identifier(pkgId, QualifiedName(modName, entityName)))),
                includeInterfaceView = true,
                includeCreateArgumentsBlob = false,
              )
          }
        })
      })

    Machine.stepToValue(machine) match {
      case SVariant(_, "AllInDar", _, _) =>
        Right(
          Filters(
            Some(
              InclusiveFilters(
                templateIds = templateFilter(_ => true),
                interfaceFilters = interfaceFilter(_ => true),
              )
            )
          )
        )

      case SVariant(_, "RegisteredTemplates", _, v) =>
        converter.toRegisteredTemplates(v) match {
          case Right(identifiers) =>
            val isRegistered: Identifier => Boolean = identifiers.toSet.contains
            Right(
              Filters(
                Some(
                  InclusiveFilters(
                    templateIds = templateFilter(isRegistered),
                    interfaceFilters = interfaceFilter(isRegistered),
                  )
                )
              )
            )

          case Left(err) =>
            Left(err)
        }

      case v =>
        Left(s"Expected AllInDar or RegisteredTemplates but got $v")
    }
  }

  sealed abstract class Version extends Serializable
  object Version {
    case object `2.0` extends Version
    case object `2.5` extends Version

    def fromString(s: Option[String]): Either[String, Version] =
      s match {
        case None => Right(`2.0`)
        case Some("Version_2_5") => Right(`2.5`)
        case Some(s) => Left(s"""cannot parse trigger version "$s".""")
      }
  }

  sealed abstract class Level extends Serializable
  object Level {
    case object Low extends Level
    case object High extends Level
  }
}

private[lf] class Runner private (
    compiledPackages: CompiledPackages,
    trigger: Trigger,
    triggerConfig: TriggerRunnerConfig,
    client: LedgerClient,
    timeProviderType: TimeProviderType,
    applicationId: ApplicationId,
    parties: TriggerParties,
)(implicit triggerContext: TriggerLogContext) {
  import Runner.SeenMsgs

  // Compiles LF expressions into Speedy expressions.
  private val compiler = compiledPackages.compiler
  // Converts between various objects and SValues.
  private val converter: Converter = new Converter(compiledPackages, trigger.defn)

  private class InFlightCommands {
    // These are the command IDs used on the ledger API to submit commands for
    // this trigger for which we are awaiting either a completion or transaction
    // message, or both.
    // This is a data structure that is shared across (potentially) multiple async contexts
    // - hence why we use a scala.concurrent.TrieMap here.
    private[this] val pendingIds = TrieMap.empty[UUID, SeenMsgs]
    // Due to concurrency, inFlight counts are eventually consistent (with pendingIds) and so only
    // approximate the actual commands that are in-flight.
    private[this] val inFlight: AtomicLong = new AtomicLong(0)

    def get(uuid: UUID): Option[SeenMsgs] = {
      pendingIds.get(uuid)
    }

    def count: Int = {
      inFlight.intValue()
    }

    def update(uuid: UUID, seeOne: SeenMsgs)(implicit
        triggerContext: TriggerLogContext
    ): Unit = {
      val inFlightState = pendingIds.put(uuid, seeOne)

      (inFlightState, seeOne) match {
        case (None, SeenMsgs.Neither) =>
          triggerContext.logInfo("New in-flight command")
          discard(inFlight.incrementAndGet())

        case (None, _) | (Some(SeenMsgs.Neither), SeenMsgs.Neither) =>
        // no work required

        case (Some(SeenMsgs.Neither), _) =>
          triggerContext.logInfo("In-flight command completed")
          discard(inFlight.decrementAndGet())

        case (Some(_), SeenMsgs.Neither) =>
          triggerContext.logInfo("New in-flight command")
          discard(inFlight.incrementAndGet())

        case (Some(_), _) =>
        // no work required
      }
    }

    def remove(uuid: UUID)(implicit triggerContext: TriggerLogContext): Unit = {
      val inFlightState = pendingIds.remove(uuid)

      if (inFlightState.contains(SeenMsgs.Neither)) {
        triggerContext.logInfo("In-flight command completed")
        discard(inFlight.decrementAndGet())
      }
    }
  }

  private[this] val inFlightCommands = new InFlightCommands

  private val transactionFilter =
    TransactionFilter(parties.readers.map(p => (p.unwrap, trigger.filters)).toMap)

  // return whether uuid *was* present in pendingCommandIds
  private[this] def useCommandId(uuid: UUID, seeOne: SeenMsgs.One)(implicit
      triggerContext: TriggerLogContext
  ): Boolean = {
    triggerContext.enrichTriggerContext(
      "commandId" -> uuid
    ) { implicit triggerContext: TriggerLogContext =>
      inFlightCommands.get(uuid) match {
        case None =>
          false

        case Some(seenOne) =>
          seenOne.see(seeOne) match {
            case Some(v) =>
              inFlightCommands.update(uuid, v)
            case None =>
              inFlightCommands.remove(uuid)
          }
          true
      }
    }
  }

  import Runner.{DamlFun, SingleCommandFailure, overloadedRetryDelay, retrying}

  @throws[RuntimeException]
  private def handleCommands(
      commands: Seq[Command]
  )(implicit triggerContext: TriggerLogContext): (UUID, SubmitRequest) = {
    val commandUUID = UUID.randomUUID

    triggerContext.enrichTriggerContext(
      "commandId" -> commandUUID,
      "commands" -> commands,
    ) { implicit triggerContext: TriggerLogContext =>
      inFlightCommands.update(commandUUID, SeenMsgs.Neither)

      val commandsArg = Commands(
        ledgerId = client.ledgerId.unwrap,
        applicationId = applicationId.unwrap,
        commandId = commandUUID.toString,
        party = parties.actAs.unwrap,
        readAs = Party.unsubst(parties.readAs).toList,
        commands = commands,
      )

      (commandUUID, SubmitRequest(commands = Some(commandsArg)))
    }
  }

  private def freeTriggerSubmits(
      clientTime: Timestamp,
      v: SValue,
  )(implicit
      triggerContext: TriggerLogContext
  ): UnfoldState[SValue, TriggerContext[SubmitRequest]] = {
    def evaluate(se: SExpr): SValue = {
      val machine: Speedy.OffLedgerMachine =
        Speedy.Machine.fromPureSExpr(compiledPackages, se)
      // Evaluate it.
      machine.setExpressionToEvaluate(se)
      Machine.stepToValue(machine)
    }
    type Termination = SValue \/ (TriggerContext[SubmitRequest], SValue)
    @tailrec def go(v: SValue): Termination = {
      val resumed: Termination Either SValue = unrollFree(v) match {
        case Right(Right(vvv @ (variant, vv))) =>
          // Must be kept in-sync with the DAML code LowLevel#TriggerF
          vvv.match2 {
            case "GetTime" /*(Time -> a)*/ => { case DamlFun(timeA) =>
              Right(evaluate(makeAppD(timeA, STimestamp(clientTime))))
            }
            case "Submit" /*([Command], Text -> a)*/ => {
              case DamlTuple2(sCommands, DamlFun(textA)) =>
                val commands = converter.toCommands(sCommands).orConverterException
                val (commandUUID, submitRequest) = handleCommands(commands)
                Left(
                  \/-(
                    (
                      Ctx(triggerContext, submitRequest),
                      evaluate(makeAppD(textA, SText((commandUUID: UUID).toString))),
                    )
                  ): Termination
                )
            }
            case _ =>
              triggerContext.logError("Unrecognised TriggerF step", "variant" -> variant)
              throw new ConverterException(s"unrecognized TriggerF step $variant")
          }(fallback = throw new ConverterException(s"invalid contents for $variant: $vv"))
        case Right(Left(newState)) => Left(-\/(newState))
        case Left(e) => throw new ConverterException(e)
      }

      resumed match {
        case Left(newState) => newState
        case Right(suspended) => go(suspended)
      }
    }

    UnfoldState(v)(go)
  }

  // This function produces a source of trigger messages,
  // with input of failures from command submission
  private def msgSource(
      client: LedgerClient,
      offset: LedgerOffset,
      heartbeat: Option[FiniteDuration],
      parties: TriggerParties,
      filter: TransactionFilter,
  )(implicit
      triggerContext: TriggerLogContext
  ): Flow[TriggerContext[SingleCommandFailure], TriggerContext[TriggerMsg], NotUsed] = {
    // A queue for command submission failures.
    val submissionFailureQueue
        : Flow[TriggerContext[SingleCommandFailure], TriggerContext[TriggerMsg], NotUsed] = {
      Flow[TriggerContext[SingleCommandFailure]]
        .map { case ctx @ Ctx(context, failure, _) =>
          context.childSpan("failure") { implicit triggerContext: TriggerLogContext =>
            triggerContext.logInfo(
              "Received command submission failure from ledger API client",
              "error" -> failure,
            )

            ctx.copy(context = triggerContext)
          }
        }
        // Why `fail`?  Consider the most obvious alternatives.
        //
        // `backpressure`?  This feeds into the Free interpreter flow, which may produce
        //   many command failures for one event, hence deadlock.
        //
        // `drop*`?  A trigger will proceed as if everything was fine, without ever
        //   getting the notification that its reaction to one contract and attempt to
        //   advance its workflow failed.
        //
        // `fail`, on the other hand?  It far better fits the trigger model to go
        //   tabula rasa and notice the still-unhandled contract in the ACS again
        //   on init, as we expect triggers to be able to do anyhow.
        .buffer(
          triggerConfig.submissionFailureQueueSize,
          OverflowStrategy.fail.withLogLevel(Logging.WarningLevel),
        )
        .map { case ctx @ Ctx(_, SingleCommandFailure(commandId, s), _) =>
          val completion = TriggerMsg.Completion(
            Completion(
              commandId,
              Some(Status(s.getStatus.getCode.value(), s.getStatus.getDescription)),
            )
          )

          ctx.context.logInfo(
            "Rewrite command submission failure for trigger rules",
            "message" -> completion,
          )

          ctx.copy(value = completion)
        }
    }

    // The transaction source (ledger).
    val transactionSource: Source[TriggerContext[TriggerMsg], NotUsed] = {
      triggerContext.logInfo("Subscribing to ledger API transaction source", "filter" -> filter)
      client.transactionClient
        .getTransactions(offset, None, filter)
        .map { transaction =>
          triggerContext.childSpan("update") { implicit triggerContext: TriggerLogContext =>
            triggerContext.logInfo("Transaction source")

            triggerContext.childSpan("evaluation") { implicit triggerContext: TriggerLogContext =>
              Ctx(triggerContext, TriggerMsg.Transaction(transaction))
            }
          }
        }
    }

    // Command completion source (ledger completion stream)
    val completionSource: Source[TriggerContext[TriggerMsg], NotUsed] = {
      triggerContext.logInfo("Subscribing to ledger API completion source")
      client.commandClient
        // Completions only take actAs into account so no need to include readAs.
        .completionSource(List(parties.actAs.unwrap), offset)
        .collect { case CompletionElement(completion, _) =>
          triggerContext.childSpan("update") { implicit triggerContext: TriggerLogContext =>
            triggerContext.logInfo("Completion source", "message" -> completion)

            triggerContext.childSpan("evaluation") { implicit triggerContext: TriggerLogContext =>
              Ctx(triggerContext, TriggerMsg.Completion(completion))
            }
          }
        }
    }

    // Heartbeats source (we produce these repetitively on a timer with
    // the given delay interval).
    val heartbeatSource: Source[TriggerContext[TriggerMsg], NotUsed] = heartbeat match {
      case Some(interval) =>
        triggerContext.logInfo("Heartbeat source configured", "heartbeat" -> interval)
        Source
          .tick[TriggerMsg](interval, interval, TriggerMsg.Heartbeat)
          .mapMaterializedValue(_ => NotUsed)
          .map { heartbeat =>
            triggerContext.childSpan("update") { implicit triggerContext: TriggerLogContext =>
              triggerContext.logInfo("Heartbeat source", "message" -> "Heartbeat")

              triggerContext.childSpan("evaluation") { implicit triggerContext: TriggerLogContext =>
                Ctx(triggerContext, heartbeat)
              }
            }
          }

      case None =>
        triggerContext.logInfo("No heartbeat source configured")
        Source.empty[TriggerContext[TriggerMsg]]
    }

    submissionFailureQueue
      .merge(completionSource merge transactionSource merge heartbeatSource)
  }

  private[this] def getInitialStateFreeAndUpdate(
      acs: Seq[CreatedEvent]
  )(implicit triggerContext: TriggerLogContext): (SValue, SValue) = {
    // Compile the trigger initialState and Update LF functions to
    // speedy expressions.
    val update: SExpr =
      compiler.unsafeCompile(
        ERecProj(trigger.defn.ty, Name.assertFromString("update"), trigger.defn.expr)
      )
    val getInitialState: SExpr =
      compiler.unsafeCompile(
        ERecProj(trigger.defn.ty, Name.assertFromString("initialState"), trigger.defn.expr)
      )
    // Convert the ACS to a speedy value.
    val createdValue: SValue = converter.fromACS(acs).orConverterException
    // Setup an application expression of initialState on the ACS.
    val partyArg = SParty(Ref.Party.assertFromString(parties.actAs.unwrap))
    val initialStateArgs = if (trigger.hasReadAs) {
      val readAsArg = SList(
        parties.readAs.map(p => SParty(Ref.Party.assertFromString(p.unwrap))).to(FrontStack)
      )
      Array(partyArg, readAsArg, createdValue)
    } else Array(partyArg, createdValue)
    val initialState: SExpr =
      makeApp(
        getInitialState,
        initialStateArgs,
      )
    // Prepare a speedy machine for evaluating expressions.
    val machine: Speedy.OffLedgerMachine =
      Speedy.Machine.fromPureSExpr(compiledPackages, initialState)
    // Evaluate it.
    machine.setExpressionToEvaluate(initialState)
    val initialStateFree = Machine
      .stepToValue(machine)
      .expect(
        "TriggerSetup",
        { case DamlAnyModuleRecord("TriggerSetup", fts) => fts }: @nowarn(
          "msg=A repeated case parameter or extracted sequence is not matched by a sequence wildcard"
        ),
      )
      .orConverterException
    machine.setExpressionToEvaluate(update)
    val evaluatedUpdate: SValue = Machine.stepToValue(machine)
    (initialStateFree, evaluatedUpdate)
  }

  private[this] def encodeMsgs: Flow[TriggerContext[TriggerMsg], TriggerContext[SValue], NotUsed] =
    Flow fromFunction {
      case ctx @ Ctx(_, TriggerMsg.Transaction(transaction), _) =>
        ctx.copy(value = converter.fromTransaction(transaction).orConverterException)

      case ctx @ Ctx(_, TriggerMsg.Completion(completion), _) =>
        ctx.copy(value = converter.fromCompletion(completion).orConverterException)

      case ctx @ Ctx(_, TriggerMsg.Heartbeat, _) =>
        ctx.copy(value = converter.fromHeartbeat)
    }

  // A flow for trigger messages representing a process for the
  // accumulated state changes resulting from application of the
  // messages given the starting state represented by the ACS
  // argument.
  private def getTriggerEvaluator(
      acs: Seq[CreatedEvent]
  )(implicit
      triggerContext: TriggerLogContext
  ): Flow[TriggerContext[TriggerMsg], TriggerContext[SubmitRequest], Future[SValue]] = {
    triggerContext.logInfo("Trigger starting")

    val clientTime: Timestamp =
      Timestamp.assertFromInstant(Runner.getTimeProvider(timeProviderType).getCurrentTime)
    val (initialStateFree, evaluatedUpdate) = getInitialStateFreeAndUpdate(acs)
    // Prepare another speedy machine for evaluating expressions.
    val machine: Speedy.OffLedgerMachine =
      Speedy.Machine.fromPureSExpr(compiledPackages, SEValue(SUnit))

    import UnfoldState.{flatMapConcatNode, flatMapConcatNodeOps, toSource, toSourceOps}

    val runInitialState = {
      toSource(
        freeTriggerSubmits(clientTime, initialStateFree)
          .leftMap { state =>
            triggerContext.logDebug(
              "Trigger rule initial state",
              "state" -> triggerUserState(state, trigger.defn.level),
            )

            state
          }
      )
    }

    val runRuleOnMsgs = flatMapConcatNode { (state: SValue, messageVal: TriggerContext[SValue]) =>
<<<<<<< HEAD
      messageVal.context.enrichTriggerContext() { implicit triggerContext: TriggerLogContext =>
        triggerContext.logDebug(
          "Trigger rule evaluation",
          "state" -> triggerUserState(state, trigger.defn.level),
          "message" -> messageVal.value,
=======
      val clientTime: Timestamp =
        Timestamp.assertFromInstant(Runner.getTimeProvider(timeProviderType).getCurrentTime)
      machine.setExpressionToEvaluate(makeAppD(evaluatedUpdate, messageVal.value))
      val stateFun = Machine
        .stepToValue(machine)
        .expect(
          "TriggerRule",
          { case DamlAnyModuleRecord("TriggerRule", DamlAnyModuleRecord("StateT", fun)) =>
            fun
          }: @nowarn("msg=A repeated case parameter .* is not matched by a sequence wildcard"),
        )
        .orConverterException
      machine.setExpressionToEvaluate(makeAppD(stateFun, state))
      val updateWithNewState = Machine.stepToValue(machine)

      freeTriggerSubmits(clientTime, v = updateWithNewState)
        .leftMap(
          _.expect(
            "TriggerRule new state",
            { case DamlTuple2(SUnit, newState) =>
              logger.debug(s"New state: ${triggerUserState(newState, trigger.defn.level)}")
              newState
            },
          ).orConverterException
>>>>>>> 7f134f60
        )

        val clientTime: Timestamp =
          Timestamp.assertFromInstant(Runner.getTimeProvider(timeProviderType).getCurrentTime)
        machine.setExpressionToEvaluate(makeAppD(evaluatedUpdate, messageVal.value))
        val stateFun = Machine
          .stepToValue(machine)
          .expect(
            "TriggerRule",
            { case DamlAnyModuleRecord("TriggerRule", DamlAnyModuleRecord("StateT", fun)) =>
              fun
            }: @nowarn("msg=A repeated case parameter .* is not matched by a sequence wildcard"),
          )
          .orConverterException
        machine.setExpressionToEvaluate(makeAppD(stateFun, state))
        val updateWithNewState = Machine.stepToValue(machine)

        freeTriggerSubmits(clientTime, v = updateWithNewState)
          .leftMap(
            _.expect(
              "TriggerRule new state",
              { case DamlTuple2(SUnit, newState) =>
                triggerContext.logDebug(
                  "Trigger rule state updated",
                  "state" -> triggerUserState(state, trigger.defn.level),
                )

                newState
              },
            ).orConverterException
          )
      }
    }

    // The flow that we return:
    //  - Maps incoming trigger messages to new trigger messages
    //    replacing ledger command IDs with the IDs used internally;
    //  - Folds over the trigger messages via the speedy machine
    //    thereby accumulating the state changes.
    // The materialized value of the flow is the (future) final state
    // of this process.
    @SuppressWarnings(Array("org.wartremover.warts.NonUnitStatements"))
    val graph = GraphDSL.createGraph(Sink.last[SValue]) { implicit gb => saveLastState =>
      import GraphDSL.Implicits._

      val msgIn = gb add Flow[TriggerContext[TriggerMsg]]
      val initialState = gb add runInitialState
      val initialStateOut = gb add Broadcast[SValue](2)
      val rule = gb add runRuleOnMsgs
      val submissions = gb add Merge[TriggerContext[SubmitRequest]](2)
      val finalStateIn = gb add Concat[SValue](2)
      // format: off
      initialState.finalState                    ~> initialStateOut ~> rule.initState
      initialState.elemsOut                          ~> submissions
                          msgIn ~> hideIrrelevantMsgs ~> encodeMsgs ~> rule.elemsIn
                                                        submissions <~ rule.elemsOut
                                                    initialStateOut                     ~> finalStateIn
                                                                       rule.finalStates ~> finalStateIn ~> saveLastState
      // format: on
      new FlowShape(msgIn.in, submissions.out)
    }

    Flow.fromGraph(graph)
  }

  private[this] def catchIAE[A](a: => A): Option[A] =
    try Some(a)
    catch { case _: IllegalArgumentException => None }

  private[this] def hideIrrelevantMsgs
      : Flow[TriggerContext[TriggerMsg], TriggerContext[TriggerMsg], NotUsed] =
    Flow[TriggerContext[TriggerMsg]].mapConcat[TriggerContext[TriggerMsg]] {
      case ctx @ Ctx(_, msg @ TriggerMsg.Completion(c), _) =>
        // This happens for invalid UUIDs which we might get for
        // completions not emitted by the trigger.
        val ouuid = catchIAE(UUID.fromString(c.commandId))
        ouuid.flatMap { uuid =>
          useCommandId(uuid, SeenMsgs.Completion)(ctx.context) option ctx.copy(value = msg)
        }.toList

      case ctx @ Ctx(_, msg @ TriggerMsg.Transaction(t), _) =>
        // This happens for invalid UUIDs which we might get for
        // transactions not emitted by the trigger.
        val ouuid = catchIAE(UUID.fromString(t.commandId))
        List(ouuid flatMap { uuid =>
          useCommandId(uuid, SeenMsgs.Transaction)(ctx.context) option ctx.copy(value = msg)
        } getOrElse ctx.copy(value = TriggerMsg.Transaction(t.copy(commandId = ""))))

      case ctx @ Ctx(_, msg @ TriggerMsg.Heartbeat, _) =>
        List(ctx.copy(value = msg)) // Heartbeats don't carry any information.
    }

  def makeApp(func: SExpr, values: Array[SValue]): SExpr = {
    SEApp(func, values)
  }

  private[this] def makeAppD(func: SValue, values: SValue*): SExpr =
    makeApp(SEValue(func), values.toArray)

  // Query the ACS. This allows you to separate the initialization of
  // the initial state from the first run.
  def queryACS()(implicit
      materializer: Materializer,
      executionContext: ExecutionContext,
  ): Future[(Seq[CreatedEvent], LedgerOffset)] = {
    for {
      acsResponses <- client.activeContractSetClient
        .getActiveContracts(transactionFilter)
        .runWith(Sink.seq)
      offset = Array(acsResponses: _*).lastOption
        .fold(LedgerOffset().withBoundary(LedgerOffset.LedgerBoundary.LEDGER_BEGIN))(resp =>
          LedgerOffset().withAbsolute(resp.offset)
        )
    } yield (acsResponses.flatMap(x => x.activeContracts), offset)
  }

  private[this] def submitOrFail(implicit
      ec: ExecutionContext
  ): Flow[TriggerContext[SubmitRequest], TriggerContext[SingleCommandFailure], NotUsed] = {
    import io.grpc.Status.Code
    import Code.RESOURCE_EXHAUSTED

    def submit(req: TriggerContext[SubmitRequest]): Future[Option[SingleCommandFailure]] = {
      val f: Future[Empty] = client.commandClient.submitSingleCommand(req.value)
      f.map(_ => None).recover {
        case s: StatusRuntimeException if s.getStatus.getCode != Code.UNAUTHENTICATED =>
          // Do not capture UNAUTHENTICATED errors.
          // The access token may be expired, let the trigger runner handle token refresh.
          Some(SingleCommandFailure(req.value.getCommands.commandId, s))
        // any other error will cause the trigger's stream to fail
      }
    }

    def retryableSubmit(
        req: TriggerContext[SubmitRequest]
    ): Future[Option[Option[SingleCommandFailure]]] =
      submit(req).map {
        case Some(SingleCommandFailure(_, s))
            if (s.getStatus.getCode: Code) == (RESOURCE_EXHAUSTED: Code) =>
          None
        case z => Some(z)
      }

    val throttleFlow: Flow[TriggerContext[SubmitRequest], TriggerContext[SubmitRequest], NotUsed] =
      Flow[TriggerContext[SubmitRequest]]
        .throttle(triggerConfig.maxSubmissionRequests, triggerConfig.maxSubmissionDuration)
    val submitFlow
        : Flow[TriggerContext[SubmitRequest], TriggerContext[SingleCommandFailure], NotUsed] =
      Flow[TriggerContext[SubmitRequest]]
        .filter { _ =>
          inFlightCommands.count <= triggerConfig.maxInFlightCommands
        }
        .via(
          retrying(
            initialTries = triggerConfig.maxRetries,
            backoff = overloadedRetryDelay,
            parallelism = triggerConfig.parallelism,
            retryableSubmit,
            submit,
          )
            .collect { case ctx @ Ctx(context, Some(err), _) =>
              context.logWarning("Ledger API command submission request failed", "error" -> err)

              ctx.copy(value = err)
            }
        )
    val failureFlow
        : Flow[TriggerContext[SubmitRequest], TriggerContext[SingleCommandFailure], NotUsed] =
      Flow[TriggerContext[SubmitRequest]]
        .filterNot { _ =>
          inFlightCommands.count <= triggerConfig.maxInFlightCommands
        }
        .map { case Ctx(context, request, _) =>
          context.logWarning(
            "Due to excessive in-flight commands, failing submission request",
            "commandId" -> request.getCommands.commandId,
            "in-flight-commands" -> inFlightCommands.count,
            "max-in-flight-commands" -> triggerConfig.maxInFlightCommands,
          )

          Ctx(
            context,
            SingleCommandFailure(
              request.getCommands.commandId,
              new StatusRuntimeException(UNAVAILABLE),
            ),
          )
        }
    @SuppressWarnings(Array("org.wartremover.warts.NonUnitStatements"))
    val graph = GraphDSL.create() { implicit gb =>
      import GraphDSL.Implicits._

      val broadcast = gb.add(Broadcast[TriggerContext[SubmitRequest]](2))
      val merge = gb.add(Merge[TriggerContext[SingleCommandFailure]](2))
      val throttle = gb.add(throttleFlow)
      val submit = gb.add(submitFlow)
      val failure = gb.add(failureFlow)

      // format: off
      throttle ~> broadcast ~> submit  ~> merge
                  broadcast ~> failure ~> merge
      // format: on

      FlowShape(throttle.in, merge.out)
    }

    Flow.fromGraph(graph)
  }

  // Run the trigger given the state of the ACS. The msgFlow argument
  // passed from ServiceMain is a kill switch. Other choices are
  // possible e.g. 'Flow[TriggerMsg].take()' and this fact is made use
  // of in the test-suite.
  def runWithACS[T](
      acs: Seq[CreatedEvent],
      offset: LedgerOffset,
      msgFlow: Graph[FlowShape[TriggerContext[TriggerMsg], TriggerContext[TriggerMsg]], T] =
        Flow[TriggerContext[TriggerMsg]],
  )(implicit
      materializer: Materializer,
      executionContext: ExecutionContext,
  ): (T, Future[SValue]) = {
    triggerContext.nextSpan("rule") { implicit triggerContext: TriggerLogContext =>
      val source = msgSource(client, offset, trigger.heartbeat, parties, transactionFilter)
      val triggerRuleEvaluator = triggerContext.childSpan("initialization") {
        implicit triggerContext: TriggerLogContext =>
          getTriggerEvaluator(acs)
      }

      Flow
        .fromGraph(msgFlow)
        .viaMat(triggerRuleEvaluator)(Keep.both)
        .via(submitOrFail)
        .join(source)
        .run()
    }
  }
}

object Runner {

  import Implicits._

  private[trigger] implicit val logger: ContextualizedLogger = ContextualizedLogger.get(getClass)

  type TriggerContext[+Value] = Ctx[TriggerLogContext, Value]

  def apply(
      compiledPackages: CompiledPackages,
      trigger: Trigger,
      triggerConfig: TriggerRunnerConfig,
      client: LedgerClient,
      timeProviderType: TimeProviderType,
      applicationId: ApplicationId,
      parties: TriggerParties,
<<<<<<< HEAD
  )(implicit triggerContext: TriggerLogContext): Runner = {
    triggerContext.enrichTriggerContext(
      "level" -> trigger.defn.level.toString,
      "version" -> trigger.defn.version.toString,
    ) { implicit triggerContext: TriggerLogContext =>
      new Runner(
        compiledPackages,
        trigger,
        triggerConfig,
        client,
        timeProviderType,
        applicationId,
        parties,
      )
    }
  }

  def triggerUserState(state: SValue, level: Trigger.Level): SValue = {
    level match {
      case Trigger.Level.High =>
        state
          .expect(
            "SRecord",
            { case SRecord(_, _, values) =>
              values.get(3)
            },
          )
          .orConverterException

      case Trigger.Level.Low =>
        state
    }
=======
  )(implicit loggingContext: LoggingContextOf[Trigger]): Runner = {
    val setupId: UUID = UUID.randomUUID()

    loggingContext.withEnrichedTriggerContext(
      triggerSpan("trigger.setup", id = setupId)
    ) { implicit loggingContext: LoggingContextOf[Trigger] =>
      loggingContext
        .withEnrichedTriggerContext(
          "level" -> trigger.defn.level.toString,
          "version" -> trigger.defn.version.toString,
        ) { implicit loggingContext: LoggingContextOf[Trigger] =>
          new Runner(
            compiledPackages,
            trigger,
            triggerConfig,
            client,
            timeProviderType,
            applicationId,
            parties,
          )
        }
    }
  }

  private def triggerSpan(
      name: String,
      id: UUID,
      parent: Option[UUID] = None,
  ): (String, LoggingValue) = {
    "span" -> LoggingValue.Nested(
      LoggingEntries(
        "name" -> name,
        "id" -> id,
      ) ++ parent.fold(LoggingEntries.empty)(id => LoggingEntries("parent" -> id))
    )
>>>>>>> 7f134f60
  }

  private def triggerUserState(state: SValue, level: Trigger.Level): SValue = {
    level match {
      case Trigger.Level.High =>
        state
          .expect(
            "SRecord",
            { case SRecord(_, _, values) =>
              values.get(3)
            },
          )
          .orConverterException

      case Trigger.Level.Low =>
        state
    }
  }

  private def overloadedRetryDelay(afterTries: Int): FiniteDuration =
    (250 * (1 << (afterTries - 1))).milliseconds

  // Return the time provider for a given time provider type.
  def getTimeProvider(ty: TimeProviderType): TimeProvider = {
    ty match {
      case TimeProviderType.Static => TimeProvider.Constant(Instant.EPOCH)
      case TimeProviderType.WallClock => TimeProvider.UTC
      case _ => throw new RuntimeException(s"Unexpected TimeProviderType: $ty")
    }
  }

  private object DamlFun {
    def unapply(v: SPAP): Some[SPAP] = Some(v)
  }

  /** Like `CommandRetryFlow` but with no notion of ledger time, and with
    * delay support.  Note that only the future succeeding with `None`
    * indicates that a retry should be attempted; a failed future propagates
    * to the stream.
    */
  private[trigger] def retrying[A, B](
      initialTries: Int,
      backoff: Int => FiniteDuration,
      parallelism: Int,
      retryable: TriggerContext[A] => Future[Option[B]],
      notRetryable: TriggerContext[A] => Future[B],
  )(implicit ec: ExecutionContext): Flow[TriggerContext[A], TriggerContext[B], NotUsed] = {
    def trial(tries: Int, value: TriggerContext[A]): Future[B] = {
      value.context.enrichTriggerContext(
        "max-retries" -> initialTries
      ) { implicit triggerContext: TriggerLogContext =>
        if (tries <= 1) {
          notRetryable(value).recoverWith { case error: Throwable =>
            triggerContext.logError(
              "Failing permanently after exhausting submission retries",
              "attempt" -> initialTries,
            )

            Future.failed(error)
          }
        } else {
          retryable(value).flatMap(
            _.cata(
              Future.successful,
              Future {
                val attempt = initialTries - tries + 1
                val backoffPeriod = backoff(attempt)

                triggerContext.logWarning(
                  "Submission failed, will retry again after backoff period expires",
                  "attempt" -> attempt,
                  "backoff-period" -> backoffPeriod,
                )

                Thread.sleep(backoffPeriod.toMillis)
              }.flatMap(_ => trial(tries - 1, value)),
            )
          )
        }
      }
    }

    Flow[TriggerContext[A]].mapAsync(parallelism) { ctx =>
      ctx.context.childSpan("submission") { implicit triggerContext: TriggerLogContext =>
        triggerContext.logInfo("Submitting request to ledger API")

        trial(initialTries, ctx.copy(context = triggerContext)).map(b => ctx.copy(value = b))
      }
    }
  }

  private[Runner] final case class SingleCommandFailure(
      commandId: String,
      s: StatusRuntimeException,
  )

  private sealed abstract class SeenMsgs {
    import Runner.{SeenMsgs => S}

    def see(msg: S.One): Option[SeenMsgs] = {
      (this, msg) match {
        case (S.Completion, S.Transaction) | (S.Transaction, S.Completion) =>
          None
        case (S.Neither, _) =>
          Some(msg)
        case _ =>
          Some(this)
      }
    }
  }

  private object SeenMsgs {
    sealed abstract class One extends SeenMsgs
    case object Completion extends One
    case object Transaction extends One
    case object Neither extends SeenMsgs
  }

  // Convenience wrapper that creates the runner and runs the trigger.
  def run(
      dar: Dar[(PackageId, Package)],
      triggerId: Identifier,
      client: LedgerClient,
      timeProviderType: TimeProviderType,
      applicationId: ApplicationId,
      parties: TriggerParties,
      config: Compiler.Config,
      triggerConfig: TriggerRunnerConfig,
  )(implicit materializer: Materializer, executionContext: ExecutionContext): Future[SValue] =
    Trigger.newTriggerLogContext(
      triggerId,
      parties.actAs,
      parties.readAs,
      triggerId.toString,
      applicationId,
    ) { implicit triggerContext: TriggerLogContext =>
      val darMap = dar.all.toMap
      val compiledPackages = PureCompiledPackages.build(darMap, config) match {
        case Left(err) => throw new RuntimeException(s"Failed to compile packages: $err")
        case Right(pkgs) => pkgs
      }
      val trigger = Trigger.fromIdentifier(compiledPackages, triggerId) match {
        case Left(err) => throw new RuntimeException(s"Invalid trigger: $err")
        case Right(trigger) => trigger
      }
      val runner =
        Runner(
          compiledPackages,
          trigger,
          triggerConfig,
          client,
          timeProviderType,
          applicationId,
          parties,
        )

      for {
        (acs, offset) <- runner.queryACS()
        finalState <- runner.runWithACS(acs, offset)._2
      } yield finalState
    }

  object Implicits {
    implicit class EnrichTriggerLoggingContextOf(logContext: LoggingContextOf[Trigger]) {
      def enrichTriggerContext(
          entry: LoggingEntry,
          entries: LoggingEntry*
      ): LoggingContextOf[Trigger] = {
        val triggerEntries = logContext.entries.contents.get("trigger") match {
          case Some(LoggingValue.Nested(triggerContext)) =>
            triggerContext ++ LoggingEntries(entry +: entries: _*)

          case _ =>
            LoggingEntries(entry +: entries: _*)
        }

        LoggingContextOf
          .withEnrichedLoggingContext(
            label[Trigger],
            "trigger" -> LoggingValue.Nested(triggerEntries),
          )(logContext)
          .run(identity)
      }

      private[lf] def withEnrichedTriggerContext[A](
          entry: LoggingEntry,
          entries: LoggingEntry*
      )(f: LoggingContextOf[Trigger] => A): A = {
        f(logContext.enrichTriggerContext(entry, entries: _*))
      }
    }

    implicit def `UUID to LoggingValue`: ToLoggingValue[UUID] = ToStringToLoggingValue

    implicit def `api.Identifier to LoggingValue`: ToLoggingValue[api.Identifier] = {
      case api.Identifier(packageId, moduleName, entityName) =>
        s"$moduleName:$entityName@$packageId"
    }

    implicit def `Identifier to LoggingValue`: ToLoggingValue[Identifier] = {
      case Identifier(packageId, qualifiedName) =>
        s"$qualifiedName@$packageId"
    }

    implicit def `FiniteDuration to LoggingValue`: ToLoggingValue[FiniteDuration] =
      ToStringToLoggingValue

    implicit def `VariantConName to LoggingValue`: ToLoggingValue[VariantConName] =
      ToStringToLoggingValue

    implicit def `Status to LoggingValue`: ToLoggingValue[Status] = status =>
      LoggingValue.Nested(
        LoggingEntries(
          "message" -> status.message,
          "code" -> status.code,
        )
      )

    implicit def `CompletionMsg to LoggingValue`: ToLoggingValue[TriggerMsg.Completion] =
      completion =>
        LoggingValue.Nested(
          LoggingEntries(
            "commandId" -> completion.c.commandId,
            "status" -> completion.c.getStatus.code,
            "message" -> completion.c.getStatus.message,
          )
        )

    implicit def `SingleCommandFailure to LoggingValue`: ToLoggingValue[SingleCommandFailure] =
      failure =>
        LoggingValue.Nested(
          LoggingEntries(
            "commandId" -> failure.commandId,
            "status" -> failure.s.getStatus.getCode.value(),
            "message" -> failure.s.getStatus.getDescription,
          )
        )

    implicit def `api.Value to LoggingValue`: ToLoggingValue[api.Value] = value =>
      PrettyPrint.prettyApiValue(verbose = true)(value).render(80)

    implicit def `SValue to LoggingValue`: ToLoggingValue[SValue] = value =>
      PrettyPrint.prettySValue(value).render(80)

    implicit def `TransactionFilter to LoggingValue`: ToLoggingValue[TransactionFilter] = filter =>
      LoggingValue.Nested(LoggingEntries(filter.filtersByParty.view.mapValues { value =>
        LoggingValue.Nested(
          LoggingEntries(
            "templateIds" -> value.getInclusive.templateIds,
            "interfaceIds" -> value.getInclusive.interfaceFilters.map(_.getInterfaceId),
          )
        )
      }.toSeq: _*))

    implicit def `CreatedEvent to LoggingEvent`: ToLoggingValue[CreatedEvent] = created =>
      LoggingValue.Nested(
        LoggingEntries(
          "type" -> "CreatedEvent",
          "id" -> created.eventId,
          "contractId" -> created.contractId,
          "templateId" -> created.getTemplateId,
          "interfaceViews" -> LoggingValue.OfIterable(
            created.interfaceViews.map(view =>
              LoggingValue.Nested(
                LoggingEntries(
                  "interfaceId" -> view.getInterfaceId,
                  "viewStatus" -> view.getViewStatus,
                )
              )
            )
          ),
          "witnessParties" -> created.witnessParties,
          "signatories" -> created.signatories,
          "observers" -> created.observers,
        ) ++ created.contractKey.fold(LoggingEntries.empty) { contractKey =>
          LoggingEntries(
            "contractKey" -> contractKey
          )
        }
      )

    implicit def `ArchivedEvent to LoggingValue`: ToLoggingValue[ArchivedEvent] = archived =>
      LoggingValue.Nested(
        LoggingEntries(
          "type" -> "ArchivedEvent",
          "id" -> archived.eventId,
          "contractId" -> archived.contractId,
          "templateId" -> archived.getTemplateId,
          "witnessParties" -> archived.witnessParties,
        )
      )

    implicit def `Transaction to LoggingValue`: ToLoggingValue[Transaction] = transaction =>
      LoggingValue.Nested(
        LoggingEntries(
          "transactionId" -> transaction.transactionId,
          "commandId" -> transaction.commandId,
          "workflowId" -> transaction.workflowId,
          "offset" -> transaction.offset,
          "events" -> LoggingValue.OfIterable(transaction.events.collect {
            case Event(Event.Event.Created(created)) =>
              created

            case Event(Event.Event.Archived(archived)) =>
              archived
          }),
        )
      )

    implicit def `Completion to LoggingValue`: ToLoggingValue[Completion] = completion =>
      LoggingValue.Nested(
        LoggingEntries(
          "commandId" -> completion.commandId,
          "status" -> completion.getStatus.code,
          "message" -> completion.getStatus.message,
        )
      )

    implicit def `CreateCommand to LoggingValue`: ToLoggingValue[CreateCommand] = create =>
      LoggingValue.Nested(
        LoggingEntries("type" -> "CreateCommand", "templateId" -> create.getTemplateId)
      )

    implicit def `ExerciseCommand to LoggingValue`: ToLoggingValue[ExerciseCommand] = exercise =>
      LoggingValue.Nested(
        LoggingEntries(
          "type" -> "ExerciseCommand",
          "templateId" -> exercise.getTemplateId,
          "contractId" -> exercise.contractId,
          "choice" -> exercise.choice,
        )
      )

    implicit def `ExerciseByKeyCommand to LoggingValue`: ToLoggingValue[ExerciseByKeyCommand] =
      exerciseByKey =>
        LoggingValue.Nested(
          LoggingEntries(
            "type" -> "ExerciseByKeyCommand",
            "templateId" -> exerciseByKey.getTemplateId,
            "contractKey" -> exerciseByKey.getContractKey,
            "choice" -> exerciseByKey.choice,
          )
        )

    implicit def `CreateAndExerciseCommand to LoggingValue`
        : ToLoggingValue[CreateAndExerciseCommand] = createAndExercise =>
      LoggingValue.Nested(
        LoggingEntries(
          "type" -> "CreateAndExerciseCommand",
          "templateId" -> createAndExercise.getTemplateId,
          "choice" -> createAndExercise.choice,
        )
      )

    implicit def `Command to LoggingValue`: ToLoggingValue[Command] = {
      case Command(Command.Command.Empty) =>
        LoggingValue.Nested(LoggingEntries("type" -> "EmptyCommand"))
      case Command(Command.Command.Create(cmd)) =>
        `CreateCommand to LoggingValue`.toLoggingValue(cmd)
      case Command(Command.Command.Exercise(cmd)) =>
        `ExerciseCommand to LoggingValue`.toLoggingValue(cmd)
      case Command(Command.Command.ExerciseByKey(cmd)) =>
        `ExerciseByKeyCommand to LoggingValue`.toLoggingValue(cmd)
      case Command(Command.Command.CreateAndExercise(cmd)) =>
        `CreateAndExerciseCommand to LoggingValue`.toLoggingValue(cmd)
    }
  }
}<|MERGE_RESOLUTION|>--- conflicted
+++ resolved
@@ -38,7 +38,6 @@
 import com.daml.lf.data.Ref._
 import com.daml.lf.data.ScalazEqual._
 import com.daml.lf.data.Time.Timestamp
-import com.daml.lf.engine.trigger.Runner.triggerUserState
 import com.daml.lf.engine.trigger.Runner.Implicits._
 import com.daml.lf.engine.trigger.Runner.{TriggerContext, triggerUserState, logger}
 import com.daml.lf.engine.trigger.ToLoggingContext._
@@ -762,38 +761,11 @@
     }
 
     val runRuleOnMsgs = flatMapConcatNode { (state: SValue, messageVal: TriggerContext[SValue]) =>
-<<<<<<< HEAD
       messageVal.context.enrichTriggerContext() { implicit triggerContext: TriggerLogContext =>
         triggerContext.logDebug(
           "Trigger rule evaluation",
           "state" -> triggerUserState(state, trigger.defn.level),
           "message" -> messageVal.value,
-=======
-      val clientTime: Timestamp =
-        Timestamp.assertFromInstant(Runner.getTimeProvider(timeProviderType).getCurrentTime)
-      machine.setExpressionToEvaluate(makeAppD(evaluatedUpdate, messageVal.value))
-      val stateFun = Machine
-        .stepToValue(machine)
-        .expect(
-          "TriggerRule",
-          { case DamlAnyModuleRecord("TriggerRule", DamlAnyModuleRecord("StateT", fun)) =>
-            fun
-          }: @nowarn("msg=A repeated case parameter .* is not matched by a sequence wildcard"),
-        )
-        .orConverterException
-      machine.setExpressionToEvaluate(makeAppD(stateFun, state))
-      val updateWithNewState = Machine.stepToValue(machine)
-
-      freeTriggerSubmits(clientTime, v = updateWithNewState)
-        .leftMap(
-          _.expect(
-            "TriggerRule new state",
-            { case DamlTuple2(SUnit, newState) =>
-              logger.debug(s"New state: ${triggerUserState(newState, trigger.defn.level)}")
-              newState
-            },
-          ).orConverterException
->>>>>>> 7f134f60
         )
 
         val clientTime: Timestamp =
@@ -1049,7 +1021,6 @@
       timeProviderType: TimeProviderType,
       applicationId: ApplicationId,
       parties: TriggerParties,
-<<<<<<< HEAD
   )(implicit triggerContext: TriggerLogContext): Runner = {
     triggerContext.enrichTriggerContext(
       "level" -> trigger.defn.level.toString,
@@ -1065,60 +1036,6 @@
         parties,
       )
     }
-  }
-
-  def triggerUserState(state: SValue, level: Trigger.Level): SValue = {
-    level match {
-      case Trigger.Level.High =>
-        state
-          .expect(
-            "SRecord",
-            { case SRecord(_, _, values) =>
-              values.get(3)
-            },
-          )
-          .orConverterException
-
-      case Trigger.Level.Low =>
-        state
-    }
-=======
-  )(implicit loggingContext: LoggingContextOf[Trigger]): Runner = {
-    val setupId: UUID = UUID.randomUUID()
-
-    loggingContext.withEnrichedTriggerContext(
-      triggerSpan("trigger.setup", id = setupId)
-    ) { implicit loggingContext: LoggingContextOf[Trigger] =>
-      loggingContext
-        .withEnrichedTriggerContext(
-          "level" -> trigger.defn.level.toString,
-          "version" -> trigger.defn.version.toString,
-        ) { implicit loggingContext: LoggingContextOf[Trigger] =>
-          new Runner(
-            compiledPackages,
-            trigger,
-            triggerConfig,
-            client,
-            timeProviderType,
-            applicationId,
-            parties,
-          )
-        }
-    }
-  }
-
-  private def triggerSpan(
-      name: String,
-      id: UUID,
-      parent: Option[UUID] = None,
-  ): (String, LoggingValue) = {
-    "span" -> LoggingValue.Nested(
-      LoggingEntries(
-        "name" -> name,
-        "id" -> id,
-      ) ++ parent.fold(LoggingEntries.empty)(id => LoggingEntries("parent" -> id))
-    )
->>>>>>> 7f134f60
   }
 
   private def triggerUserState(state: SValue, level: Trigger.Level): SValue = {
