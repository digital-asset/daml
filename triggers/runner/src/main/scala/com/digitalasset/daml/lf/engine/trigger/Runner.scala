--- conflicted
+++ resolved
@@ -392,8 +392,6 @@
     parties: TriggerParties,
 )(implicit triggerContext: TriggerLogContext) {
 
-  private val version = trigger.defn.version
-
   // Compiles LF expressions into Speedy expressions.
   private val compiler = compiledPackages.compiler
   // Converts between various objects and SValues.
@@ -725,6 +723,18 @@
     (initialStateFree, evaluatedUpdate)
   }
 
+  private[this] def encodeMsgs: TriggerContextualFlow[TriggerMsg, SValue, NotUsed] =
+    Flow fromFunction {
+      case ctx @ Ctx(_, TriggerMsg.Transaction(transaction), _) =>
+        ctx.copy(value = converter.fromTransaction(transaction).orConverterException)
+
+      case ctx @ Ctx(_, TriggerMsg.Completion(completion), _) =>
+        ctx.copy(value = converter.fromCompletion(completion).orConverterException)
+
+      case ctx @ Ctx(_, TriggerMsg.Heartbeat, _) =>
+        ctx.copy(value = converter.fromHeartbeat)
+    }
+
   private[this] def conflateMsgValue: TriggerContextualFlow[SValue, SValue, NotUsed] = {
     val noop = Flow.fromFunction[TriggerContext[SValue], TriggerContext[SValue]](identity)
 
@@ -732,44 +742,28 @@
       noop
     } else {
       noop
-        .conflateWithSeed { case ctx @ Ctx(_, value, _) =>
-          ctx.copy(value = BackStack.empty :+ value)
-        } { case (ctx @ Ctx(_, stack, _), Ctx(_, value, _)) =>
+        .batch(
+          triggerConfig.maximumBatchSize,
+          { case ctx @ Ctx(context, value, _) =>
+            TriggerLogContext.newRootSpan("batch") { batchContext =>
+              batchContext
+                .groupWith(context)
+                .logDebug("Batching message for rule evaluation", "index" -> 0)
+
+              ctx.copy(context = batchContext, value = BackStack(value))
+            }
+          },
+        ) { case (ctx @ Ctx(batchContext, stack, _), Ctx(context, value, _)) =>
+          batchContext
+            .groupWith(context)
+            .logDebug("Batching message for rule evaluation", "index" -> (stack.length + 1))
+
           ctx.copy(value = stack :+ value)
         }
         .map(_.map(stack => SList(stack.toImmArray.toFrontStack)))
     }
   }
 
-  private[this] def encodeMsgs: TriggerContextualFlow[TriggerMsg, SValue, NotUsed] =
-    Flow fromFunction {
-      case ctx @ Ctx(_, TriggerMsg.Transaction(transaction), _) =>
-        ctx.copy(value = converter.fromTransaction(transaction).orConverterException)
-
-      case ctx @ Ctx(_, TriggerMsg.Completion(completion), _) =>
-        ctx.copy(value = converter.fromCompletion(completion).orConverterException)
-
-      case ctx @ Ctx(_, TriggerMsg.Heartbeat, _) =>
-        ctx.copy(value = converter.fromHeartbeat)
-    }
-
-<<<<<<< HEAD
-  private[this] def conflateMsgValue: TriggerContextualFlow[SValue, SValue, NotUsed] = {
-    val noop = Flow.fromFunction[TriggerContext[SValue], TriggerContext[SValue]](identity)
-    if (version < Trigger.Version.`2.6`)
-      noop
-    else
-      noop
-        .conflateWithSeed { case ctx @ Ctx(_, value, _) =>
-          ctx.copy(value = BackStack.empty :+ value)
-        } { case (ctx @ Ctx(_, stack, _), Ctx(_, value, _)) =>
-          ctx.copy(value = stack :+ value)
-        }
-        .map(_.map(stack => SList(stack.toImmArray.toFrontStack)))
-  }
-
-=======
->>>>>>> aba08613
   // A flow for trigger messages representing a process for the
   // accumulated state changes resulting from application of the
   // messages given the starting state represented by the ACS
