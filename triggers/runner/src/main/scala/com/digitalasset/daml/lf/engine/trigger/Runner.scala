// Copyright (c) 2022 Digital Asset (Switzerland) GmbH and/or its affiliates. All rights reserved.
// SPDX-License-Identifier: Apache-2.0

package com.daml.lf.engine.trigger

import akka.NotUsed
import akka.stream._
import akka.stream.scaladsl._
import com.daml.api.util.TimeProvider
import com.daml.ledger.api.refinements.ApiTypes.{ApplicationId, Party}
import com.daml.ledger.api.v1.command_submission_service.SubmitRequest
import com.daml.ledger.api.v1.commands.{Command, Commands}
import com.daml.ledger.api.v1.completion.Completion
import com.daml.ledger.api.v1.event._
import com.daml.ledger.api.v1.ledger_offset.LedgerOffset
import com.daml.ledger.api.v1.transaction_filter.{
  Filters,
  InclusiveFilters,
  InterfaceFilter,
  TransactionFilter,
}
import com.daml.ledger.client.LedgerClient
import com.daml.ledger.client.services.commands.CompletionStreamElement._
import com.daml.lf.archive.Dar
import com.daml.lf.data.FrontStack
import com.daml.lf.data.ImmArray
import com.daml.lf.data.Ref
import com.daml.lf.data.Ref._
import com.daml.lf.data.ScalazEqual._
import com.daml.lf.data.Time.Timestamp
<<<<<<< HEAD
import com.daml.lf.engine.trigger.Runner.Implicits._
=======
import com.daml.lf.engine.trigger.Runner.triggerUserState
>>>>>>> 3627b62d
import com.daml.lf.language.Ast._
import com.daml.lf.language.PackageInterface
import com.daml.lf.language.Util._
import com.daml.lf.speedy.SExpr._
import com.daml.lf.speedy.SResult._
import com.daml.lf.speedy.SValue._
import com.daml.lf.speedy.{Compiler, Pretty, SValue, Speedy}
import com.daml.lf.{CompiledPackages, PureCompiledPackages}
import com.daml.logging.LoggingContextOf.label
import com.daml.logging.entries.{LoggingEntries, LoggingEntry, LoggingValue, ToLoggingValue}
import com.daml.logging.entries.ToLoggingValue._
import com.daml.logging.{ContextualizedLogger, LoggingContextOf}
import com.daml.platform.participant.util.LfEngineToApi.toApiIdentifier
import com.daml.platform.services.time.TimeProviderType
import com.daml.scalautil.Statement.discard
import com.daml.script.converter.Converter.Implicits._
import com.daml.script.converter.Converter.{DamlAnyModuleRecord, DamlTuple2, unrollFree}
import com.daml.script.converter.ConverterException
import com.google.protobuf.empty.Empty
import com.google.rpc.status.Status
import io.grpc.Status.UNAVAILABLE
import io.grpc.StatusRuntimeException
import scalaz.syntax.bifunctor._
import scalaz.syntax.std.boolean._
import scalaz.syntax.std.option._
import scalaz.syntax.tag._
import scalaz.{-\/, Tag, \/, \/-}

import java.time.Instant
import java.util.UUID
import java.util.concurrent.atomic.AtomicLong
import scala.annotation.{nowarn, tailrec}
import scala.collection.concurrent.TrieMap
import scala.concurrent.duration.{FiniteDuration, _}
import scala.concurrent.{ExecutionContext, Future}

private[lf] sealed trait TriggerMsg
private[lf] object TriggerMsg {
  final case class Completion(c: com.daml.ledger.api.v1.completion.Completion) extends TriggerMsg
  final case class Transaction(t: com.daml.ledger.api.v1.transaction.Transaction) extends TriggerMsg
  final case object Heartbeat extends TriggerMsg
}

private[lf] final case class TriggerDefinition(
    id: Identifier,
    ty: TypeConApp,
    version: Trigger.Version,
    level: Trigger.Level,
    expr: Expr,
) {
  val triggerIds = TriggerIds(ty.tycon.packageId)
}

private[lf] final case class Trigger(
    defn: TriggerDefinition,
    filters: Filters, // We store Filters rather than
    // TransactionFilter since the latter is
    // party-specific.
    heartbeat: Option[FiniteDuration],
    // Whether the trigger supports readAs claims (SDK 1.18 and newer) or not.
    hasReadAs: Boolean,
)

// Utilities for interacting with the speedy machine.
private[lf] object Machine {
  import Runner.logger

  // Run speedy until we arrive at a value.
  def stepToValue(
      machine: Speedy.OffLedgerMachine
  )(implicit loggingContext: LoggingContextOf[Trigger]): SValue = {
    machine.run() match {
      case SResultFinal(v) => v
      case SResultError(err) => {
        logger.error(Pretty.prettyError(err).render(80))
        throw err
      }
      case res => {
        val errMsg = s"Unexpected speedy result: $res"
        logger.error(errMsg)
        throw new RuntimeException(errMsg)
      }
    }
  }
}

object Trigger {

  private[trigger] def newLoggingContext[P, T](
      triggerDefinition: Identifier,
      actAs: Party,
      readAs: Set[Party],
      triggerId: String,
      applicationId: ApplicationId,
  ): (LoggingContextOf[Trigger with P] => T) => T = {
    val entries = List[LoggingEntry](
      "id" -> triggerId,
      "definition" -> triggerDefinition,
      "actAs" -> Tag.unwrap(actAs),
      "readAs" -> Tag.unsubst(readAs),
    )

    LoggingContextOf.newLoggingContext(
      LoggingContextOf.label[Trigger with P],
      "applicationId" -> applicationId.unwrap,
      "trigger" -> LoggingValue.Nested(LoggingEntries(entries: _*)),
    )
  }

  private def detectHasReadAs(
      pkgInterface: PackageInterface,
      triggerIds: TriggerIds,
  ): Either[String, Boolean] =
    for {
      fieldInfo <- pkgInterface
        .lookupRecordFieldInfo(
          triggerIds.damlTriggerLowLevel("Trigger"),
          Name.assertFromString("initialState"),
        )
        .left
        .map(_.pretty)
      hasReadAs <- fieldInfo.typDef match {
        case TFun(TParty, TFun(TList(TParty), TFun(_, _))) => Right(true)
        case TFun(TParty, TFun(_, _)) => Right(false)
        case t => Left(s"Internal error: Unexpected type for initialState function: $t")
      }
    } yield hasReadAs

  private[trigger] def detectVersion(
      pkgInterface: PackageInterface,
      triggerIds: TriggerIds,
  ): Either[String, Trigger.Version] = {
    val versionTypeCon = triggerIds.damlTriggerInternal("Version")
    pkgInterface.lookupDataEnum(versionTypeCon) match {
      case Left(_) =>
        Version.fromString(None)
      case Right(enum) =>
        enum.dataEnum.constructors match {
          case ImmArray(versionCons) =>
            Version.fromString(Some(versionCons))
          case _ =>
            Left("can not infer trigger version")
        }
    }
  }

  // Given an identifier to a high- or lowlevel trigger,
  // return an expression that will run the corresponding trigger
  // as a low-level trigger (by applying runTrigger) and the type of that expression.
  private[trigger] def detectTriggerDefinition(
      pkgInterface: PackageInterface,
      triggerId: Identifier,
  ): Either[String, TriggerDefinition] = {

    def error(triggerId: Identifier, ty: Type): Left[String, Nothing] = {
      val triggerIds = TriggerIds(Ref.PackageId.assertFromString("-"))
      val highLevelTrigger = TTyCon(triggerIds.damlTrigger("Trigger"))
      val lowLevelTrigger = TTyCon(triggerIds.damlTriggerLowLevel("Trigger"))
      val a = TVar(Name.assertFromString("a"))
      Left(
        s"the definition $triggerId does not have valid trigger type: " +
          "expected a type of the form " +
          s"(${TApp(highLevelTrigger, a).pretty}) or (${TApp(lowLevelTrigger, a).pretty}) " +
          s"but got (${ty.pretty})"
      )
    }

    pkgInterface.lookupValue(triggerId) match {
      case Right(DValueSignature(TApp(ty @ TTyCon(tyCon), tyArg), _, _)) =>
        val triggerIds = TriggerIds(tyCon.packageId)
        if (tyCon == triggerIds.damlTriggerLowLevel("Trigger")) {
          val expr = EVal(triggerId)
          val ty = TypeConApp(tyCon, ImmArray(tyArg))
          detectVersion(pkgInterface, triggerIds).map(
            TriggerDefinition(triggerId, ty, _, Level.Low, expr)
          )
        } else if (tyCon == triggerIds.damlTrigger("Trigger")) {
          val runTrigger = EVal(triggerIds.damlTrigger("runTrigger"))
          val expr = EApp(runTrigger, EVal(triggerId))
          val triggerState = TTyCon(triggerIds.damlTriggerInternal("TriggerState"))
          val stateTy = TApp(triggerState, tyArg)
          val lowLevelTriggerTy = triggerIds.damlTriggerLowLevel("Trigger")
          val ty = TypeConApp(lowLevelTriggerTy, ImmArray(stateTy))
          detectVersion(pkgInterface, triggerIds).map(
            TriggerDefinition(triggerId, ty, _, Level.High, expr)
          )
        } else {
          error(triggerId, ty)
        }

      case Right(DValueSignature(ty, _, _)) =>
        error(triggerId, ty)

      case Left(err) =>
        Left(err.pretty)
    }
  }

  def fromIdentifier(
      compiledPackages: CompiledPackages,
      triggerId: Identifier,
  )(implicit loggingContext: LoggingContextOf[Trigger]): Either[String, Trigger] = {
    val compiler = compiledPackages.compiler

    for {
      triggerDef <- detectTriggerDefinition(compiledPackages.pkgInterface, triggerId)
      hasReadAs <- detectHasReadAs(compiledPackages.pkgInterface, triggerDef.triggerIds)
      converter = new Converter(compiledPackages, triggerDef)
      filter <- getTriggerFilter(compiledPackages, compiler, converter, triggerDef)
      heartbeat <- getTriggerHeartbeat(compiledPackages, compiler, converter, triggerDef)
    } yield Trigger(triggerDef, filter, heartbeat, hasReadAs)
  }

  // Return the heartbeat specified by the user.
  private def getTriggerHeartbeat(
      compiledPackages: CompiledPackages,
      compiler: Compiler,
      converter: Converter,
      triggerDef: TriggerDefinition,
  )(implicit loggingContext: LoggingContextOf[Trigger]): Either[String, Option[FiniteDuration]] = {
    val heartbeat = compiler.unsafeCompile(
      ERecProj(triggerDef.ty, Name.assertFromString("heartbeat"), triggerDef.expr)
    )
    val machine = Speedy.Machine.fromPureSExpr(compiledPackages, heartbeat)
    Machine.stepToValue(machine) match {
      case SOptional(None) => Right(None)
      case SOptional(Some(relTime)) => converter.toFiniteDuration(relTime).map(Some(_))
      case value => Left(s"Expected Optional but got $value.")
    }
  }

  // Return the trigger filter specified by the user.
  def getTriggerFilter(
      compiledPackages: CompiledPackages,
      compiler: Compiler,
      converter: Converter,
      triggerDef: TriggerDefinition,
  )(implicit loggingContext: LoggingContextOf[Trigger]): Either[String, Filters] = {
    val registeredTemplates = compiler.unsafeCompile(
      ERecProj(triggerDef.ty, Name.assertFromString("registeredTemplates"), triggerDef.expr)
    )
    val machine = Speedy.Machine.fromPureSExpr(compiledPackages, registeredTemplates)
    val packages = compiledPackages.packageIds
      .map(pkgId => (pkgId, compiledPackages.pkgInterface.lookupPackage(pkgId).toOption.get))
      .toSeq
    def templateFilter(isRegistered: Identifier => Boolean) =
      packages.flatMap({ case (pkgId, pkg) =>
        pkg.modules.toList.flatMap({ case (modName, module) =>
          module.templates.keys.collect {
            case entityName
                if isRegistered(Identifier(pkgId, QualifiedName(modName, entityName))) =>
              toApiIdentifier(Identifier(pkgId, QualifiedName(modName, entityName)))
          }
        })
      })
    def interfaceFilter(isRegistered: Identifier => Boolean) =
      packages.flatMap({ case (pkgId, pkg) =>
        pkg.modules.toList.flatMap({ case (modName, module) =>
          module.interfaces.keys.collect {
            case entityName
                if isRegistered(Identifier(pkgId, QualifiedName(modName, entityName))) =>
              InterfaceFilter(
                interfaceId =
                  Some(toApiIdentifier(Identifier(pkgId, QualifiedName(modName, entityName)))),
                includeInterfaceView = true,
                includeCreateArgumentsBlob = false,
              )
          }
        })
      })

    Machine.stepToValue(machine) match {
      case SVariant(_, "AllInDar", _, _) =>
        Right(
          Filters(
            Some(
              InclusiveFilters(
                templateIds = templateFilter(_ => true),
                interfaceFilters = interfaceFilter(_ => true),
              )
            )
          )
        )

      case SVariant(_, "RegisteredTemplates", _, v) =>
        converter.toRegisteredTemplates(v) match {
          case Right(identifiers) =>
            val isRegistered: Identifier => Boolean = identifiers.toSet.contains
            Right(
              Filters(
                Some(
                  InclusiveFilters(
                    templateIds = templateFilter(isRegistered),
                    interfaceFilters = interfaceFilter(isRegistered),
                  )
                )
              )
            )

          case Left(err) =>
            Left(err)
        }

      case v =>
        Left(s"Expected AllInDar or RegisteredTemplates but got $v")
    }
  }

  sealed abstract class Version extends Serializable
  object Version {
    case object `2.0` extends Version
    case object `2.5` extends Version

    def fromString(s: Option[String]): Either[String, Version] =
      s match {
        case None => Right(`2.0`)
        case Some("Version_2_5") => Right(`2.5`)
        case Some(s) => Left(s"""cannot parse trigger version "$s".""")
      }
  }

  sealed abstract class Level extends Serializable
  object Level {
    case object Low extends Level
    case object High extends Level
  }
}

private[lf] class Runner private (
    compiledPackages: CompiledPackages,
    trigger: Trigger,
    triggerConfig: TriggerRunnerConfig,
    client: LedgerClient,
    timeProviderType: TimeProviderType,
    applicationId: ApplicationId,
    parties: TriggerParties,
)(implicit loggingContext: LoggingContextOf[Trigger]) {
  import Runner.{SeenMsgs, logger}

  // Compiles LF expressions into Speedy expressions.
  private val compiler = compiledPackages.compiler
  // Converts between various objects and SValues.
  private val converter: Converter = new Converter(compiledPackages, trigger.defn)

  private class InFlightCommands {
    // These are the command IDs used on the ledger API to submit commands for
    // this trigger for which we are awaiting either a completion or transaction
    // message, or both.
    // This is a data structure that is shared across (potentially) multiple async contexts
    // - hence why we use a scala.concurrent.TrieMap here.
    private[this] val pendingIds = TrieMap.empty[UUID, SeenMsgs]
    // Due to concurrency, inFlight counts are eventually consistent (with pendingIds) and so only
    // approximate the actual commands that are in-flight.
    private[this] val inFlight: AtomicLong = new AtomicLong(0)

    def get(uuid: UUID): Option[SeenMsgs] = {
      pendingIds.get(uuid)
    }

    def count: Int = {
      inFlight.intValue()
    }

    def update(uuid: UUID, seeOne: SeenMsgs): Unit = {
      val inFlightState = pendingIds.put(uuid, seeOne)

      (inFlightState, seeOne) match {
        case (None, SeenMsgs.Neither) =>
          discard(inFlight.incrementAndGet())

        case (None, _) | (Some(SeenMsgs.Neither), SeenMsgs.Neither) =>
        // no work required

        case (Some(SeenMsgs.Neither), _) =>
          discard(inFlight.decrementAndGet())

        case (Some(_), SeenMsgs.Neither) =>
          discard(inFlight.incrementAndGet())

        case (Some(_), _) =>
        // no work required
      }
    }

    def remove(uuid: UUID): Unit = {
      val inFlightState = pendingIds.remove(uuid)

      if (inFlightState.contains(SeenMsgs.Neither)) {
        discard(inFlight.decrementAndGet())
      }
    }
  }

  private[this] val inFlightCommands = new InFlightCommands

  private val transactionFilter =
    TransactionFilter(parties.readers.map(p => (p.unwrap, trigger.filters)).toMap)

  // return whether uuid *was* present in pendingCommandIds
  private[this] def useCommandId(uuid: UUID, seeOne: SeenMsgs.One): Boolean = {
    inFlightCommands.get(uuid) match {
      case None =>
        false

      case Some(seenOne) =>
        seenOne.see(seeOne) match {
          case Some(v) =>
            inFlightCommands.update(uuid, v)
          case None =>
            inFlightCommands.remove(uuid)
        }
        true
    }
  }

  import Runner.{DamlFun, SingleCommandFailure, overloadedRetryDelay, retrying}

  @throws[RuntimeException]
  private def handleCommands(commands: Seq[Command]): (UUID, SubmitRequest) = {
    val commandUUID = UUID.randomUUID
    inFlightCommands.update(commandUUID, SeenMsgs.Neither)
    val commandsArg = Commands(
      ledgerId = client.ledgerId.unwrap,
      applicationId = applicationId.unwrap,
      commandId = commandUUID.toString,
      party = parties.actAs.unwrap,
      readAs = Party.unsubst(parties.readAs).toList,
      commands = commands,
    )
    logger.debug(
      s"submitting command ID ${commandUUID: UUID}, commands ${commands.map(_.command.value)}"
    )
    (commandUUID, SubmitRequest(commands = Some(commandsArg)))
  }

  private def freeTriggerSubmits(
      clientTime: Timestamp,
      v: SValue,
  ): UnfoldState[SValue, SubmitRequest] = {
    def evaluate(se: SExpr) = {
      val machine: Speedy.OffLedgerMachine =
        Speedy.Machine.fromPureSExpr(compiledPackages, se)
      // Evaluate it.
      machine.setExpressionToEvaluate(se)
      Machine.stepToValue(machine)
    }
    type Termination = SValue \/ (SubmitRequest, SValue)
    @tailrec def go(v: SValue): Termination = {
      val resumed: Termination Either SValue = unrollFree(v) match {
        case Right(Right(vvv @ (variant, vv))) =>
          // Must be kept in-sync with the DAML code LowLevel#TriggerF
          vvv.match2 {
            case "GetTime" /*(Time -> a)*/ => { case DamlFun(timeA) =>
              Right(evaluate(makeAppD(timeA, STimestamp(clientTime))))
            }
            case "Submit" /*([Command], Text -> a)*/ => {
              case DamlTuple2(sCommands, DamlFun(textA)) =>
                val commands = converter.toCommands(sCommands).orConverterException
                val (commandUUID, submitRequest) = handleCommands(commands)
                Left(
                  \/-(
                    (submitRequest, evaluate(makeAppD(textA, SText((commandUUID: UUID).toString))))
                  ): Termination
                )
            }
            case _ =>
              val msg = s"unrecognized TriggerF step $variant"
              logger.error(msg)
              throw new ConverterException(msg)
          }(fallback = throw new ConverterException(s"invalid contents for $variant: $vv"))
        case Right(Left(newState)) => Left(-\/(newState))
        case Left(e) => throw new ConverterException(e)
      }

      resumed match {
        case Left(newState) => newState
        case Right(suspended) => go(suspended)
      }
    }

    UnfoldState(v)(go)
  }

  // This function produces a source of trigger messages,
  // with input of failures from command submission
  private def msgSource(
      client: LedgerClient,
      offset: LedgerOffset,
      heartbeat: Option[FiniteDuration],
      parties: TriggerParties,
      filter: TransactionFilter,
  ): Flow[SingleCommandFailure, TriggerMsg, NotUsed] = {

    // A queue for command submission failures.
    val submissionFailureQueue: Flow[SingleCommandFailure, Completion, NotUsed] =
      Flow[SingleCommandFailure]
        // Why `fail`?  Consider the most obvious alternatives.
        //
        // `backpressure`?  This feeds into the Free interpreter flow, which may produce
        //   many command failures for one event, hence deadlock.
        //
        // `drop*`?  A trigger will proceed as if everything was fine, without ever
        //   getting the notification that its reaction to one contract and attempt to
        //   advance its workflow failed.
        //
        // `fail`, on the other hand?  It far better fits the trigger model to go
        //   tabula rasa and notice the still-unhandled contract in the ACS again
        //   on init, as we expect triggers to be able to do anyhow.
        .buffer(triggerConfig.submissionFailureQueueSize, OverflowStrategy.fail)
        .map { case SingleCommandFailure(commandId, s) =>
          Completion(
            commandId,
            Some(Status(s.getStatus.getCode.value(), s.getStatus.getDescription)),
          )
        }

    // The transaction source (ledger).
    val transactionSource: Source[TriggerMsg, NotUsed] =
      client.transactionClient
        .getTransactions(offset, None, filter)
        .map(TriggerMsg.Transaction)

    // Command completion source (ledger completion stream +
    // synchronous submission failures).
    val completionSource: Flow[SingleCommandFailure, TriggerMsg, NotUsed] =
      submissionFailureQueue
        .merge(
          client.commandClient
            // Completions only take actAs into account so no need to include readAs.
            .completionSource(List(parties.actAs.unwrap), offset)
            .mapConcat {
              case CheckpointElement(_) => List()
              case CompletionElement(c, _) => List(c)
            }
        )
        .map(TriggerMsg.Completion)

    // Heartbeats source (we produce these repetitively on a timer with
    // the given delay interval).
    val heartbeatSource: Source[TriggerMsg, NotUsed] = heartbeat match {
      case Some(interval) =>
        Source
          .tick[TriggerMsg](interval, interval, TriggerMsg.Heartbeat)
          .mapMaterializedValue(_ => NotUsed)
      case None => Source.empty[TriggerMsg]
    }

    completionSource merge transactionSource merge heartbeatSource
  }

  private def logReceivedMsg(tm: TriggerMsg): Unit = tm match {
    case TriggerMsg.Completion(c) => logger.debug(s"trigger received completion message $c")
    case TriggerMsg.Transaction(t) =>
      logger.debug(s"trigger received transaction, ID ${t.transactionId}")
    case TriggerMsg.Heartbeat => ()
  }

  private[this] def getInitialStateFreeAndUpdate(acs: Seq[CreatedEvent]): (SValue, SValue) = {
    // Compile the trigger initialState and Update LF functions to
    // speedy expressions.
    val update: SExpr =
      compiler.unsafeCompile(
        ERecProj(trigger.defn.ty, Name.assertFromString("update"), trigger.defn.expr)
      )
    val getInitialState: SExpr =
      compiler.unsafeCompile(
        ERecProj(trigger.defn.ty, Name.assertFromString("initialState"), trigger.defn.expr)
      )
    // Convert the ACS to a speedy value.
    val createdValue: SValue = converter.fromACS(acs).orConverterException
    // Setup an application expression of initialState on the ACS.
    val partyArg = SParty(Ref.Party.assertFromString(parties.actAs.unwrap))
    val initialStateArgs = if (trigger.hasReadAs) {
      val readAsArg = SList(
        parties.readAs.map(p => SParty(Ref.Party.assertFromString(p.unwrap))).to(FrontStack)
      )
      Array(partyArg, readAsArg, createdValue)
    } else Array(partyArg, createdValue)
    val initialState: SExpr =
      makeApp(
        getInitialState,
        initialStateArgs,
      )
    // Prepare a speedy machine for evaluating expressions.
    val machine: Speedy.OffLedgerMachine =
      Speedy.Machine.fromPureSExpr(compiledPackages, initialState)
    // Evaluate it.
    machine.setExpressionToEvaluate(initialState)
    val initialStateFree = Machine
      .stepToValue(machine)
      .expect(
        "TriggerSetup",
        { case DamlAnyModuleRecord("TriggerSetup", fts) => fts }: @nowarn(
          "msg=A repeated case parameter or extracted sequence is not matched by a sequence wildcard"
        ),
      )
      .orConverterException
    machine.setExpressionToEvaluate(update)
    val evaluatedUpdate: SValue = Machine.stepToValue(machine)
    (initialStateFree, evaluatedUpdate)
  }

  private[this] def encodeMsgs: Flow[TriggerMsg, SValue, NotUsed] =
    Flow fromFunction {
      case TriggerMsg.Transaction(transaction) =>
        converter.fromTransaction(transaction).orConverterException
      case TriggerMsg.Completion(completion) =>
        val status = completion.getStatus
        if (status.code != 0) {
          logger.warn(s"Command failed: ${status.message}, code: ${status.code}")
        }
        converter.fromCompletion(completion).orConverterException
      case TriggerMsg.Heartbeat => converter.fromHeartbeat
    }

  // A flow for trigger messages representing a process for the
  // accumulated state changes resulting from application of the
  // messages given the starting state represented by the ACS
  // argument.
  private def getTriggerEvaluator(
      acs: Seq[CreatedEvent]
  ): Flow[TriggerMsg, SubmitRequest, Future[SValue]] = {
    // TODO: cjp - a future PR will add in logging of trigger Id etc.
    logger.info("Trigger starting")

    val clientTime: Timestamp =
      Timestamp.assertFromInstant(Runner.getTimeProvider(timeProviderType).getCurrentTime)
    val (initialStateFree, evaluatedUpdate) = getInitialStateFreeAndUpdate(acs)
    // Prepare another speedy machine for evaluating expressions.
    val machine: Speedy.OffLedgerMachine =
      Speedy.Machine.fromPureSExpr(compiledPackages, SEValue(SUnit))

    import UnfoldState.{flatMapConcatNode, flatMapConcatNodeOps, toSource, toSourceOps}

    val runInitialState = toSource(freeTriggerSubmits(clientTime, initialStateFree))

    val runRuleOnMsgs = flatMapConcatNode { (state: SValue, messageVal: SValue) =>
      val clientTime: Timestamp =
        Timestamp.assertFromInstant(Runner.getTimeProvider(timeProviderType).getCurrentTime)
      machine.setExpressionToEvaluate(makeAppD(evaluatedUpdate, messageVal))
      val stateFun = Machine
        .stepToValue(machine)
        .expect(
          "TriggerRule",
          { case DamlAnyModuleRecord("TriggerRule", DamlAnyModuleRecord("StateT", fun)) =>
            fun
          }: @nowarn("msg=A repeated case parameter .* is not matched by a sequence wildcard"),
        )
        .orConverterException
      machine.setExpressionToEvaluate(makeAppD(stateFun, state))
      val updateWithNewState = Machine.stepToValue(machine)

      freeTriggerSubmits(clientTime, v = updateWithNewState)
        .leftMap(
          _.expect(
            "TriggerRule new state",
            { case DamlTuple2(SUnit, newState) =>
              logger.debug(s"New state: ${triggerUserState(newState, trigger.defn.level)}")
              newState
            },
          ).orConverterException
        )
    }

    val logInitialState =
      Flow[SValue].wireTap(evaluatedInitialState =>
        logger.debug(s"Initial state: $evaluatedInitialState")
      )

    // The flow that we return:
    //  - Maps incoming trigger messages to new trigger messages
    //    replacing ledger command IDs with the IDs used internally;
    //  - Folds over the trigger messages via the speedy machine
    //    thereby accumulating the state changes.
    // The materialized value of the flow is the (future) final state
    // of this process.
    @SuppressWarnings(Array("org.wartremover.warts.NonUnitStatements"))
    val graph = GraphDSL.createGraph(Sink.last[SValue]) { implicit gb => saveLastState =>
      import GraphDSL.Implicits._

      val msgIn = gb add Flow[TriggerMsg].wireTap(logReceivedMsg _)
      val initialState = gb add runInitialState
      val initialStateOut = gb add Broadcast[SValue](2)
      val rule = gb add runRuleOnMsgs
      val submissions = gb add Merge[SubmitRequest](2)
      val finalStateIn = gb add Concat[SValue](2)
      // format: off
      initialState.finalState ~> logInitialState ~> initialStateOut ~> rule.initState
      initialState.elemsOut                          ~> submissions
                          msgIn ~> hideIrrelevantMsgs ~> encodeMsgs ~> rule.elemsIn
                                                        submissions <~ rule.elemsOut
                                                    initialStateOut                     ~> finalStateIn
                                                                       rule.finalStates ~> finalStateIn ~> saveLastState
      // format: on
      new FlowShape(msgIn.in, submissions.out)
    }

    Flow.fromGraph(graph)
  }

  private[this] def catchIAE[A](a: => A): Option[A] =
    try Some(a)
    catch { case _: IllegalArgumentException => None }

  private[this] def hideIrrelevantMsgs: Flow[TriggerMsg, TriggerMsg, NotUsed] =
    Flow[TriggerMsg].mapConcat[TriggerMsg] {
      case msg @ TriggerMsg.Completion(c) =>
        // This happens for invalid UUIDs which we might get for
        // completions not emitted by the trigger.
        val ouuid = catchIAE(UUID.fromString(c.commandId))
        ouuid.flatMap { uuid =>
          useCommandId(uuid, SeenMsgs.Completion) option msg
        }.toList
      case msg @ TriggerMsg.Transaction(t) =>
        // This happens for invalid UUIDs which we might get for
        // transactions not emitted by the trigger.
        val ouuid = catchIAE(UUID.fromString(t.commandId))
        List(ouuid flatMap { uuid =>
          useCommandId(uuid, SeenMsgs.Transaction) option msg
        } getOrElse TriggerMsg.Transaction(t.copy(commandId = "")))
      case x @ TriggerMsg.Heartbeat => List(x) // Heartbeats don't carry any information.
    }

  def makeApp(func: SExpr, values: Array[SValue]): SExpr = {
    SEApp(func, values)
  }

  private[this] def makeAppD(func: SValue, values: SValue*): SExpr =
    makeApp(SEValue(func), values.toArray)

  // Query the ACS. This allows you to separate the initialization of
  // the initial state from the first run.
  def queryACS()(implicit
      materializer: Materializer,
      executionContext: ExecutionContext,
  ): Future[(Seq[CreatedEvent], LedgerOffset)] = {
    for {
      acsResponses <- client.activeContractSetClient
        .getActiveContracts(transactionFilter)
        .runWith(Sink.seq)
      offset = Array(acsResponses: _*).lastOption
        .fold(LedgerOffset().withBoundary(LedgerOffset.LedgerBoundary.LEDGER_BEGIN))(resp =>
          LedgerOffset().withAbsolute(resp.offset)
        )
    } yield (acsResponses.flatMap(x => x.activeContracts), offset)
  }

  private[this] def submitOrFail(implicit
      ec: ExecutionContext
  ): Flow[SubmitRequest, SingleCommandFailure, NotUsed] = {
    import io.grpc.Status.Code
    import Code.RESOURCE_EXHAUSTED

    def submit(req: SubmitRequest): Future[Option[SingleCommandFailure]] = {
      val f: Future[Empty] = client.commandClient
        .submitSingleCommand(req)
      f.map(_ => None).recover {
        case s: StatusRuntimeException if s.getStatus.getCode != Code.UNAUTHENTICATED =>
          // Do not capture UNAUTHENTICATED errors.
          // The access token may be expired, let the trigger runner handle token refresh.
          Some(SingleCommandFailure(req.getCommands.commandId, s))
        // any other error will cause the trigger's stream to fail
      }
    }

    def retryableSubmit(req: SubmitRequest): Future[Option[Option[SingleCommandFailure]]] =
      submit(req).map {
        case Some(SingleCommandFailure(_, s))
            if (s.getStatus.getCode: Code) == (RESOURCE_EXHAUSTED: Code) =>
          None
        case z => Some(z)
      }

    val throttleFlow: Flow[SubmitRequest, SubmitRequest, NotUsed] =
      Flow[SubmitRequest]
        .throttle(triggerConfig.maxSubmissionRequests, triggerConfig.maxSubmissionDuration)
    val submitFlow: Flow[SubmitRequest, SingleCommandFailure, NotUsed] =
      Flow[SubmitRequest]
        .filter { _ =>
          inFlightCommands.count <= triggerConfig.maxInFlightCommands
        }
        .via(
          retrying(
            initialTries = triggerConfig.maxRetries,
            backoff = overloadedRetryDelay,
            parallelism = triggerConfig.parallelism,
            retryableSubmit,
            submit,
          )
            .collect { case Some(err) => err }
        )
    val failureFlow: Flow[SubmitRequest, SingleCommandFailure, NotUsed] =
      Flow[SubmitRequest]
        .filterNot { _ =>
          inFlightCommands.count <= triggerConfig.maxInFlightCommands
        }
        .map { request =>
          SingleCommandFailure(
            request.getCommands.commandId,
            new StatusRuntimeException(UNAVAILABLE),
          )
        }
    @SuppressWarnings(Array("org.wartremover.warts.NonUnitStatements"))
    val graph = GraphDSL.create() { implicit gb =>
      import GraphDSL.Implicits._

      val broadcast = gb.add(Broadcast[SubmitRequest](2))
      val merge = gb.add(Merge[SingleCommandFailure](2))
      val throttle = gb.add(throttleFlow)
      val submit = gb.add(submitFlow)
      val failure = gb.add(failureFlow)

      // format: off
      throttle ~> broadcast ~> submit  ~> merge
                  broadcast ~> failure ~> merge
      // format: on

      FlowShape(throttle.in, merge.out)
    }

    Flow.fromGraph(graph)
  }

  // Run the trigger given the state of the ACS. The msgFlow argument
  // passed from ServiceMain is a kill switch. Other choices are
  // possible e.g. 'Flow[TriggerMsg].take()' and this fact is made use
  // of in the test-suite.
  def runWithACS[T](
      acs: Seq[CreatedEvent],
      offset: LedgerOffset,
      msgFlow: Graph[FlowShape[TriggerMsg, TriggerMsg], T] = Flow[TriggerMsg],
  )(implicit
      materializer: Materializer,
      executionContext: ExecutionContext,
  ): (T, Future[SValue]) = {
    val source =
      msgSource(client, offset, trigger.heartbeat, parties, transactionFilter)

    Flow
      .fromGraph(msgFlow)
      .viaMat(getTriggerEvaluator(acs))(Keep.both)
      .via(submitOrFail)
      .join(source)
      .run()
  }
}

object Runner {

  import Implicits._

  private[trigger] val logger = ContextualizedLogger.get(getClass)

  def apply(
      compiledPackages: CompiledPackages,
      trigger: Trigger,
      triggerConfig: TriggerRunnerConfig,
      client: LedgerClient,
      timeProviderType: TimeProviderType,
      applicationId: ApplicationId,
      parties: TriggerParties,
  )(implicit loggingContext: LoggingContextOf[Trigger]): Runner = {
    val setupId: UUID = UUID.randomUUID()

    loggingContext.withEnrichedTriggerContext(
      triggerAction("trigger.setup", id = setupId)
    ) { implicit loggingContext: LoggingContextOf[Trigger] =>
      loggingContext
        .withEnrichedTriggerContext(
          "level" -> trigger.defn.level.toString,
          "version" -> trigger.defn.version.toString,
        ) { implicit loggingContext: LoggingContextOf[Trigger] =>
          new Runner(
            compiledPackages,
            trigger,
            triggerConfig,
            client,
            timeProviderType,
            applicationId,
            parties,
          )
        }
    }
  }

  def triggerAction(
      name: String,
      id: UUID = UUID.randomUUID(),
      parent: Option[UUID] = None,
  ): (String, LoggingValue) = {
    "action" -> LoggingValue.Nested(
      LoggingEntries(
        "type" -> name,
        "id" -> id,
      ) ++ parent.fold(LoggingEntries.empty)(id => LoggingEntries("parentId" -> id))
    )
  }

  private def triggerUserState(state: SValue, level: Trigger.Level): SValue = {
    level match {
      case Trigger.Level.High =>
        state
          .expect(
            "SRecord",
            { case SRecord(_, _, values) =>
              values.get(3)
            },
          )
          .orConverterException

      case Trigger.Level.Low =>
        state
    }
  }

  private def overloadedRetryDelay(afterTries: Int): FiniteDuration =
    (250 * (1 << (afterTries - 1))).milliseconds

  // Return the time provider for a given time provider type.
  def getTimeProvider(ty: TimeProviderType): TimeProvider = {
    ty match {
      case TimeProviderType.Static => TimeProvider.Constant(Instant.EPOCH)
      case TimeProviderType.WallClock => TimeProvider.UTC
      case _ => throw new RuntimeException(s"Unexpected TimeProviderType: $ty")
    }
  }

  private object DamlFun {
    def unapply(v: SPAP): Some[SPAP] = Some(v)
  }

  /** Like `CommandRetryFlow` but with no notion of ledger time, and with
    * delay support.  Note that only the future succeeding with `None`
    * indicates that a retry should be attempted; a failed future propagates
    * to the stream.
    */
  private[trigger] def retrying[A, B](
      initialTries: Int,
      backoff: Int => FiniteDuration,
      parallelism: Int,
      retryable: A => Future[Option[B]],
      notRetryable: A => Future[B],
  )(implicit ec: ExecutionContext): Flow[A, B, NotUsed] = {
    def trial(tries: Int, value: A): Future[B] =
      if (tries <= 1) notRetryable(value)
      else
        retryable(value).flatMap(
          _.cata(
            Future.successful, {
              Future {
                try Thread.sleep(backoff(initialTries - tries + 1).toMillis)
                catch { case _: InterruptedException => }
              }.flatMap(_ => trial(tries - 1, value))
            },
          )
        )
    Flow[A].mapAsync(parallelism)(trial(initialTries, _))
  }

  private final case class SingleCommandFailure(commandId: String, s: StatusRuntimeException)

  private sealed abstract class SeenMsgs {
    import Runner.{SeenMsgs => S}

    def see(msg: S.One): Option[SeenMsgs] = {
      (this, msg) match {
        case (S.Completion, S.Transaction) | (S.Transaction, S.Completion) =>
          None
        case (S.Neither, _) =>
          Some(msg)
        case _ =>
          Some(this)
      }
    }
  }

  private object SeenMsgs {
    sealed abstract class One extends SeenMsgs
    case object Completion extends One
    case object Transaction extends One
    case object Neither extends SeenMsgs
  }

  // Convenience wrapper that creates the runner and runs the trigger.
  def run(
      dar: Dar[(PackageId, Package)],
      triggerId: Identifier,
      client: LedgerClient,
      timeProviderType: TimeProviderType,
      applicationId: ApplicationId,
      parties: TriggerParties,
      config: Compiler.Config,
      triggerConfig: TriggerRunnerConfig,
  )(implicit materializer: Materializer, executionContext: ExecutionContext): Future[SValue] =
    Trigger.newLoggingContext(
      triggerId,
      parties.actAs,
      parties.readAs,
      triggerId.toString,
      applicationId,
    ) { implicit loggingContext: LoggingContextOf[Trigger] =>
      val darMap = dar.all.toMap
      val compiledPackages = PureCompiledPackages.build(darMap, config) match {
        case Left(err) => throw new RuntimeException(s"Failed to compile packages: $err")
        case Right(pkgs) => pkgs
      }
      val trigger = Trigger.fromIdentifier(compiledPackages, triggerId) match {
        case Left(err) => throw new RuntimeException(s"Invalid trigger: $err")
        case Right(trigger) => trigger
      }
      val runner =
        Runner(
          compiledPackages,
          trigger,
          triggerConfig,
          client,
          timeProviderType,
          applicationId,
          parties,
        )

      for {
        (acs, offset) <- runner.queryACS()
        finalState <- runner.runWithACS(acs, offset)._2
      } yield finalState
    }

  object Implicits {
    implicit class EnrichTriggerLoggingContextOf(logContext: LoggingContextOf[Trigger]) {
      def enrichTriggerContext(
          entry: LoggingEntry,
          entries: LoggingEntry*
      ): LoggingContextOf[Trigger] = {
        val triggerEntries = logContext.entries.contents.get("trigger") match {
          case Some(LoggingValue.Nested(triggerContext)) =>
            triggerContext ++ LoggingEntries(entry +: entries: _*)

          case _ =>
            LoggingEntries(entry +: entries: _*)
        }

        LoggingContextOf
          .withEnrichedLoggingContext(
            label[Trigger],
            "trigger" -> LoggingValue.Nested(triggerEntries),
          )(logContext)
          .run(identity)
      }

      private[lf] def withEnrichedTriggerContext[A](
          entry: LoggingEntry,
          entries: LoggingEntry*
      )(f: LoggingContextOf[Trigger] => A): A = {
        f(logContext.enrichTriggerContext(entry, entries: _*))
      }
    }

    implicit def `UUID to LoggingValue`: ToLoggingValue[UUID] = ToStringToLoggingValue

    implicit def `Identifier to LoggingValue`: ToLoggingValue[Identifier] = {
      case Identifier(packageId, qualifiedName) =>
        s"$qualifiedName@$packageId"
    }
  }
}<|MERGE_RESOLUTION|>--- conflicted
+++ resolved
@@ -28,11 +28,8 @@
 import com.daml.lf.data.Ref._
 import com.daml.lf.data.ScalazEqual._
 import com.daml.lf.data.Time.Timestamp
-<<<<<<< HEAD
+import com.daml.lf.engine.trigger.Runner.triggerUserState
 import com.daml.lf.engine.trigger.Runner.Implicits._
-=======
-import com.daml.lf.engine.trigger.Runner.triggerUserState
->>>>>>> 3627b62d
 import com.daml.lf.language.Ast._
 import com.daml.lf.language.PackageInterface
 import com.daml.lf.language.Util._
@@ -655,7 +652,6 @@
   private def getTriggerEvaluator(
       acs: Seq[CreatedEvent]
   ): Flow[TriggerMsg, SubmitRequest, Future[SValue]] = {
-    // TODO: cjp - a future PR will add in logging of trigger Id etc.
     logger.info("Trigger starting")
 
     val clientTime: Timestamp =
@@ -898,7 +894,7 @@
     val setupId: UUID = UUID.randomUUID()
 
     loggingContext.withEnrichedTriggerContext(
-      triggerAction("trigger.setup", id = setupId)
+      triggerSpan("trigger.setup", id = setupId)
     ) { implicit loggingContext: LoggingContextOf[Trigger] =>
       loggingContext
         .withEnrichedTriggerContext(
@@ -918,16 +914,16 @@
     }
   }
 
-  def triggerAction(
+  private def triggerSpan(
       name: String,
-      id: UUID = UUID.randomUUID(),
+      id: UUID,
       parent: Option[UUID] = None,
   ): (String, LoggingValue) = {
-    "action" -> LoggingValue.Nested(
+    "span" -> LoggingValue.Nested(
       LoggingEntries(
-        "type" -> name,
+        "name" -> name,
         "id" -> id,
-      ) ++ parent.fold(LoggingEntries.empty)(id => LoggingEntries("parentId" -> id))
+      ) ++ parent.fold(LoggingEntries.empty)(id => LoggingEntries("parent" -> id))
     )
   }
 
