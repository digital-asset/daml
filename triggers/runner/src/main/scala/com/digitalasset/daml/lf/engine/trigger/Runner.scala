// Copyright (c) 2022 Digital Asset (Switzerland) GmbH and/or its affiliates. All rights reserved.
// SPDX-License-Identifier: Apache-2.0

package com.daml.lf.engine.trigger

import akka.NotUsed
import akka.event.Logging
import akka.stream._
import akka.stream.scaladsl._
import com.daml.api.util.TimeProvider
import com.daml.ledger.api.refinements.ApiTypes.{ApplicationId, Party}
import com.daml.ledger.api.v1.command_submission_service.SubmitRequest
import com.daml.ledger.api.v1.commands.{Command, Commands}
import com.daml.ledger.api.v1.completion.Completion
import com.daml.ledger.api.v1.event._
import com.daml.ledger.api.v1.ledger_offset.LedgerOffset
import com.daml.ledger.api.v1.transaction_filter.{
  Filters,
  InclusiveFilters,
  InterfaceFilter,
  TransactionFilter,
}
import com.daml.ledger.api.v1.{value => V}
import com.daml.ledger.client.LedgerClient
import com.daml.ledger.client.services.commands.CompletionStreamElement._
import com.daml.lf.archive.Dar
import com.daml.lf.data.FrontStack
import com.daml.lf.data.ImmArray
import com.daml.lf.data.Ref
import com.daml.lf.data.Ref._
import com.daml.lf.data.ScalazEqual._
import com.daml.lf.data.Time.Timestamp
import com.daml.lf.engine.trigger.Runner.Implicits._
import com.daml.lf.language.Ast._
import com.daml.lf.language.PackageInterface
import com.daml.lf.language.Util._
import com.daml.lf.speedy.SExpr._
import com.daml.lf.speedy.SResult._
import com.daml.lf.speedy.SValue._
import com.daml.lf.speedy.{Compiler, Pretty, SValue, Speedy}
import com.daml.lf.{CompiledPackages, PureCompiledPackages}
import com.daml.logging.LoggingContextOf.label
import com.daml.logging.entries.{LoggingEntries, LoggingEntry, LoggingValue, ToLoggingValue}
import com.daml.logging.entries.ToLoggingValue._
import com.daml.logging.{ContextualizedLogger, LoggingContext, LoggingContextOf}
import com.daml.platform.participant.util.LfEngineToApi.toApiIdentifier
import com.daml.platform.services.time.TimeProviderType
import com.daml.scalautil.Statement.discard
import com.daml.script.converter.Converter.Implicits._
import com.daml.script.converter.Converter.{DamlAnyModuleRecord, DamlTuple2, unrollFree}
import com.daml.script.converter.ConverterException
import com.google.protobuf.empty.Empty
import com.google.rpc.status.Status
import io.grpc.Status.UNAVAILABLE
import io.grpc.StatusRuntimeException
import scalaz.syntax.bifunctor._
import scalaz.syntax.std.boolean._
import scalaz.syntax.std.option._
import scalaz.syntax.tag._
import scalaz.{-\/, Tag, \/, \/-}

import java.time.Instant
import java.util.UUID
import java.util.concurrent.atomic.AtomicLong
import scala.annotation.{nowarn, tailrec}
import scala.collection.concurrent.TrieMap
import scala.concurrent.duration.{FiniteDuration, _}
import scala.concurrent.{ExecutionContext, Future}

private[lf] sealed trait TriggerMsg
private[lf] object TriggerMsg {
  final case class Completion(c: com.daml.ledger.api.v1.completion.Completion) extends TriggerMsg
  final case class Transaction(t: com.daml.ledger.api.v1.transaction.Transaction) extends TriggerMsg
  final case object Heartbeat extends TriggerMsg
}

private[lf] final case class TriggerDefinition(
    id: Identifier,
    ty: TypeConApp,
    version: Trigger.Version,
    level: Trigger.Level,
    expr: Expr,
) {
  val triggerIds = TriggerIds(ty.tycon.packageId)
}

private[lf] final case class Trigger(
    defn: TriggerDefinition,
    filters: Filters, // We store Filters rather than
    // TransactionFilter since the latter is
    // party-specific.
    heartbeat: Option[FiniteDuration],
    // Whether the trigger supports readAs claims (SDK 1.18 and newer) or not.
    hasReadAs: Boolean,
)

// Utilities for interacting with the speedy machine.
<<<<<<< HEAD
object Machine {
  import Runner.logger

  // Run speedy until we arrive at a value.
  def stepToValue(machine: Speedy.Machine)(implicit loggingContext: LoggingContext): SValue = {
=======
private[lf] object Machine extends StrictLogging {
  // Run speedy until we arrive at a value.
  def stepToValue(machine: Speedy.OffLedgerMachine): SValue = {
>>>>>>> ff194c37
    machine.run() match {
      case SResultFinal(v) => v
      case SResultError(err) => {
        logger.error(Pretty.prettyError(err).render(80))
        throw err
      }
      case res => {
        val errMsg = s"Unexpected speedy result: $res"
        logger.error(errMsg)
        throw new RuntimeException(errMsg)
      }
    }
  }
}

object Trigger {

  private[trigger] def newLoggingContext[P, T](
      triggerDefinition: Identifier,
      actAs: Party,
      readAs: Set[Party],
      triggerId: String,
      applicationId: ApplicationId,
  ): (LoggingContextOf[Trigger with P] => T) => T = {
    val entries = List[LoggingEntry](
      "id" -> triggerId,
      "definition" -> triggerDefinition,
      "actAs" -> Tag.unwrap(actAs),
      "readAs" -> Tag.unsubst(readAs),
    )

    LoggingContextOf.newLoggingContext(
      LoggingContextOf.label[Trigger with P],
      "applicationId" -> applicationId.unwrap,
      "trigger" -> LoggingValue.Nested(LoggingEntries(entries: _*)),
    )
  }

  private def detectHasReadAs(
      pkgInterface: PackageInterface,
      triggerIds: TriggerIds,
  ): Either[String, Boolean] =
    for {
      fieldInfo <- pkgInterface
        .lookupRecordFieldInfo(
          triggerIds.damlTriggerLowLevel("Trigger"),
          Name.assertFromString("initialState"),
        )
        .left
        .map(_.pretty)
      hasReadAs <- fieldInfo.typDef match {
        case TFun(TParty, TFun(TList(TParty), TFun(_, _))) => Right(true)
        case TFun(TParty, TFun(_, _)) => Right(false)
        case t => Left(s"Internal error: Unexpected type for initialState function: $t")
      }
    } yield hasReadAs

  private[trigger] def detectVersion(
      pkgInterface: PackageInterface,
      triggerIds: TriggerIds,
  ): Either[String, Trigger.Version] = {
    val versionTypeCon = triggerIds.damlTriggerInternal("Version")
    pkgInterface.lookupDataEnum(versionTypeCon) match {
      case Left(_) =>
        Version.fromString(None)
      case Right(enum) =>
        enum.dataEnum.constructors match {
          case ImmArray(versionCons) =>
            Version.fromString(Some(versionCons))
          case _ =>
            Left("can not infer trigger version")
        }
    }
  }

  // Given an identifier to a high- or lowlevel trigger,
  // return an expression that will run the corresponding trigger
  // as a low-level trigger (by applying runTrigger) and the type of that expression.
  private[trigger] def detectTriggerDefinition(
      pkgInterface: PackageInterface,
      triggerId: Identifier,
  ): Either[String, TriggerDefinition] = {

    def error(triggerId: Identifier, ty: Type): Left[String, Nothing] = {
      val triggerIds = TriggerIds(Ref.PackageId.assertFromString("-"))
      val highLevelTrigger = TTyCon(triggerIds.damlTrigger("Trigger"))
      val lowLevelTrigger = TTyCon(triggerIds.damlTriggerLowLevel("Trigger"))
      val a = TVar(Name.assertFromString("a"))
      Left(
        s"the definition $triggerId does not have valid trigger type: " +
          "expected a type of the form " +
          s"(${TApp(highLevelTrigger, a).pretty}) or (${TApp(lowLevelTrigger, a).pretty}) " +
          s"but got (${ty.pretty})"
      )
    }

    pkgInterface.lookupValue(triggerId) match {
      case Right(DValueSignature(TApp(ty @ TTyCon(tyCon), tyArg), _, _)) =>
        val triggerIds = TriggerIds(tyCon.packageId)
        if (tyCon == triggerIds.damlTriggerLowLevel("Trigger")) {
          val expr = EVal(triggerId)
          val ty = TypeConApp(tyCon, ImmArray(tyArg))
          detectVersion(pkgInterface, triggerIds).map(
            TriggerDefinition(triggerId, ty, _, Level.Low, expr)
          )
        } else if (tyCon == triggerIds.damlTrigger("Trigger")) {
          val runTrigger = EVal(triggerIds.damlTrigger("runTrigger"))
          val expr = EApp(runTrigger, EVal(triggerId))
          val triggerState = TTyCon(triggerIds.damlTriggerInternal("TriggerState"))
          val stateTy = TApp(triggerState, tyArg)
          val lowLevelTriggerTy = triggerIds.damlTriggerLowLevel("Trigger")
          val ty = TypeConApp(lowLevelTriggerTy, ImmArray(stateTy))
          detectVersion(pkgInterface, triggerIds).map(
            TriggerDefinition(triggerId, ty, _, Level.High, expr)
          )
        } else {
          error(triggerId, ty)
        }

      case Right(DValueSignature(ty, _, _)) =>
        error(triggerId, ty)

      case Left(err) =>
        Left(err.pretty)
    }
  }

  def fromIdentifier(
      compiledPackages: CompiledPackages,
      triggerId: Identifier,
  )(implicit loggingContext: LoggingContextOf[Trigger]): Either[String, Trigger] = {
    val compiler = compiledPackages.compiler

    for {
      triggerDef <- detectTriggerDefinition(compiledPackages.pkgInterface, triggerId)
      hasReadAs <- detectHasReadAs(compiledPackages.pkgInterface, triggerDef.triggerIds)
      converter = new Converter(compiledPackages, triggerDef)
      filter <- getTriggerFilter(compiledPackages, compiler, converter, triggerDef)
      heartbeat <- getTriggerHeartbeat(compiledPackages, compiler, converter, triggerDef)
    } yield Trigger(triggerDef, filter, heartbeat, hasReadAs)
  }

  // Return the heartbeat specified by the user.
  private def getTriggerHeartbeat(
      compiledPackages: CompiledPackages,
      compiler: Compiler,
      converter: Converter,
      triggerDef: TriggerDefinition,
  )(implicit loggingContext: LoggingContextOf[Trigger]): Either[String, Option[FiniteDuration]] = {
    val heartbeat = compiler.unsafeCompile(
      ERecProj(triggerDef.ty, Name.assertFromString("heartbeat"), triggerDef.expr)
    )
    val machine = Speedy.Machine.fromPureSExpr(compiledPackages, heartbeat)
    Machine.stepToValue(machine) match {
      case SOptional(None) => Right(None)
      case SOptional(Some(relTime)) => converter.toFiniteDuration(relTime).map(Some(_))
      case value => Left(s"Expected Optional but got $value.")
    }
  }

  // Return the trigger filter specified by the user.
  def getTriggerFilter(
      compiledPackages: CompiledPackages,
      compiler: Compiler,
      converter: Converter,
      triggerDef: TriggerDefinition,
  )(implicit loggingContext: LoggingContextOf[Trigger]): Either[String, Filters] = {
    val registeredTemplates = compiler.unsafeCompile(
      ERecProj(triggerDef.ty, Name.assertFromString("registeredTemplates"), triggerDef.expr)
    )
    val machine = Speedy.Machine.fromPureSExpr(compiledPackages, registeredTemplates)
    val packages = compiledPackages.packageIds
      .map(pkgId => (pkgId, compiledPackages.pkgInterface.lookupPackage(pkgId).toOption.get))
      .toSeq
    def templateFilter(isRegistered: Identifier => Boolean) =
      packages.flatMap({ case (pkgId, pkg) =>
        pkg.modules.toList.flatMap({ case (modName, module) =>
          module.templates.keys.collect {
            case entityName
                if isRegistered(Identifier(pkgId, QualifiedName(modName, entityName))) =>
              toApiIdentifier(Identifier(pkgId, QualifiedName(modName, entityName)))
          }
        })
      })
    def interfaceFilter(isRegistered: Identifier => Boolean) =
      packages.flatMap({ case (pkgId, pkg) =>
        pkg.modules.toList.flatMap({ case (modName, module) =>
          module.interfaces.keys.collect {
            case entityName
                if isRegistered(Identifier(pkgId, QualifiedName(modName, entityName))) =>
              InterfaceFilter(
                interfaceId =
                  Some(toApiIdentifier(Identifier(pkgId, QualifiedName(modName, entityName)))),
                includeInterfaceView = true,
                includeCreateArgumentsBlob = false,
              )
          }
        })
      })

    Machine.stepToValue(machine) match {
      case SVariant(_, "AllInDar", _, _) =>
        Right(
          Filters(
            Some(
              InclusiveFilters(
                templateIds = templateFilter(_ => true),
                interfaceFilters = interfaceFilter(_ => true),
              )
            )
          )
        )

      case SVariant(_, "RegisteredTemplates", _, v) =>
        converter.toRegisteredTemplates(v) match {
          case Right(identifiers) =>
            val isRegistered: Identifier => Boolean = identifiers.toSet.contains
            Right(
              Filters(
                Some(
                  InclusiveFilters(
                    templateIds = templateFilter(isRegistered),
                    interfaceFilters = interfaceFilter(isRegistered),
                  )
                )
              )
            )

          case Left(err) =>
            Left(err)
        }

      case v =>
        Left(s"Expected AllInDar or RegisteredTemplates but got $v")
    }
  }

  sealed abstract class Version extends Serializable
  object Version {
    case object `2.0` extends Version
    case object `2.5` extends Version

    def fromString(s: Option[String]): Either[String, Version] =
      s match {
        case None => Right(`2.0`)
        case Some("Version_2_5") => Right(`2.5`)
        case Some(s) => Left(s"""cannot parse trigger version "$s".""")
      }
  }

  sealed abstract class Level extends Serializable
  object Level {
    case object Low extends Level
    case object High extends Level
  }
}

private[lf] class Runner(
    compiledPackages: CompiledPackages,
    trigger: Trigger,
    triggerConfig: TriggerRunnerConfig,
    client: LedgerClient,
    timeProviderType: TimeProviderType,
    applicationId: ApplicationId,
    parties: TriggerParties,
)(implicit loggingContext: LoggingContextOf[Trigger]) {
  import Runner.{SeenMsgs, logger}

  // Compiles LF expressions into Speedy expressions.
  private val compiler = compiledPackages.compiler
  // Converts between various objects and SValues.
  private val converter: Converter = new Converter(compiledPackages, trigger.defn)

  private class InFlightCommands {
    // These are the command IDs used on the ledger API to submit commands for
    // this trigger for which we are awaiting either a completion or transaction
    // message, or both.
    // This is a data structure that is shared across (potentially) multiple async contexts
    // - hence why we use a scala.concurrent.TrieMap here.
    private[this] val pendingIds = TrieMap.empty[UUID, SeenMsgs]
    // Due to concurrency, inFlight counts are eventually consistent (with pendingIds) and so only
    // approximate the actual commands that are in-flight.
    private[this] val inFlight: AtomicLong = new AtomicLong(0)

    def get(uuid: UUID): Option[SeenMsgs] = {
      pendingIds.get(uuid)
    }

    def count: Int = {
      inFlight.intValue()
    }

    def update(uuid: UUID, seeOne: SeenMsgs): Unit = {
      val inFlightState = pendingIds.put(uuid, seeOne)

      (inFlightState, seeOne) match {
        case (None, SeenMsgs.Neither) =>
          logger.debug("New in-flight command")(
            loggingContext.enrichTriggerContext("commandId" -> uuid)
          )
          discard(inFlight.incrementAndGet())

        case (None, _) | (Some(SeenMsgs.Neither), SeenMsgs.Neither) =>
        // no work required

        case (Some(SeenMsgs.Neither), _) =>
          logger.debug("In-flight command completed")(
            loggingContext.enrichTriggerContext("commandId" -> uuid)
          )
          discard(inFlight.decrementAndGet())

        case (Some(_), SeenMsgs.Neither) =>
          logger.debug("New in-flight command")(
            loggingContext.enrichTriggerContext("commandId" -> uuid)
          )
          discard(inFlight.incrementAndGet())

        case (Some(_), _) =>
        // no work required
      }
    }

    def remove(uuid: UUID): Unit = {
      val inFlightState = pendingIds.remove(uuid)

      if (inFlightState.contains(SeenMsgs.Neither)) {
        logger.debug("In-flight command completed")(
          loggingContext.enrichTriggerContext("commandId" -> uuid)
        )
        discard(inFlight.decrementAndGet())
      }
    }
  }

  private[this] val inFlightCommands = new InFlightCommands

  private val transactionFilter =
    TransactionFilter(parties.readers.map(p => (p.unwrap, trigger.filters)).toMap)

  // return whether uuid *was* present in pendingCommandIds
  private[this] def useCommandId(uuid: UUID, seeOne: SeenMsgs.One): Boolean = {
    inFlightCommands.get(uuid) match {
      case None =>
        false

      case Some(seenOne) =>
        seenOne.see(seeOne) match {
          case Some(v) =>
            inFlightCommands.update(uuid, v)
          case None =>
            inFlightCommands.remove(uuid)
        }
        true
    }
  }

  import Runner.{DamlFun, SingleCommandFailure, overloadedRetryDelay, retrying}

  @throws[RuntimeException]
  private def handleCommands(commands: Seq[Command]): (UUID, SubmitRequest) = {
    val commandUUID = UUID.randomUUID
    inFlightCommands.update(commandUUID, SeenMsgs.Neither)
    val commandsArg = Commands(
      ledgerId = client.ledgerId.unwrap,
      applicationId = applicationId.unwrap,
      commandId = commandUUID.toString,
      party = parties.actAs.unwrap,
      readAs = Party.unsubst(parties.readAs).toList,
      commands = commands,
    )

    logger.debug(
      "Submitting command"
    )(
      loggingContext.enrichTriggerContext(
        "commandId" -> commandUUID,
        "commands" -> commands,
      )
    )

    (commandUUID, SubmitRequest(commands = Some(commandsArg)))
  }

  private def freeTriggerSubmits(
      clientTime: Timestamp,
      v: SValue,
  ): UnfoldState[SValue, SubmitRequest] = {
<<<<<<< HEAD
    def evaluate(se: SExpr): SValue = {
      val machine: Speedy.Machine =
=======
    def evaluate(se: SExpr) = {
      val machine: Speedy.OffLedgerMachine =
>>>>>>> ff194c37
        Speedy.Machine.fromPureSExpr(compiledPackages, se)
      // Evaluate it.
      machine.setExpressionToEvaluate(se)
      Machine.stepToValue(machine)
    }
    type Termination = SValue \/ (SubmitRequest, SValue)
    @tailrec def go(v: SValue): Termination = {
      val resumed: Termination Either SValue = unrollFree(v) match {
        case Right(Right(vvv @ (variant, vv))) =>
          // Must be kept in-sync with the DAML code LowLevel#TriggerF
          vvv.match2 {
            case "GetTime" /*(Time -> a)*/ => { case DamlFun(timeA) =>
              Right(evaluate(makeAppD(timeA, STimestamp(clientTime))))
            }
            case "Submit" /*([Command], Text -> a)*/ => {
              case DamlTuple2(sCommands, DamlFun(textA)) =>
                val commands = converter.toCommands(sCommands).orConverterException
                val (commandUUID, submitRequest) = handleCommands(commands)
                Left(
                  \/-(
                    (submitRequest, evaluate(makeAppD(textA, SText((commandUUID: UUID).toString))))
                  ): Termination
                )
            }
            case _ =>
              logger.error("Unrecognised TriggerF step")(
                loggingContext.enrichTriggerContext("variant" -> variant)
              )
              throw new ConverterException(s"unrecognized TriggerF step $variant")
          }(fallback = throw new ConverterException(s"invalid contents for $variant: $vv"))
        case Right(Left(newState)) => Left(-\/(newState))
        case Left(e) => throw new ConverterException(e)
      }

      resumed match {
        case Left(newState) => newState
        case Right(suspended) => go(suspended)
      }
    }

    UnfoldState(v)(go)
  }

  // This function produces a source of trigger messages,
  // with input of failures from command submission
  private def msgSource(
      client: LedgerClient,
      offset: LedgerOffset,
      heartbeat: Option[FiniteDuration],
      parties: TriggerParties,
      filter: TransactionFilter,
  ): Flow[SingleCommandFailure, TriggerMsg, NotUsed] = {
    // A queue for command submission failures.
    val submissionFailureQueue: Flow[SingleCommandFailure, TriggerMsg, NotUsed] = {
      Flow[SingleCommandFailure]
        .map { failure =>
          logger.debug("Command submission failure")(
            loggingContext.enrichTriggerContext(
              "failure" -> LoggingValue.Nested(
                LoggingEntries(
                  "commandId" -> failure.commandId,
                  "status" -> failure.s.getStatus.getCode.value(),
                  "message" -> failure.s.getStatus.getDescription,
                )
              )
            )
          )

          failure
        }
        // Why `fail`?  Consider the most obvious alternatives.
        //
        // `backpressure`?  This feeds into the Free interpreter flow, which may produce
        //   many command failures for one event, hence deadlock.
        //
        // `drop*`?  A trigger will proceed as if everything was fine, without ever
        //   getting the notification that its reaction to one contract and attempt to
        //   advance its workflow failed.
        //
        // `fail`, on the other hand?  It far better fits the trigger model to go
        //   tabula rasa and notice the still-unhandled contract in the ACS again
        //   on init, as we expect triggers to be able to do anyhow.
        .buffer(
          triggerConfig.submissionFailureQueueSize,
          OverflowStrategy.fail.withLogLevel(Logging.WarningLevel),
        )
        .map { case SingleCommandFailure(commandId, s) =>
          val completion = CompletionMsg(
            Completion(
              commandId,
              Some(Status(s.getStatus.getCode.value(), s.getStatus.getDescription)),
            )
          )

          logger.debug("Rewrite command submission failure for trigger rules")(
            loggingContext
              .enrichTriggerContext(
                "completionMsg" -> LoggingValue.Nested(
                  LoggingEntries(
                    "commandId" -> commandId,
                    "status" -> s.getStatus.getCode.value(),
                    "message" -> s.getStatus.getDescription,
                  )
                )
              )
          )

          completion
        }
    }

    // The transaction source (ledger).
    val transactionSource: Source[TriggerMsg, NotUsed] = {
      logger.info("Subscribing to ledger API transaction source")(
        loggingContext.enrichTriggerContext(
          "filter" -> LoggingValue.Nested(LoggingEntries(filter.filtersByParty.view.mapValues {
            value =>
              LoggingValue.Nested(
                LoggingEntries(
                  "templateIds" -> value.getInclusive.templateIds,
                  "interfaceIds" -> value.getInclusive.interfaceFilters.map(_.getInterfaceId),
                )
              )
          }.toSeq: _*))
        )
      )
      client.transactionClient
        .getTransactions(offset, None, filter)
<<<<<<< HEAD
        .map { transaction =>
          logger.debug("Transaction source")(
            loggingContext.enrichTriggerContext(
              "transactionMsg" -> LoggingValue.Nested(
                LoggingEntries(
                  "transactionId" -> transaction.transactionId,
                  "commandId" -> transaction.commandId,
                  "workflowId" -> transaction.workflowId,
                  "offset" -> transaction.offset,
                  "events" -> LoggingValue.OfIterable(transaction.events.collect {
                    case Event(Event.Event.Created(created)) =>
                      LoggingValue.Nested(
                        LoggingEntries(
                          "type" -> "CreatedEvent",
                          "id" -> created.eventId,
                          "contractId" -> created.contractId,
                          "templateId" -> created.getTemplateId,
                          "interfaceViews" -> LoggingValue.OfIterable(
                            created.interfaceViews.map(view =>
                              LoggingValue.Nested(
                                LoggingEntries(
                                  "interfaceId" -> view.getInterfaceId,
                                  "viewStatus" -> view.getViewStatus,
                                )
                              )
                            )
                          ),
                          "witnessParties" -> created.witnessParties,
                          "signatories" -> created.signatories,
                          "observers" -> created.observers,
                        ) ++ created.contractKey.fold(LoggingEntries.empty) { contractKey =>
                          LoggingEntries(
                            "contractKey" -> contractKey
                          )
                        }
                      )

                    case Event(Event.Event.Archived(archived)) =>
                      LoggingValue.Nested(
                        LoggingEntries(
                          "type" -> "ArchivedEvent",
                          "id" -> archived.eventId,
                          "contractId" -> archived.contractId,
                          "templateId" -> archived.getTemplateId,
                          "witnessParties" -> archived.witnessParties,
                        )
                      )
                  }),
                )
              )
            )
          )

          TransactionMsg(transaction)
        }
    }

    // Command completion source (ledger completion stream)
    val completionSource: Source[TriggerMsg, NotUsed] = {
      logger.info("Subscribing to ledger API completion source")
      client.commandClient
        // Completions only take actAs into account so no need to include readAs.
        .completionSource(List(parties.actAs.unwrap), offset)
        .collect { case CompletionElement(c, _) =>
          logger.debug("Completion source")(
            loggingContext.enrichTriggerContext(
              "completionMsg" -> LoggingValue.Nested(
                LoggingEntries(
                  "commandId" -> c.commandId,
                  "status" -> c.getStatus.code,
                  "message" -> c.getStatus.message,
                )
              )
            )
          )

          CompletionMsg(c)
        }
    }
=======
        .map(TriggerMsg.Transaction)

    // Command completion source (ledger completion stream +
    // synchronous submission failures).
    val completionSource: Flow[SingleCommandFailure, TriggerMsg, NotUsed] =
      submissionFailureQueue
        .merge(
          client.commandClient
            // Completions only take actAs into account so no need to include readAs.
            .completionSource(List(parties.actAs.unwrap), offset)
            .mapConcat {
              case CheckpointElement(_) => List()
              case CompletionElement(c, _) => List(c)
            }
        )
        .map(TriggerMsg.Completion)
>>>>>>> ff194c37

    // Heartbeats source (we produce these repetitively on a timer with
    // the given delay interval).
    val heartbeatSource: Source[TriggerMsg, NotUsed] = heartbeat match {
      case Some(interval) =>
        logger.info("Heartbeat source configured")(
          loggingContext.enrichTriggerContext("heartbeat" -> interval)
        )
        Source
          .tick[TriggerMsg](interval, interval, TriggerMsg.Heartbeat)
          .mapMaterializedValue(_ => NotUsed)
          .map { heartbeat =>
            logger.debug("Heartbeat source")(
              loggingContext.enrichTriggerContext("heartbeatMsg" -> LoggingValue.Empty)
            )

            heartbeat
          }

      case None =>
        logger.info("No heartbeat source configured")
        Source.empty[TriggerMsg]
    }

<<<<<<< HEAD
    submissionFailureQueue
      .merge(completionSource merge transactionSource merge heartbeatSource)
=======
  private def logReceivedMsg(tm: TriggerMsg): Unit = tm match {
    case TriggerMsg.Completion(c) => logger.debug(s"trigger received completion message $c")
    case TriggerMsg.Transaction(t) =>
      logger.debug(s"trigger received transaction, ID ${t.transactionId}")
    case TriggerMsg.Heartbeat => ()
>>>>>>> ff194c37
  }

  private[this] def getInitialStateFreeAndUpdate(acs: Seq[CreatedEvent]): (SValue, SValue) = {
    // Compile the trigger initialState and Update LF functions to
    // speedy expressions.
    val update: SExpr =
      compiler.unsafeCompile(
        ERecProj(trigger.defn.ty, Name.assertFromString("update"), trigger.defn.expr)
      )
    val getInitialState: SExpr =
      compiler.unsafeCompile(
        ERecProj(trigger.defn.ty, Name.assertFromString("initialState"), trigger.defn.expr)
      )
    // Convert the ACS to a speedy value.
    val createdValue: SValue = converter.fromACS(acs).orConverterException
    // Setup an application expression of initialState on the ACS.
    val partyArg = SParty(Ref.Party.assertFromString(parties.actAs.unwrap))
    val initialStateArgs = if (trigger.hasReadAs) {
      val readAsArg = SList(
        parties.readAs.map(p => SParty(Ref.Party.assertFromString(p.unwrap))).to(FrontStack)
      )
      Array(partyArg, readAsArg, createdValue)
    } else Array(partyArg, createdValue)
    val initialState: SExpr =
      makeApp(
        getInitialState,
        initialStateArgs,
      )
    // Prepare a speedy machine for evaluating expressions.
    val machine: Speedy.OffLedgerMachine =
      Speedy.Machine.fromPureSExpr(compiledPackages, initialState)
    // Evaluate it.
    machine.setExpressionToEvaluate(initialState)
    val initialStateFree = Machine
      .stepToValue(machine)
      .expect(
        "TriggerSetup",
        { case DamlAnyModuleRecord("TriggerSetup", fts) => fts }: @nowarn(
          "msg=A repeated case parameter or extracted sequence is not matched by a sequence wildcard"
        ),
      )
      .orConverterException
    machine.setExpressionToEvaluate(update)
    val evaluatedUpdate: SValue = Machine.stepToValue(machine)
    (initialStateFree, evaluatedUpdate)
  }

  private[this] def encodeMsgs: Flow[TriggerMsg, SValue, NotUsed] =
    Flow fromFunction {
      case TriggerMsg.Transaction(transaction) =>
        converter.fromTransaction(transaction).orConverterException
<<<<<<< HEAD

      case CompletionMsg(completion) =>
=======
      case TriggerMsg.Completion(completion) =>
>>>>>>> ff194c37
        val status = completion.getStatus
        if (status.code != 0) {
          logger.warn("Command failed")(
            loggingContext.enrichTriggerContext(
              "failure" -> LoggingValue.Nested(
                LoggingEntries(
                  "message" -> status.message,
                  "code" -> status.code,
                )
              )
            )
          )
        }
        converter.fromCompletion(completion).orConverterException
<<<<<<< HEAD

      case HeartbeatMsg() => converter.fromHeartbeat
=======
      case TriggerMsg.Heartbeat => converter.fromHeartbeat
>>>>>>> ff194c37
    }

  // A flow for trigger messages representing a process for the
  // accumulated state changes resulting from application of the
  // messages given the starting state represented by the ACS
  // argument.
  private def getTriggerEvaluator(
      acs: Seq[CreatedEvent]
  ): Flow[TriggerMsg, SubmitRequest, Future[SValue]] = {
    logger.info("Trigger starting")

    val clientTime: Timestamp =
      Timestamp.assertFromInstant(Runner.getTimeProvider(timeProviderType).getCurrentTime)
    val (initialStateFree, evaluatedUpdate) = getInitialStateFreeAndUpdate(acs)
    // Prepare another speedy machine for evaluating expressions.
    val machine: Speedy.OffLedgerMachine =
      Speedy.Machine.fromPureSExpr(compiledPackages, SEValue(SUnit))

    import UnfoldState.{flatMapConcatNode, flatMapConcatNodeOps, toSource, toSourceOps}

    val runInitialState =
      toSource(
        freeTriggerSubmits(clientTime, initialStateFree)
          .leftMap { state =>
            logger.debug("Trigger rule initial state")(
              loggingContext.enrichTriggerContext("state" -> state)
            )
            state
          }
      )

    val runRuleOnMsgs = flatMapConcatNode { (state: SValue, messageVal: SValue) =>
      logger.debug("Trigger rule evaluation")(
        loggingContext.enrichTriggerContext(
          "state" -> state,
          "message" -> messageVal,
        )
      )

      val clientTime: Timestamp =
        Timestamp.assertFromInstant(Runner.getTimeProvider(timeProviderType).getCurrentTime)
      machine.setExpressionToEvaluate(makeAppD(evaluatedUpdate, messageVal))
      val stateFun = Machine
        .stepToValue(machine)
        .expect(
          "TriggerRule",
          { case DamlAnyModuleRecord("TriggerRule", DamlAnyModuleRecord("StateT", fun)) =>
            fun
          }: @nowarn("msg=A repeated case parameter .* is not matched by a sequence wildcard"),
        )
        .orConverterException
      machine.setExpressionToEvaluate(makeAppD(stateFun, state))
      val updateWithNewState = Machine.stepToValue(machine)

      freeTriggerSubmits(clientTime, v = updateWithNewState)
        .leftMap(
          _.expect(
            "TriggerRule new state",
            { case DamlTuple2(SUnit, newState) =>
              logger.debug("Trigger rule state updated")(
                loggingContext.enrichTriggerContext("state" -> newState)
              )
              newState
            },
          ).orConverterException
        )
    }

    // The flow that we return:
    //  - Maps incoming trigger messages to new trigger messages
    //    replacing ledger command IDs with the IDs used internally;
    //  - Folds over the trigger messages via the speedy machine
    //    thereby accumulating the state changes.
    // The materialized value of the flow is the (future) final state
    // of this process.
    @SuppressWarnings(Array("org.wartremover.warts.NonUnitStatements"))
    val graph = GraphDSL.createGraph(Sink.last[SValue]) { implicit gb => saveLastState =>
      import GraphDSL.Implicits._

      val msgIn = gb add Flow[TriggerMsg]
      val initialState = gb add runInitialState
      val initialStateOut = gb add Broadcast[SValue](2)
      val rule = gb add runRuleOnMsgs
      val submissions = gb add Merge[SubmitRequest](2)
      val finalStateIn = gb add Concat[SValue](2)
      // format: off
      initialState.finalState                    ~> initialStateOut ~> rule.initState
      initialState.elemsOut                          ~> submissions
                          msgIn ~> hideIrrelevantMsgs ~> encodeMsgs ~> rule.elemsIn
                                                        submissions <~ rule.elemsOut
                                                    initialStateOut                     ~> finalStateIn
                                                                       rule.finalStates ~> finalStateIn ~> saveLastState
      // format: on
      new FlowShape(msgIn.in, submissions.out)
    }

    Flow.fromGraph(graph)
  }

  private[this] def catchIAE[A](a: => A): Option[A] =
    try Some(a)
    catch { case _: IllegalArgumentException => None }

  private[this] def hideIrrelevantMsgs: Flow[TriggerMsg, TriggerMsg, NotUsed] =
    Flow[TriggerMsg].mapConcat[TriggerMsg] {
      case msg @ TriggerMsg.Completion(c) =>
        // This happens for invalid UUIDs which we might get for
        // completions not emitted by the trigger.
        val ouuid = catchIAE(UUID.fromString(c.commandId))
        ouuid.flatMap { uuid =>
          useCommandId(uuid, SeenMsgs.Completion) option msg
        }.toList
      case msg @ TriggerMsg.Transaction(t) =>
        // This happens for invalid UUIDs which we might get for
        // transactions not emitted by the trigger.
        val ouuid = catchIAE(UUID.fromString(t.commandId))
        List(ouuid flatMap { uuid =>
          useCommandId(uuid, SeenMsgs.Transaction) option msg
        } getOrElse TriggerMsg.Transaction(t.copy(commandId = "")))
      case x @ TriggerMsg.Heartbeat => List(x) // Heartbeats don't carry any information.
    }

  def makeApp(func: SExpr, values: Array[SValue]): SExpr = {
    SEApp(func, values)
  }

  private[this] def makeAppD(func: SValue, values: SValue*): SExpr =
    makeApp(SEValue(func), values.toArray)

  // Query the ACS. This allows you to separate the initialization of
  // the initial state from the first run.
  def queryACS()(implicit
      materializer: Materializer,
      executionContext: ExecutionContext,
  ): Future[(Seq[CreatedEvent], LedgerOffset)] = {
    for {
      acsResponses <- client.activeContractSetClient
        .getActiveContracts(transactionFilter)
        .runWith(Sink.seq)
      offset = Array(acsResponses: _*).lastOption
        .fold(LedgerOffset().withBoundary(LedgerOffset.LedgerBoundary.LEDGER_BEGIN))(resp =>
          LedgerOffset().withAbsolute(resp.offset)
        )
    } yield (acsResponses.flatMap(x => x.activeContracts), offset)
  }

  private[this] def submitOrFail(implicit
      ec: ExecutionContext
  ): Flow[SubmitRequest, SingleCommandFailure, NotUsed] = {
    import io.grpc.Status.Code
    import Code.RESOURCE_EXHAUSTED

    def submit(req: SubmitRequest): Future[Option[SingleCommandFailure]] = {
      val f: Future[Empty] = client.commandClient
        .submitSingleCommand(req)
      f.map(_ => None).recover {
        case s: StatusRuntimeException if s.getStatus.getCode != Code.UNAUTHENTICATED =>
          // Do not capture UNAUTHENTICATED errors.
          // The access token may be expired, let the trigger runner handle token refresh.
          Some(SingleCommandFailure(req.getCommands.commandId, s))
        // any other error will cause the trigger's stream to fail
      }
    }

    def retryableSubmit(req: SubmitRequest): Future[Option[Option[SingleCommandFailure]]] =
      submit(req).map {
        case Some(SingleCommandFailure(_, s))
            if (s.getStatus.getCode: Code) == (RESOURCE_EXHAUSTED: Code) =>
          None
        case z => Some(z)
      }

    val throttleFlow: Flow[SubmitRequest, SubmitRequest, NotUsed] =
      Flow[SubmitRequest]
        .throttle(triggerConfig.maxSubmissionRequests, triggerConfig.maxSubmissionDuration)
    val submitFlow: Flow[SubmitRequest, SingleCommandFailure, NotUsed] =
      Flow[SubmitRequest]
        .filter { _ =>
          inFlightCommands.count <= triggerConfig.maxInFlightCommands
        }
        .via(
          retrying(
            initialTries = triggerConfig.maxRetries,
            backoff = overloadedRetryDelay,
            parallelism = triggerConfig.parallelism,
            retryableSubmit,
            submit,
          )
            .collect { case Some(err) => err }
        )
    val failureFlow: Flow[SubmitRequest, SingleCommandFailure, NotUsed] =
      Flow[SubmitRequest]
        .filterNot { _ =>
          inFlightCommands.count <= triggerConfig.maxInFlightCommands
        }
        .map { request =>
          logger.warn("Due to excessive in-flight commands, failing submission request")(
            loggingContext.enrichTriggerContext(
              "commandId" -> request.getCommands.commandId,
              "in-flight-commands" -> inFlightCommands.count,
              "max-in-flight-commands" -> triggerConfig.maxInFlightCommands,
            )
          )

          SingleCommandFailure(
            request.getCommands.commandId,
            new StatusRuntimeException(UNAVAILABLE),
          )
        }
    @SuppressWarnings(Array("org.wartremover.warts.NonUnitStatements"))
    val graph = GraphDSL.create() { implicit gb =>
      import GraphDSL.Implicits._

      val broadcast = gb.add(Broadcast[SubmitRequest](2))
      val merge = gb.add(Merge[SingleCommandFailure](2))
      val throttle = gb.add(throttleFlow)
      val submit = gb.add(submitFlow)
      val failure = gb.add(failureFlow)

      // format: off
      throttle ~> broadcast ~> submit  ~> merge
                  broadcast ~> failure ~> merge
      // format: on

      FlowShape(throttle.in, merge.out)
    }

    Flow.fromGraph(graph)
  }

  // Run the trigger given the state of the ACS. The msgFlow argument
  // passed from ServiceMain is a kill switch. Other choices are
  // possible e.g. 'Flow[TriggerMsg].take()' and this fact is made use
  // of in the test-suite.
  def runWithACS[T](
      acs: Seq[CreatedEvent],
      offset: LedgerOffset,
      msgFlow: Graph[FlowShape[TriggerMsg, TriggerMsg], T] = Flow[TriggerMsg],
  )(implicit
      materializer: Materializer,
      executionContext: ExecutionContext,
  ): (T, Future[SValue]) = {
    val source =
      msgSource(client, offset, trigger.heartbeat, parties, transactionFilter)
    Flow
      .fromGraph(msgFlow)
      .viaMat(getTriggerEvaluator(acs))(Keep.both)
      .via(submitOrFail)
      .join(source)
      .run()
  }
}

object Runner {

  object Implicits {
    implicit class EnrichTriggerLoggingContext(logContext: LoggingContext) {
      def enrichTriggerContext(entry: LoggingEntry, entries: LoggingEntry*): LoggingContext = {
        val triggerEntries = logContext.entries.contents.get("trigger") match {
          case Some(LoggingValue.Nested(triggerContext)) =>
            triggerContext ++ LoggingEntries(entry +: entries: _*)

          case _ =>
            LoggingEntries(entry +: entries: _*)
        }

        LoggingContext.enriched("trigger" -> LoggingValue.Nested(triggerEntries))(logContext)
      }
    }

    implicit class EnrichTriggerLoggingContextOf(logContext: LoggingContextOf[Trigger]) {
      def enrichTriggerContext(
          entry: LoggingEntry,
          entries: LoggingEntry*
      ): LoggingContextOf[Trigger] = {
        val triggerEntries = logContext.entries.contents.get("trigger") match {
          case Some(LoggingValue.Nested(triggerContext)) =>
            triggerContext ++ LoggingEntries(entry +: entries: _*)

          case _ =>
            LoggingEntries(entry +: entries: _*)
        }

        LoggingContextOf
          .withEnrichedLoggingContext(
            label[Trigger],
            "trigger" -> LoggingValue.Nested(triggerEntries),
          )(logContext)
          .run(identity)
      }
    }

    implicit def `FiniteDuration to LoggingValue`: ToLoggingValue[FiniteDuration] =
      ToStringToLoggingValue

    implicit def `value.Identifier to LoggingValue`: ToLoggingValue[V.Identifier] =
      ToStringToLoggingValue

    implicit def `Identifier to LoggingValue`: ToLoggingValue[Identifier] = ToStringToLoggingValue

    implicit def `UUID to LoggingValue`: ToLoggingValue[UUID] = ToStringToLoggingValue

    implicit def `VariantConName to LoggingValue`: ToLoggingValue[VariantConName] =
      ToStringToLoggingValue

    implicit def `Status to LoggingValue`: ToLoggingValue[Status] = ToStringToLoggingValue

    // FIXME:
    implicit def `value.Value to LoggingValue`: ToLoggingValue[V.Value] = ToStringToLoggingValue

    // FIXME:
    implicit def `SValue to LoggingValue`: ToLoggingValue[SValue] = ToStringToLoggingValue

    // FIXME:
    implicit def `Command to LoggingValue`: ToLoggingValue[Command] = value =>
      LoggingValue.OfString(value.command.value.toString)
  }

  import Implicits._

  private[trigger] val logger = ContextualizedLogger.get(getClass)

  private def overloadedRetryDelay(afterTries: Int): FiniteDuration =
    (250 * (1 << (afterTries - 1))).milliseconds

  // Return the time provider for a given time provider type.
  def getTimeProvider(ty: TimeProviderType): TimeProvider = {
    ty match {
      case TimeProviderType.Static => TimeProvider.Constant(Instant.EPOCH)
      case TimeProviderType.WallClock => TimeProvider.UTC
      case _ => throw new RuntimeException(s"Unexpected TimeProviderType: $ty")
    }
  }

  private object DamlFun {
    def unapply(v: SPAP): Some[SPAP] = Some(v)
  }

  /** Like `CommandRetryFlow` but with no notion of ledger time, and with
    * delay support.  Note that only the future succeeding with `None`
    * indicates that a retry should be attempted; a failed future propagates
    * to the stream.
    */
  private[trigger] def retrying[A, B](
      initialTries: Int,
      backoff: Int => FiniteDuration,
      parallelism: Int,
      retryable: A => Future[Option[B]],
      notRetryable: A => Future[B],
  )(implicit ec: ExecutionContext, loggingContext: LoggingContext): Flow[A, B, NotUsed] = {
    def trial(tries: Int, value: A): Future[B] =
      if (tries <= 1) {
        notRetryable(value).recoverWith { case error: Throwable =>
          logger.error("Failing permanently after exhausting submission retries")(
            loggingContext.enrichTriggerContext("max-retries" -> initialTries)
          )
          Future.failed(error)
        }
      } else {
        retryable(value).flatMap(
          _.cata(
            Future.successful,
            Future {
              val attempt = initialTries - tries + 1
              val backoffPeriod = backoff(attempt)

              logger.warn(
                "Submission failed, will retry again with backoff"
              )(
                loggingContext.enrichTriggerContext(
                  "attempt" -> attempt,
                  "max-retries" -> initialTries,
                  "backoff-period" -> backoffPeriod,
                )
              )

              Thread.sleep(backoffPeriod.toMillis)
            }.flatMap(_ => trial(tries - 1, value)),
          )
        )
      }

    Flow[A].mapAsync(parallelism)(trial(initialTries, _))
  }

  private final case class SingleCommandFailure(commandId: String, s: StatusRuntimeException)

  private sealed abstract class SeenMsgs {
    import Runner.{SeenMsgs => S}

    def see(msg: S.One): Option[SeenMsgs] = {
      (this, msg) match {
        case (S.Completion, S.Transaction) | (S.Transaction, S.Completion) =>
          None
        case (S.Neither, _) =>
          Some(msg)
        case _ =>
          Some(this)
      }
    }
  }

  private object SeenMsgs {
    sealed abstract class One extends SeenMsgs
    case object Completion extends One
    case object Transaction extends One
    case object Neither extends SeenMsgs
  }

  // Convenience wrapper that creates the runner and runs the trigger.
  def run(
      dar: Dar[(PackageId, Package)],
      triggerId: Identifier,
      client: LedgerClient,
      timeProviderType: TimeProviderType,
      applicationId: ApplicationId,
      parties: TriggerParties,
      config: Compiler.Config,
      triggerConfig: TriggerRunnerConfig,
  )(implicit materializer: Materializer, executionContext: ExecutionContext): Future[SValue] =
    Trigger.newLoggingContext(
      triggerId,
      parties.actAs,
      parties.readAs,
      triggerId.toString,
      applicationId,
    ) { implicit lc: LoggingContextOf[Trigger] =>
      val darMap = dar.all.toMap
      val compiledPackages = PureCompiledPackages.build(darMap, config) match {
        case Left(err) => throw new RuntimeException(s"Failed to compile packages: $err")
        case Right(pkgs) => pkgs
      }
      val trigger = Trigger.fromIdentifier(compiledPackages, triggerId) match {
        case Left(err) => throw new RuntimeException(s"Invalid trigger: $err")
        case Right(trigger) => trigger
      }
      val loggingContext = lc.enrichTriggerContext(
        "level" -> trigger.defn.level.toString,
        "version" -> trigger.defn.version.toString,
      )
      val runner =
        new Runner(
          compiledPackages,
          trigger,
          triggerConfig,
          client,
          timeProviderType,
          applicationId,
          parties,
        )(loggingContext)

      for {
        (acs, offset) <- runner.queryACS()
        finalState <- runner.runWithACS(acs, offset)._2
      } yield finalState
    }
}<|MERGE_RESOLUTION|>--- conflicted
+++ resolved
@@ -95,17 +95,13 @@
 )
 
 // Utilities for interacting with the speedy machine.
-<<<<<<< HEAD
-object Machine {
+private[lf] object Machine {
   import Runner.logger
 
   // Run speedy until we arrive at a value.
-  def stepToValue(machine: Speedy.Machine)(implicit loggingContext: LoggingContext): SValue = {
-=======
-private[lf] object Machine extends StrictLogging {
-  // Run speedy until we arrive at a value.
-  def stepToValue(machine: Speedy.OffLedgerMachine): SValue = {
->>>>>>> ff194c37
+  def stepToValue(
+      machine: Speedy.OffLedgerMachine
+  )(implicit loggingContext: LoggingContext): SValue = {
     machine.run() match {
       case SResultFinal(v) => v
       case SResultError(err) => {
@@ -493,13 +489,8 @@
       clientTime: Timestamp,
       v: SValue,
   ): UnfoldState[SValue, SubmitRequest] = {
-<<<<<<< HEAD
     def evaluate(se: SExpr): SValue = {
-      val machine: Speedy.Machine =
-=======
-    def evaluate(se: SExpr) = {
       val machine: Speedy.OffLedgerMachine =
->>>>>>> ff194c37
         Speedy.Machine.fromPureSExpr(compiledPackages, se)
       // Evaluate it.
       machine.setExpressionToEvaluate(se)
@@ -587,7 +578,7 @@
           OverflowStrategy.fail.withLogLevel(Logging.WarningLevel),
         )
         .map { case SingleCommandFailure(commandId, s) =>
-          val completion = CompletionMsg(
+          val completion = TriggerMsg.Completion(
             Completion(
               commandId,
               Some(Status(s.getStatus.getCode.value(), s.getStatus.getDescription)),
@@ -628,7 +619,6 @@
       )
       client.transactionClient
         .getTransactions(offset, None, filter)
-<<<<<<< HEAD
         .map { transaction =>
           logger.debug("Transaction source")(
             loggingContext.enrichTriggerContext(
@@ -682,7 +672,7 @@
             )
           )
 
-          TransactionMsg(transaction)
+          TriggerMsg.Transaction(transaction)
         }
     }
 
@@ -705,27 +695,9 @@
             )
           )
 
-          CompletionMsg(c)
-        }
-    }
-=======
-        .map(TriggerMsg.Transaction)
-
-    // Command completion source (ledger completion stream +
-    // synchronous submission failures).
-    val completionSource: Flow[SingleCommandFailure, TriggerMsg, NotUsed] =
-      submissionFailureQueue
-        .merge(
-          client.commandClient
-            // Completions only take actAs into account so no need to include readAs.
-            .completionSource(List(parties.actAs.unwrap), offset)
-            .mapConcat {
-              case CheckpointElement(_) => List()
-              case CompletionElement(c, _) => List(c)
-            }
-        )
-        .map(TriggerMsg.Completion)
->>>>>>> ff194c37
+          TriggerMsg.Completion(c)
+        }
+    }
 
     // Heartbeats source (we produce these repetitively on a timer with
     // the given delay interval).
@@ -750,16 +722,8 @@
         Source.empty[TriggerMsg]
     }
 
-<<<<<<< HEAD
     submissionFailureQueue
       .merge(completionSource merge transactionSource merge heartbeatSource)
-=======
-  private def logReceivedMsg(tm: TriggerMsg): Unit = tm match {
-    case TriggerMsg.Completion(c) => logger.debug(s"trigger received completion message $c")
-    case TriggerMsg.Transaction(t) =>
-      logger.debug(s"trigger received transaction, ID ${t.transactionId}")
-    case TriggerMsg.Heartbeat => ()
->>>>>>> ff194c37
   }
 
   private[this] def getInitialStateFreeAndUpdate(acs: Seq[CreatedEvent]): (SValue, SValue) = {
@@ -811,12 +775,8 @@
     Flow fromFunction {
       case TriggerMsg.Transaction(transaction) =>
         converter.fromTransaction(transaction).orConverterException
-<<<<<<< HEAD
-
-      case CompletionMsg(completion) =>
-=======
+
       case TriggerMsg.Completion(completion) =>
->>>>>>> ff194c37
         val status = completion.getStatus
         if (status.code != 0) {
           logger.warn("Command failed")(
@@ -831,12 +791,8 @@
           )
         }
         converter.fromCompletion(completion).orConverterException
-<<<<<<< HEAD
-
-      case HeartbeatMsg() => converter.fromHeartbeat
-=======
+
       case TriggerMsg.Heartbeat => converter.fromHeartbeat
->>>>>>> ff194c37
     }
 
   // A flow for trigger messages representing a process for the
