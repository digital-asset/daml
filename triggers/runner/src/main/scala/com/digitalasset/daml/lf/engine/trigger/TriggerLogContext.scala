// Copyright (c) 2023 Digital Asset (Switzerland) GmbH and/or its affiliates. All rights reserved.
// SPDX-License-Identifier: Apache-2.0

package com.daml.lf.engine.trigger

import com.daml.lf.data.{BackStack, NoCopy}
import com.daml.lf.engine.trigger.Runner.Implicits._
import com.daml.lf.engine.trigger.TriggerLogContext._
import com.daml.logging.{ContextualizedLogger, LoggingContextOf}
import com.daml.logging.LoggingContextOf.label
import com.daml.logging.entries.{LoggingEntries, LoggingValue}

import java.util.UUID

object ToLoggingContext {
  implicit def `TriggerLogContext to LoggingContextOf[Trigger]`(implicit
      triggerContext: TriggerLogContext
  ): LoggingContextOf[Trigger] = {
    val parentEntries = if (triggerContext.span.parent.isEmpty) {
      LoggingEntries.empty
    } else if (triggerContext.span.parent.size == 1) {
      LoggingEntries("parent" -> triggerContext.span.parent.head)
    } else {
      LoggingEntries("parent" -> triggerContext.span.parent)
    }
    val spanEntries = LoggingEntries(
      "span" -> LoggingValue.Nested(
        LoggingEntries(
          "name" -> triggerContext.span.path.toImmArray.foldLeft("trigger")((path, name) =>
            s"$path.$name"
          ),
          "id" -> triggerContext.span.id,
        ) ++ parentEntries
      )
    )

    LoggingContextOf
      .withEnrichedLoggingContext(
        label[Trigger],
        "trigger" -> LoggingValue.Nested(LoggingEntries(triggerContext.entries: _*) ++ spanEntries),
      )(triggerContext.loggingContext)
      .run(identity)
  }
}

final class TriggerLogContext private (
    private[trigger] val loggingContext: LoggingContextOf[Trigger],
    private[trigger] val entries: Seq[(String, LoggingValue)],
    private[trigger] val span: TriggerLogSpan,
    private[trigger] val callback: (String, TriggerLogContext) => Unit,
) extends NoCopy {

  import ToLoggingContext._

  private[this] var callback: (String, TriggerLogContext) => Unit = (_, _) => ()

  private[trigger] def setCallback(callback: (String, TriggerLogContext) => Unit): Unit = {
    this.callback = callback
  }

  def enrichTriggerContext[A](
      additionalEntries: (String, LoggingValue)*
  )(f: TriggerLogContext => A): A = {
<<<<<<< HEAD
    val context = new TriggerLogContext(loggingContext, entries ++ additionalEntries, span)

    context.setCallback(callback)

    f(context)
=======
    f(new TriggerLogContext(loggingContext, entries ++ additionalEntries, span, callback))
>>>>>>> 861d9175
  }

  def nextSpan[A](
      name: String,
      additionalEntries: (String, LoggingValue)*
  )(f: TriggerLogContext => A): A = {
<<<<<<< HEAD
    val context =
      new TriggerLogContext(loggingContext, entries ++ additionalEntries, span.nextSpan(name))

    context.setCallback(callback)

    f(context)
=======
    f(
      new TriggerLogContext(
        loggingContext,
        entries ++ additionalEntries,
        span.nextSpan(name),
        callback,
      )
    )
>>>>>>> 861d9175
  }

  def childSpan[A](
      name: String,
      additionalEntries: (String, LoggingValue)*
  )(f: TriggerLogContext => A): A = {
<<<<<<< HEAD
    val context =
      new TriggerLogContext(loggingContext, entries ++ additionalEntries, span.childSpan(name))

    context.setCallback(callback)

    f(context)
=======
    f(
      new TriggerLogContext(
        loggingContext,
        entries ++ additionalEntries,
        span.childSpan(name),
        callback,
      )
    )
>>>>>>> 861d9175
  }

  def groupWith(contexts: TriggerLogContext*): TriggerLogContext = {
    val groupEntries = contexts.foldLeft(entries.toSet) { case (entries, context) =>
      entries ++ context.entries.toSet
    }
    val groupSpans = contexts.foldLeft(span) { case (span, context) =>
      span.groupWith(context.span)
    }
    val context = new TriggerLogContext(loggingContext, groupEntries.toSeq, groupSpans)

    context.setCallback(callback)

<<<<<<< HEAD
    context
=======
    new TriggerLogContext(loggingContext, groupEntries.toSeq, groupSpans, callback)
>>>>>>> 861d9175
  }

  def logError(message: String, additionalEntries: (String, LoggingValue)*)(implicit
      logger: ContextualizedLogger
  ): Unit = {
    enrichTriggerContext(additionalEntries: _*) { implicit triggerContext: TriggerLogContext =>
      callback(message, triggerContext)
      logger.error(message)
    }
  }

  def logWarning(message: String, additionalEntries: (String, LoggingValue)*)(implicit
      logger: ContextualizedLogger
  ): Unit = {
    enrichTriggerContext(additionalEntries: _*) { implicit triggerContext: TriggerLogContext =>
      callback(message, triggerContext)
      logger.warn(message)
    }
  }

  def logInfo(message: String, additionalEntries: (String, LoggingValue)*)(implicit
      logger: ContextualizedLogger
  ): Unit = {
    enrichTriggerContext(additionalEntries: _*) { implicit triggerContext: TriggerLogContext =>
      callback(message, triggerContext)
      logger.info(message)
    }
  }

  def logDebug(message: String, additionalEntries: (String, LoggingValue)*)(implicit
      logger: ContextualizedLogger
  ): Unit = {
    enrichTriggerContext(additionalEntries: _*) { implicit triggerContext: TriggerLogContext =>
      callback(message, triggerContext)
      logger.debug(message)
    }
  }

  def logTrace(message: String, additionalEntries: (String, LoggingValue)*)(implicit
      logger: ContextualizedLogger
  ): Unit = {
    enrichTriggerContext(additionalEntries: _*) { implicit triggerContext: TriggerLogContext =>
      callback(message, triggerContext)
      logger.trace(message)
    }
  }
}

object TriggerLogContext {
  def newRootSpan[A](
      span: String,
      entries: (String, LoggingValue)*
  )(f: TriggerLogContext => A)(implicit loggingContext: LoggingContextOf[Trigger]): A = {
    new TriggerLogContext(
      loggingContext,
      entries,
      TriggerLogSpan(BackStack(span)),
      (_, _) => (),
    ).enrichTriggerContext()(f)
  }

  private[trigger] def newRootSpanWithCallback[A](
      span: String,
      callback: (String, TriggerLogContext) => Unit,
      entries: (String, LoggingValue)*
  )(f: TriggerLogContext => A)(implicit loggingContext: LoggingContextOf[Trigger]): A = {
    new TriggerLogContext(
      loggingContext,
      entries,
      TriggerLogSpan(BackStack(span)),
      callback,
    ).enrichTriggerContext()(f)
  }

  private[trigger] final case class TriggerLogSpan(
      path: BackStack[String],
      id: UUID = UUID.randomUUID(),
      parent: Set[UUID] = Set.empty,
  ) {
    def nextSpan(name: String): TriggerLogSpan = {
      val basePath = path.pop.fold(BackStack.empty[String])(_._1)

      TriggerLogSpan(basePath :+ name, parent = parent)
    }

    def childSpan(name: String): TriggerLogSpan = {
      TriggerLogSpan(path :+ name, parent = Set(id))
    }

    def groupWith(span: TriggerLogSpan): TriggerLogSpan = {
      copy(parent = parent + span.id)
    }
  }
}<|MERGE_RESOLUTION|>--- conflicted
+++ resolved
@@ -52,38 +52,16 @@
 
   import ToLoggingContext._
 
-  private[this] var callback: (String, TriggerLogContext) => Unit = (_, _) => ()
-
-  private[trigger] def setCallback(callback: (String, TriggerLogContext) => Unit): Unit = {
-    this.callback = callback
-  }
-
   def enrichTriggerContext[A](
       additionalEntries: (String, LoggingValue)*
   )(f: TriggerLogContext => A): A = {
-<<<<<<< HEAD
-    val context = new TriggerLogContext(loggingContext, entries ++ additionalEntries, span)
-
-    context.setCallback(callback)
-
-    f(context)
-=======
     f(new TriggerLogContext(loggingContext, entries ++ additionalEntries, span, callback))
->>>>>>> 861d9175
   }
 
   def nextSpan[A](
       name: String,
       additionalEntries: (String, LoggingValue)*
   )(f: TriggerLogContext => A): A = {
-<<<<<<< HEAD
-    val context =
-      new TriggerLogContext(loggingContext, entries ++ additionalEntries, span.nextSpan(name))
-
-    context.setCallback(callback)
-
-    f(context)
-=======
     f(
       new TriggerLogContext(
         loggingContext,
@@ -92,21 +70,12 @@
         callback,
       )
     )
->>>>>>> 861d9175
   }
 
   def childSpan[A](
       name: String,
       additionalEntries: (String, LoggingValue)*
   )(f: TriggerLogContext => A): A = {
-<<<<<<< HEAD
-    val context =
-      new TriggerLogContext(loggingContext, entries ++ additionalEntries, span.childSpan(name))
-
-    context.setCallback(callback)
-
-    f(context)
-=======
     f(
       new TriggerLogContext(
         loggingContext,
@@ -115,7 +84,6 @@
         callback,
       )
     )
->>>>>>> 861d9175
   }
 
   def groupWith(contexts: TriggerLogContext*): TriggerLogContext = {
@@ -125,15 +93,8 @@
     val groupSpans = contexts.foldLeft(span) { case (span, context) =>
       span.groupWith(context.span)
     }
-    val context = new TriggerLogContext(loggingContext, groupEntries.toSeq, groupSpans)
 
-    context.setCallback(callback)
-
-<<<<<<< HEAD
-    context
-=======
     new TriggerLogContext(loggingContext, groupEntries.toSeq, groupSpans, callback)
->>>>>>> 861d9175
   }
 
   def logError(message: String, additionalEntries: (String, LoggingValue)*)(implicit
