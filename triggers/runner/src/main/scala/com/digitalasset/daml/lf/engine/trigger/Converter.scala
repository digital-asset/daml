// Copyright (c) 2023 Digital Asset (Switzerland) GmbH and/or its affiliates. All rights reserved.
// SPDX-License-Identifier: Apache-2.0

package com.daml.lf
package engine
package trigger

import scalaz.std.either._
import scalaz.std.list._
import scalaz.std.option._
import scalaz.syntax.tag._
import scalaz.syntax.traverse._
import com.daml.lf.data.{FrontStack, ImmArray, Ref}
import com.daml.lf.data.Ref._
import com.daml.lf.language.Ast._
import com.daml.lf.speedy.{ArrayList, SValue}
import com.daml.lf.speedy.SValue._
import com.daml.lf.value.Value.ContractId
import com.daml.ledger.api.v1.commands.{
  CreateAndExerciseCommand,
  CreateCommand,
  ExerciseByKeyCommand,
  ExerciseCommand,
  Command => ApiCommand,
}
import com.daml.ledger.api.v1.completion.Completion
import com.daml.ledger.api.v1.event.{ArchivedEvent, CreatedEvent, Event, InterfaceView}
import com.daml.ledger.api.v1.transaction.Transaction
import com.daml.ledger.api.v1.value
import com.daml.ledger.api.validation.NoLoggingValueValidator
import com.daml.lf.language.StablePackage.DA
import com.daml.lf.speedy.Command
import com.daml.lf.value.Value
import com.daml.platform.participant.util.LfEngineToApi.{
  lfValueToApiRecord,
  lfValueToApiValue,
  toApiIdentifier,
}
import com.daml.script.converter.ConverterException

import scala.concurrent.duration.{FiniteDuration, MICROSECONDS}

// Convert from a Ledger API transaction to an SValue corresponding to a Message from the Daml.Trigger module
final class Converter(
    compiledPackages: CompiledPackages,
    triggerDef: TriggerDefinition,
) {

  import Converter._
  import com.daml.script.converter.Converter._, Implicits._

  private[this] val valueTranslator = new preprocessing.ValueTranslator(
    compiledPackages.pkgInterface,
    requireV1ContractIdSuffix = false,
  )

  private[this] def validateRecord(r: value.Record): Either[String, Value.ValueRecord] =
    NoLoggingValueValidator.validateRecord(r).left.map(_.getMessage)

  private[this] def translateValue(ty: Type, value: Value): Either[String, SValue] =
    valueTranslator.translateValue(ty, value).left.map(res => s"Failure to translate value: $res")

  private[this] val triggerIds: TriggerIds = triggerDef.triggerIds

  private[this] val templateTypeRepTyCon = DA.Internal.Any.TemplateTypeRep
  private[this] val anyTemplateTyCon = DA.Internal.Any.AnyTemplate
  private[this] val anyViewTyCon = DA.Internal.Interface.AnyView.Types.AnyView
  private[this] val activeContractsTy = triggerIds.damlTriggerLowLevel("ActiveContracts")
  private[this] val triggerConfigTy = triggerIds.damlTriggerLowLevel("TriggerConfig")
  private[this] val triggerSetupArgumentsTy =
    triggerIds.damlTriggerLowLevel("TriggerSetupArguments")
  private[this] val triggerStateTy = triggerIds.damlTriggerInternal("TriggerState")
  private[this] val anyContractIdTy = triggerIds.damlTriggerLowLevel("AnyContractId")
  private[this] val archivedTy = triggerIds.damlTriggerLowLevel("Archived")
  private[this] val commandIdTy = triggerIds.damlTriggerLowLevel("CommandId")
  private[this] val completionTy = triggerIds.damlTriggerLowLevel("Completion")
  private[this] val createdTy = triggerIds.damlTriggerLowLevel("Created")
  private[this] val eventIdTy = triggerIds.damlTriggerLowLevel("EventId")
  private[this] val eventTy = triggerIds.damlTriggerLowLevel("Event")
  private[this] val failedTy = triggerIds.damlTriggerLowLevel("CompletionStatus.Failed")
  private[this] val messageTy = triggerIds.damlTriggerLowLevel("Message")
  private[this] val succeedTy = triggerIds.damlTriggerLowLevel("CompletionStatus.Succeeded")
  private[this] val transactionIdTy = triggerIds.damlTriggerLowLevel("TransactionId")
  private[this] val transactionTy = triggerIds.damlTriggerLowLevel("Transaction")
  private[this] val createCommandTy = triggerIds.damlTriggerLowLevel("CreateCommand")
  private[this] val exerciseCommandTy = triggerIds.damlTriggerLowLevel("ExerciseCommand")
  private[this] val createAndExerciseCommandTy =
    triggerIds.damlTriggerLowLevel("CreateAndExerciseCommand")
  private[this] val exerciseByKeyCommandTy = triggerIds.damlTriggerLowLevel("ExerciseByKeyCommand")
  private[this] val acsTy = triggerIds.damlTriggerInternal("ACS")

  private[this] def fromIdentifier(identifier: value.Identifier) =
    for {
      pkgId <- PackageId.fromString(identifier.packageId)
      mod <- DottedName.fromString(identifier.moduleName)
      name <- DottedName.fromString(identifier.entityName)
    } yield Identifier(pkgId, QualifiedName(mod, name))

  private[this] def toLedgerRecord(v: SValue): Either[String, value.Record] =
    lfValueToApiRecord(verbose = true, v.toUnnormalizedValue)

  private[this] def toLedgerValue(v: SValue): Either[String, value.Value] =
    lfValueToApiValue(verbose = true, v.toUnnormalizedValue)

  private[this] def fromTemplateTypeRep(tyCon: value.Identifier): SValue =
    record(
      templateTypeRepTyCon,
      "getTemplateTypeRep" -> STypeRep(
        TTyCon(
          TypeConName(
            PackageId.assertFromString(tyCon.packageId),
            QualifiedName(
              DottedName.assertFromString(tyCon.moduleName),
              DottedName.assertFromString(tyCon.entityName),
            ),
          )
        )
      ),
    )

  private[this] def fromTransactionId(transactionId: String): SValue =
    record(transactionIdTy, "unpack" -> SText(transactionId))

  private[this] def fromEventId(eventId: String): SValue =
    record(eventIdTy, "unpack" -> SText(eventId))

  private[this] def fromCommandId(commandId: String): SValue =
    record(commandIdTy, "unpack" -> SText(commandId))

  private[this] def fromOptionalCommandId(commandId: String): SValue =
    if (commandId.isEmpty)
      SOptional(None)
    else
      SOptional(Some(fromCommandId(commandId)))

  private[this] def fromAnyContractId(
      templateId: value.Identifier,
      contractId: String,
  ): SValue =
    record(
      anyContractIdTy,
      "templateId" -> fromTemplateTypeRep(templateId),
      "contractId" -> SContractId(ContractId.assertFromString(contractId)),
    )

  private def fromArchivedEvent(archived: ArchivedEvent): SValue =
    record(
      archivedTy,
      "eventId" -> fromEventId(archived.eventId),
      "contractId" -> fromAnyContractId(archived.getTemplateId, archived.contractId),
    )

  private[this] def fromRecord(typ: Type, record: value.Record): Either[String, SValue] =
    for {
      record <- validateRecord(record)
      tmplPayload <- translateValue(typ, record)
    } yield tmplPayload

  private[this] def fromAnyTemplate(typ: Type, value: SValue) =
    record(anyTemplateTyCon, "getAnyTemplate" -> SAny(typ, value))

  private[this] def fromV20CreatedEvent(
      created: CreatedEvent
  ): Either[String, SValue] =
    for {
      tmplId <- fromIdentifier(created.getTemplateId)
      tmplType = TTyCon(tmplId)
      tmplPayload <- fromRecord(tmplType, created.getCreateArguments)
    } yield {
      record(
        createdTy,
        "eventId" -> fromEventId(created.eventId),
        "contractId" -> fromAnyContractId(created.getTemplateId, created.contractId),
        "argument" -> fromAnyTemplate(tmplType, tmplPayload),
      )
    }

  private[this] def fromAnyView(typ: Type, value: SValue) =
    record(anyViewTyCon, "getAnyView" -> SAny(typ, value))

  private[this] def fromInterfaceView(view: InterfaceView): Either[String, SOptional] =
    for {
      ifaceId <- fromIdentifier(view.getInterfaceId)
      iface <- compiledPackages.pkgInterface.lookupInterface(ifaceId).left.map(_.pretty)
      viewType = iface.view
      viewValue <- view.viewValue.traverseU(fromRecord(viewType, _))
    } yield SOptional(viewValue.map(fromAnyView(viewType, _)))

  private[this] def fromV250CreatedEvent(
      created: CreatedEvent
  ): Either[String, SValue] =
    for {
      tmplId <- fromIdentifier(created.getTemplateId)
      tmplType = TTyCon(tmplId)
      tmplPayload <- created.createArguments.traverseU(fromRecord(tmplType, _))
      views <- created.interfaceViews.toList.traverseU(fromInterfaceView)
    } yield {
      record(
        createdTy,
        "eventId" -> fromEventId(created.eventId),
        "contractId" -> fromAnyContractId(created.getTemplateId, created.contractId),
        "argument" -> SOptional(tmplPayload.map(fromAnyTemplate(tmplType, _))),
        "views" -> SList(views.to(FrontStack)),
      )
    }

  private[this] val fromCreatedEvent: CreatedEvent => Either[String, SValue] =
    if (triggerDef.version < Trigger.Version.`2.5.0`) {
      fromV20CreatedEvent
    } else {
      fromV250CreatedEvent
    }

  private def fromEvent(ev: Event): Either[String, SValue] =
    ev.event match {
      case Event.Event.Archived(archivedEvent) =>
        Right(
          SVariant(
            id = eventTy,
            variant = EventVariant.ArchiveEventConstructor,
            constructorRank = EventVariant.ArchiveEventConstructorRank,
            value = fromArchivedEvent(archivedEvent),
          )
        )
      case Event.Event.Created(createdEvent) =>
        for {
          event <- fromCreatedEvent(createdEvent)
        } yield SVariant(
          id = eventTy,
          variant = EventVariant.CreatedEventConstructor,
          constructorRank = EventVariant.CreatedEventConstructorRank,
          value = event,
        )
      case _ => Left(s"Expected Archived or Created but got ${ev.event}")
    }

  def fromTransaction(t: Transaction): Either[String, SValue] =
    for {
      events <- t.events.to(ImmArray).traverse(fromEvent).map(xs => SList(FrontStack.from(xs)))
      transactionId = fromTransactionId(t.transactionId)
      commandId = fromOptionalCommandId(t.commandId)
    } yield SVariant(
      id = messageTy,
      variant = MessageVariant.MTransactionVariant,
      constructorRank = MessageVariant.MTransactionVariantRank,
      value = record(
        transactionTy,
        "transactionId" -> transactionId,
        "commandId" -> commandId,
        "events" -> events,
      ),
    )

  def fromCompletion(c: Completion): Either[String, SValue] = {
    val status: SValue =
      if (c.getStatus.code == 0)
        SVariant(
          triggerIds.damlTriggerLowLevel("CompletionStatus"),
          CompletionStatusVariant.SucceedVariantConstructor,
          CompletionStatusVariant.SucceedVariantConstrcutor,
          record(
            succeedTy,
            "transactionId" -> fromTransactionId(c.transactionId),
          ),
        )
      else
        SVariant(
          triggerIds.damlTriggerLowLevel("CompletionStatus"),
          CompletionStatusVariant.FailVariantConstructor,
          CompletionStatusVariant.FailVariantConstructorRank,
          record(
            failedTy,
            "status" -> SInt64(c.getStatus.code.asInstanceOf[Long]),
            "message" -> SText(c.getStatus.message),
          ),
        )
    Right(
      SVariant(
        messageTy,
        MessageVariant.MCompletionConstructor,
        MessageVariant.MCompletionConstructorRank,
        record(
          completionTy,
          "commandId" -> fromCommandId(c.commandId),
          "status" -> status,
        ),
      )
    )
  }

  def fromHeartbeat: SValue =
    SVariant(
      messageTy,
      MessageVariant.MHeartbeatConstructor,
      MessageVariant.MHeartbeatConstructorRank,
      SUnit,
    )

  def fromActiveContracts(createdEvents: Seq[CreatedEvent]): Either[String, SValue] =
    for {
      events <- createdEvents
        .to(ImmArray)
        .traverse(fromCreatedEvent)
        .map(xs => SList(FrontStack.from(xs)))
    } yield record(activeContractsTy, "activeContracts" -> events)

  private[this] def fromTriggerConfig(triggerConfig: TriggerRunnerConfig): SValue =
    record(
      triggerConfigTy,
      "maxInFlightCommands" -> SValue.SInt64(triggerConfig.inFlightCommandBackPressureCount),
      "maxActiveContracts" -> SValue.SInt64(triggerConfig.hardLimit.maximumActiveContracts),
    )

  def fromTriggerSetupArguments(
      parties: TriggerParties,
      createdEvents: Seq[CreatedEvent],
      triggerConfig: TriggerRunnerConfig,
  ): Either[String, SValue] =
    for {
      acs <- fromActiveContracts(createdEvents)
      actAs = SParty(Ref.Party.assertFromString(parties.actAs.unwrap))
      readAs = SList(
        parties.readAs.map(p => SParty(Ref.Party.assertFromString(p.unwrap))).to(FrontStack)
      )
      config = fromTriggerConfig(triggerConfig)
    } yield record(
      triggerSetupArgumentsTy,
      "actAs" -> actAs,
      "readAs" -> readAs,
      "acs" -> acs,
      "config" -> config,
    )

  def fromCommand(command: Command): SValue = command match {
    case Command.Create(templateId, argument) =>
      record(
        createCommandTy,
        "templateArg" -> fromAnyTemplate(
          TTyCon(templateId),
          argument,
        ),
      )

    case Command.ExerciseTemplate(_, contractId, _, choiceArg) =>
      record(
        exerciseCommandTy,
        "contractId" -> contractId,
        "choiceArg" -> choiceArg,
      )

    case Command.ExerciseInterface(_, contractId, _, choiceArg) =>
      record(
        exerciseCommandTy,
        "contractId" -> contractId,
        "choiceArg" -> choiceArg,
      )

    case Command.CreateAndExercise(templateId, createArg, _, choiceArg) =>
      record(
        createAndExerciseCommandTy,
        "templateArg" -> fromAnyTemplate(TTyCon(templateId), createArg),
        "choiceArg" -> choiceArg,
      )

    case Command.ExerciseByKey(templateId, contractKey, _, choiceArg) =>
      record(
        exerciseByKeyCommandTy,
        "tplTypeRep" -> SValue.STypeRep(TTyCon(templateId)),
        "contractKey" -> contractKey,
        "choiceArg" -> choiceArg,
      )

    case _ =>
<<<<<<< HEAD
      // FIXME:
      throw new ConverterException("FIXME: this case was not expected!")
=======
      throw new ConverterException(
        s"${command.getClass.getSimpleName} is an unexpected command type"
      )
>>>>>>> cdb007f6
  }

  def fromCommands(commands: Seq[Command]): SValue = {
    SList(commands.map(fromCommand).to(FrontStack))
  }

  def fromACS(activeContracts: Seq[CreatedEvent]): SValue = {
    record(
      acsTy,
      "activeContracts" -> SMap(
        isTextMap = false,
        activeContracts.groupBy(_.getTemplateId).iterator.map { case (templateId, creates) =>
          fromTemplateTypeRep(templateId) -> SMap(
            isTextMap = false,
            creates.iterator.map { event =>
              val templateType = TTyCon(fromIdentifier(templateId).orConverterException)
              val template = fromAnyTemplate(
                templateType,
                fromRecord(templateType, event.getCreateArguments).orConverterException,
              )

              fromAnyContractId(templateId, event.contractId) -> template
            },
          )
        },
      ),
      "pendingContracts" -> SMap(isTextMap = false),
    )
  }

  def fromTriggerUpdateState(
      createdEvents: Seq[CreatedEvent],
      userState: SValue,
      commandsInFlight: Map[String, Seq[Command]] = Map.empty,
      parties: TriggerParties,
      triggerConfig: TriggerRunnerConfig,
  ): SValue = {
    val acs = fromACS(createdEvents)
    val actAs = SParty(Ref.Party.assertFromString(parties.actAs.unwrap))
    val readAs = SList(
      parties.readAs.map(p => SParty(Ref.Party.assertFromString(p.unwrap))).to(FrontStack)
    )
    val config = fromTriggerConfig(triggerConfig)

    record(
      triggerStateTy,
      "acs" -> acs,
      "actAs" -> actAs,
      "readAs" -> readAs,
      "userState" -> userState,
      "commandsInFlight" -> SMap(
        isTextMap = false,
        commandsInFlight.iterator.map { case (cmdId, cmds) =>
          (fromCommandId(cmdId), fromCommands(cmds))
        },
      ),
      "config" -> config,
    )
  }

  def toFiniteDuration(value: SValue): Either[String, FiniteDuration] =
    value.expect(
      "RelTime",
      { case SRecord(_, _, ArrayList(SInt64(microseconds))) =>
        FiniteDuration(microseconds, MICROSECONDS)
      },
    )

  private[this] def toIdentifier(v: SValue): Either[String, Identifier] =
    v.expect(
      "STypeRep",
      { case STypeRep(TTyCon(id)) =>
        id
      },
    )

  private[this] def toTemplateTypeRep(v: SValue): Either[String, Identifier] =
    v.expectE(
      "TemplateTypeRep",
      { case SRecord(_, _, ArrayList(id)) =>
        toIdentifier(id)
      },
    )

  private[this] def toRegisteredTemplate(v: SValue): Either[String, Identifier] =
    v.expectE(
      "RegisteredTemplate",
      { case SRecord(_, _, ArrayList(sttr)) =>
        toTemplateTypeRep(sttr)
      },
    )

  def toRegisteredTemplates(v: SValue): Either[String, Seq[Identifier]] =
    v.expectE(
      "list of RegisteredTemplate",
      { case SList(tpls) =>
        tpls.traverse(toRegisteredTemplate).map(_.toImmArray.toSeq)
      },
    )

  private[this] def toAnyContractId(v: SValue): Either[String, AnyContractId] =
    v.expectE(
      "AnyContractId",
      { case SRecord(_, _, ArrayList(stid, scid)) =>
        for {
          templateId <- toTemplateTypeRep(stid)
          contractId <- toContractId(scid)
        } yield AnyContractId(templateId, contractId)
      },
    )

  private[this] def toAnyTemplate(v: SValue): Either[String, AnyTemplate] =
    v match {
      case SRecord(_, _, ArrayList(SAny(TTyCon(tmplId), value))) =>
        Right(AnyTemplate(tmplId, value))
      case _ => Left(s"Expected AnyTemplate but got $v")
    }

  private[this] def choiceArgTypeToChoiceName(choiceCons: TypeConName) = {
    // This exploits the fact that in Daml, choice argument type names
    // and choice names match up.
    assert(choiceCons.qualifiedName.name.segments.length == 1)
    choiceCons.qualifiedName.name.segments.head
  }

  private[this] def toAnyChoice(v: SValue): Either[String, AnyChoice] =
    v match {
      case SRecord(_, _, ArrayList(SAny(TTyCon(choiceCons), choiceVal), _)) =>
        Right(AnyChoice(choiceArgTypeToChoiceName(choiceCons), choiceVal))
      case _ =>
        Left(s"Expected AnyChoice but got $v")
    }

  private[this] def toAnyContractKey(v: SValue): Either[String, AnyContractKey] =
    v.expect(
      "AnyContractKey",
      { case SRecord(_, _, ArrayList(SAny(_, v), _)) =>
        AnyContractKey(v)
      },
    )

  private[this] def toCreate(v: SValue): Either[String, CreateCommand] =
    v.expectE(
      "CreateCommand",
      { case SRecord(_, _, ArrayList(sTpl)) =>
        for {
          anyTmpl <- toAnyTemplate(sTpl)
          templateArg <- toLedgerRecord(anyTmpl.arg)
        } yield CreateCommand(Some(toApiIdentifier(anyTmpl.ty)), Some(templateArg))
      },
    )

  private[this] def toExercise(v: SValue): Either[String, ExerciseCommand] =
    v.expectE(
      "ExerciseCommand",
      { case SRecord(_, _, ArrayList(sAnyContractId, sChoiceVal)) =>
        for {
          anyContractId <- toAnyContractId(sAnyContractId)
          anyChoice <- toAnyChoice(sChoiceVal)
          choiceArg <- toLedgerValue(anyChoice.arg)
        } yield ExerciseCommand(
          Some(toApiIdentifier(anyContractId.templateId)),
          anyContractId.contractId.coid,
          anyChoice.name,
          Some(choiceArg),
        )
      },
    )

  private[this] def toExerciseByKey(v: SValue): Either[String, ExerciseByKeyCommand] =
    v.expectE(
      "ExerciseByKeyCommand",
      { case SRecord(_, _, ArrayList(stplId, skeyVal, sChoiceVal)) =>
        for {
          tplId <- toTemplateTypeRep(stplId)
          keyVal <- toAnyContractKey(skeyVal)
          keyArg <- toLedgerValue(keyVal.key)
          anyChoice <- toAnyChoice(sChoiceVal)
          choiceArg <- toLedgerValue(anyChoice.arg)
        } yield ExerciseByKeyCommand(
          Some(toApiIdentifier(tplId)),
          Some(keyArg),
          anyChoice.name,
          Some(choiceArg),
        )
      },
    )

  private[this] def toCreateAndExercise(v: SValue): Either[String, CreateAndExerciseCommand] =
    v.expectE(
      "CreateAndExerciseCommand",
      { case SRecord(_, _, ArrayList(sTpl, sChoiceVal)) =>
        for {
          anyTmpl <- toAnyTemplate(sTpl)
          templateArg <- toLedgerRecord(anyTmpl.arg)
          anyChoice <- toAnyChoice(sChoiceVal)
          choiceArg <- toLedgerValue(anyChoice.arg)
        } yield CreateAndExerciseCommand(
          Some(toApiIdentifier(anyTmpl.ty)),
          Some(templateArg),
          anyChoice.name,
          Some(choiceArg),
        )
      },
    )

  private[this] def toCommand(v: SValue): Either[String, ApiCommand] = {
    v match {
      case SVariant(_, "CreateCommand", _, createVal) =>
        for {
          create <- toCreate(createVal)
        } yield ApiCommand().withCreate(create)
      case SVariant(_, "ExerciseCommand", _, exerciseVal) =>
        for {
          exercise <- toExercise(exerciseVal)
        } yield ApiCommand().withExercise(exercise)
      case SVariant(_, "ExerciseByKeyCommand", _, exerciseByKeyVal) =>
        for {
          exerciseByKey <- toExerciseByKey(exerciseByKeyVal)
        } yield ApiCommand().withExerciseByKey(exerciseByKey)
      case SVariant(_, "CreateAndExerciseCommand", _, createAndExerciseVal) =>
        for {
          createAndExercise <- toCreateAndExercise(createAndExerciseVal)
        } yield ApiCommand().withCreateAndExercise(createAndExercise)
      case _ => Left(s"Expected a Command but got $v")
    }
  }

  def toCommands(v: SValue): Either[String, Seq[ApiCommand]] =
    for {
      cmdValues <- v.expect(
        "[Command]",
        { case SList(cmdValues) =>
          cmdValues
        },
      )
      commands <- cmdValues.traverse(toCommand)
    } yield commands.toImmArray.toSeq

}

object Converter {

  private final case class AnyContractId(templateId: Identifier, contractId: ContractId)
  private final case class AnyTemplate(ty: Identifier, arg: SValue)

  private final case class AnyChoice(name: ChoiceName, arg: SValue)
  private final case class AnyContractKey(key: SValue)

  object EventVariant {
    // Those values should be kept consistent with type `Event` defined in
    // triggers/daml/Daml/Trigger/LowLevel.daml
    val CreatedEventConstructor = Name.assertFromString("CreatedEvent")
    val CreatedEventConstructorRank = 0
    val ArchiveEventConstructor = Name.assertFromString("ArchivedEvent")
    val ArchiveEventConstructorRank = 1
  }

  object MessageVariant {
    // Those values should be kept consistent with type `Message` defined in
    // triggers/daml/Daml/Trigger/LowLevel.daml
    val MTransactionVariant = Name.assertFromString("MTransaction")
    val MTransactionVariantRank = 0
    val MCompletionConstructor = Name.assertFromString("MCompletion")
    val MCompletionConstructorRank = 1
    val MHeartbeatConstructor = Name.assertFromString("MHeartbeat")
    val MHeartbeatConstructorRank = 2
  }

  object CompletionStatusVariant {
    // Those values should be kept consistent `CompletionStatus` defined in
    // triggers/daml/Daml/Trigger/LowLevel.daml
    val FailVariantConstructor = Name.assertFromString("Failed")
    val FailVariantConstructorRank = 0
    val SucceedVariantConstructor = Name.assertFromString("Succeeded")
    val SucceedVariantConstrcutor = 1
  }
}

// Helper to create identifiers pointing to the Daml.Trigger module
final case class TriggerIds(val triggerPackageId: PackageId) {
  def damlTrigger(s: String) =
    Identifier(
      triggerPackageId,
      QualifiedName(ModuleName.assertFromString("Daml.Trigger"), DottedName.assertFromString(s)),
    )
  def damlTriggerLowLevel(s: String) =
    Identifier(
      triggerPackageId,
      QualifiedName(
        ModuleName.assertFromString("Daml.Trigger.LowLevel"),
        DottedName.assertFromString(s),
      ),
    )
  def damlTriggerInternal(s: String) =
    Identifier(
      triggerPackageId,
      QualifiedName(
        ModuleName.assertFromString("Daml.Trigger.Internal"),
        DottedName.assertFromString(s),
      ),
    )
}<|MERGE_RESOLUTION|>--- conflicted
+++ resolved
@@ -371,14 +371,9 @@
       )
 
     case _ =>
-<<<<<<< HEAD
-      // FIXME:
-      throw new ConverterException("FIXME: this case was not expected!")
-=======
       throw new ConverterException(
         s"${command.getClass.getSimpleName} is an unexpected command type"
       )
->>>>>>> cdb007f6
   }
 
   def fromCommands(commands: Seq[Command]): SValue = {
