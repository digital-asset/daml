// Copyright (c) 2022 Digital Asset (Switzerland) GmbH and/or its affiliates. All rights reserved.
// SPDX-License-Identifier: Apache-2.0

package com.daml.lf
package engine
package trigger

import scalaz.std.either._
<<<<<<< HEAD
import scalaz.std.list._
import scalaz.std.option._
=======
import scalaz.std.option._
import scalaz.std.list._
>>>>>>> 5f8c39dd
import scalaz.syntax.traverse._
import com.daml.lf.data.{FrontStack, ImmArray}
import com.daml.lf.data.Ref._
import com.daml.lf.language.Ast._
import com.daml.lf.speedy.{ArrayList, SValue}
import com.daml.lf.speedy.SValue._
import com.daml.lf.value.Value.ContractId
import com.daml.ledger.api.v1.commands.{
  Command,
  CreateAndExerciseCommand,
  CreateCommand,
  ExerciseByKeyCommand,
  ExerciseCommand,
}
import com.daml.ledger.api.v1.completion.Completion
import com.daml.ledger.api.v1.event.{ArchivedEvent, CreatedEvent, Event, InterfaceView}
import com.daml.ledger.api.v1.transaction.Transaction
import com.daml.ledger.api.v1.value
import com.daml.ledger.api.validation.NoLoggingValueValidator
import com.daml.lf.language.StablePackage.DA
import com.daml.lf.value.Value
import com.daml.platform.participant.util.LfEngineToApi.{
  lfValueToApiRecord,
  lfValueToApiValue,
  toApiIdentifier,
}

import scala.concurrent.duration.{FiniteDuration, MICROSECONDS}

// Convert from a Ledger API transaction to an SValue corresponding to a Message from the Daml.Trigger module
<<<<<<< HEAD
final class Converter(compiledPackages: CompiledPackages, triggerDef: TriggerDefinition) {
=======
final class Converter(
    compiledPackages: CompiledPackages,
    triggerDef: TriggerDefinition,
) {
>>>>>>> 5f8c39dd

  import Converter._
  import com.daml.script.converter.Converter._, Implicits._

  private[this] val valueTranslator = new preprocessing.ValueTranslator(
    compiledPackages.pkgInterface,
    requireV1ContractIdSuffix = false,
  )

  private[this] def validateRecord(r: value.Record): Either[String, Value.ValueRecord] =
    NoLoggingValueValidator.validateRecord(r).left.map(_.getMessage)

  private[this] def translateValue(ty: Type, value: Value): Either[String, SValue] =
    valueTranslator.translateValue(ty, value).left.map(res => s"Failure to translate value: $res")

<<<<<<< HEAD
  private[this] val triggerIds: TriggerIds = triggerDef.triggerIds

  private[this] val anyTemplateTyCon = DA.Internal.Any.assertIdentifier("AnyTemplate")
  private[this] val anyViewTyCon = DA.Internal.Any.assertIdentifier("AnyView")
=======
>>>>>>> 5f8c39dd
  private[this] val templateTypeRepTyCon = DA.Internal.Any.assertIdentifier("TemplateTypeRep")
  private[this] val anyTemplateTyCon = DA.Internal.Any.assertIdentifier("AnyTemplate")
  // TODO: https://github.com/digital-asset/daml/issues/14830
  // replace by DA.Internal.Any.AnyView.AnyView once it is introduced as stable package
  private[this] val anyViewTyCon = DA.Internal.Any.assertIdentifier("AnyView")

  private[this] def triggerIds = triggerDef.triggerIds

  private[this] val activeContractsTy = triggerIds.damlTriggerLowLevel("ActiveContracts")
  private[this] val anyContractIdTy = triggerIds.damlTriggerLowLevel("AnyContractId")
  private[this] val archivedTy = triggerIds.damlTriggerLowLevel("Archived")
  private[this] val commandIdTy = triggerIds.damlTriggerLowLevel("CommandId")
  private[this] val completionTy = triggerIds.damlTriggerLowLevel("Completion")
  private[this] val createdTy = triggerIds.damlTriggerLowLevel("Created")
  private[this] val eventIdTy = triggerIds.damlTriggerLowLevel("EventId")
  private[this] val eventTy = triggerIds.damlTriggerLowLevel("Event")
  private[this] val failedTy = triggerIds.damlTriggerLowLevel("CompletionStatus.Failed")
  private[this] val messageTy = triggerIds.damlTriggerLowLevel("Message")
  private[this] val succeedTy = triggerIds.damlTriggerLowLevel("CompletionStatus.Succeeded")
  private[this] val transactionIdTy = triggerIds.damlTriggerLowLevel("TransactionId")
  private[this] val transactionTy = triggerIds.damlTriggerLowLevel("Transaction")

  private[this] def fromRecord(typ: Type, record: value.Record): Either[String, SValue] =
    for {
      record <- validateRecord(record)
      tmplPayload <- translateValue(typ, record)
    } yield tmplPayload

  private[this] def fromAnyTemplate(typ: Type, value: SValue): SValue =
    record(anyTemplateTyCon, "getAnyTemplate" -> SAny(typ, value))

  private[this] def fromAnyView(typ: Type, value: SValue): SValue =
    record(anyViewTyCon, "getAnyView" -> SAny(typ, value))

  private[this] def fromIdentifier(identifier: value.Identifier): Either[String, Identifier] =
    for {
      pkgId <- PackageId.fromString(identifier.packageId)
      mod <- DottedName.fromString(identifier.moduleName)
      name <- DottedName.fromString(identifier.entityName)
    } yield Identifier(pkgId, QualifiedName(mod, name))

  private[this] def toLedgerRecord(v: SValue): Either[String, value.Record] =
    lfValueToApiRecord(verbose = true, v.toUnnormalizedValue)

  private[this] def toLedgerValue(v: SValue): Either[String, value.Value] =
    lfValueToApiValue(verbose = true, v.toUnnormalizedValue)

  private[this] def fromTemplateTypeRep(tyCon: value.Identifier): SValue =
    record(
      templateTypeRepTyCon,
      "getTemplateTypeRep" -> STypeRep(
        TTyCon(
          TypeConName(
            PackageId.assertFromString(tyCon.packageId),
            QualifiedName(
              DottedName.assertFromString(tyCon.moduleName),
              DottedName.assertFromString(tyCon.entityName),
            ),
          )
        )
      ),
    )

  private[this] def fromTransactionId(transactionId: String): SValue =
    record(transactionIdTy, "unpack" -> SText(transactionId))

  private[this] def fromEventId(eventId: String): SValue =
    record(eventIdTy, "unpack" -> SText(eventId))

  private[this] def fromCommandId(commandId: String): SValue =
    record(commandIdTy, "unpack" -> SText(commandId))

  private[this] def fromOptionalCommandId(commandId: String): SValue =
    if (commandId.isEmpty)
      SOptional(None)
    else
      SOptional(Some(fromCommandId(commandId)))

  private[this] def fromAnyContractId(
      templateId: value.Identifier,
      contractId: String,
  ): SValue =
    record(
      anyContractIdTy,
      "templateId" -> fromTemplateTypeRep(templateId),
      "contractId" -> SContractId(ContractId.assertFromString(contractId)),
    )

  private def fromInterfaceView(view: InterfaceView): Either[String, SValue] =
    for {
      interfaceId <- fromIdentifier(view.getInterfaceId)
      interfaceDef <- compiledPackages.pkgInterface.lookupInterface(interfaceId).left.map(_.pretty)
      viewType = interfaceDef.view
      viewValue <- view.viewValue.traverseU(fromRecord(viewType, _))
    } yield SOptional(viewValue.map(fromAnyView(viewType, _)))

  private def fromArchivedEvent(archived: ArchivedEvent): SValue =
    record(
      archivedTy,
      "eventId" -> fromEventId(archived.eventId),
      "contractId" -> fromAnyContractId(archived.getTemplateId, archived.contractId),
    )

<<<<<<< HEAD
=======
  private[this] def fromRecord(typ: Type, record: value.Record): Either[String, SValue] =
    for {
      record <- validateRecord(record)
      tmplPayload <- translateValue(typ, record)
    } yield tmplPayload

  private[this] def fromAnyTemplate(typ: Type, value: SValue) =
    record(anyTemplateTyCon, "getAnyTemplate" -> SAny(typ, value))

>>>>>>> 5f8c39dd
  private[this] def fromV20CreatedEvent(
      created: CreatedEvent
  ): Either[String, SValue] =
    for {
      tmplId <- fromIdentifier(created.getTemplateId)
      tmplType = TTyCon(tmplId)
      tmplPayload <- fromRecord(tmplType, created.getCreateArguments)
    } yield {
      record(
        createdTy,
        "eventId" -> fromEventId(created.eventId),
        "contractId" -> fromAnyContractId(created.getTemplateId, created.contractId),
        "argument" -> fromAnyTemplate(tmplType, tmplPayload),
<<<<<<< HEAD
      )
    }

  private[this] def fromV25CreatedEvent(
      created: CreatedEvent
  ): Either[String, SValue] =
    for {
      tmplId <- fromIdentifier(created.getTemplateId)
      tmplType = TTyCon(tmplId)
      tmplPayload <- created.createArguments.traverseU(fromRecord(tmplType, _))
      views <- created.interfaceViews.toList.traverseU(fromInterfaceView)
    } yield {
      record(
        createdTy,
        "eventId" -> fromEventId(created.eventId),
        "contractId" -> fromAnyContractId(created.getTemplateId, created.contractId),
        "argument" -> SOptional(tmplPayload.map(fromAnyTemplate(tmplType, _))),
        "views" -> SList(views.to(FrontStack)),
      )
    }

=======
      )
    }

  private[this] def fromAnyView(typ: Type, value: SValue) =
    record(anyViewTyCon, "getAnyView" -> SAny(typ, value))

  private[this] def fromInterfaceView(view: InterfaceView): Either[String, SOptional] =
    for {
      ifaceId <- fromIdentifier(view.getInterfaceId)
      iface <- compiledPackages.pkgInterface.lookupInterface(ifaceId).left.map(_.pretty)
      viewType = iface.view
      viewValue <- view.viewValue.traverseU(fromRecord(viewType, _))
    } yield SOptional(viewValue.map(fromAnyView(viewType, _)))

  private[this] def fromV25CreatedEvent(
      created: CreatedEvent
  ): Either[String, SValue] =
    for {
      tmplId <- fromIdentifier(created.getTemplateId)
      tmplType = TTyCon(tmplId)
      tmplPayload <- created.createArguments.traverseU(fromRecord(tmplType, _))
      views <- created.interfaceViews.toList.traverseU(fromInterfaceView)
    } yield {
      record(
        createdTy,
        "eventId" -> fromEventId(created.eventId),
        "contractId" -> fromAnyContractId(created.getTemplateId, created.contractId),
        "argument" -> SOptional(tmplPayload.map(fromAnyTemplate(tmplType, _))),
        "views" -> SList(views.to(FrontStack)),
      )
    }

>>>>>>> 5f8c39dd
  private[this] val fromCreatedEvent: CreatedEvent => Either[String, SValue] =
    triggerDef.version match {
      case Trigger.Version.`2.0` => fromV20CreatedEvent
      case Trigger.Version.`2.5` => fromV25CreatedEvent
    }

  private def fromEvent(ev: Event): Either[String, SValue] =
    ev.event match {
      case Event.Event.Archived(archivedEvent) =>
        Right(
          SVariant(
            id = eventTy,
            variant = EventVariant.ArchiveEventConstructor,
            constructorRank = EventVariant.ArchiveEventConstructorRank,
            value = fromArchivedEvent(archivedEvent),
          )
        )
      case Event.Event.Created(createdEvent) =>
        for {
          event <- fromCreatedEvent(createdEvent)
        } yield SVariant(
          id = eventTy,
          variant = EventVariant.CreatedEventConstructor,
          constructorRank = EventVariant.CreatedEventConstructorRank,
          value = event,
        )
      case _ => Left(s"Expected Archived or Created but got ${ev.event}")
    }

  def fromTransaction(t: Transaction): Either[String, SValue] =
    for {
      events <- t.events.to(ImmArray).traverse(fromEvent).map(xs => SList(FrontStack.from(xs)))
      transactionId = fromTransactionId(t.transactionId)
      commandId = fromOptionalCommandId(t.commandId)
    } yield SVariant(
      id = messageTy,
      variant = MessageVariant.MTransactionVariant,
      constructorRank = MessageVariant.MTransactionVariantRank,
      value = record(
        transactionTy,
        "transactionId" -> transactionId,
        "commandId" -> commandId,
        "events" -> events,
      ),
    )

  def fromCompletion(c: Completion): Either[String, SValue] = {
    val status: SValue =
      if (c.getStatus.code == 0)
        SVariant(
          triggerIds.damlTriggerLowLevel("CompletionStatus"),
          CompletionStatusVariant.SucceedVariantConstructor,
          CompletionStatusVariant.SucceedVariantConstrcutor,
          record(
            succeedTy,
            "transactionId" -> fromTransactionId(c.transactionId),
          ),
        )
      else
        SVariant(
          triggerIds.damlTriggerLowLevel("CompletionStatus"),
          CompletionStatusVariant.FailVariantConstructor,
          CompletionStatusVariant.FailVariantConstructorRank,
          record(
            failedTy,
            "status" -> SInt64(c.getStatus.code.asInstanceOf[Long]),
            "message" -> SText(c.getStatus.message),
          ),
        )
    Right(
      SVariant(
        messageTy,
        MessageVariant.MCompletionConstructor,
        MessageVariant.MCompletionConstructorRank,
        record(
          completionTy,
          "commandId" -> fromCommandId(c.commandId),
          "status" -> status,
        ),
      )
    )
  }

  def fromHeartbeat: SValue =
    SVariant(
      messageTy,
      MessageVariant.MHeartbeatConstructor,
      MessageVariant.MHeartbeatConstructorRank,
      SUnit,
    )

  def fromACS(createdEvents: Seq[CreatedEvent]): Either[String, SValue] =
    for {
      events <- createdEvents
        .to(ImmArray)
        .traverse(fromCreatedEvent)
        .map(xs => SList(FrontStack.from(xs)))
    } yield record(activeContractsTy, "activeContracts" -> events)

  def toFiniteDuration(value: SValue): Either[String, FiniteDuration] =
    value.expect(
      "RelTime",
      { case SRecord(_, _, ArrayList(SInt64(microseconds))) =>
        FiniteDuration(microseconds, MICROSECONDS)
      },
    )

  private[this] def toIdentifier(v: SValue): Either[String, Identifier] =
    v.expect(
      "STypeRep",
      { case STypeRep(TTyCon(id)) =>
        id
      },
    )

  private[this] def toTemplateTypeRep(v: SValue): Either[String, Identifier] =
    v.expectE(
      "TemplateTypeRep",
      { case SRecord(_, _, ArrayList(id)) =>
        toIdentifier(id)
      },
    )

  private[this] def toRegisteredTemplate(v: SValue): Either[String, Identifier] =
    v.expectE(
      "RegisteredTemplate",
      { case SRecord(_, _, ArrayList(sttr)) =>
        toTemplateTypeRep(sttr)
      },
    )

  def toRegisteredTemplates(v: SValue): Either[String, Seq[Identifier]] =
    v.expectE(
      "list of RegisteredTemplate",
      { case SList(tpls) =>
        tpls.traverse(toRegisteredTemplate).map(_.toImmArray.toSeq)
      },
    )

  private[this] def toAnyContractId(v: SValue): Either[String, AnyContractId] =
    v.expectE(
      "AnyContractId",
      { case SRecord(_, _, ArrayList(stid, scid)) =>
        for {
          templateId <- toTemplateTypeRep(stid)
          contractId <- toContractId(scid)
        } yield AnyContractId(templateId, contractId)
      },
    )

  private[this] def toAnyTemplate(v: SValue): Either[String, AnyTemplate] =
    v match {
      case SRecord(_, _, ArrayList(SAny(TTyCon(tmplId), value))) =>
        Right(AnyTemplate(tmplId, value))
      case _ => Left(s"Expected AnyTemplate but got $v")
    }

  private[this] def choiceArgTypeToChoiceName(choiceCons: TypeConName) = {
    // This exploits the fact that in Daml, choice argument type names
    // and choice names match up.
    assert(choiceCons.qualifiedName.name.segments.length == 1)
    choiceCons.qualifiedName.name.segments.head
  }

  private[this] def toAnyChoice(v: SValue): Either[String, AnyChoice] =
    v match {
      case SRecord(_, _, ArrayList(SAny(TTyCon(choiceCons), choiceVal), _)) =>
        Right(AnyChoice(choiceArgTypeToChoiceName(choiceCons), choiceVal))
      case _ =>
        Left(s"Expected AnyChoice but got $v")
    }

  private[this] def toAnyContractKey(v: SValue): Either[String, AnyContractKey] =
    v.expect(
      "AnyContractKey",
      { case SRecord(_, _, ArrayList(SAny(_, v), _)) =>
        AnyContractKey(v)
      },
    )

  private[this] def toCreate(v: SValue): Either[String, CreateCommand] =
    v.expectE(
      "CreateCommand",
      { case SRecord(_, _, ArrayList(sTpl)) =>
        for {
          anyTmpl <- toAnyTemplate(sTpl)
          templateArg <- toLedgerRecord(anyTmpl.arg)
        } yield CreateCommand(Some(toApiIdentifier(anyTmpl.ty)), Some(templateArg))
      },
    )

  private[this] def toExercise(v: SValue): Either[String, ExerciseCommand] =
    v.expectE(
      "ExerciseCommand",
      { case SRecord(_, _, ArrayList(sAnyContractId, sChoiceVal)) =>
        for {
          anyContractId <- toAnyContractId(sAnyContractId)
          anyChoice <- toAnyChoice(sChoiceVal)
          choiceArg <- toLedgerValue(anyChoice.arg)
        } yield ExerciseCommand(
          Some(toApiIdentifier(anyContractId.templateId)),
          anyContractId.contractId.coid,
          anyChoice.name,
          Some(choiceArg),
        )
      },
    )

  private[this] def toExerciseByKey(v: SValue): Either[String, ExerciseByKeyCommand] =
    v.expectE(
      "ExerciseByKeyCommand",
      { case SRecord(_, _, ArrayList(stplId, skeyVal, sChoiceVal)) =>
        for {
          tplId <- toTemplateTypeRep(stplId)
          keyVal <- toAnyContractKey(skeyVal)
          keyArg <- toLedgerValue(keyVal.key)
          anyChoice <- toAnyChoice(sChoiceVal)
          choiceArg <- toLedgerValue(anyChoice.arg)
        } yield ExerciseByKeyCommand(
          Some(toApiIdentifier(tplId)),
          Some(keyArg),
          anyChoice.name,
          Some(choiceArg),
        )
      },
    )

  private[this] def toCreateAndExercise(v: SValue): Either[String, CreateAndExerciseCommand] =
    v.expectE(
      "CreateAndExerciseCommand",
      { case SRecord(_, _, ArrayList(sTpl, sChoiceVal)) =>
        for {
          anyTmpl <- toAnyTemplate(sTpl)
          templateArg <- toLedgerRecord(anyTmpl.arg)
          anyChoice <- toAnyChoice(sChoiceVal)
          choiceArg <- toLedgerValue(anyChoice.arg)
        } yield CreateAndExerciseCommand(
          Some(toApiIdentifier(anyTmpl.ty)),
          Some(templateArg),
          anyChoice.name,
          Some(choiceArg),
        )
      },
    )

  private[this] def toCommand(v: SValue): Either[String, Command] = {
    v match {
      case SVariant(_, "CreateCommand", _, createVal) =>
        for {
          create <- toCreate(createVal)
        } yield Command().withCreate(create)
      case SVariant(_, "ExerciseCommand", _, exerciseVal) =>
        for {
          exercise <- toExercise(exerciseVal)
        } yield Command().withExercise(exercise)
      case SVariant(_, "ExerciseByKeyCommand", _, exerciseByKeyVal) =>
        for {
          exerciseByKey <- toExerciseByKey(exerciseByKeyVal)
        } yield Command().withExerciseByKey(exerciseByKey)
      case SVariant(_, "CreateAndExerciseCommand", _, createAndExerciseVal) =>
        for {
          createAndExercise <- toCreateAndExercise(createAndExerciseVal)
        } yield Command().withCreateAndExercise(createAndExercise)
      case _ => Left(s"Expected a Command but got $v")
    }
  }

  def toCommands(v: SValue): Either[String, Seq[Command]] =
    for {
      cmdValues <- v.expect(
        "[Command]",
        { case SList(cmdValues) =>
          cmdValues
        },
      )
      commands <- cmdValues.traverse(toCommand)
    } yield commands.toImmArray.toSeq

}

object Converter {

  private final case class AnyContractId(templateId: Identifier, contractId: ContractId)
  private final case class AnyTemplate(ty: Identifier, arg: SValue)

  private final case class AnyChoice(name: ChoiceName, arg: SValue)
  private final case class AnyContractKey(key: SValue)

  object EventVariant {
    // Those values should be kept consistent with type `Event` defined in
    // triggers/daml/Daml/Trigger/LowLevel.daml
    val CreatedEventConstructor = Name.assertFromString("CreatedEvent")
    val CreatedEventConstructorRank = 0
    val ArchiveEventConstructor = Name.assertFromString("ArchivedEvent")
    val ArchiveEventConstructorRank = 1
  }

  object MessageVariant {
    // Those values should be kept consistent with type `Message` defined in
    // triggers/daml/Daml/Trigger/LowLevel.daml
    val MTransactionVariant = Name.assertFromString("MTransaction")
    val MTransactionVariantRank = 0
    val MCompletionConstructor = Name.assertFromString("MCompletion")
    val MCompletionConstructorRank = 1
    val MHeartbeatConstructor = Name.assertFromString("MHeartbeat")
    val MHeartbeatConstructorRank = 2
  }

  object CompletionStatusVariant {
    // Those values should be kept consistent `CompletionStatus` defined in
    // triggers/daml/Daml/Trigger/LowLevel.daml
    val FailVariantConstructor = Name.assertFromString("Failed")
    val FailVariantConstructorRank = 0
    val SucceedVariantConstructor = Name.assertFromString("Succeeded")
    val SucceedVariantConstrcutor = 1
  }
}

// Helper to create identifiers pointing to the Daml.Trigger module
final case class TriggerIds(val triggerPackageId: PackageId) {
  def damlTrigger(s: String) =
    Identifier(
      triggerPackageId,
      QualifiedName(ModuleName.assertFromString("Daml.Trigger"), DottedName.assertFromString(s)),
    )
  def damlTriggerLowLevel(s: String) =
    Identifier(
      triggerPackageId,
      QualifiedName(
        ModuleName.assertFromString("Daml.Trigger.LowLevel"),
        DottedName.assertFromString(s),
      ),
    )
  def damlTriggerInternal(s: String) =
    Identifier(
      triggerPackageId,
      QualifiedName(
        ModuleName.assertFromString("Daml.Trigger.Internal"),
        DottedName.assertFromString(s),
      ),
    )
}<|MERGE_RESOLUTION|>--- conflicted
+++ resolved
@@ -6,13 +6,8 @@
 package trigger
 
 import scalaz.std.either._
-<<<<<<< HEAD
 import scalaz.std.list._
 import scalaz.std.option._
-=======
-import scalaz.std.option._
-import scalaz.std.list._
->>>>>>> 5f8c39dd
 import scalaz.syntax.traverse._
 import com.daml.lf.data.{FrontStack, ImmArray}
 import com.daml.lf.data.Ref._
@@ -43,14 +38,10 @@
 import scala.concurrent.duration.{FiniteDuration, MICROSECONDS}
 
 // Convert from a Ledger API transaction to an SValue corresponding to a Message from the Daml.Trigger module
-<<<<<<< HEAD
-final class Converter(compiledPackages: CompiledPackages, triggerDef: TriggerDefinition) {
-=======
 final class Converter(
     compiledPackages: CompiledPackages,
     triggerDef: TriggerDefinition,
 ) {
->>>>>>> 5f8c39dd
 
   import Converter._
   import com.daml.script.converter.Converter._, Implicits._
@@ -66,20 +57,13 @@
   private[this] def translateValue(ty: Type, value: Value): Either[String, SValue] =
     valueTranslator.translateValue(ty, value).left.map(res => s"Failure to translate value: $res")
 
-<<<<<<< HEAD
   private[this] val triggerIds: TriggerIds = triggerDef.triggerIds
 
-  private[this] val anyTemplateTyCon = DA.Internal.Any.assertIdentifier("AnyTemplate")
-  private[this] val anyViewTyCon = DA.Internal.Any.assertIdentifier("AnyView")
-=======
->>>>>>> 5f8c39dd
   private[this] val templateTypeRepTyCon = DA.Internal.Any.assertIdentifier("TemplateTypeRep")
   private[this] val anyTemplateTyCon = DA.Internal.Any.assertIdentifier("AnyTemplate")
   // TODO: https://github.com/digital-asset/daml/issues/14830
   // replace by DA.Internal.Any.AnyView.AnyView once it is introduced as stable package
   private[this] val anyViewTyCon = DA.Internal.Any.assertIdentifier("AnyView")
-
-  private[this] def triggerIds = triggerDef.triggerIds
 
   private[this] val activeContractsTy = triggerIds.damlTriggerLowLevel("ActiveContracts")
   private[this] val anyContractIdTy = triggerIds.damlTriggerLowLevel("AnyContractId")
@@ -95,19 +79,7 @@
   private[this] val transactionIdTy = triggerIds.damlTriggerLowLevel("TransactionId")
   private[this] val transactionTy = triggerIds.damlTriggerLowLevel("Transaction")
 
-  private[this] def fromRecord(typ: Type, record: value.Record): Either[String, SValue] =
-    for {
-      record <- validateRecord(record)
-      tmplPayload <- translateValue(typ, record)
-    } yield tmplPayload
-
-  private[this] def fromAnyTemplate(typ: Type, value: SValue): SValue =
-    record(anyTemplateTyCon, "getAnyTemplate" -> SAny(typ, value))
-
-  private[this] def fromAnyView(typ: Type, value: SValue): SValue =
-    record(anyViewTyCon, "getAnyView" -> SAny(typ, value))
-
-  private[this] def fromIdentifier(identifier: value.Identifier): Either[String, Identifier] =
+  private[this] def fromIdentifier(identifier: value.Identifier) =
     for {
       pkgId <- PackageId.fromString(identifier.packageId)
       mod <- DottedName.fromString(identifier.moduleName)
@@ -161,14 +133,6 @@
       "contractId" -> SContractId(ContractId.assertFromString(contractId)),
     )
 
-  private def fromInterfaceView(view: InterfaceView): Either[String, SValue] =
-    for {
-      interfaceId <- fromIdentifier(view.getInterfaceId)
-      interfaceDef <- compiledPackages.pkgInterface.lookupInterface(interfaceId).left.map(_.pretty)
-      viewType = interfaceDef.view
-      viewValue <- view.viewValue.traverseU(fromRecord(viewType, _))
-    } yield SOptional(viewValue.map(fromAnyView(viewType, _)))
-
   private def fromArchivedEvent(archived: ArchivedEvent): SValue =
     record(
       archivedTy,
@@ -176,8 +140,6 @@
       "contractId" -> fromAnyContractId(archived.getTemplateId, archived.contractId),
     )
 
-<<<<<<< HEAD
-=======
   private[this] def fromRecord(typ: Type, record: value.Record): Either[String, SValue] =
     for {
       record <- validateRecord(record)
@@ -187,7 +149,6 @@
   private[this] def fromAnyTemplate(typ: Type, value: SValue) =
     record(anyTemplateTyCon, "getAnyTemplate" -> SAny(typ, value))
 
->>>>>>> 5f8c39dd
   private[this] def fromV20CreatedEvent(
       created: CreatedEvent
   ): Either[String, SValue] =
@@ -201,9 +162,19 @@
         "eventId" -> fromEventId(created.eventId),
         "contractId" -> fromAnyContractId(created.getTemplateId, created.contractId),
         "argument" -> fromAnyTemplate(tmplType, tmplPayload),
-<<<<<<< HEAD
       )
     }
+
+  private[this] def fromAnyView(typ: Type, value: SValue) =
+    record(anyViewTyCon, "getAnyView" -> SAny(typ, value))
+
+  private[this] def fromInterfaceView(view: InterfaceView): Either[String, SOptional] =
+    for {
+      ifaceId <- fromIdentifier(view.getInterfaceId)
+      iface <- compiledPackages.pkgInterface.lookupInterface(ifaceId).left.map(_.pretty)
+      viewType = iface.view
+      viewValue <- view.viewValue.traverseU(fromRecord(viewType, _))
+    } yield SOptional(viewValue.map(fromAnyView(viewType, _)))
 
   private[this] def fromV25CreatedEvent(
       created: CreatedEvent
@@ -223,40 +194,6 @@
       )
     }
 
-=======
-      )
-    }
-
-  private[this] def fromAnyView(typ: Type, value: SValue) =
-    record(anyViewTyCon, "getAnyView" -> SAny(typ, value))
-
-  private[this] def fromInterfaceView(view: InterfaceView): Either[String, SOptional] =
-    for {
-      ifaceId <- fromIdentifier(view.getInterfaceId)
-      iface <- compiledPackages.pkgInterface.lookupInterface(ifaceId).left.map(_.pretty)
-      viewType = iface.view
-      viewValue <- view.viewValue.traverseU(fromRecord(viewType, _))
-    } yield SOptional(viewValue.map(fromAnyView(viewType, _)))
-
-  private[this] def fromV25CreatedEvent(
-      created: CreatedEvent
-  ): Either[String, SValue] =
-    for {
-      tmplId <- fromIdentifier(created.getTemplateId)
-      tmplType = TTyCon(tmplId)
-      tmplPayload <- created.createArguments.traverseU(fromRecord(tmplType, _))
-      views <- created.interfaceViews.toList.traverseU(fromInterfaceView)
-    } yield {
-      record(
-        createdTy,
-        "eventId" -> fromEventId(created.eventId),
-        "contractId" -> fromAnyContractId(created.getTemplateId, created.contractId),
-        "argument" -> SOptional(tmplPayload.map(fromAnyTemplate(tmplType, _))),
-        "views" -> SList(views.to(FrontStack)),
-      )
-    }
-
->>>>>>> 5f8c39dd
   private[this] val fromCreatedEvent: CreatedEvent => Either[String, SValue] =
     triggerDef.version match {
       case Trigger.Version.`2.0` => fromV20CreatedEvent
