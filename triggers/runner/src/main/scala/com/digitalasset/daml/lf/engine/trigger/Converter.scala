// Copyright (c) 2022 Digital Asset (Switzerland) GmbH and/or its affiliates. All rights reserved.
// SPDX-License-Identifier: Apache-2.0

package com.daml.lf
package engine
package trigger

import com.daml
import scalaz.std.either._
import scalaz.syntax.traverse._
import com.daml.lf.data.{FrontStack, ImmArray, Ref, Struct}
import com.daml.lf.data.Ref.{IdString, _}
import com.daml.lf.language.Ast._
import com.daml.lf.speedy.{ArrayList, SValue}
import com.daml.lf.speedy.SValue._
import com.daml.lf.value.Value.ContractId
import com.daml.ledger.api.v1.commands.{
  Command,
  CreateAndExerciseCommand,
  CreateCommand,
  ExerciseByKeyCommand,
  ExerciseCommand,
}
import com.daml.ledger.api.v1.completion.Completion
import com.daml.ledger.api.v1.event.{ArchivedEvent, CreatedEvent, Event}
import com.daml.ledger.api.v1.transaction.Transaction
import com.daml.ledger.api.v1.value
import com.daml.ledger.api.validation.NoLoggingValueValidator
<<<<<<< HEAD
import com.daml.lf
=======
import com.daml.lf.language.StablePackage.DA
import com.daml.lf.value.Value
>>>>>>> b9c48cd4
import com.daml.platform.participant.util.LfEngineToApi.{
  lfValueToApiRecord,
  lfValueToApiValue,
  toApiIdentifier,
}

import scala.concurrent.duration.{FiniteDuration, MICROSECONDS}

// Convert from a Ledger API transaction to an SValue corresponding to a Message from the Daml.Trigger module
<<<<<<< HEAD
final case class Converter(
    fromTransaction: Transaction => Either[String, SValue],
    fromCompletion: Completion => Either[String, SValue],
    fromHeartbeat: SValue,
    fromACS: Seq[CreatedEvent] => Either[String, SValue],
    toFiniteDuration: SValue => Either[String, FiniteDuration],
    toCommands: SValue => Either[String, Seq[Command]],
    toRegisteredTemplates: SValue => Either[String, Seq[Identifier]],
)

// Helper to create identifiers pointing to the Daml.Trigger module
final case class TriggerIds(triggerPackageId: PackageId) {

  def damlTrigger(s: String): daml.lf.data.Ref.ValueRef =
    Identifier(
      triggerPackageId,
      QualifiedName(ModuleName.assertFromString("Daml.Trigger"), DottedName.assertFromString(s)),
    )

  def damlTriggerLowLevel(s: String): Ref.ValueRef =
    Identifier(
      triggerPackageId,
      QualifiedName(
        ModuleName.assertFromString("Daml.Trigger.LowLevel"),
        DottedName.assertFromString(s),
      ),
    )

  def damlTriggerInternal(s: String): lf.data.Ref.ValueRef =
    Identifier(
      triggerPackageId,
      QualifiedName(
        ModuleName.assertFromString("Daml.Trigger.Internal"),
        DottedName.assertFromString(s),
      ),
    )
}

object Converter {
=======
final class Converter(compiledPackages: CompiledPackages, triggerIds: TriggerIds) {

  import Converter._
>>>>>>> b9c48cd4
  import com.daml.script.converter.Converter._, Implicits._

  private[this] val valueTranslator = new preprocessing.ValueTranslator(
    compiledPackages.pkgInterface,
    requireV1ContractIdSuffix = false,
  )

  private[this] def validateRecord(r: value.Record): Either[String, Value.ValueRecord] =
    NoLoggingValueValidator.validateRecord(r).left.map(_.getMessage)

  private[this] def translateValue(ty: Type, value: Value): Either[String, SValue] =
    valueTranslator.translateValue(ty, value).left.map(res => s"Failure to translate value: $res")

  private[this] val anyTemplateTyCon = DA.Internal.Any.assertIdentifier("AnyTemplate")
  private[this] val templateTypeRepTyCon = DA.Internal.Any.assertIdentifier("TemplateTypeRep")

  private[this] val activeContractsTy = triggerIds.damlTriggerLowLevel("ActiveContracts")
  private[this] val anyContractIdTy = triggerIds.damlTriggerLowLevel("AnyContractId")
  private[this] val archivedTy = triggerIds.damlTriggerLowLevel("Archived")
  private[this] val commandIdTy = triggerIds.damlTriggerLowLevel("CommandId")
  private[this] val completionTy = triggerIds.damlTriggerLowLevel("Completion")
  private[this] val createdTy = triggerIds.damlTriggerLowLevel("Created")
  private[this] val eventIdTy = triggerIds.damlTriggerLowLevel("EventId")
  private[this] val eventTy = triggerIds.damlTriggerLowLevel("Event")
  private[this] val failedTy = triggerIds.damlTriggerLowLevel("CompletionStatus.Failed")
  private[this] val messageTy = triggerIds.damlTriggerLowLevel("Message")
  private[this] val succeedTy = triggerIds.damlTriggerLowLevel("CompletionStatus.Succeeded")
  private[this] val transactionIdTy = triggerIds.damlTriggerLowLevel("TransactionId")
  private[this] val transactionTy = triggerIds.damlTriggerLowLevel("Transaction")

  private[this] def fromIdentifier(identifier: value.Identifier) =
    for {
      pkgId <- PackageId.fromString(identifier.packageId)
      mod <- DottedName.fromString(identifier.moduleName)
      name <- DottedName.fromString(identifier.entityName)
    } yield Identifier(pkgId, QualifiedName(mod, name))

<<<<<<< HEAD
  private def toLedgerRecord(v: SValue): Either[String, value.Record] =
    lfValueToApiRecord(verbose = true, v.toUnnormalizedValue)

  private def toLedgerValue(v: SValue): Either[String, value.Value] =
    lfValueToApiValue(verbose = true, v.toUnnormalizedValue)
=======
  private[this] def toLedgerRecord(v: SValue): Either[String, value.Record] =
    lfValueToApiRecord(true, v.toUnnormalizedValue)

  private[this] def toLedgerValue(v: SValue): Either[String, value.Value] =
    lfValueToApiValue(true, v.toUnnormalizedValue)
>>>>>>> b9c48cd4

  private[this] def fromTemplateTypeRep(tyCon: value.Identifier): SValue =
    record(
      templateTypeRepTyCon,
      "getTemplateTypeRep" -> STypeRep(
        TTyCon(
          TypeConName(
            PackageId.assertFromString(tyCon.packageId),
            QualifiedName(
              DottedName.assertFromString(tyCon.moduleName),
              DottedName.assertFromString(tyCon.entityName),
            ),
          )
        )
      ),
    )

  private[this] def fromTransactionId(transactionId: String): SValue =
    record(transactionIdTy, "unpack" -> SText(transactionId))

  private[this] def fromEventId(eventId: String): SValue =
    record(eventIdTy, "unpack" -> SText(eventId))

  private[this] def fromCommandId(commandId: String): SValue =
    record(commandIdTy, "unpack" -> SText(commandId))

  private[this] def fromOptionalCommandId(commandId: String): SValue =
    if (commandId.isEmpty)
      SOptional(None)
    else
      SOptional(Some(fromCommandId(commandId)))

  private[this] def fromAnyContractId(
      templateId: value.Identifier,
      contractId: String,
  ): SValue =
    record(
      anyContractIdTy,
      "templateId" -> fromTemplateTypeRep(templateId),
      "contractId" -> SContractId(ContractId.assertFromString(contractId)),
    )

  private def fromArchivedEvent(archived: ArchivedEvent): SValue =
    record(
      archivedTy,
      "eventId" -> fromEventId(archived.eventId),
      "contractId" -> fromAnyContractId(archived.getTemplateId, archived.contractId),
    )

  private[this] def fromCreatedEvent(
      created: CreatedEvent
  ): Either[String, SValue] =
    for {
<<<<<<< HEAD
      createArguments <- NoLoggingValueValidator
        .validateRecord(created.getCreateArguments)
        .left
        .map(_.getMessage)
      tmplPayload <- valueTranslator
        .translateValue(TTyCon(tmplId), createArguments)
        .left
        .map(res => s"Failure to translate value in create: $res")
    } yield record(
      createdTy,
      ("eventId", fromEventId(triggerIds, created.eventId)),
      ("contractId", fromAnyContractId(triggerIds, created.getTemplateId, created.contractId)),
      ("argument", record(anyTemplateTyCon, ("getAnyTemplate", SAny(TTyCon(tmplId), tmplPayload)))),
    )
  }

  object EventVariant {
    // Those values should be kept consistent with type `Event` defined in
    // triggers/daml/Daml/Trigger/LowLevel.daml
    val CreatedEventConstructor: IdString.Name = Name.assertFromString("CreatedEvent")
    val CreatedEventConstructorRank = 0
    val ArchiveEventConstructor: IdString.Name = Name.assertFromString("ArchivedEvent")
    val ArchiveEventConstructorRank = 1
  }

  object MessageVariant {
    // Those values should be kept consistent with type `Message` defined in
    // triggers/daml/Daml/Trigger/LowLevel.daml
    val MTransactionVariant: IdString.Name = Name.assertFromString("MTransaction")
    val MTransactionVariantRank = 0
    val MCompletionConstructor: IdString.Name = Name.assertFromString("MCompletion")
    val MCompletionConstructorRank = 1
    val MHeartbeatConstructor: IdString.Name = Name.assertFromString("MHeartbeat")
    val MHeartbeatConstructorRank = 2
  }

  object CompletionStatusVariant {
    // Those values should be kept consistent `CompletionStatus` defined in
    // triggers/daml/Daml/Trigger/LowLevel.daml
    val FailVariantConstructor: IdString.Name = Name.assertFromString("Failed")
    val FailVariantConstructorRank = 0
    val SucceedVariantConstructor: IdString.Name = Name.assertFromString("Succeeded")
    val SucceedVariantConstrcutor = 1
  }
=======
      tmplId <- fromIdentifier(created.getTemplateId)
      createArguments <- validateRecord(created.getCreateArguments)
      tmplPayload <- translateValue(TTyCon(tmplId), createArguments)
    } yield {
      record(
        createdTy,
        "eventId" -> fromEventId(created.eventId),
        "contractId" -> fromAnyContractId(created.getTemplateId, created.contractId),
        "argument" -> record(
          anyTemplateTyCon,
          "getAnyTemplate" -> SAny(TTyCon(tmplId), tmplPayload),
        ),
      )
    }
>>>>>>> b9c48cd4

  private def fromEvent(ev: Event): Either[String, SValue] =
    ev.event match {
      case Event.Event.Archived(archivedEvent) =>
        Right(
          SVariant(
            id = eventTy,
            variant = EventVariant.ArchiveEventConstructor,
            constructorRank = EventVariant.ArchiveEventConstructorRank,
            value = fromArchivedEvent(archivedEvent),
          )
        )
      case Event.Event.Created(createdEvent) =>
        for {
          event <- fromCreatedEvent(createdEvent)
        } yield SVariant(
          id = eventTy,
          variant = EventVariant.CreatedEventConstructor,
          constructorRank = EventVariant.CreatedEventConstructorRank,
          value = event,
        )
      case _ => Left(s"Expected Archived or Created but got ${ev.event}")
    }

  def fromTransaction(t: Transaction): Either[String, SValue] =
    for {
      events <- t.events.to(ImmArray).traverse(fromEvent).map(xs => SList(FrontStack.from(xs)))
      transactionId = fromTransactionId(t.transactionId)
      commandId = fromOptionalCommandId(t.commandId)
    } yield SVariant(
      id = messageTy,
      variant = MessageVariant.MTransactionVariant,
      constructorRank = MessageVariant.MTransactionVariantRank,
      value = record(
        transactionTy,
        "transactionId" -> transactionId,
        "commandId" -> commandId,
        "events" -> events,
      ),
    )

  def fromCompletion(c: Completion): Either[String, SValue] = {
    val status: SValue =
      if (c.getStatus.code == 0)
        SVariant(
          triggerIds.damlTriggerLowLevel("CompletionStatus"),
          CompletionStatusVariant.SucceedVariantConstructor,
          CompletionStatusVariant.SucceedVariantConstrcutor,
          record(
            succeedTy,
            "transactionId" -> fromTransactionId(c.transactionId),
          ),
        )
      else
        SVariant(
          triggerIds.damlTriggerLowLevel("CompletionStatus"),
          CompletionStatusVariant.FailVariantConstructor,
          CompletionStatusVariant.FailVariantConstructorRank,
          record(
            failedTy,
            "status" -> SInt64(c.getStatus.code.asInstanceOf[Long]),
            "message" -> SText(c.getStatus.message),
          ),
        )
    Right(
      SVariant(
        messageTy,
        MessageVariant.MCompletionConstructor,
        MessageVariant.MCompletionConstructorRank,
        record(
          completionTy,
          "commandId" -> fromCommandId(c.commandId),
          "status" -> status,
        ),
      )
    )
  }

  def fromHeartbeat: SValue =
    SVariant(
      messageTy,
      MessageVariant.MHeartbeatConstructor,
      MessageVariant.MHeartbeatConstructorRank,
      SUnit,
    )

  def fromACS(createdEvents: Seq[CreatedEvent]): Either[String, SValue] =
    for {
      events <- createdEvents
        .to(ImmArray)
        .traverse(fromCreatedEvent)
        .map(xs => SList(FrontStack.from(xs)))
    } yield record(activeContractsTy, "activeContracts" -> events)

  def toFiniteDuration(value: SValue): Either[String, FiniteDuration] =
    value.expect(
      "RelTime",
      { case SRecord(_, _, ArrayList(SInt64(microseconds))) =>
        FiniteDuration(microseconds, MICROSECONDS)
      },
    )

  private[this] def toIdentifier(v: SValue): Either[String, Identifier] =
    v.expect(
      "STypeRep",
      { case STypeRep(TTyCon(id)) =>
        id
      },
    )

  private[this] def toTemplateTypeRep(v: SValue): Either[String, Identifier] =
    v.expectE(
      "TemplateTypeRep",
      { case SRecord(_, _, ArrayList(id)) =>
        toIdentifier(id)
      },
    )

  private[this] def toRegisteredTemplate(v: SValue): Either[String, Identifier] =
    v.expectE(
      "RegisteredTemplate",
      { case SRecord(_, _, ArrayList(sttr)) =>
        toTemplateTypeRep(sttr)
      },
    )

  def toRegisteredTemplates(v: SValue): Either[String, Seq[Identifier]] =
    v.expectE(
      "list of RegisteredTemplate",
      { case SList(tpls) =>
        tpls.traverse(toRegisteredTemplate).map(_.toImmArray.toSeq)
      },
    )

  private[this] def toAnyContractId(v: SValue): Either[String, AnyContractId] =
    v.expectE(
      "AnyContractId",
      { case SRecord(_, _, ArrayList(stid, scid)) =>
        for {
          templateId <- toTemplateTypeRep(stid)
          contractId <- toContractId(scid)
        } yield AnyContractId(templateId, contractId)
      },
    )

  private[this] def toAnyTemplate(v: SValue): Either[String, AnyTemplate] =
    v match {
      case SRecord(_, _, ArrayList(SAny(TTyCon(tmplId), value))) =>
        Right(AnyTemplate(tmplId, value))
      case _ => Left(s"Expected AnyTemplate but got $v")
    }

  private[this] def choiceArgTypeToChoiceName(choiceCons: TypeConName) = {
    // This exploits the fact that in Daml, choice argument type names
    // and choice names match up.
    assert(choiceCons.qualifiedName.name.segments.length == 1)
    choiceCons.qualifiedName.name.segments.head
  }

  private[this] def toAnyChoice(v: SValue): Either[String, AnyChoice] =
    v match {
      case SRecord(_, _, ArrayList(SAny(TTyCon(choiceCons), choiceVal), _)) =>
        Right(AnyChoice.Template(choiceArgTypeToChoiceName(choiceCons), choiceVal))
      case SRecord(
            _,
            _,
            ArrayList(
              SAny(
                TStruct(Struct((_, TTyCon(choiceCons)), _)),
                SStruct(_, ArrayList(choiceVal, STypeRep(TTyCon(ifaceId)))),
              ),
              _,
            ),
          ) =>
        Right(AnyChoice.Interface(ifaceId, choiceArgTypeToChoiceName(choiceCons), choiceVal))
      case _ =>
        Left(s"Expected AnyChoice but got $v")
    }

  private[this] def toAnyContractKey(v: SValue): Either[String, AnyContractKey] =
    v.expect(
      "AnyContractKey",
      { case SRecord(_, _, ArrayList(SAny(_, v), _)) =>
        AnyContractKey(v)
      },
    )

  private[this] def toCreate(v: SValue): Either[String, CreateCommand] =
    v.expectE(
      "CreateCommand",
      { case SRecord(_, _, ArrayList(sTpl)) =>
        for {
          anyTmpl <- toAnyTemplate(sTpl)
          templateArg <- toLedgerRecord(anyTmpl.arg)
        } yield CreateCommand(Some(toApiIdentifier(anyTmpl.ty)), Some(templateArg))
      },
    )

  private[this] def toExercise(v: SValue): Either[String, ExerciseCommand] =
    v.expectE(
      "ExerciseCommand",
      { case SRecord(_, _, ArrayList(sAnyContractId, sChoiceVal)) =>
        for {
          anyContractId <- toAnyContractId(sAnyContractId)
          anyChoice <- toAnyChoice(sChoiceVal)
          choiceTypeId = anyChoice match {
            case _: AnyChoice.Template => anyContractId.templateId
            case AnyChoice.Interface(ifaceId, _, _) => ifaceId
          }
          choiceArg <- toLedgerValue(anyChoice.arg)
        } yield ExerciseCommand(
          Some(toApiIdentifier(choiceTypeId)),
          anyContractId.contractId.coid,
          anyChoice.name,
          Some(choiceArg),
        )
      },
    )

  private[this] def toExerciseByKey(v: SValue): Either[String, ExerciseByKeyCommand] =
    v.expectE(
      "ExerciseByKeyCommand",
      { case SRecord(_, _, ArrayList(stplId, skeyVal, sChoiceVal)) =>
        for {
          tplId <- toTemplateTypeRep(stplId)
          keyVal <- toAnyContractKey(skeyVal)
          keyArg <- toLedgerValue(keyVal.key)
          anyChoice <- toAnyChoice(sChoiceVal)
          _ <- anyChoice match {
            case _: AnyChoice.Template => Right(())
            case _: AnyChoice.Interface =>
              Left("Cannot run a ExerciseByKey over a interface choice")
          }
          choiceArg <- toLedgerValue(anyChoice.arg)
        } yield ExerciseByKeyCommand(
          Some(toApiIdentifier(tplId)),
          Some(keyArg),
          anyChoice.name,
          Some(choiceArg),
        )
      },
    )

  private[this] def toCreateAndExercise(v: SValue): Either[String, CreateAndExerciseCommand] =
    v.expectE(
      "CreateAndExerciseCommand",
      { case SRecord(_, _, ArrayList(sTpl, sChoiceVal)) =>
        for {
          anyTmpl <- toAnyTemplate(sTpl)
          templateArg <- toLedgerRecord(anyTmpl.arg)
          anyChoice <- toAnyChoice(sChoiceVal)
          _ <- anyChoice match {
            case _: AnyChoice.Template => Right(())
            case _: AnyChoice.Interface =>
              Left("Cannot run a CreateAndExercise over a interface choice")
          }
          choiceArg <- toLedgerValue(anyChoice.arg)
        } yield CreateAndExerciseCommand(
          Some(toApiIdentifier(anyTmpl.ty)),
          Some(templateArg),
          anyChoice.name,
          Some(choiceArg),
        )
      },
    )

  private[this] def toCommand(v: SValue): Either[String, Command] = {
    v match {
      case SVariant(_, "CreateCommand", _, createVal) =>
        for {
          create <- toCreate(createVal)
        } yield Command().withCreate(create)
      case SVariant(_, "ExerciseCommand", _, exerciseVal) =>
        for {
          exercise <- toExercise(exerciseVal)
        } yield Command().withExercise(exercise)
      case SVariant(_, "ExerciseByKeyCommand", _, exerciseByKeyVal) =>
        for {
          exerciseByKey <- toExerciseByKey(exerciseByKeyVal)
        } yield Command().withExerciseByKey(exerciseByKey)
      case SVariant(_, "CreateAndExerciseCommand", _, createAndExerciseVal) =>
        for {
          createAndExercise <- toCreateAndExercise(createAndExerciseVal)
        } yield Command().withCreateAndExercise(createAndExercise)
      case _ => Left(s"Expected a Command but got $v")
    }
  }

  def toCommands(v: SValue): Either[String, Seq[Command]] =
    for {
      cmdValues <- v.expect(
        "[Command]",
        { case SList(cmdValues) =>
          cmdValues
        },
      )
      commands <- cmdValues.traverse(toCommand)
    } yield commands.toImmArray.toSeq

}

object Converter {

  private case class AnyContractId(templateId: Identifier, contractId: ContractId)
  private case class AnyTemplate(ty: Identifier, arg: SValue)
  sealed abstract class AnyChoice extends Product with Serializable {
    def name: ChoiceName
    def arg: SValue
  }
  object AnyChoice {
    final case class Template(name: ChoiceName, arg: SValue) extends AnyChoice
    final case class Interface(ifaceId: Identifier, name: ChoiceName, arg: SValue) extends AnyChoice
  }
  private case class AnyContractKey(key: SValue)

  object EventVariant {
    // Those values should be kept consistent with type `Event` defined in
    // triggers/daml/Daml/Trigger/LowLevel.daml
    val CreatedEventConstructor = Name.assertFromString("CreatedEvent")
    val CreatedEventConstructorRank = 0
    val ArchiveEventConstructor = Name.assertFromString("ArchivedEvent")
    val ArchiveEventConstructorRank = 1
  }

  object MessageVariant {
    // Those values should be kept consistent with type `Message` defined in
    // triggers/daml/Daml/Trigger/LowLevel.daml
    val MTransactionVariant = Name.assertFromString("MTransaction")
    val MTransactionVariantRank = 0
    val MCompletionConstructor = Name.assertFromString("MCompletion")
    val MCompletionConstructorRank = 1
    val MHeartbeatConstructor = Name.assertFromString("MHeartbeat")
    val MHeartbeatConstructorRank = 2
  }

  object CompletionStatusVariant {
    // Those values should be kept consistent `CompletionStatus` defined in
    // triggers/daml/Daml/Trigger/LowLevel.daml
    val FailVariantConstructor = Name.assertFromString("Failed")
    val FailVariantConstructorRank = 0
    val SucceedVariantConstructor = Name.assertFromString("Succeeded")
    val SucceedVariantConstrcutor = 1
  }
}

// Helper to create identifiers pointing to the Daml.Trigger module
final case class TriggerIds(val triggerPackageId: PackageId) {
  def damlTrigger(s: String) =
    Identifier(
      triggerPackageId,
      QualifiedName(ModuleName.assertFromString("Daml.Trigger"), DottedName.assertFromString(s)),
    )
  def damlTriggerLowLevel(s: String) =
    Identifier(
      triggerPackageId,
      QualifiedName(
        ModuleName.assertFromString("Daml.Trigger.LowLevel"),
        DottedName.assertFromString(s),
      ),
    )
<<<<<<< HEAD
    Converter(
      fromTransaction(valueTranslator, triggerIds, _),
      fromCompletion(triggerIds, _),
      fromHeartbeat(triggerIds),
      fromACS(valueTranslator, triggerIds, _),
      toFiniteDuration,
      toCommands,
      toRegisteredTemplates,
=======
  def damlTriggerInternal(s: String) =
    Identifier(
      triggerPackageId,
      QualifiedName(
        ModuleName.assertFromString("Daml.Trigger.Internal"),
        DottedName.assertFromString(s),
      ),
>>>>>>> b9c48cd4
    )
}<|MERGE_RESOLUTION|>--- conflicted
+++ resolved
@@ -5,11 +5,10 @@
 package engine
 package trigger
 
-import com.daml
 import scalaz.std.either._
 import scalaz.syntax.traverse._
-import com.daml.lf.data.{FrontStack, ImmArray, Ref, Struct}
-import com.daml.lf.data.Ref.{IdString, _}
+import com.daml.lf.data.{FrontStack, ImmArray, Struct}
+import com.daml.lf.data.Ref._
 import com.daml.lf.language.Ast._
 import com.daml.lf.speedy.{ArrayList, SValue}
 import com.daml.lf.speedy.SValue._
@@ -26,12 +25,8 @@
 import com.daml.ledger.api.v1.transaction.Transaction
 import com.daml.ledger.api.v1.value
 import com.daml.ledger.api.validation.NoLoggingValueValidator
-<<<<<<< HEAD
-import com.daml.lf
-=======
 import com.daml.lf.language.StablePackage.DA
 import com.daml.lf.value.Value
->>>>>>> b9c48cd4
 import com.daml.platform.participant.util.LfEngineToApi.{
   lfValueToApiRecord,
   lfValueToApiValue,
@@ -41,51 +36,9 @@
 import scala.concurrent.duration.{FiniteDuration, MICROSECONDS}
 
 // Convert from a Ledger API transaction to an SValue corresponding to a Message from the Daml.Trigger module
-<<<<<<< HEAD
-final case class Converter(
-    fromTransaction: Transaction => Either[String, SValue],
-    fromCompletion: Completion => Either[String, SValue],
-    fromHeartbeat: SValue,
-    fromACS: Seq[CreatedEvent] => Either[String, SValue],
-    toFiniteDuration: SValue => Either[String, FiniteDuration],
-    toCommands: SValue => Either[String, Seq[Command]],
-    toRegisteredTemplates: SValue => Either[String, Seq[Identifier]],
-)
-
-// Helper to create identifiers pointing to the Daml.Trigger module
-final case class TriggerIds(triggerPackageId: PackageId) {
-
-  def damlTrigger(s: String): daml.lf.data.Ref.ValueRef =
-    Identifier(
-      triggerPackageId,
-      QualifiedName(ModuleName.assertFromString("Daml.Trigger"), DottedName.assertFromString(s)),
-    )
-
-  def damlTriggerLowLevel(s: String): Ref.ValueRef =
-    Identifier(
-      triggerPackageId,
-      QualifiedName(
-        ModuleName.assertFromString("Daml.Trigger.LowLevel"),
-        DottedName.assertFromString(s),
-      ),
-    )
-
-  def damlTriggerInternal(s: String): lf.data.Ref.ValueRef =
-    Identifier(
-      triggerPackageId,
-      QualifiedName(
-        ModuleName.assertFromString("Daml.Trigger.Internal"),
-        DottedName.assertFromString(s),
-      ),
-    )
-}
-
-object Converter {
-=======
 final class Converter(compiledPackages: CompiledPackages, triggerIds: TriggerIds) {
 
   import Converter._
->>>>>>> b9c48cd4
   import com.daml.script.converter.Converter._, Implicits._
 
   private[this] val valueTranslator = new preprocessing.ValueTranslator(
@@ -123,19 +76,11 @@
       name <- DottedName.fromString(identifier.entityName)
     } yield Identifier(pkgId, QualifiedName(mod, name))
 
-<<<<<<< HEAD
-  private def toLedgerRecord(v: SValue): Either[String, value.Record] =
+  private[this] def toLedgerRecord(v: SValue): Either[String, value.Record] =
     lfValueToApiRecord(verbose = true, v.toUnnormalizedValue)
 
-  private def toLedgerValue(v: SValue): Either[String, value.Value] =
+  private[this] def toLedgerValue(v: SValue): Either[String, value.Value] =
     lfValueToApiValue(verbose = true, v.toUnnormalizedValue)
-=======
-  private[this] def toLedgerRecord(v: SValue): Either[String, value.Record] =
-    lfValueToApiRecord(true, v.toUnnormalizedValue)
-
-  private[this] def toLedgerValue(v: SValue): Either[String, value.Value] =
-    lfValueToApiValue(true, v.toUnnormalizedValue)
->>>>>>> b9c48cd4
 
   private[this] def fromTemplateTypeRep(tyCon: value.Identifier): SValue =
     record(
@@ -189,52 +134,6 @@
       created: CreatedEvent
   ): Either[String, SValue] =
     for {
-<<<<<<< HEAD
-      createArguments <- NoLoggingValueValidator
-        .validateRecord(created.getCreateArguments)
-        .left
-        .map(_.getMessage)
-      tmplPayload <- valueTranslator
-        .translateValue(TTyCon(tmplId), createArguments)
-        .left
-        .map(res => s"Failure to translate value in create: $res")
-    } yield record(
-      createdTy,
-      ("eventId", fromEventId(triggerIds, created.eventId)),
-      ("contractId", fromAnyContractId(triggerIds, created.getTemplateId, created.contractId)),
-      ("argument", record(anyTemplateTyCon, ("getAnyTemplate", SAny(TTyCon(tmplId), tmplPayload)))),
-    )
-  }
-
-  object EventVariant {
-    // Those values should be kept consistent with type `Event` defined in
-    // triggers/daml/Daml/Trigger/LowLevel.daml
-    val CreatedEventConstructor: IdString.Name = Name.assertFromString("CreatedEvent")
-    val CreatedEventConstructorRank = 0
-    val ArchiveEventConstructor: IdString.Name = Name.assertFromString("ArchivedEvent")
-    val ArchiveEventConstructorRank = 1
-  }
-
-  object MessageVariant {
-    // Those values should be kept consistent with type `Message` defined in
-    // triggers/daml/Daml/Trigger/LowLevel.daml
-    val MTransactionVariant: IdString.Name = Name.assertFromString("MTransaction")
-    val MTransactionVariantRank = 0
-    val MCompletionConstructor: IdString.Name = Name.assertFromString("MCompletion")
-    val MCompletionConstructorRank = 1
-    val MHeartbeatConstructor: IdString.Name = Name.assertFromString("MHeartbeat")
-    val MHeartbeatConstructorRank = 2
-  }
-
-  object CompletionStatusVariant {
-    // Those values should be kept consistent `CompletionStatus` defined in
-    // triggers/daml/Daml/Trigger/LowLevel.daml
-    val FailVariantConstructor: IdString.Name = Name.assertFromString("Failed")
-    val FailVariantConstructorRank = 0
-    val SucceedVariantConstructor: IdString.Name = Name.assertFromString("Succeeded")
-    val SucceedVariantConstrcutor = 1
-  }
-=======
       tmplId <- fromIdentifier(created.getTemplateId)
       createArguments <- validateRecord(created.getCreateArguments)
       tmplPayload <- translateValue(TTyCon(tmplId), createArguments)
@@ -249,7 +148,6 @@
         ),
       )
     }
->>>>>>> b9c48cd4
 
   private def fromEvent(ev: Event): Either[String, SValue] =
     ev.event match {
@@ -610,16 +508,6 @@
         DottedName.assertFromString(s),
       ),
     )
-<<<<<<< HEAD
-    Converter(
-      fromTransaction(valueTranslator, triggerIds, _),
-      fromCompletion(triggerIds, _),
-      fromHeartbeat(triggerIds),
-      fromACS(valueTranslator, triggerIds, _),
-      toFiniteDuration,
-      toCommands,
-      toRegisteredTemplates,
-=======
   def damlTriggerInternal(s: String) =
     Identifier(
       triggerPackageId,
@@ -627,6 +515,5 @@
         ModuleName.assertFromString("Daml.Trigger.Internal"),
         DottedName.assertFromString(s),
       ),
->>>>>>> b9c48cd4
     )
 }