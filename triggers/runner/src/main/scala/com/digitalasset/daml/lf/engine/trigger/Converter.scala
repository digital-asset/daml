--- conflicted
+++ resolved
@@ -91,16 +91,6 @@
   private[this] val exerciseByKeyCommandTy = triggerIds.damlTriggerLowLevel("ExerciseByKeyCommand")
   private[this] val acsTy = triggerIds.damlTriggerInternal("ACS")
 
-<<<<<<< HEAD
-=======
-  private[this] def fromIdentifier(identifier: value.Identifier) =
-    for {
-      pkgId <- PackageId.fromString(identifier.packageId)
-      mod <- DottedName.fromString(identifier.moduleName)
-      name <- DottedName.fromString(identifier.entityName)
-    } yield Identifier(pkgId, QualifiedName(mod, name))
-
->>>>>>> 3abbf2b9
   private[this] def fromTemplateTypeRep(tyCon: value.Identifier): SValue =
     record(
       templateTypeRepTyCon,
@@ -256,7 +246,7 @@
         SVariant(
           triggerIds.damlTriggerLowLevel("CompletionStatus"),
           CompletionStatusVariant.SucceedVariantConstructor,
-          CompletionStatusVariant.SucceedVariantConstrcutor,
+          CompletionStatusVariant.SucceedVariantConstructorRank,
           record(
             succeedTy,
             "transactionId" -> fromTransactionId(c.transactionId),
@@ -449,7 +439,6 @@
 
   private final case class AnyChoice(name: ChoiceName, arg: SValue)
   private final case class AnyContractKey(key: SValue)
-<<<<<<< HEAD
 
   object EventVariant {
     // Those values should be kept consistent with type `Event` defined in
@@ -460,18 +449,6 @@
     val ArchiveEventConstructorRank = 1
   }
 
-=======
-
-  object EventVariant {
-    // Those values should be kept consistent with type `Event` defined in
-    // triggers/daml/Daml/Trigger/LowLevel.daml
-    val CreatedEventConstructor = Name.assertFromString("CreatedEvent")
-    val CreatedEventConstructorRank = 0
-    val ArchiveEventConstructor = Name.assertFromString("ArchivedEvent")
-    val ArchiveEventConstructorRank = 1
-  }
-
->>>>>>> 3abbf2b9
   object MessageVariant {
     // Those values should be kept consistent with type `Message` defined in
     // triggers/daml/Daml/Trigger/LowLevel.daml
@@ -489,16 +466,9 @@
     val FailVariantConstructor = Name.assertFromString("Failed")
     val FailVariantConstructorRank = 0
     val SucceedVariantConstructor = Name.assertFromString("Succeeded")
-    val SucceedVariantConstrcutor = 1
-  }
-
-  private def toLedgerRecord(v: SValue): Either[String, value.Record] =
-    lfValueToApiRecord(verbose = true, v.toUnnormalizedValue)
-
-  private def toLedgerValue(v: SValue): Either[String, value.Value] =
-    lfValueToApiValue(verbose = true, v.toUnnormalizedValue)
-
-<<<<<<< HEAD
+    val SucceedVariantConstructorRank = 1
+  }
+
   def fromIdentifier(identifier: value.Identifier): Either[String, Identifier] =
     for {
       pkgId <- PackageId.fromString(identifier.packageId)
@@ -506,10 +476,13 @@
       name <- DottedName.fromString(identifier.entityName)
     } yield Identifier(pkgId, QualifiedName(mod, name))
 
-  def toIdentifier(v: SValue): Either[String, Identifier] =
-=======
+  private def toLedgerRecord(v: SValue): Either[String, value.Record] =
+    lfValueToApiRecord(verbose = true, v.toUnnormalizedValue)
+
+  private def toLedgerValue(v: SValue): Either[String, value.Value] =
+    lfValueToApiValue(verbose = true, v.toUnnormalizedValue)
+
   private def toIdentifier(v: SValue): Either[String, Identifier] =
->>>>>>> 3abbf2b9
     v.expect(
       "STypeRep",
       { case STypeRep(TTyCon(id)) =>
@@ -517,11 +490,7 @@
       },
     )
 
-<<<<<<< HEAD
   def toAnyContractId(v: SValue): Either[String, AnyContractId] =
-=======
-  private def toAnyContractId(v: SValue): Either[String, AnyContractId] =
->>>>>>> 3abbf2b9
     v.expectE(
       "AnyContractId",
       { case SRecord(_, _, ArrayList(stid, scid)) =>
@@ -532,11 +501,7 @@
       },
     )
 
-<<<<<<< HEAD
-  def toTemplateTypeRep(v: SValue): Either[String, Identifier] =
-=======
   private def toTemplateTypeRep(v: SValue): Either[String, Identifier] =
->>>>>>> 3abbf2b9
     v.expectE(
       "TemplateTypeRep",
       { case SRecord(_, _, ArrayList(id)) =>
@@ -568,11 +533,7 @@
       },
     )
 
-<<<<<<< HEAD
   def toAnyTemplate(v: SValue): Either[String, AnyTemplate] =
-=======
-  private def toAnyTemplate(v: SValue): Either[String, AnyTemplate] =
->>>>>>> 3abbf2b9
     v match {
       case SRecord(_, _, ArrayList(SAny(TTyCon(tmplId), value))) =>
         Right(AnyTemplate(tmplId, value))
