# Copyright (c) 2023 Digital Asset (Switzerland) GmbH and/or its affiliates. All rights reserved.
# SPDX-License-Identifier: Apache-2.0

load(
    "//bazel_tools:scala.bzl",
    "da_scala_binary",
    "da_scala_library",
    "da_scala_test_suite",
    "lf_scalacopts_stricter",
)
load("@build_environment//:configuration.bzl", "sdk_version")

DAML_LF_VERSIONS = [
    "1.dev",
    "",  # SDK default
]

da_scala_library(
    name = "test-utils",
    srcs = [
        "src/test/scala/com/digitalasset/daml/lf/engine/trigger/test/AbstractFuncTests.scala",
        "src/test/scala/com/digitalasset/daml/lf/engine/trigger/test/AbstractTriggerTest.scala",
<<<<<<< HEAD
=======
        "src/test/scala/com/digitalasset/daml/lf/engine/trigger/test/AbstractTriggerTestWithCanton.scala",
        "src/test/scala/com/digitalasset/daml/lf/engine/trigger/test/CompiledDar.scala",
>>>>>>> a863d69d
    ],
    scala_deps = [
        "@maven//:com_typesafe_akka_akka_stream",
        "@maven//:org_scalactic_scalactic",
        "@maven//:org_scalatest_scalatest_core",
        "@maven//:org_scalatest_scalatest_matchers_core",
        "@maven//:org_scalatest_scalatest_shouldmatchers",
        "@maven//:org_scalatest_scalatest_wordspec",
        "@maven//:org_scalaz_scalaz_core",
    ],
    deps = [
        "//bazel_tools/runfiles:scala_runfiles",
<<<<<<< HEAD
=======
        "//canton/it-lib",
        "//daml-lf/archive:daml_lf_archive_reader",
>>>>>>> a863d69d
        "//daml-lf/data",
        "//daml-lf/interpreter",
        "//daml-lf/transaction",
        "//language-support/scala/bindings",
        "//language-support/scala/bindings-akka",
        "//ledger-api/rs-grpc-bridge",
        "//ledger-api/testing-utils",
        "//ledger/ledger-api-common",
        "//ledger/ledger-api-domain",
        "//ledger/participant-integration-api",
        "//libs-scala/ledger-resources",
        "//libs-scala/ports",
        "//libs-scala/resources",
        "//triggers/runner:trigger-runner-lib",
        "@maven//:org_scalatest_scalatest_compatible",
    ],
)

[
    [
        genrule(
            name = "acs" + suffix,
            srcs =
                glob(["**/*.daml"]) + [
                    "//triggers/daml:daml-trigger%s.dar" % suffix,
                    "//daml-script/daml:daml-script%s.dar" % suffix,
                ] + [
                    "//templates:copy-trigger/src/CopyTrigger.daml",
                ],
            outs = ["acs%s.dar" % suffix],
            cmd = """
      set -eou pipefail
      TMP_DIR=$$(mktemp -d)
      mkdir -p $$TMP_DIR/daml
      cp -L $(location :daml/ACS.daml) $$TMP_DIR/daml
      cp -L $(location :daml/Retry.daml) $$TMP_DIR/daml
      cp -L $(location :daml/ExerciseByKey.daml) $$TMP_DIR/daml
      cp -L $(location :daml/CreateAndExercise.daml) $$TMP_DIR/daml
      cp -L $(location :daml/MaxInboundMessageTest.daml) $$TMP_DIR/daml
      cp -L $(location :daml/Numeric.daml) $$TMP_DIR/daml
      cp -L $(location :daml/CommandId.daml) $$TMP_DIR/daml
      cp -L $(location :daml/PendingSet.daml) $$TMP_DIR/daml
      cp -L $(location :daml/TemplateIdFilter.daml) $$TMP_DIR/daml
      cp -L $(location :daml/Time.daml) $$TMP_DIR/daml
      cp -L $(location :daml/Heartbeat.daml) $$TMP_DIR/daml
      cp -L $(location :daml/ReadAs.daml) $$TMP_DIR/daml
      cp -L $(location :daml/ActAs.daml) $$TMP_DIR/daml
      cp -L $(location :daml/QueryFilter.daml) $$TMP_DIR/daml
      cp -L $(location :daml/Cats.daml) $$TMP_DIR/daml
      cp -L $(location :daml/BatchTrigger.daml) $$TMP_DIR/daml
      cp -L $(location //templates:copy-trigger/src/CopyTrigger.daml) $$TMP_DIR/daml
      cp -L $(location //triggers/daml:daml-trigger{suffix}.dar) $$TMP_DIR/daml-trigger.dar
      cp -L $(location //daml-script/daml:daml-script{suffix}.dar) $$TMP_DIR/daml-script.dar
      if [ "{lf_version}" = "1.dev" ]
      then
        cp -L $(location :daml/Interface.daml) $$TMP_DIR/daml
        cp -L $(location :daml/InterfaceTriggers.daml) $$TMP_DIR/daml
      fi
      cat << EOF > $$TMP_DIR/daml.yaml
sdk-version: {sdk}
name: acs
source: daml
version: 0.0.1
dependencies:
  - daml-stdlib
  - daml-prim
  - daml-trigger.dar
  - daml-script.dar
EOF
      test -z "{lf_version}" || echo "build-options: [--target={lf_version}]" >> $$TMP_DIR/daml.yaml
      $(location //compiler/damlc) build --project-root=$$TMP_DIR --ghc-option=-Werror -o $$PWD/$(location acs{suffix}.dar)
      rm -rf $$TMP_DIR
    """.format(
                lf_version = lf_version,
                sdk = sdk_version,
                suffix = suffix,
            ),
            tools = ["//compiler/damlc"],
            visibility = ["//visibility:public"],
        ),
        da_scala_test_suite(
            name = "trigger-integration-tests" + suffix,
            srcs = [
                "src/test/scala/com/digitalasset/daml/lf/engine/trigger/test/%s.scala" % f
                for f in [
                    "FuncTestsStaticTime",
                    "FuncTestsWallClock",
                    "Jwt",
                    "Tls",
                    "RunnerSpec",
                    "UnfoldStateSpec",
                    "ConfigSpec",
                ] + (["DevOnly"] if lf_version else [])
            ],
            data = [
                ":acs%s.dar" % suffix,
            ],
            resources = ["//triggers/runner:src/main/resources/logback.xml"],
            scala_deps = [
                "@maven//:com_typesafe_akka_akka_stream",
                "@maven//:org_scalacheck_scalacheck",
                "@maven//:org_scalatestplus_scalacheck_1_15",
                "@maven//:org_scalaz_scalaz_core",
            ],
            tags = ["cpu:4"] + (["dev-canton-test"] if lf_version else []),
            deps = [
                ":test-utils",
                "//bazel_tools/runfiles:scala_runfiles",
                "//canton/it-lib",
                "//daml-lf/archive:daml_lf_archive_reader",
                "//daml-lf/data",
                "//daml-lf/engine",
                "//daml-lf/interpreter",
                "//daml-lf/language",
                "//language-support/scala/bindings",
                "//language-support/scala/bindings-akka",
                "//ledger-api/rs-grpc-bridge",
                "//ledger-api/testing-utils",
                "//ledger/caching",
                "//ledger/ledger-api-auth",
                "//ledger/ledger-api-common",
                "//ledger/ledger-api-domain",
                "//ledger/ledger-configuration",
                "//ledger/ledger-runner-common",
                "//ledger/participant-integration-api",
                "//libs-scala/contextualized-logging",
                "//libs-scala/ledger-resources",
                "//libs-scala/logging-entries",
                "//libs-scala/ports",
                "//libs-scala/resources",
                "//libs-scala/scalatest-utils",
                "//observability/tracing",
                "//test-common",
                "//triggers/runner:trigger-runner-lib",
            ],
        ),
        da_scala_test_suite(
            name = "trigger-failure-integration-tests" + suffix,
            timeout = "long",
            srcs = [
                "src/test/scala/com/digitalasset/daml/lf/engine/trigger/test/LoadTesting.scala",
            ],
            data = [
                ":acs%s.dar" % suffix,
            ],
            resources = ["//triggers/runner:src/main/resources/logback.xml"],
            scala_deps = [
                "@maven//:com_typesafe_akka_akka_stream",
                "@maven//:org_scalacheck_scalacheck",
                "@maven//:org_scalatestplus_scalacheck_1_15",
                "@maven//:org_scalaz_scalaz_core",
            ],
            tags = ["exclusive"],
            deps = [
                ":test-utils",
                "//bazel_tools/runfiles:scala_runfiles",
                "//canton/it-lib",
                "//daml-lf/archive:daml_lf_archive_reader",
                "//daml-lf/data",
                "//daml-lf/engine",
                "//daml-lf/interpreter",
                "//daml-lf/language",
                "//language-support/scala/bindings",
                "//language-support/scala/bindings-akka",
                "//ledger-api/rs-grpc-bridge",
                "//ledger-api/testing-utils",
                "//ledger/caching",
                "//ledger/ledger-api-auth",
                "//ledger/ledger-api-common",
                "//ledger/ledger-api-domain",
                "//ledger/ledger-configuration",
                "//ledger/ledger-runner-common",
                "//ledger/participant-integration-api",
                "//libs-scala/contextualized-logging",
                "//libs-scala/ledger-resources",
                "//libs-scala/logging-entries",
                "//libs-scala/ports",
                "//libs-scala/resources",
                "//libs-scala/scalatest-utils",
                "//observability/tracing",
                "//test-common",
                "//triggers/runner:trigger-runner-lib",
            ],
        ),
    ]
    for lf_version in DAML_LF_VERSIONS
    for suffix in [("-" + lf_version) if lf_version else ""]
]

da_scala_library(
    name = "trigger-simulation-lib",
    srcs = [
        "src/test/scala/com/digitalasset/daml/lf/engine/trigger/simulation/CatGenerators.scala",
        "src/test/scala/com/digitalasset/daml/lf/engine/trigger/simulation/TriggerMultiProcessSimulation.scala",
        "src/test/scala/com/digitalasset/daml/lf/engine/trigger/simulation/TriggerRuleSimulationLib.scala",
        "src/test/scala/com/digitalasset/daml/lf/engine/trigger/simulation/process/LedgerProcess.scala",
        "src/test/scala/com/digitalasset/daml/lf/engine/trigger/simulation/process/ReportingProcess.scala",
        "src/test/scala/com/digitalasset/daml/lf/engine/trigger/simulation/process/TriggerProcess.scala",
        "src/test/scala/com/digitalasset/daml/lf/engine/trigger/simulation/process/ledger/LedgerACSDiff.scala",
        "src/test/scala/com/digitalasset/daml/lf/engine/trigger/simulation/process/ledger/LedgerApiClient.scala",
        "src/test/scala/com/digitalasset/daml/lf/engine/trigger/simulation/process/ledger/LedgerExternalAction.scala",
        "src/test/scala/com/digitalasset/daml/lf/engine/trigger/simulation/process/ledger/LedgerRegistration.scala",
        "src/test/scala/com/digitalasset/daml/lf/engine/trigger/simulation/process/report/ACSReporting.scala",
        "src/test/scala/com/digitalasset/daml/lf/engine/trigger/simulation/process/report/MetricsReporting.scala",
        "src/test/scala/com/digitalasset/daml/lf/engine/trigger/simulation/process/wrapper/TriggerFilter.scala",
        "src/test/scala/com/digitalasset/daml/lf/engine/trigger/simulation/process/wrapper/TriggerInitialize.scala",
        "src/test/scala/com/digitalasset/daml/lf/engine/trigger/simulation/process/wrapper/TriggerTimer.scala",
    ],
    scala_deps = [
        "@maven//:com_typesafe_akka_akka_stream",
        "@maven//:com_typesafe_akka_akka_actor_typed",
        "@maven//:org_scalacheck_scalacheck",
        "@maven//:org_scalactic_scalactic",
        "@maven//:org_scalatest_scalatest_core",
        "@maven//:org_scalatest_scalatest_wordspec",
        "@maven//:org_scalaz_scalaz_core",
    ],
    deps = [
        ":test-utils",
        "//canton/it-lib",
        "//daml-lf/data",
        "//daml-lf/interpreter",
        "//daml-lf/transaction",
        "//daml-script/converter",
        "//language-support/scala/bindings",
        "//language-support/scala/bindings-akka",
        "//ledger-api/rs-grpc-bridge",
        "//ledger-api/testing-utils",
        "//ledger/ledger-api-common",
        "//ledger/participant-integration-api",
        "//libs-scala/contextualized-logging",
        "//libs-scala/ledger-resources",
        "//libs-scala/logging-entries",
        "//libs-scala/ports",
        "//libs-scala/resources",
        "//libs-scala/scala-utils",
        "//observability/tracing",
        "//triggers/runner:trigger-runner-lib",
        "@maven//:org_scalatest_scalatest_compatible",
    ],
)

da_scala_test_suite(
    name = "trigger-simulation-lib-tests",
    timeout = "long",
    srcs = glob(["src/test/scala/com/digitalasset/daml/lf/engine/trigger/simulation/*Test.scala"]),
    data = [
        ":acs.dar",
    ],
    resources = ["//triggers/runner:src/main/resources/logback.xml"],
    scala_deps = [
        "@maven//:com_typesafe_akka_akka_stream",
        "@maven//:io_spray_spray_json",
        "@maven//:org_scalacheck_scalacheck",
        "@maven//:org_scalatestplus_scalacheck_1_15",
        "@maven//:org_scalaz_scalaz_core",
    ],
    deps = [
        ":test-utils",
        ":trigger-simulation-lib",
        "//bazel_tools/runfiles:scala_runfiles",
        "//canton/it-lib",
        "//daml-lf/archive:daml_lf_archive_reader",
        "//daml-lf/data",
        "//daml-lf/engine",
        "//daml-lf/interpreter",
        "//daml-lf/language",
        "//daml-lf/transaction",
        "//daml-script/converter",
        "//language-support/scala/bindings",
        "//language-support/scala/bindings-akka",
        "//ledger-api/rs-grpc-bridge",
        "//ledger-api/testing-utils",
        "//ledger/caching",
        "//ledger/ledger-api-auth",
        "//ledger/ledger-api-common",
        "//ledger/ledger-api-domain",
        "//ledger/ledger-configuration",
        "//ledger/ledger-runner-common",
        "//ledger/participant-integration-api",
        "//libs-scala/contextualized-logging",
        "//libs-scala/ledger-resources",
        "//libs-scala/logging-entries",
        "//libs-scala/ports",
        "//libs-scala/resources",
        "//libs-scala/scala-utils",
        "//libs-scala/scalatest-utils",
        "//observability/tracing",
        "//test-common",
        "//triggers/runner:trigger-runner-lib",
    ],
)

da_scala_test_suite(
    name = "trigger-multi-process-simulation-tests",
    timeout = "eternal",
    srcs = ["src/test/scala/com/digitalasset/daml/lf/engine/trigger/simulation/CatAndFoodTriggerSimulation.scala"],
    data = [
        ":acs.dar",
    ],
    resources = ["//triggers/runner:src/main/resources/logback.xml"],
    scala_deps = [
        "@maven//:com_typesafe_akka_akka_actor_typed",
        "@maven//:com_typesafe_akka_akka_stream",
        "@maven//:io_spray_spray_json",
        "@maven//:org_scalacheck_scalacheck",
        "@maven//:org_scalatestplus_scalacheck_1_15",
        "@maven//:org_scalaz_scalaz_core",
    ],
    deps = [
        ":test-utils",
        ":trigger-simulation-lib",
        "//bazel_tools/runfiles:scala_runfiles",
        "//canton/it-lib",
        "//daml-lf/archive:daml_lf_archive_reader",
        "//daml-lf/data",
        "//daml-lf/engine",
        "//daml-lf/interpreter",
        "//daml-lf/language",
        "//daml-lf/transaction",
        "//daml-script/converter",
        "//language-support/scala/bindings",
        "//language-support/scala/bindings-akka",
        "//ledger-api/rs-grpc-bridge",
        "//ledger-api/testing-utils",
        "//ledger/caching",
        "//ledger/ledger-api-auth",
        "//ledger/ledger-api-common",
        "//ledger/ledger-api-domain",
        "//ledger/ledger-configuration",
        "//ledger/ledger-runner-common",
        "//ledger/participant-integration-api",
        "//libs-scala/contextualized-logging",
        "//libs-scala/ledger-resources",
        "//libs-scala/logging-entries",
        "//libs-scala/ports",
        "//libs-scala/resources",
        "//libs-scala/scala-utils",
        "//libs-scala/scalatest-utils",
        "//observability/tracing",
        "//test-common",
        "//triggers/runner:trigger-runner-lib",
    ],
)<|MERGE_RESOLUTION|>--- conflicted
+++ resolved
@@ -20,11 +20,7 @@
     srcs = [
         "src/test/scala/com/digitalasset/daml/lf/engine/trigger/test/AbstractFuncTests.scala",
         "src/test/scala/com/digitalasset/daml/lf/engine/trigger/test/AbstractTriggerTest.scala",
-<<<<<<< HEAD
-=======
-        "src/test/scala/com/digitalasset/daml/lf/engine/trigger/test/AbstractTriggerTestWithCanton.scala",
         "src/test/scala/com/digitalasset/daml/lf/engine/trigger/test/CompiledDar.scala",
->>>>>>> a863d69d
     ],
     scala_deps = [
         "@maven//:com_typesafe_akka_akka_stream",
@@ -37,13 +33,11 @@
     ],
     deps = [
         "//bazel_tools/runfiles:scala_runfiles",
-<<<<<<< HEAD
-=======
         "//canton/it-lib",
         "//daml-lf/archive:daml_lf_archive_reader",
->>>>>>> a863d69d
         "//daml-lf/data",
         "//daml-lf/interpreter",
+        "//daml-lf/language",
         "//daml-lf/transaction",
         "//language-support/scala/bindings",
         "//language-support/scala/bindings-akka",
