// Copyright (c) 2023 Digital Asset (Switzerland) GmbH and/or its affiliates. All rights reserved.
// SPDX-License-Identifier: Apache-2.0

package com.daml.lf
package engine
package trigger
package test

import akka.stream.Materializer

import java.util.UUID
import akka.stream.scaladsl.{Sink, Source}
import com.daml.bazeltools.BazelRunfiles
import com.daml.ledger.api.refinements.ApiTypes.{ApplicationId, Party}
import com.daml.ledger.api.v1.command_service.SubmitAndWaitRequest
import com.daml.ledger.api.v1.commands.{Command, CreateCommand, ExerciseCommand, _}
import com.daml.ledger.api.v1.event.CreatedEvent
import com.daml.ledger.api.v1.transaction_filter.{Filters, TransactionFilter}
import com.daml.ledger.api.v1.{value => LedgerApi}
import com.daml.ledger.client.LedgerClient
import com.daml.ledger.client.configuration.{
  CommandClientConfiguration,
  LedgerClientChannelConfiguration,
  LedgerClientConfiguration,
  LedgerIdRequirement,
}
import com.daml.lf.data.Ref._
import com.daml.lf.engine.trigger.TriggerRunnerConfig.DefaultTriggerRunnerConfig
import com.daml.lf.integrationtest.CantonFixture
import com.daml.lf.speedy.SValue
import com.daml.lf.speedy.SValue._
import org.scalatest._
import scalaz.syntax.tag._

import scala.concurrent.duration._
import scala.concurrent.{ExecutionContext, Future}
import scala.util.{Failure, Success, Try}

trait AbstractTriggerTest extends CantonFixture {
  self: Suite =>
<<<<<<< HEAD

  import CantonFixture._

  private[this] lazy val darFile =
    Try(BazelRunfiles.requiredResource("triggers/tests/acs.dar").toPath) match {
      case Success(value) => Right(value)
      case Failure(_) => Left(BazelRunfiles.requiredResource("triggers/tests/acs-1.dev.dar").toPath)
    }

  final override protected lazy val darFiles = List(darFile.merge)
  final override protected lazy val devMode = darFile.isLeft

  implicit override protected lazy val applicationId: ApplicationId =
    RunnerConfig.DefaultApplicationId
=======
  protected implicit val applicationId: ApplicationId = RunnerConfig.DefaultApplicationId
>>>>>>> a863d69d

  protected def toHighLevelResult(s: SValue) = s match {
    case SRecord(_, _, values) if values.size == 6 =>
      AbstractTriggerTest.HighLevelResult(
        values.get(0),
        values.get(1),
        values.get(2),
        values.get(3),
        values.get(4),
        values.get(5),
      )
    case _ => throw new IllegalArgumentException(s"Expected record with 6 fields but got $s")
  }

  protected def ledgerClientConfiguration: LedgerClientConfiguration =
    LedgerClientConfiguration(
      applicationId = applicationId.unwrap,
      ledgerIdRequirement = LedgerIdRequirement.none,
      commandClient = CommandClientConfiguration.default,
      token = None,
    )

  protected def ledgerClientChannelConfiguration: LedgerClientChannelConfiguration =
    LedgerClientChannelConfiguration.InsecureDefaults

  protected def triggerRunnerConfiguration: TriggerRunnerConfig = DefaultTriggerRunnerConfig

  protected val CompiledDar(packageId, compiledPackages) =
    readDar(darFile.merge, speedy.Compiler.Config.Dev)

  protected def getRunner(
      client: LedgerClient,
      name: QualifiedName,
      party: Party,
      readAs: Set[Party] = Set.empty,
  ): Runner = {
    val triggerId = Identifier(packageId, name)

    Trigger.newTriggerLogContext(
      triggerId,
      party,
      readAs,
      "test-trigger",
      applicationId,
    ) { implicit triggerContext: TriggerLogContext =>
      val trigger = Trigger.fromIdentifier(compiledPackages, triggerId).toOption.get

      Runner(
        compiledPackages,
        trigger,
        triggerRunnerConfiguration,
        client,
        timeProviderType,
        applicationId,
        TriggerParties(
          actAs = party,
          readAs = readAs,
        ),
      )
    }
  }
}

object AbstractTriggerTest {
  final case class HighLevelResult(
      acs: SValue,
      party: SValue,
      readAs: SValue,
      state: SValue,
      commandsInFlight: SValue,
      config: SValue,
  )

  def allocateParty(
      client: LedgerClient,
      hint: Option[String] = None,
      displayName: Option[String] = None,
  )(implicit ec: ExecutionContext): Future[Party] =
    client.partyManagementClient
      .allocateParty(hint, displayName)
      .map(details => Party(details.party: String))

  def queryACS(client: LedgerClient, party: Party)(implicit
      ec: ExecutionContext,
      materializer: Materializer,
  ): Future[Map[LedgerApi.Identifier, Seq[LedgerApi.Record]]] = {
    val filter = TransactionFilter(List((party.unwrap, Filters.defaultInstance)).toMap)
    val contractsF: Future[Seq[CreatedEvent]] = client.activeContractSetClient
      .getActiveContracts(filter, verbose = true)
      .runWith(Sink.seq)
      .map(_.flatMap(x => x.activeContracts))
    contractsF.map(contracts =>
      contracts
        .map(created => (created.getTemplateId, created.getCreateArguments))
        .groupBy(_._1)
        .view
        .mapValues(cs => cs.map(_._2))
        .toMap
    )
  }

  def create(client: LedgerClient, party: Party, cmd: CreateCommand)(implicit
      ec: ExecutionContext,
      applicationId: ApplicationId,
  ): Future[String] = {
    val commands = Seq(Command().withCreate(cmd))
    val request = SubmitAndWaitRequest(
      Some(
        Commands(
          party = party.unwrap,
          commands = commands,
          ledgerId = client.ledgerId.unwrap,
          applicationId = applicationId.unwrap,
          commandId = UUID.randomUUID.toString,
        )
      )
    )
    for {
      response <- client.commandServiceClient.submitAndWaitForTransaction(request)
    } yield response.getTransaction.events.head.getCreated.contractId
  }

  def create(
      client: LedgerClient,
      party: Party,
      commands: Seq[CreateCommand],
      elements: Int = 50,
      per: FiniteDuration = 1.second,
  )(implicit
      ec: ExecutionContext,
      materializer: Materializer,
      applicationId: ApplicationId,
  ): Future[Unit] = {
    Source(commands)
      .mapAsync(8) { cmd =>
        create(client, party, cmd)
      }
      .throttle(elements, per)
      .run()
      .map(_ => ())
  }

  def exercise(
      client: LedgerClient,
      party: Party,
      templateId: LedgerApi.Identifier,
      contractId: String,
      choice: String,
      choiceArgument: LedgerApi.Value,
  )(implicit ec: ExecutionContext, applicationId: ApplicationId): Future[Unit] = {
    val commands = Seq(
      Command().withExercise(
        ExerciseCommand(
          templateId = Some(templateId),
          contractId = contractId,
          choice = choice,
          choiceArgument = Some(choiceArgument),
        )
      )
    )
    val request = SubmitAndWaitRequest(
      Some(
        Commands(
          party = party.unwrap,
          commands = commands,
          ledgerId = client.ledgerId.unwrap,
          applicationId = applicationId.unwrap,
          commandId = UUID.randomUUID.toString,
        )
      )
    )
    for {
      _ <- client.commandServiceClient.submitAndWaitForTransaction(request)
    } yield ()
  }

  def archive(
      client: LedgerClient,
      party: Party,
      templateId: LedgerApi.Identifier,
      contractId: String,
  )(implicit ec: ExecutionContext, applicationId: ApplicationId): Future[Unit] = {
    exercise(
      client,
      party,
      templateId,
      contractId,
      "Archive",
      LedgerApi.Value().withRecord(LedgerApi.Record()),
    )
  }
}<|MERGE_RESOLUTION|>--- conflicted
+++ resolved
@@ -11,6 +11,7 @@
 import java.util.UUID
 import akka.stream.scaladsl.{Sink, Source}
 import com.daml.bazeltools.BazelRunfiles
+import com.daml.integrationtest.CantonFixture
 import com.daml.ledger.api.refinements.ApiTypes.{ApplicationId, Party}
 import com.daml.ledger.api.v1.command_service.SubmitAndWaitRequest
 import com.daml.ledger.api.v1.commands.{Command, CreateCommand, ExerciseCommand, _}
@@ -26,7 +27,6 @@
 }
 import com.daml.lf.data.Ref._
 import com.daml.lf.engine.trigger.TriggerRunnerConfig.DefaultTriggerRunnerConfig
-import com.daml.lf.integrationtest.CantonFixture
 import com.daml.lf.speedy.SValue
 import com.daml.lf.speedy.SValue._
 import org.scalatest._
@@ -38,9 +38,6 @@
 
 trait AbstractTriggerTest extends CantonFixture {
   self: Suite =>
-<<<<<<< HEAD
-
-  import CantonFixture._
 
   private[this] lazy val darFile =
     Try(BazelRunfiles.requiredResource("triggers/tests/acs.dar").toPath) match {
@@ -53,9 +50,6 @@
 
   implicit override protected lazy val applicationId: ApplicationId =
     RunnerConfig.DefaultApplicationId
-=======
-  protected implicit val applicationId: ApplicationId = RunnerConfig.DefaultApplicationId
->>>>>>> a863d69d
 
   protected def toHighLevelResult(s: SValue) = s match {
     case SRecord(_, _, values) if values.size == 6 =>
@@ -84,7 +78,7 @@
   protected def triggerRunnerConfiguration: TriggerRunnerConfig = DefaultTriggerRunnerConfig
 
   protected val CompiledDar(packageId, compiledPackages) =
-    readDar(darFile.merge, speedy.Compiler.Config.Dev)
+    CompiledDar.read(darFile.merge, speedy.Compiler.Config.Dev)
 
   protected def getRunner(
       client: LedgerClient,
