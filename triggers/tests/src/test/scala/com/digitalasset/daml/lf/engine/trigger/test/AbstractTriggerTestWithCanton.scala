--- conflicted
+++ resolved
@@ -9,7 +9,7 @@
 import java.util.UUID
 import akka.stream.scaladsl.{Sink, Source}
 import com.daml.bazeltools.BazelRunfiles
-import com.daml.ledger.api.refinements.ApiTypes
+import com.daml.ledger.api.refinements.ApiTypes.Party
 import com.daml.ledger.api.v1.command_service.SubmitAndWaitRequest
 import com.daml.ledger.api.v1.commands.{Command, CreateCommand, ExerciseCommand, _}
 import com.daml.ledger.api.v1.event.CreatedEvent
@@ -88,13 +88,8 @@
 
     Trigger.newTriggerLogContext(
       triggerId,
-<<<<<<< HEAD
       party,
       readAs,
-=======
-      ApiTypes.Party(party),
-      ApiTypes.Party.subst(readAs),
->>>>>>> df791fc8
       "test-trigger",
       applicationId,
     ) { implicit triggerContext: TriggerLogContext =>
@@ -108,13 +103,8 @@
         timeProviderType,
         applicationId,
         TriggerParties(
-<<<<<<< HEAD
           actAs = party,
           readAs = readAs,
-=======
-          actAs = ApiTypes.Party(party),
-          readAs = ApiTypes.Party.subst(readAs),
->>>>>>> df791fc8
         ),
       )
     }
