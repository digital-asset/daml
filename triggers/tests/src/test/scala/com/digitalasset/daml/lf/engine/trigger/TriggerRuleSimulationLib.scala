--- conflicted
+++ resolved
@@ -3,14 +3,8 @@
 
 package com.daml.lf.engine.trigger
 
-<<<<<<< HEAD
-import akka.stream.{FlowShape, KillSwitches, Materializer, SourceShape}
-import akka.stream.scaladsl.{Flow, GraphDSL, Keep, Sink, Source}
-=======
-import akka.actor.ActorSystem
 import akka.stream.{FlowShape, KillSwitches, Materializer, RestartSettings, SourceShape}
 import akka.stream.scaladsl.{Flow, GraphDSL, Keep, RestartSource, Sink, Source}
->>>>>>> 69d4a306
 import com.daml.ledger.api.refinements.ApiTypes.{ApplicationId, Party}
 import com.daml.ledger.api.v1.command_submission_service.SubmitRequest
 import com.daml.ledger.api.v1.event.CreatedEvent
@@ -70,14 +64,6 @@
     addStepIteratorDelayMean(context)
   }
 
-<<<<<<< HEAD
-  def getMetrics: TriggerRuleMetrics.RuleMetrics = {
-=======
-  def clearMetrics(): Unit = {
-    metricCountData = mutable.Map.empty
-    metricTimingData = mutable.Map.empty
-  }
-
   def getMetrics(
       retries: Int = 5
   )(implicit materializer: Materializer): Future[TriggerRuleMetrics.RuleMetrics] = {
@@ -96,7 +82,6 @@
   }
 
   private[this] def getMetrics: TriggerRuleMetrics.RuleMetrics = {
->>>>>>> 69d4a306
     import TriggerRuleMetrics._
 
     require(
@@ -813,20 +798,8 @@
     val initStateSimulation = Source.fromGraph(initStateGraph)
     val (initState, submissions) = initStateSimulation.toMat(Sink.seq)(Keep.both).run()
 
-<<<<<<< HEAD
-    submissions.map(_.map(_.value)).zip(initState).map { case (requests, state) =>
-      (requests, context.ruleMetrics.getMetrics, state)
-=======
-        def initStateSimulation = Source.fromGraph(initStateGraph)
-
-        val submissions = initStateSimulation.runWith(Sink.seq)
-        val initState = initStateSimulation.toMat(Sink.ignore)(Keep.left).run()
-
-        submissions.map(_.map(_.value)).zip(initState).flatMap { case (requests, state) =>
-          ruleMetrics.getMetrics().map((requests, _, state))
-        }
-      }
->>>>>>> 69d4a306
+    submissions.map(_.map(_.value)).zip(initState).flatMap { case (requests, state) =>
+      context.ruleMetrics.getMetrics().map((requests, _, state))
     }
   }
 
@@ -870,22 +843,8 @@
       .viaMat(Flow.fromGraph(updateStateGraph))(Keep.right)
     val (nextState, submissions) = updateStateSimulation.toMat(Sink.seq)(Keep.both).run()
 
-<<<<<<< HEAD
-    submissions.map(_.map(_.value)).zip(nextState).map { case (requests, state) =>
-      (requests, context.ruleMetrics.getMetrics, state)
-=======
-        def updateStateSimulation = Source
-          .single(Ctx(triggerContext, message))
-          .viaMat(Flow.fromGraph(updateStateGraph))(Keep.right)
-
-        val submissions = updateStateSimulation.runWith(Sink.seq)
-        val nextState = updateStateSimulation.toMat(Sink.ignore)(Keep.left).run()
-
-        submissions.map(_.map(_.value)).zip(nextState).flatMap { case (requests, state) =>
-          ruleMetrics.getMetrics().map((requests, _, state))
-        }
-      }
->>>>>>> 69d4a306
+    submissions.map(_.map(_.value)).zip(nextState).flatMap { case (requests, state) =>
+      context.ruleMetrics.getMetrics().map((requests, _, state))
     }
   }
 }
