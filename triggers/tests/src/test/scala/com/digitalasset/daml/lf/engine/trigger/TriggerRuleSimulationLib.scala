--- conflicted
+++ resolved
@@ -18,11 +18,7 @@
 import com.daml.lf.engine.trigger.UnfoldState.{flatMapConcatNodeOps, toSourceOps}
 import com.daml.lf.speedy.SValue.SList
 import com.daml.lf.speedy.{Command, SValue}
-<<<<<<< HEAD
-import com.daml.logging.LoggingContextOf
-=======
 import com.daml.logging.{ContextualizedLogger, LoggingContextOf}
->>>>>>> 4286b28d
 import com.daml.logging.entries.LoggingValue
 import com.daml.logging.entries.LoggingValue.{Nested, OfInt, OfLong, OfString}
 import com.daml.platform.services.time.TimeProviderType
@@ -797,21 +793,12 @@
             val killSwitch = gb add lambdaKillSwitch.flow[TriggerContext[SValue]]
             val submissions = gb add Flow[TriggerContext[SubmitRequest]]
 
-<<<<<<< HEAD
-                  // format: off
-                  stateOut ~> rule.initState
-                  msgIn ~> encodeMsg ~> killSwitch ~> rule.elemsIn
-                  submissions <~ rule.elemsOut
-                  rule.finalStates ~> saveLastState
-                  // format: on
-=======
             // format: off
             stateOut                         ~> rule.initState
             msgIn ~> encodeMsg ~> killSwitch ~> rule.elemsIn
             submissions                      <~ rule.elemsOut
                                                 rule.finalStates ~> saveLastState
             // format: on
->>>>>>> 4286b28d
 
             new FlowShape(msgIn.in, submissions.out)
         }
