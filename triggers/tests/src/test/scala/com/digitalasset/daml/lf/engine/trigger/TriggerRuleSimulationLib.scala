--- conflicted
+++ resolved
@@ -17,29 +17,20 @@
 import com.daml.lf.engine.trigger.Runner.{TriggerContext, TriggerContextualFlow}
 import com.daml.lf.engine.trigger.UnfoldState.{flatMapConcatNodeOps, toSourceOps}
 import com.daml.lf.speedy.SValue.SList
-import com.daml.lf.speedy.SValue
-<<<<<<< HEAD
-=======
+import com.daml.lf.speedy.{Command, SValue}
 import com.daml.logging.LoggingContextOf
->>>>>>> ad2fb635
 import com.daml.logging.entries.LoggingValue
 import com.daml.logging.entries.LoggingValue.{Nested, OfInt, OfLong, OfString}
 import com.daml.platform.services.time.TimeProviderType
 import com.daml.scalautil.Statement.discard
 import com.daml.script.converter.Converter.Implicits._
 import com.daml.util.Ctx
-
-<<<<<<< HEAD
-import scala.concurrent.duration.{Duration, FiniteDuration}
-import scala.concurrent.{ExecutionContext, Future}
+import org.scalacheck.Gen
+
 import java.util.UUID
 import scala.collection.mutable
-=======
-import java.util.UUID
-import scala.collection.mutable
-import scala.concurrent.Future
+import scala.concurrent.{ExecutionContext, Future}
 import scala.concurrent.duration.{Duration, FiniteDuration}
->>>>>>> ad2fb635
 import scala.util.Try
 
 @SuppressWarnings(
@@ -50,7 +41,6 @@
   )
 )
 private class TriggerRuleMetrics {
-<<<<<<< HEAD
 
   private[this] var metricCountData = mutable.Map.empty[Set[UUID], mutable.Map[String, Long]]
   private[this] var metricTimingData =
@@ -540,497 +530,6 @@
     }
   }
 
-=======
-
-  private[this] var metricCountData = mutable.Map.empty[Set[UUID], mutable.Map[String, Long]]
-  private[this] var metricTimingData =
-    mutable.Map.empty[Set[UUID], mutable.Map[String, FiniteDuration]]
-
-  def addLogEntry(msg: String, context: TriggerLogContext): Unit = {
-    addSteps(context)
-    addSubmissions(context)
-    addGetTime(context)
-    addACSActiveStart(msg, context)
-    addACSActiveEnd(msg, context)
-    addACSPendingStart(msg, context)
-    addACSPendingEnd(msg, context)
-    addInFlightStart(msg, context)
-    addInFlightEnd(msg, context)
-    addRuleEvaluation(context)
-    addStepIteratorMean(context)
-    addStepIteratorDelayMean(context)
-  }
-
-  def clearMetrics(): Unit = {
-    metricCountData = mutable.Map.empty
-    metricTimingData = mutable.Map.empty
-  }
-
-  def getMetrics: TriggerRuleMetrics.RuleMetrics = {
-    import TriggerRuleMetrics._
-
-    require(
-      metricCountData.keys.toSet.size == 1,
-      s"Metric count data was associated with multiple spans: ${metricCountData.keys.toSet}",
-    )
-
-    val (spanId, countMetrics) = metricCountData.head
-
-    require(
-      metricTimingData.keys.toSet == metricCountData.keys.toSet,
-      s"Timing metric data was associated with different spans to count metric data: for span ID $spanId found the keys ${metricTimingData.keys.toSet}",
-    )
-
-    val timingMetrics = metricTimingData(spanId)
-
-    require(
-      countMetrics.keys.toSet == Set(
-        "acs-active-start",
-        "acs-active-end",
-        "acs-pending-start",
-        "acs-pending-end",
-        "in-flight-start",
-        "in-flight-end",
-        "steps",
-        "get-time",
-        "submission-total",
-        "submission-create",
-        "submission-exercise",
-        "submission-create-and-exercise",
-        "submission-exercise-by-key",
-      ),
-      s"Count metric data did not contain all the expected values: for span ID $spanId found the keys ${countMetrics.keys.toSet}",
-    )
-    require(
-      timingMetrics.keys.toSet
-        .subsetOf(
-          Set(
-            "rule-evaluation",
-            "step-iterator-mean",
-            "step-iterator-delay-mean",
-          )
-        ),
-      s"Timing metric data contained unexpected values: for span ID $spanId found the keys ${timingMetrics.keys.toSet}",
-    )
-    require(
-      Set(
-        "rule-evaluation",
-        "step-iterator-mean",
-      ).subsetOf(timingMetrics.keys.toSet),
-      s"Timing metric data was missing expected values: for span ID $spanId found the keys ${timingMetrics.keys.toSet}",
-    )
-
-    RuleMetrics(
-      evaluation = EvaluationMetrics(
-        steps = countMetrics("steps"),
-        submissions = countMetrics("submission-total"),
-        getTimes = countMetrics("get-time"),
-        ruleEvaluation = timingMetrics("rule-evaluation"),
-        stepIteratorMean = timingMetrics("step-iterator-mean"),
-        stepIteratorDelayMean = timingMetrics.get("step-iterator-delay-mean"),
-      ),
-      submission = SubmissionMetrics(
-        creates = countMetrics("submission-create"),
-        exercises = countMetrics("submission-exercise"),
-        createAndExercises = countMetrics("submission-create-and-exercise"),
-        exerciseByKeys = countMetrics("submission-exercise-by-key"),
-      ),
-      startState = InternalStateMetrics(
-        acs = ACSMetrics(
-          activeContracts = countMetrics("acs-active-start"),
-          pendingContracts = countMetrics("acs-pending-start"),
-        ),
-        inFlight = InFlightMetrics(
-          commands = countMetrics("in-flight-start")
-        ),
-      ),
-      endState = InternalStateMetrics(
-        acs = ACSMetrics(
-          activeContracts = countMetrics("acs-active-end"),
-          pendingContracts = countMetrics("acs-pending-end"),
-        ),
-        inFlight = InFlightMetrics(
-          commands = countMetrics("in-flight-end")
-        ),
-      ),
-    )
-  }
-
-  private def addACSActiveStart(msg: String, context: TriggerLogContext): Unit = discard {
-    if ("Trigger rule .+ start".r.matches(msg)) {
-      for {
-        count <- getACSActive(context)
-      } yield {
-        metricCountData.getOrElseUpdate(
-          Set(context.span.id),
-          mutable.Map.empty,
-        ) += ("acs-active-start" -> count)
-      }
-    }
-  }
-
-  private def addACSActiveEnd(msg: String, context: TriggerLogContext): Unit = discard {
-    if ("Trigger rule .+ end".r.matches(msg)) {
-      for {
-        count <- getACSActive(context)
-      } yield {
-        metricCountData.getOrElseUpdate(
-          Set(context.span.id),
-          mutable.Map.empty,
-        ) += ("acs-active-end" -> count)
-      }
-    }
-  }
-
-  private def addACSPendingStart(msg: String, context: TriggerLogContext): Unit = discard {
-    if ("Trigger rule .+ start".r.matches(msg)) {
-      for {
-        count <- getACSPending(context)
-      } yield {
-        metricCountData.getOrElseUpdate(
-          Set(context.span.id),
-          mutable.Map.empty,
-        ) += ("acs-pending-start" -> count)
-      }
-    }
-  }
-
-  private def addACSPendingEnd(msg: String, context: TriggerLogContext): Unit = discard {
-    if ("Trigger rule .+ end".r.matches(msg)) {
-      for {
-        count <- getACSPending(context)
-      } yield {
-        metricCountData.getOrElseUpdate(
-          Set(context.span.id),
-          mutable.Map.empty,
-        ) += ("acs-pending-end" -> count)
-      }
-    }
-  }
-
-  private def addInFlightStart(msg: String, context: TriggerLogContext): Unit = discard {
-    if ("Trigger rule .+ start".r.matches(msg)) {
-      for {
-        count <- getInFlight(context)
-      } yield {
-        metricCountData.getOrElseUpdate(
-          Set(context.span.id),
-          mutable.Map.empty,
-        ) += ("in-flight-start" -> count)
-      }
-    }
-  }
-
-  private def addInFlightEnd(msg: String, context: TriggerLogContext): Unit = discard {
-    if ("Trigger rule .+ end".r.matches(msg)) {
-      for {
-        count <- getInFlight(context)
-      } yield {
-        metricCountData.getOrElseUpdate(
-          Set(context.span.id),
-          mutable.Map.empty,
-        ) += ("in-flight-end" -> count)
-      }
-    }
-  }
-
-  private def addSteps(context: TriggerLogContext): Unit = discard {
-    for {
-      metrics <- getMetrics(context)
-      steps <- metrics
-        .expect(
-          "LoggingValue.Nested",
-          {
-            case Nested(entries) if entries.contents.contains("steps") => entries.contents("steps")
-          },
-        )
-      count <- steps
-        .expect(
-          "LoggingValue.OfNumeric",
-          {
-            case OfInt(value) => value.toLong
-            case OfLong(value) => value
-          },
-        )
-    } yield {
-      metricCountData.getOrElseUpdate(
-        context.span.parent,
-        mutable.Map.empty,
-      ) += ("steps" -> count)
-    }
-  }
-
-  private def addRuleEvaluation(context: TriggerLogContext): Unit = discard {
-    for {
-      metrics <- getMetrics(context)
-      duration <- metrics
-        .expect(
-          "LoggingValue.Nested",
-          {
-            case Nested(entries) if entries.contents.contains("duration") =>
-              entries.contents("duration")
-          },
-        )
-      ruleEval <- duration
-        .expect(
-          "LoggingValue.Nested",
-          {
-            case Nested(entries) if entries.contents.contains("rule-evaluation") =>
-              entries.contents("rule-evaluation")
-          },
-        )
-      value <- ruleEval
-        .expect("LoggingValue.OfString", { case OfString(value) => value })
-      timing <- Try(
-        Duration(value.replace('u', 'µ')).asInstanceOf[FiniteDuration]
-      ).toEither
-    } yield {
-      metricTimingData.getOrElseUpdate(
-        context.span.parent,
-        mutable.Map.empty,
-      ) += ("rule-evaluation" -> timing)
-    }
-  }
-
-  private def addStepIteratorMean(context: TriggerLogContext): Unit = discard {
-    for {
-      metrics <- getMetrics(context)
-      duration <- metrics
-        .expect(
-          "LoggingValue.Nested",
-          {
-            case Nested(entries) if entries.contents.contains("duration") =>
-              entries.contents("duration")
-          },
-        )
-      ruleEval <- duration
-        .expect(
-          "LoggingValue.Nested",
-          {
-            case Nested(entries) if entries.contents.contains("step-iterator-mean") =>
-              entries.contents("step-iterator-mean")
-          },
-        )
-      value <- ruleEval
-        .expect("LoggingValue.OfString", { case OfString(value) => value })
-      timing <- Try(
-        Duration(value.replace('u', 'µ')).asInstanceOf[FiniteDuration]
-      ).toEither
-    } yield {
-      metricTimingData.getOrElseUpdate(
-        context.span.parent,
-        mutable.Map.empty,
-      ) += ("step-iterator-mean" -> timing)
-    }
-  }
-
-  private def addStepIteratorDelayMean(context: TriggerLogContext): Unit = discard {
-    for {
-      metrics <- getMetrics(context)
-      duration <- metrics
-        .expect(
-          "LoggingValue.Nested",
-          {
-            case Nested(entries) if entries.contents.contains("duration") =>
-              entries.contents("duration")
-          },
-        )
-      ruleEval <- duration
-        .expect(
-          "LoggingValue.Nested",
-          {
-            case Nested(entries) if entries.contents.contains("step-iterator-delay-mean") =>
-              entries.contents("step-iterator-delay-mean")
-          },
-        )
-      value <- ruleEval
-        .expect("LoggingValue.OfString", { case OfString(value) => value })
-      timing <- Try(
-        Duration(value.replace('u', 'µ')).asInstanceOf[FiniteDuration]
-      ).toEither
-    } yield {
-      metricTimingData.getOrElseUpdate(
-        context.span.parent,
-        mutable.Map.empty,
-      ) += ("step-iterator-delay-mean" -> timing)
-    }
-  }
-
-  private def addSubmissions(context: TriggerLogContext): Unit = {
-    addSubmissionTotal(context)
-    addSubmissionCreate(context)
-    addSubmissionExercise(context)
-    addSubmissionCreateAndExercise(context)
-    addSubmissionExerciseByKey(context)
-  }
-
-  private def addGetTime(context: TriggerLogContext): Unit = discard {
-    for {
-      metrics <- getMetrics(context)
-      getTimes <- metrics
-        .expect(
-          "LoggingValue.Nested",
-          {
-            case Nested(entries) if entries.contents.contains("get-time") =>
-              entries.contents("get-time")
-          },
-        )
-      count <- getTimes
-        .expect(
-          "LoggingValue.OfNumeric",
-          {
-            case OfInt(value) => value.toLong
-            case OfLong(value) => value
-          },
-        )
-    } yield {
-      metricCountData.getOrElseUpdate(
-        context.span.parent,
-        mutable.Map.empty,
-      ) += ("get-time" -> count)
-    }
-  }
-
-  private def addSubmissionTotal(context: TriggerLogContext): Unit = discard {
-    for {
-      metrics <- getMetrics(context)
-      submissions <- metrics
-        .expect(
-          "LoggingValue.Nested",
-          {
-            case Nested(entries) if entries.contents.contains("submissions") =>
-              entries.contents("submissions")
-          },
-        )
-      total <- submissions
-        .expect(
-          "LoggingValue.Nested",
-          {
-            case Nested(entries) if entries.contents.contains("total") => entries.contents("total")
-          },
-        )
-      count <- total
-        .expect(
-          "LoggingValue.OfNumeric",
-          {
-            case OfInt(value) => value.toLong
-            case OfLong(value) => value
-          },
-        )
-    } yield {
-      metricCountData.getOrElseUpdate(
-        context.span.parent,
-        mutable.Map.empty,
-      ) += ("submission-total" -> count)
-    }
-  }
-
-  private def addSubmissionCreate(context: TriggerLogContext): Unit = discard {
-    for {
-      metrics <- getMetrics(context)
-      submissions <- metrics
-        .expect(
-          "LoggingValue.Nested",
-          {
-            case Nested(entries) if entries.contents.contains("submissions") =>
-              entries.contents("submissions")
-          },
-        )
-      create <- submissions
-        .expect(
-          "LoggingValue.Nested",
-          {
-            case Nested(entries) if entries.contents.contains("create") =>
-              entries.contents("create")
-          },
-        )
-      count <- create
-        .expect(
-          "LoggingValue.OfNumeric",
-          {
-            case OfInt(value) => value.toLong
-            case OfLong(value) => value
-          },
-        )
-    } yield {
-      metricCountData.getOrElseUpdate(
-        context.span.parent,
-        mutable.Map.empty,
-      ) += ("submission-create" -> count)
-    }
-  }
-
-  private def addSubmissionExercise(context: TriggerLogContext): Unit = discard {
-    for {
-      metrics <- getMetrics(context)
-      submissions <- metrics
-        .expect(
-          "LoggingValue.Nested",
-          {
-            case Nested(entries) if entries.contents.contains("submissions") =>
-              entries.contents("submissions")
-          },
-        )
-      exercise <- submissions
-        .expect(
-          "LoggingValue.Nested",
-          {
-            case Nested(entries) if entries.contents.contains("exercise") =>
-              entries.contents("exercise")
-          },
-        )
-      count <- exercise
-        .expect(
-          "LoggingValue.OfNumeric",
-          {
-            case OfInt(value) => value.toLong
-            case OfLong(value) => value
-          },
-        )
-    } yield {
-      metricCountData.getOrElseUpdate(
-        context.span.parent,
-        mutable.Map.empty,
-      ) += ("submission-exercise" -> count)
-    }
-  }
-
-  private def addSubmissionCreateAndExercise(context: TriggerLogContext): Unit = discard {
-    for {
-      metrics <- getMetrics(context)
-      submissions <- metrics
-        .expect(
-          "LoggingValue.Nested",
-          {
-            case Nested(entries) if entries.contents.contains("submissions") =>
-              entries.contents("submissions")
-          },
-        )
-      createAndExercise <- submissions
-        .expect(
-          "LoggingValue.Nested",
-          {
-            case Nested(entries) if entries.contents.contains("createAndExercise") =>
-              entries.contents("createAndExercise")
-          },
-        )
-      count <- createAndExercise
-        .expect(
-          "LoggingValue.OfNumeric",
-          {
-            case OfInt(value) => value.toLong
-            case OfLong(value) => value
-          },
-        )
-    } yield {
-      metricCountData.getOrElseUpdate(
-        context.span.parent,
-        mutable.Map.empty,
-      ) += ("submission-create-and-exercise" -> count)
-    }
-  }
-
->>>>>>> ad2fb635
   private def addSubmissionExerciseByKey(context: TriggerLogContext): Unit = discard {
     for {
       metrics <- getMetrics(context)
@@ -1191,18 +690,29 @@
 
 final class TriggerRuleSimulationLib private (
     compiledPackages: PureCompiledPackages,
-<<<<<<< HEAD
-    trigger: Trigger,
-=======
     triggerId: Identifier,
->>>>>>> ad2fb635
     triggerConfig: TriggerRunnerConfig,
     client: LedgerClient,
     timeProviderType: TimeProviderType,
     applicationId: ApplicationId,
     triggerParties: TriggerParties,
-<<<<<<< HEAD
-)(implicit triggerContext: TriggerLogContext) {
+) {
+
+  private[this] val ruleMetrics = new TriggerRuleMetrics
+  private[this] val logObserver: (String, TriggerLogContext) => Unit = { (msg, context) =>
+    ruleMetrics.addLogEntry(msg, context)
+  }
+
+  private[this] implicit val materializer: Materializer = Materializer(
+    ActorSystem("TriggerRuleSimulator")
+  )
+  private[this] implicit val executionContext: ExecutionContext = materializer.executionContext
+  private[this] implicit val loggingContext: LoggingContextOf[Trigger] =
+    LoggingContextOf.newLoggingContext(LoggingContextOf.label[Trigger])(identity)
+  private[this] implicit val triggerContext: TriggerLogContext =
+    TriggerLogContext.newRootSpanWithCallback("trigger", logObserver)(identity)
+
+  private val trigger = Trigger.fromIdentifier(compiledPackages, triggerId).toOption.get
 
   // We only perform rule simulation for recent high level triggers
   require(trigger.defn.level == Trigger.Level.High)
@@ -1210,41 +720,6 @@
   // For rule simulations, trigger runners should be configured with all hard limits enabled
   require(triggerConfig.hardLimit.allowTriggerTimeouts)
   require(triggerConfig.hardLimit.allowInFlightCommandOverflows)
-=======
-) {
-
-  private[this] val logObserver: (String, TriggerLogContext) => Unit = { (_, _) =>
-    // TODO: a future PR will provide a more meaningful implementation
-  }
->>>>>>> ad2fb635
-
-  private[this] implicit val materializer: Materializer = Materializer(
-    ActorSystem("TriggerRuleSimulator")
-  )
-<<<<<<< HEAD
-  private[this] implicit val executionContext: ExecutionContext = materializer.executionContext
-
-  private[this] val ruleMetrics = new TriggerRuleMetrics
-  private[this] val logObserver: (String, TriggerLogContext) => Unit = { (msg, context) =>
-    ruleMetrics.addLogEntry(msg, context)
-  }
-
-  triggerContext.setCallback(logObserver)
-=======
-  private[this] implicit val loggingContext: LoggingContextOf[Trigger] =
-    LoggingContextOf.newLoggingContext(LoggingContextOf.label[Trigger])(identity)
-  private[this] implicit val triggerContext: TriggerLogContext =
-    TriggerLogContext.newRootSpanWithCallback("trigger", logObserver)(identity)
-
-  private val trigger = Trigger.fromIdentifier(compiledPackages, triggerId).toOption.get
-
-  // We only perform rule simulation for recent high level triggers
-  require(trigger.defn.level == Trigger.Level.High)
-  require(trigger.defn.version > Trigger.Version.`2.0.0`)
-  // For rule simulations, trigger runners should be configured with all hard limits enabled
-  require(triggerConfig.hardLimit.allowTriggerTimeouts)
-  require(triggerConfig.hardLimit.allowInFlightCommandOverflows)
->>>>>>> ad2fb635
 
   private[this] val runner = Runner(
     compiledPackages,
@@ -1259,36 +734,9 @@
   @SuppressWarnings(Array("org.wartremover.warts.NonUnitStatements"))
   def initialStateLambda(
       acs: Seq[CreatedEvent]
-<<<<<<< HEAD
   ): Future[(Seq[SubmitRequest], TriggerRuleMetrics.RuleMetrics, SValue)] = {
     ruleMetrics.clearMetrics()
 
-    triggerContext.childSpan("initialStateLambda") { implicit triggerContext: TriggerLogContext =>
-      def initStateGraph = GraphDSL.createGraph(Sink.last[SValue]) { implicit gb => saveLastState =>
-        import GraphDSL.Implicits._
-
-        val clientTime: Timestamp =
-          Timestamp.assertFromInstant(
-            Runner.getTimeProvider(RunnerConfig.DefaultTimeProviderType).getCurrentTime
-          )
-        val killSwitch = KillSwitches.shared("init-state-simulation")
-        val initialState = gb add runner.runInitialState(clientTime, killSwitch)(acs)
-        val submissions = gb add Flow[TriggerContext[SubmitRequest]]
-
-        initialState.finalState ~> saveLastState
-        initialState.elemsOut ~> submissions
-
-        new SourceShape(submissions.out)
-      }
-      def initStateSimulation = Source.fromGraph(initStateGraph)
-
-      val submissions = initStateSimulation.runWith(Sink.seq)
-      val initState = initStateSimulation.toMat(Sink.ignore)(Keep.left).run()
-
-      submissions.map(_.map(_.value)).zip(initState).map { case (requests, state) =>
-        (requests, ruleMetrics.getMetrics, state)
-=======
-  ): Future[(Seq[TriggerContext[SubmitRequest]], SValue)] = {
     triggerContext.childSpan("simulation") { implicit triggerContext: TriggerLogContext =>
       triggerContext.childSpan("initialStateLambda") { implicit triggerContext: TriggerLogContext =>
         def initStateGraph = GraphDSL.createGraph(Sink.last[SValue]) {
@@ -1314,8 +762,9 @@
         val submissions = initStateSimulation.runWith(Sink.seq)
         val initState = initStateSimulation.toMat(Sink.ignore)(Keep.left).run()
 
-        submissions.zip(initState)
->>>>>>> ad2fb635
+        submissions.map(_.map(_.value)).zip(initState).map { case (requests, state) =>
+          (requests, ruleMetrics.getMetrics, state)
+        }
       }
     }
   }
@@ -1323,46 +772,10 @@
   @SuppressWarnings(Array("org.wartremover.warts.NonUnitStatements"))
   def updateStateLambda(
       state: SValue,
-<<<<<<< HEAD
       message: TriggerMsg,
   ): Future[(Seq[SubmitRequest], TriggerRuleMetrics.RuleMetrics, SValue)] = {
     ruleMetrics.clearMetrics()
 
-    triggerContext.childSpan("updateStateLambda") { implicit triggerContext: TriggerLogContext =>
-      def updateStateGraph = GraphDSL.createGraph(Sink.last[SValue]) {
-        implicit gb => saveLastState =>
-          import GraphDSL.Implicits._
-
-          val lambdaKillSwitch = KillSwitches.shared("update-state-simulation")
-          val msgIn = gb add TriggerContextualFlow[TriggerMsg]
-          val encodeMsg =
-            gb add runner.encodeMsgs.map(ctx => ctx.copy(value = SList(FrontStack(ctx.value))))
-          val stateOut = gb add Source.single(state)
-          val rule = gb add runner.runRuleOnMsgs(lambdaKillSwitch)
-          val killSwitch = gb add lambdaKillSwitch.flow[TriggerContext[SValue]]
-          val submissions = gb add Flow[TriggerContext[SubmitRequest]]
-
-              // format: off
-              stateOut ~> rule.initState
-              msgIn ~> encodeMsg ~> killSwitch ~> rule.elemsIn
-              submissions <~ rule.elemsOut
-              rule.finalStates ~> saveLastState
-              // format: on
-
-          new FlowShape(msgIn.in, submissions.out)
-      }
-      def updateStateSimulation = Source
-        .single(Ctx(triggerContext, message))
-        .viaMat(Flow.fromGraph(updateStateGraph))(Keep.right)
-
-      val submissions = updateStateSimulation.runWith(Sink.seq)
-      val nextState = updateStateSimulation.toMat(Sink.ignore)(Keep.left).run()
-
-      submissions.map(_.map(_.value)).zip(nextState).map { case (requests, state) =>
-        (requests, ruleMetrics.getMetrics, state)
-=======
-      message: SValue,
-  ): Future[(Seq[TriggerContext[SubmitRequest]], SValue)] = {
     triggerContext.childSpan("simulation") { implicit triggerContext: TriggerLogContext =>
       triggerContext.childSpan("updateStateLambda") { implicit triggerContext: TriggerLogContext =>
         def updateStateGraph = GraphDSL.createGraph(Sink.last[SValue]) {
@@ -1370,19 +783,19 @@
             import GraphDSL.Implicits._
 
             val lambdaKillSwitch = KillSwitches.shared("update-state-simulation")
-            val msgIn = gb add TriggerContextualFlow[SValue].map(ctx =>
-              ctx.copy(value = SList(FrontStack(ctx.value)))
-            )
+            val msgIn = gb add TriggerContextualFlow[TriggerMsg]
+            val encodeMsg =
+              gb add runner.encodeMsgs.map(ctx => ctx.copy(value = SList(FrontStack(ctx.value))))
             val stateOut = gb add Source.single(state)
             val rule = gb add runner.runRuleOnMsgs(lambdaKillSwitch)
             val killSwitch = gb add lambdaKillSwitch.flow[TriggerContext[SValue]]
             val submissions = gb add Flow[TriggerContext[SubmitRequest]]
 
             // format: off
-            stateOut ~> rule.initState
-            msgIn ~> killSwitch ~> rule.elemsIn
-            submissions <~ rule.elemsOut
-            rule.finalStates ~> saveLastState
+            stateOut                         ~> rule.initState
+            msgIn ~> encodeMsg ~> killSwitch ~> rule.elemsIn
+            submissions                      <~ rule.elemsOut
+                                                rule.finalStates ~> saveLastState
             // format: on
 
             new FlowShape(msgIn.in, submissions.out)
@@ -1395,14 +808,35 @@
         val submissions = updateStateSimulation.runWith(Sink.seq)
         val nextState = updateStateSimulation.toMat(Sink.ignore)(Keep.left).run()
 
-        submissions.zip(nextState)
->>>>>>> ad2fb635
+        submissions.map(_.map(_.value)).zip(nextState).map { case (requests, state) =>
+          (requests, ruleMetrics.getMetrics, state)
+        }
       }
     }
   }
 }
 
 object TriggerRuleSimulationLib {
+
+  type CommandsInFlight = Map[String, Seq[Command]]
+
+  final case class TriggerExperiment(
+      acsGen: Gen[Seq[CreatedEvent]],
+      userStateGen: Gen[SValue],
+      inFlightCmdGen: Gen[CommandsInFlight],
+      msgGen: Gen[TriggerMsg],
+  ) {
+    val initState: Gen[Seq[CreatedEvent]] = acsGen
+
+    val updateState: Gen[(Seq[CreatedEvent], SValue, CommandsInFlight, TriggerMsg)] =
+      for {
+        acs <- acsGen
+        userState <- userStateGen
+        inFlightCmds <- inFlightCmdGen
+        msg <- msgGen
+      } yield (acs, userState, inFlightCmds, msg)
+  }
+
   def getSimulator(
       client: LedgerClient,
       name: QualifiedName,
@@ -1415,52 +849,6 @@
       readAs: Set[String] = Set.empty,
   ): (TriggerDefinition, TriggerRuleSimulationLib) = {
     val triggerId = Identifier(packageId, name)
-<<<<<<< HEAD
-
-    Trigger.newTriggerLogContext(
-      triggerId,
-      Party(actAs),
-      Party.subst(readAs),
-      triggerId.toString,
-      applicationId,
-    ) { implicit triggerContext: TriggerLogContext =>
-      triggerContext.childSpan("simulation") { implicit triggerContext: TriggerLogContext =>
-        val trigger = Trigger.fromIdentifier(compiledPackages, triggerId).toOption.get
-
-        (
-          trigger.defn,
-          new TriggerRuleSimulationLib(
-            compiledPackages,
-            trigger,
-            triggerConfig,
-            client,
-            timeProviderType,
-            applicationId,
-            TriggerParties(
-              actAs = Party(actAs),
-              readAs = Party.subst(readAs),
-            ),
-          ),
-        )
-      }
-    }
-  }
-
-  def numberOfCreateCommands(request: SubmitRequest): Int = {
-    request.getCommands.commands.count(_.command.isCreate)
-  }
-
-  def numberOfCreateAndExerciseCommands(request: SubmitRequest): Int = {
-    request.getCommands.commands.count(_.command.isCreateAndExercise)
-  }
-
-  def numberOfExerciseCommands(request: SubmitRequest): Int = {
-    request.getCommands.commands.count(_.command.isExercise)
-  }
-
-  def numberOfExerciseByKeyCommands(request: SubmitRequest): Int = {
-    request.getCommands.commands.count(_.command.isExerciseByKey)
-=======
     val simulator = new TriggerRuleSimulationLib(
       compiledPackages,
       triggerId,
@@ -1475,6 +863,21 @@
     )
 
     (simulator.trigger.defn, simulator)
->>>>>>> ad2fb635
+  }
+
+  def numberOfCreateCommands(request: SubmitRequest): Int = {
+    request.getCommands.commands.count(_.command.isCreate)
+  }
+
+  def numberOfCreateAndExerciseCommands(request: SubmitRequest): Int = {
+    request.getCommands.commands.count(_.command.isCreateAndExercise)
+  }
+
+  def numberOfExerciseCommands(request: SubmitRequest): Int = {
+    request.getCommands.commands.count(_.command.isExercise)
+  }
+
+  def numberOfExerciseByKeyCommands(request: SubmitRequest): Int = {
+    request.getCommands.commands.count(_.command.isExerciseByKey)
   }
 }