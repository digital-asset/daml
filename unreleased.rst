.. Copyright (c) 2019 Digital Asset (Switzerland) GmbH and/or its affiliates. All rights reserved.
.. SPDX-License-Identifier: Apache-2.0

Release notes
#############

This page contains release notes for the SDK.

HEAD — ongoing
--------------

<<<<<<< HEAD
DAML Studio
~~~~~~~~~~~

- The selected view for scenario results (table or transaction) is now
  preserved when the scenario results are updated.
  See `#1675 <https://github.com/digital-asset/daml/issues/1675>`__.

DAML Integration Kit
~~~~~~~~~~~~~~~~~~~~

- Contract key, if any, is now included in the transaction exercise node. This prepares
  the way for #1456 and #1680.
=======
- [DAML-LF] Rename ``none`` and ``some`` to ``optional_none`` and ``optional_some``, resp., in ``Expr`` and ``CasePat``.
>>>>>>> 4432a794
<|MERGE_RESOLUTION|>--- conflicted
+++ resolved
@@ -9,7 +9,6 @@
 HEAD — ongoing
 --------------
 
-<<<<<<< HEAD
 DAML Studio
 ~~~~~~~~~~~
 
@@ -22,6 +21,5 @@
 
 - Contract key, if any, is now included in the transaction exercise node. This prepares
   the way for #1456 and #1680.
-=======
-- [DAML-LF] Rename ``none`` and ``some`` to ``optional_none`` and ``optional_some``, resp., in ``Expr`` and ``CasePat``.
->>>>>>> 4432a794
+
+- [DAML-LF] Rename ``none`` and ``some`` to ``optional_none`` and ``optional_some``, resp., in ``Expr`` and ``CasePat``.