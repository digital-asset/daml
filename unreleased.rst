--- conflicted
+++ resolved
@@ -13,8 +13,5 @@
   a single participant horizontally or adding new participants. Check the CLI ``--help`` option.
 + [DAML Integration Kit] The test tool now runs the double spend test on a shared contract in a
   multi-node setup (as well as single-node).
-<<<<<<< HEAD
 + [DAML Standard Library] **BREAKING CHANGE** The ``(/)`` operator was moved out of the ``Fractional`` typeclass into a separate ``Divisible`` typeclass, which is now the parent class of ``Fractional``. The ``Int`` instance of ``Fractional`` is discontinued, but there is an ``Int`` instance of ``Divisible``. This change will break projects that rely on the ``Fractional Int`` instance. To fix that, change the code to rely on ``Divisible Int`` instead. This change will also break projects where a ``Fractional`` instance is defined. To fix that, add a ``Divisible`` instance and move the definition of ``(/)`` there.
-=======
-+ [DAML Integration Kit] The test tool can now run all semantic test in a multi-node setup.
->>>>>>> ed39800a
++ [DAML Integration Kit] The test tool can now run all semantic test in a multi-node setup.