.. Copyright (c) 2019 Digital Asset (Switzerland) GmbH and/or its affiliates. All rights reserved.
.. SPDX-License-Identifier: Apache-2.0

Release notes
#############

This page contains release notes for the SDK.

HEAD — ongoing
--------------

+ [Ledger] Fixed a bug that prevented the ledger from loading transactions with empty workflow ids.
<<<<<<< HEAD
+ [DAML Extension] DAML visualization from IDE
=======
+ [DAML Compiler] The ``--project-root`` option now works properly
  with relative paths in ``daml build``.
+ [Ledger] Fixed internal shutdown order to avoid dead letter warnings when stopping Sandbox/Ledger API Server.
  See issue `#1886 <https://github.com/digital-asset/daml/issues/1886>`__.
+ [DAML Compiler] Support generic template declarations and instances.
>>>>>>> 9ce0d414
<|MERGE_RESOLUTION|>--- conflicted
+++ resolved
@@ -10,12 +10,9 @@
 --------------
 
 + [Ledger] Fixed a bug that prevented the ledger from loading transactions with empty workflow ids.
-<<<<<<< HEAD
 + [DAML Extension] DAML visualization from IDE
-=======
 + [DAML Compiler] The ``--project-root`` option now works properly
   with relative paths in ``daml build``.
 + [Ledger] Fixed internal shutdown order to avoid dead letter warnings when stopping Sandbox/Ledger API Server.
   See issue `#1886 <https://github.com/digital-asset/daml/issues/1886>`__.
-+ [DAML Compiler] Support generic template declarations and instances.
->>>>>>> 9ce0d414
++ [DAML Compiler] Support generic template declarations and instances.