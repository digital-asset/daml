--- conflicted
+++ resolved
@@ -9,11 +9,9 @@
 HEAD — ongoing
 --------------
 
-<<<<<<< HEAD
 + [JSON API] ``/contracts/search`` now supports a query language for filtering the
   contracts returned by matching fields.  See `issue 2778
   <https://github.com/digital-asset/daml/issues/2778>`_.
-=======
 - [DAML Compiler]
   Fix a bug where ``.dar`` files produced by ``daml build`` were missing
   all ``.daml`` files except for the one that ``source`` pointed to.
@@ -23,5 +21,4 @@
   resulted in an error in ``daml build``.
 - [DAML Compiler]
   ``damlc migrate`` now produces a project that can be built with ``daml build`` as opposed to
-  having to use the special ``build.sh`` and ``build.cmd`` scripts.
->>>>>>> db04b57f
+  having to use the special ``build.sh`` and ``build.cmd`` scripts.