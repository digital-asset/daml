--- conflicted
+++ resolved
@@ -8,26 +8,8 @@
 
 HEAD — ongoing
 --------------
-<<<<<<< HEAD
 
-+ [DAML Assistant] **BREAKING CHANGE** Changed the meaning of the ``source`` field in the daml.yaml
-  file to be a pointer to the source directory of the DAML code contained in a project relative to
-  the project root. This is breaking projects, where the ``source`` field of the project is pointing
-  to a non-toplevel location in the source code directory structure.
-+ [Sandbox] Updated the PostgreSQL JDBC driver to version 42.2.6.
-+ [Sandbox] Added TRACE level debugging for database operations.
-+ [Ledger Api] *BREAKING CHANGE** In Protobuf ``Value`` message, rename ``decimal` field to ``numeric``.
-+ [Sandbox] Fixed a bug that could lead to an inconsistent snapshot of active contracts being served
-  by the ActiveContractsService under high load.
-+ [Sandbox] Commands are now deduplicated based on ``(submitter, application_id, command_id)``.
-+ [DAML Integration Kit] Introduced initial support for multi-node testing. Note that for the time
-  being no test actually uses more than one node.
-+ [DAML Integration Kit] **BREAKING CHANGE** The ``-p`` / ``--target-port`` and ``-h`` / ``--host``
-  flags have been discontinued. Pass one (or more) endpoints to test as command line arguments in the
-  ``<host>:<port>`` form.
 + [DAML Integration Kit] The reference implementation can now spin up multiple nodes, either scaling
   a single participant horizontally or adding new participants. Check the CLI ``--help`` option.
 + [DAML Integration Kit] The test tool now runs the double spend test on a shared contract in a
-  multi-node setup (as well as single-node).
-=======
->>>>>>> 4036b4ae
+  multi-node setup (as well as single-node).