--- conflicted
+++ resolved
@@ -15,7 +15,8 @@
   that allows you to mark contracts as pending. Those contracts will
   be automatically filtered from the result of ``getContracts`` until
   we receive the corresponding completion/transaction.
-<<<<<<< HEAD
+  
+- [Navigator] Fixed a bug where Navigator becomes unresponsive if the ledger does not contain any DAML packages.
   
 - [Leger-API] Add field ``gen_map`` in Protobuf definition for ledger
   api values. This field is used to support generic maps, an new
@@ -27,7 +28,4 @@
   using a stable version of DAML-LF.  However the addition of this
   field may cause pattern-matching exhaustive warnings in the code of
   ledger API clients. Those warnings can be safely ignored until
-  GenMap is made stable in an upcoming version of DAML-LF.
-=======
-- [Navigator] Fixed a bug where Navigator becomes unresponsive if the ledger does not contain any DAML packages.
->>>>>>> 388b204e
+  GenMap is made stable in an upcoming version of DAML-LF.