--- conflicted
+++ resolved
@@ -10,9 +10,6 @@
 --------------
 
 - [DAML Compiler] Reduce the memory footprint of the IDE and the command line tools (ca. 18% in our experiments).
-<<<<<<< HEAD
-- [Ledger API] Disallow empty commands. See `issue #592 <https://github.com/digital-asset/daml/issues/592>`__.
-=======
 - [DAML Triggers] Add ``dedupCreate`` and ``dedupExercise`` helpers that will only send
   commands if they are not already in flight.
->>>>>>> e7280f96
+- [Ledger API] Disallow empty commands. See `issue #592 <https://github.com/digital-asset/daml/issues/592>`__.