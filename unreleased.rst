.. Copyright (c) 2019 Digital Asset (Switzerland) GmbH and/or its affiliates. All rights reserved.
.. SPDX-License-Identifier: Apache-2.0

Release notes
#############

This page contains release notes for the SDK.

HEAD — ongoing
--------------

- [DAML Docs] The ``damlc docs`` command now produces docs to a folder by default. Use the new ``--combine`` flag to output a single file instead.
- [DAML Docs] The ``damlc docs`` flag ``--prefix`` has been replaced with a ``--template`` flag which allows for a more flexible template.
- [DAML Docs] The ``damlc docs`` flag ``--json`` has been dropped in favor of ``--format=json``.
- [Java Bindings]: Add all packages of java bindings to the javadocs.
  See `#2280 <https://github.com/digital-asset/daml/issues/2280>`__.
<<<<<<< HEAD
- [Sandbox] Fix a bug preventing more than one package to Sandbox with a Postgres backend
  See `#2130 <https://github.com/digital-asset/daml/issues/2130>`__.
=======
- [Ledger API, Java Bindings] **BREAKING CHANGE** Removed field ``ExercisedEvent#contract_creating_event_id``.
  See `#2068 <https://github.com/digital-asset/daml/issues/2068>`__.
- [Extractor] **BREAKING CHANGE** Changed schema to accomodate removed field ``ExercisedEvent#contract_creating_event_id``.
  Existing database schemas are not compatible anymore with the newer version. The extractor needs to be run on an empty schema from Ledger Begin.
>>>>>>> 04ca108e
<|MERGE_RESOLUTION|>--- conflicted
+++ resolved
@@ -14,12 +14,9 @@
 - [DAML Docs] The ``damlc docs`` flag ``--json`` has been dropped in favor of ``--format=json``.
 - [Java Bindings]: Add all packages of java bindings to the javadocs.
   See `#2280 <https://github.com/digital-asset/daml/issues/2280>`__.
-<<<<<<< HEAD
-- [Sandbox] Fix a bug preventing more than one package to Sandbox with a Postgres backend
+- [Sandbox] Makes package uploads idempotent and tolerate partial duplicates
   See `#2130 <https://github.com/digital-asset/daml/issues/2130>`__.
-=======
 - [Ledger API, Java Bindings] **BREAKING CHANGE** Removed field ``ExercisedEvent#contract_creating_event_id``.
   See `#2068 <https://github.com/digital-asset/daml/issues/2068>`__.
 - [Extractor] **BREAKING CHANGE** Changed schema to accomodate removed field ``ExercisedEvent#contract_creating_event_id``.
-  Existing database schemas are not compatible anymore with the newer version. The extractor needs to be run on an empty schema from Ledger Begin.
->>>>>>> 04ca108e
+  Existing database schemas are not compatible anymore with the newer version. The extractor needs to be run on an empty schema from Ledger Begin.