--- conflicted
+++ resolved
@@ -17,13 +17,8 @@
   These flags can be specified multiple times.
 - [DAML Studio] ``damlc ide`` now also supports a ``--target`` option.
   The easiest way to specify this is the ``build-options`` field in ``daml.yaml``.
-<<<<<<< HEAD
 - [Ledger]
   Improve SQL backend performance by eliminating extra queries to the database.
 - [DAML Tool - Visual]
   Adding `daml damlc visual-web` command. visual-command generates webpage with `d3 <https://d3js.org>`_ network.
-=======
-- [Ledger] 
-  Improve SQL backend performance by eliminating extra queries to the database.
-+ [DAML Ledger Integration Kit] The transaction service is now fully tested.
->>>>>>> 1f2a2572
++ [DAML Ledger Integration Kit] The transaction service is now fully tested.