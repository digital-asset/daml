--- conflicted
+++ resolved
@@ -10,10 +10,7 @@
 --------------
 
 + [Java codegen] If the DAR source cannot be read, the application crashes and prints an error report.
-<<<<<<< HEAD
-+ [Ledger] Upgraded ledger-api server H2 Database version to 1.4.199 with stability fixes including one to the ``merge`` statement.
-=======
 + [DAML Assistant] Java and Scala codegen is now integrated with the
   assistant and distributed with the SDK. It can be run via ``daml codegen``.
   You can find more information in the `DAML Assistant documentation <https://docs.daml.com/tools/assistant.html>`_.
->>>>>>> 4a9fb1cc
++ [Ledger] Upgraded ledger-api server H2 Database version to 1.4.199 with stability fixes including one to the ``merge`` statement.