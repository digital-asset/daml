.. Copyright (c) 2019 Digital Asset (Switzerland) GmbH and/or its affiliates. All rights reserved.
.. SPDX-License-Identifier: Apache-2.0

Release notes
#############

This page contains release notes for the SDK.

HEAD — ongoing
--------------

- [DAML Assistant] Added ``--install-assistant`` flag to ``daml install`` command,
  changing the default behavior of ``daml install`` to install the assistant
  whenever we are installing a newer version of the SDK. Deprecated the
  ``--activate`` flag.
- [DAML Assistant] Added ``--start-navigator``, ``--on-start``, and ``--wait-for-signal``
  options to ``daml start``, to make scripting and testing with the sandbox much easier.
- [DAML Studio] Opening an already open scenario will now focus it rather than opening
  it in a new empty tab which is never updated with results.
- [DAML Studio] The selected view for scenario results (table or transaction) is now
  preserved when the scenario results are updated.
  See `#1675 <https://github.com/digital-asset/daml/issues/1675>`__.
- [DAML-LF] Rename ``TO_TEXT_CODE_POINTS`` and ``FROM_TEXT_CODE_POINTS`` to ``TEXT_FROM_CODE_POINTS`` and ``TEXT_TO_CODE_POINTS``, resp.
- [Dependencies] Protobuf has been upgraded to version 3.8.0. This
  also includes the protobuf-java library used as a dependency.
- [Ledger API] Added additional Ledger API integration tests to Ledger API Test Tool.
- [DAML Studio] Goto definition now works on the export list of modules.
- [Java Bindings] The artefact ``com.daml.ledger:bindings-java`` now has ``grpc-netty`` as dependency so that users don't need to explicitly add it.
<<<<<<< HEAD
=======
- [DAML Integration Kit] Fixed a bug in the test tool that prevented users from running the tests.
  See `#1841 <https://github.com/digital-asset/daml/issues/1841>`__
>>>>>>> a66944a2
<|MERGE_RESOLUTION|>--- conflicted
+++ resolved
@@ -26,8 +26,5 @@
 - [Ledger API] Added additional Ledger API integration tests to Ledger API Test Tool.
 - [DAML Studio] Goto definition now works on the export list of modules.
 - [Java Bindings] The artefact ``com.daml.ledger:bindings-java`` now has ``grpc-netty`` as dependency so that users don't need to explicitly add it.
-<<<<<<< HEAD
-=======
 - [DAML Integration Kit] Fixed a bug in the test tool that prevented users from running the tests.
-  See `#1841 <https://github.com/digital-asset/daml/issues/1841>`__
->>>>>>> a66944a2
+  See `#1841 <https://github.com/digital-asset/daml/issues/1841>`__