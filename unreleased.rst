.. Copyright (c) 2019 The DAML Authors. All rights reserved.
.. SPDX-License-Identifier: Apache-2.0

Release notes
#############

This page contains release notes for the SDK.

HEAD — ongoing
--------------
<<<<<<< HEAD

- [DAML-LF] Freeze DAML-LF 1.7. Summary of changes (See DAML-LF specification for more details.):
   * Add support for parametrically scaled Numeric type.
   * Drop support of Decimal in favor or Numerics.
   * Add interning of strings and names. This reduces drastically dar file size.
   * Add support for 'Any' type.
   * Add support for type representation values.
- [DAML Triggers] Triggers must now be compiled with ``daml build --target 1.7`` instead of ``1.dev``.
- [Ledger] Various multi-domain improvements to the ledger api server:
   * Fix divulged contract visibility in multi-participant environments. See `issue #3351 <https://github.com/digital-asset/daml/issues/3351>`__.
   * Enable the ability to configure ledger api servers with a time service (for test purposes only).
   * Allow a ledger api server to share the DAML engine with the DAML-on-X participant node for performance. See `issue #2975 <https://github.com/digital-asset/daml/issues/2975>`__.
   * Allow non-alphanumeric characters in ledger api server participant ids (space, colon, hash, slash, dot).
   * Include SQL statement type in ledger api server logging of SQL errors.
=======
>>>>>>> fa6b3395
<|MERGE_RESOLUTION|>--- conflicted
+++ resolved
@@ -8,20 +8,10 @@
 
 HEAD — ongoing
 --------------
-<<<<<<< HEAD
 
-- [DAML-LF] Freeze DAML-LF 1.7. Summary of changes (See DAML-LF specification for more details.):
-   * Add support for parametrically scaled Numeric type.
-   * Drop support of Decimal in favor or Numerics.
-   * Add interning of strings and names. This reduces drastically dar file size.
-   * Add support for 'Any' type.
-   * Add support for type representation values.
-- [DAML Triggers] Triggers must now be compiled with ``daml build --target 1.7`` instead of ``1.dev``.
 - [Ledger] Various multi-domain improvements to the ledger api server:
    * Fix divulged contract visibility in multi-participant environments. See `issue #3351 <https://github.com/digital-asset/daml/issues/3351>`__.
    * Enable the ability to configure ledger api servers with a time service (for test purposes only).
    * Allow a ledger api server to share the DAML engine with the DAML-on-X participant node for performance. See `issue #2975 <https://github.com/digital-asset/daml/issues/2975>`__.
    * Allow non-alphanumeric characters in ledger api server participant ids (space, colon, hash, slash, dot).
-   * Include SQL statement type in ledger api server logging of SQL errors.
-=======
->>>>>>> fa6b3395
+   * Include SQL statement type in ledger api server logging of SQL errors.