--- conflicted
+++ resolved
@@ -10,12 +10,9 @@
 --------------
 
 + [Java Bindings] Add helper to prepare transformer for ``Bot.wire``. See `issue #3097 <https://github.com/digital-asset/daml/issues/3097>`_.
-<<<<<<< HEAD
 + [SQL Extractor] The format used for storing Optional and Map values found in contracts
   as JSON has been replaced with :doc:`/json-api/lf-value-specification`.  See `issue
   #3066 <https://github.com/digital-asset/daml/issues/3066>`_ for specifics.
-=======
 [Ledger] The ledger api index server starts only after the indexer has finished initializing the database.
 + [DAML Standard Library] Add ``DA.Action.State`` module containing a ``State`` action that
-  can be used for computations that modify a state variable.
->>>>>>> 7f58c5a0
+  can be used for computations that modify a state variable.