--- conflicted
+++ resolved
@@ -34,9 +34,12 @@
    - `com.digitalasset.daml-lf-proto` becomes `com.digitalasset.daml-lf-dev-archive-proto`
    - `com.digitalasset.daml-lf-archive` becomes `com.digitalasset:daml-lf-dev-archive-java-proto`
    - `com.digitalasset.daml-lf-archive-scala` becomes `com.digitalasset.daml-lf-archive-reader`
--[Sandbox] Filter contracts or contracts keys in the database query for parties that cannot see them.
++ [Sandbox] Filter contracts or contracts keys in the database query for parties that cannot see them.
 + [DAML Standard Library] Add ``createAndExercise``
-<<<<<<< HEAD
++ [DAML Triggers] This release contains a first version of an
+  experimental DAML triggers feature that allows you to implement
+  off-ledger automation in DAML.
++ [JSON API - Experimental] Add ``--address`` CLI option. IP address that HTTP JSON API service listens on. Defaults to 0.0.0.0.
 + [DAML-LF] Add immutable bintray/maven packages for handling DAML-LF archive up to version 1.6 in a stable way:
    - `com.digitalasset.daml-lf-1.6-archive-proto`
 
@@ -64,10 +67,4 @@
      
    - `com.digitalasset:daml-lf-1.6-archive-java-proto`
 
-     This package contains the java auto-generated from the package `com.digitalasset.daml-lf-1.6-archive-proto`
-=======
-+ [DAML Triggers] This release contains a first version of an
-  experimental DAML triggers feature that allows you to implement
-  off-ledger automation in DAML.
-+ [JSON API - Experimental] Add ``--address`` CLI option. IP address that HTTP JSON API service listens on. Defaults to 0.0.0.0.
->>>>>>> 447c85c2
+     This package contains the java auto-generated from the package `com.digitalasset.daml-lf-1.6-archive-proto`