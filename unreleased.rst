--- conflicted
+++ resolved
@@ -9,11 +9,7 @@
 HEAD — ongoing
 --------------
 
-<<<<<<< HEAD
-+ [DAML-LF] add CAST_NUMERIC and SHIFT_NUMERIC in DAML-LF 1.dev
-+ [DAML-LF] change signature of MUL_NUMERIC and DIV_NUMERIC
-=======
 * [DAML Docs] suppress instance documentation when `--data-only` mode is requested
 + [DAML-LF] add CAST_NUMERIC and SHIFT_NUMERIC in DAML-LF 1.dev
 + [Sandbox] Dramatically increased performance of the ActiveContractService by only loading the contracts that the parties in the transaction filter are allowed to see.
->>>>>>> f32f1b97
++ [DAML-LF] change signature of MUL_NUMERIC and DIV_NUMERIC