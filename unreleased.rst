.. Copyright (c) 2019 The DAML Authors. All rights reserved.
.. SPDX-License-Identifier: Apache-2.0

Release notes
#############

This page contains release notes for the SDK.

HEAD — ongoing
--------------

- [DAML Stdlib] Added the ``NumericScale`` typeclass, which improves the type inference for Numeric literals, and helps catch the creation of out-of-bound Numerics earlier in the compilation process.

- [DAML Triggers] ``emitCommands`` now accepts an additional argument
  that allows you to mark contracts as pending. Those contracts will
  be automatically filtered from the result of ``getContracts`` until
  we receive the corresponding completion/transaction.
  
- [Navigator] Fixed a bug where Navigator becomes unresponsive if the ledger does not contain any DAML packages.
  
- [Ledger-API] Add field ``gen_map`` in Protobuf definition for ledger
  api values. This field is used to support generic maps, an new
  feature currently in development.  See issue
  https://github.com/digital-asset/daml/pull/3356 for more details
  about generic maps.

  The Ledger API will send no messages where this field is set, when
  using a stable version of DAML-LF.  However the addition of this
  field may cause pattern-matching exhaustive warnings in the code of
  ledger API clients. Those warnings can be safely ignored until
  GenMap is made stable in an upcoming version of DAML-LF.

- [JSON API - Experimental] CLI configuration to enable serving static content as part of the JSON API daemon:
  ``--static-content "directory=/full/path,prefix=static"``
  This configuration is NOT recommended for production deployment. See issue #2782.

- [Extractor] The app can now work against a Ledger API server that requires client authentication. See `issue #3157 <https://github.com/digital-asset/daml/issues/3157>`__.
- [DAML Script] This release contains a first version of an experimental DAML script
   feature that provides a scenario-like API that is run against an actual ledger.
<<<<<<< HEAD

- [JSON API - Experimental] The database schema has changed; if using
  ``--query-store-jdbc-config``, you must rebuild the database by adding
  ``,createSchema=true``.
  See `issue #3461 <https://github.com/digital-asset/daml/pull/3461>`_.
=======
- [DAML Compiler] The default DAML-LF version is now 1.7. You can
  still produce DAML-LF 1.6 by passing ``--target=1.6`` to ``daml
  build``.
>>>>>>> 86152662
<|MERGE_RESOLUTION|>--- conflicted
+++ resolved
@@ -37,14 +37,11 @@
 - [Extractor] The app can now work against a Ledger API server that requires client authentication. See `issue #3157 <https://github.com/digital-asset/daml/issues/3157>`__.
 - [DAML Script] This release contains a first version of an experimental DAML script
    feature that provides a scenario-like API that is run against an actual ledger.
-<<<<<<< HEAD
 
 - [JSON API - Experimental] The database schema has changed; if using
   ``--query-store-jdbc-config``, you must rebuild the database by adding
   ``,createSchema=true``.
   See `issue #3461 <https://github.com/digital-asset/daml/pull/3461>`_.
-=======
 - [DAML Compiler] The default DAML-LF version is now 1.7. You can
   still produce DAML-LF 1.6 by passing ``--target=1.6`` to ``daml
-  build``.
->>>>>>> 86152662
+  build``.