.. Copyright (c) 2019 Digital Asset (Switzerland) GmbH and/or its affiliates. All rights reserved.
.. SPDX-License-Identifier: Apache-2.0

Release notes
#############

This page contains release notes for the SDK.

HEAD — ongoing
--------------

<<<<<<< HEAD
DAML Studio
~~~~~~~~~~~

- The selected view for scenario results (table or transaction) is now
  preserved when the scenario results are updated.
  See `#1675 <https://github.com/digital-asset/daml/issues/1675>`__.

DAML Integration Kit
~~~~~~~~~~~~~~~~~~~~

- [DAML-LF] Rename ``none`` and ``some`` to ``optional_none`` and ``optional_some``, resp., in ``Expr`` and ``CasePat``.
=======
- [Navigator] Contract details now show signatories and observers.
  See `#1269 <https://github.com/digital-asset/daml/issues/1269>`__.
- [Scala Bindings] Reflect addition of signatories and observers to the bindings.
  See `#1269 <https://github.com/digital-asset/daml/issues/1269>`__.
- [Java Codegen] Generated code supports signatories and observers as exposed by the bindings.
  See `#1269 <https://github.com/digital-asset/daml/issues/1269>`__.
- [Java Bindings] Reflect addition of signatories and observers to the bindings.
  See `#1269 <https://github.com/digital-asset/daml/issues/1269>`__.
- [Ledger API] Expose signatories and observers for a contract in ``CreatedEvent``.
  See `#1269 <https://github.com/digital-asset/daml/issues/1269>`__.
- [DAML Compiler] **BREAKING CHANGE**: Drop support for DAML-LF 1.4. Compiling to DAML-LF 1.5 should work without any code changes, although we highly recommend not specifying a target DAML-LF version at all. (The ledger server still supports DAML-LF 1.4.)
>>>>>>> 8db99418
<|MERGE_RESOLUTION|>--- conflicted
+++ resolved
@@ -9,7 +9,6 @@
 HEAD — ongoing
 --------------
 
-<<<<<<< HEAD
 DAML Studio
 ~~~~~~~~~~~
 
@@ -21,7 +20,6 @@
 ~~~~~~~~~~~~~~~~~~~~
 
 - [DAML-LF] Rename ``none`` and ``some`` to ``optional_none`` and ``optional_some``, resp., in ``Expr`` and ``CasePat``.
-=======
 - [Navigator] Contract details now show signatories and observers.
   See `#1269 <https://github.com/digital-asset/daml/issues/1269>`__.
 - [Scala Bindings] Reflect addition of signatories and observers to the bindings.
@@ -32,5 +30,4 @@
   See `#1269 <https://github.com/digital-asset/daml/issues/1269>`__.
 - [Ledger API] Expose signatories and observers for a contract in ``CreatedEvent``.
   See `#1269 <https://github.com/digital-asset/daml/issues/1269>`__.
-- [DAML Compiler] **BREAKING CHANGE**: Drop support for DAML-LF 1.4. Compiling to DAML-LF 1.5 should work without any code changes, although we highly recommend not specifying a target DAML-LF version at all. (The ledger server still supports DAML-LF 1.4.)
->>>>>>> 8db99418
+- [DAML Compiler] **BREAKING CHANGE**: Drop support for DAML-LF 1.4. Compiling to DAML-LF 1.5 should work without any code changes, although we highly recommend not specifying a target DAML-LF version at all. (The ledger server still supports DAML-LF 1.4.)