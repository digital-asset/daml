--- conflicted
+++ resolved
@@ -9,16 +9,13 @@
 HEAD — ongoing
 --------------
 
-<<<<<<< HEAD
 DAML Tool - Visual
 ~~~~~~~~~~~~~~~~~~
 
 - Adding `daml damlc visual-web` command. visual-command generates webpage with `d3 <https://d3js.org>`_ network.
-=======
 + [JSON API - Experimental] Flattening the output of the ``/contracts/search`` endpoint.
   The endpoint returns ``ActiveContract`` objects without ``GetActiveContractsResponse`` wrappers.
   See `issue #2987 <https://github.com/digital-asset/daml/pull/2987>`_.
->>>>>>> 2bf259cc
 - [DAML Assistant] ``daml start`` now supports ``--sandbox-option=opt``, ``--navigator-option=opt``
   and ``--json-api-option=opt`` to pass additional option to sandbox/navigator/json-api.
   These flags can be specified multiple times.
