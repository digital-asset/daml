--- conflicted
+++ resolved
@@ -9,8 +9,5 @@
 HEAD — ongoing
 --------------
 
-<<<<<<< HEAD
-* DAML Docs: suppress instance documentation when `--data-only` mode is requested
-=======
-+ [DAML-LF] add CAST_NUMERIC and SHIFT_NUMERIC in DAML-LF 1.dev
->>>>>>> dc9429be
+* [DAML Docs] suppress instance documentation when `--data-only` mode is requested
++ [DAML-LF] add CAST_NUMERIC and SHIFT_NUMERIC in DAML-LF 1.dev