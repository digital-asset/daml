-- Copyright (c) 2022 Digital Asset (Switzerland) GmbH and/or its affiliates. All rights reserved.
-- SPDX-License-Identifier: Apache-2.0

{-# LANGUAGE ApplicativeDo #-}

module ScriptTest where

import DA.Action
import DA.Assert
import DA.Date
import DA.Foldable hiding (length)
import DA.List
import DA.Stack
import DA.Time
import Daml.Script

template T
  with
    p1 : Party
    p2 : Party
  where
    signatory p1, p2

template TProposal
  with
    p1 : Party
    p2 : Party
  where
    signatory p1
    observer p2
    choice Accept : (ContractId T, Int)
      controller p2
      do cid <- create T { p1, p2 }
         pure (cid, 42)

template C
  with
    p : Party
    v : Int
  where
    signatory p

    choice ShouldFail : ()
      controller p
      do assert False

    choice GetCValue : Int
      controller p
      do pure v

template NumericTpl
  with
    p : Party
    v : Numeric 11
  where
    signatory p

    nonconsuming choice GetV : Numeric 11
      controller p
      do pure v

template WithKey
  with
    p : Party
  where
    signatory p
    key p : Party
    maintainer key

    nonconsuming choice GetCid : ContractId WithKey
      controller p
      do pure self

template TTupleKey
  with
    p1 : Party
    p2 : Party
  where
    signatory p1
    observer p2
    key (p1, p2) : (Party, Party)
    maintainer key._1

test0 : Script (Party, Party, [T], [TProposal], [C])
test0 = do
  alice <- allocateParty "alice"
  bob <- allocateParty "bob"
  (cId1, cId2) <- submit alice $ do
    cid1 <- createCmd (TProposal alice bob)
    cid2 <- createCmd (TProposal alice bob)
    pure (cid1, cid2)
  r <- submit bob $ do
    ~(_, r) <- exerciseCmd cId1 Accept
    exerciseCmd cId2 Accept
    pure r
  _ <- submit alice $ createCmd (C alice r)
  ts <- query @T alice
  tProposals <- query @TProposal alice
  cs <- query @C alice
  pure (alice, bob, map snd ts, map snd tProposals, map snd cs)

test1 : Script (Numeric 11)
test1 = do
  alice <- allocateParty "alice"
  cid <- submit alice $ createCmd (NumericTpl alice 1.06)
  ts <- query @NumericTpl alice
  let v = case ts of
        [(_cid, NumericTpl _ v)] -> v
        _ -> error $ "Expected exactly one NumericTpl but got " <> show ts
  v' <- submit alice $ exerciseCmd cid GetV
  pure (v + v')

test2 : C -> Script Int
test2 (C _ i) = pure i

test3 : Script ()
test3 = do
  alice <- allocateParty "alice"
  cid <- submit alice $ createCmd (C alice 42)
  submitMustFail alice $ exerciseCmd cid ShouldFail
  pure ()

test4 : Script (ContractId C, ContractId C)
test4 = do
  alice <- allocateParty "alice"
  cid <- submit alice $ createCmd (C alice 42)
  [(cid', _)] <- query @C alice
  pure (cid, cid')

testKey : Script (ContractId WithKey, ContractId WithKey)
testKey = do
  alice <- allocateParty "alice"
  cid <- submit alice $ createCmd (WithKey alice)
  cid' <- submit alice $ exerciseByKeyCmd @WithKey alice GetCid
  pure (cid, cid')

testCreateAndExercise : Script Int
testCreateAndExercise = do
  alice <- allocateParty "alice"
  cid <- submit alice $ createCmd (C alice 41)
  -- We send a couple of commands to make sure that we properly handle the fact that
  -- we get two event results from a CreateAndExercise
  (_, r, _) <- submit alice $
    (,,)
      <$> createCmd (C alice 42)
      <*> createAndExerciseCmd (C alice 42) GetCValue
      <*> exerciseCmd cid GetCValue
  pure r

-- Used in daml test-script test-case.
failingTest : Script ()
failingTest = do
  alice <- allocateParty "alice"
  cid <- submit alice $ createCmd (C alice 42)
  submit alice $ exerciseCmd cid ShouldFail
  pure ()

-- | This used to produce a stackoverflow
testStack : Script ()
testStack = do
  p <- allocateParty "p"
  results <- submit p $ replicateA 1000 (createCmd (C p 42))
  assert (length results == 1000)

testGetTime : Script (Time, Time)
testGetTime = do
  t1 <- getTime
  t2 <- getTime
  assert (t1 <= t2)
  pure (t1, t2)

sleepTest : Script (Time, Time, Time)
sleepTest = do
  t1 <- getTime
  sleep (seconds 1)
  t2 <- getTime
  sleep (seconds 2)
  t3 <- getTime
  pure (t1, t2, t3)

partyIdHintTest : Script (Party, Party)
partyIdHintTest = do
  carol <- allocatePartyWithHint "carol" (PartyIdHint "carol")
  dan <- allocatePartyWithHint "dan" (PartyIdHint "dan")
  pure (carol, dan)

listKnownPartiesTest : Script ([PartyDetails], Party)
listKnownPartiesTest = do
  before <- listKnownParties
  p <- allocateParty "myparty"
  after <- listKnownParties
  let new = after \\ before
  new === [PartyDetails p (Some "myparty") True]
  pure (new, p)

auth : (Party, Party) -> Script ()
auth (alice, bob) = do
  proposal <- submit alice $ createCmd (TProposal alice bob)
  _ <- submit bob $ exerciseCmd proposal Accept
  pure ()

traceOrder : Script ()
traceOrder = do
  let y: Script () = abort "foobar"
  forA_ [0,1] $ \i -> do
    debugRaw "abc"
    x <- getTime
    debugRaw "def"

jsonBasic : Party -> Script Int
jsonBasic p = do
  cid <- submit p $ createCmd (TProposal p p)
  (cid, r) <- submit p $ exerciseCmd cid Accept
  results <- query @T p
  results === [(cid, T p p)]
  pure r

jsonCreateAndExercise : Party -> Script Int
jsonCreateAndExercise p =
  fmap snd $ submit p $ createAndExerciseCmd (TProposal p p) Accept

jsonExerciseByKey : Party -> Script (ContractId WithKey, ContractId WithKey)
jsonExerciseByKey p = do
  cid1 <- submit p $ createCmd (WithKey p)
  cid2 <- submit p $ exerciseByKeyCmd @WithKey p GetCid
  pure (cid1, cid2)

jsonCreate : Party -> Script (ContractId TProposal)
jsonCreate p = submit p $ createCmd (TProposal p p)

jsonQuery : Party -> Script [(ContractId TProposal, TProposal)]
jsonQuery p = query @TProposal p

jsonFailingCreateAndExercise : Party -> Script ()
jsonFailingCreateAndExercise p = submit p $ createAndExerciseCmd (C p 0) ShouldFail

jsonExpectedFailureCreateAndExercise : Party -> Script ()
jsonExpectedFailureCreateAndExercise p = submitMustFail p $ createAndExerciseCmd (C p 0) ShouldFail

jsonAllocateParty : Text -> Script Party
jsonAllocateParty p = do
  pre <- listKnownParties
  r <- allocatePartyWithHint p (PartyIdHint p)
  post <- listKnownParties
  sort (PartyDetails r (Some p) True :: pre) === sort post
  pure r

jsonMultiParty : (Party, Party) -> Script ()
jsonMultiParty (alice, bob) = do
  assert (alice /= bob)
  c <- submit alice $ createCmd (TProposal alice bob)
  submit bob (exerciseCmd c Accept)
  pure ()

jsonMissingTemplateId : Party -> Script Int
jsonMissingTemplateId p = do
  cid <- submit p (createCmd $ TProposal p p)
  snd <$> submit p (exerciseCmd cid Accept)

-- maxInboundMessageSize

template MessageSize
  with
    p : Party
  where
    signatory p
    nonconsuming choice CreateN : ()
      with
        n : Int
      controller p
      do
        res <- forA [1..n] (\_ -> do
              create this
          )
        return()

testMaxInboundMessageSize : Script () = do
  p <- allocateParty "p"
  b <- submit p do createCmd (MessageSize p)
  submit p do exerciseCmd b CreateN with n = 1
  return ()

testSetTime : Script (Time, Time) = do
  t0 <- getTime
  setTime (time (date 2000 Feb 2) 0 1 2)
  t1 <- getTime
  pure (t0, t1)

testMultiPartyQueries : Script () = do
  p0 <- allocateParty "p0"
  p1 <- allocateParty "p1"
  cids <- multiPartyQueryCreate (p0, p1)
  multiPartyQueryQuery ((p0, p1), cids)

multiPartyQueryCreate (p0, p1) = do
  cid0 <- submit p0 $ createCmd (C p0 42)
  cid1 <- submit p1 $ createCmd (C p1 23)
  cidKey0 <- submit p0 $ createCmd (WithKey p0)
  cidKey1 <- submit p1 $ createCmd (WithKey p1)
  pure (cid0, cid1, cidKey0, cidKey1)

multiPartyQueryQuery ((p0, p1), (cid0, cid1, cidKey0, cidKey1)) = do
  r <- query @C [p0, p1]
  sortOn (\(_, c) -> c.v) r === [(cid1, C p1 23), (cid0, C p0 42)]
  Some r <- queryContractId @C [p0, p1] cid0
  r === C p0 42
  Some r <- queryContractId @C [p0, p1] cid1
  r === C p1 23
  Some (r, _) <- queryContractKey @WithKey [p0, p1] p0
  r === cidKey0
  Some (r, _) <- queryContractKey @WithKey [p0, p1] p1
  r === cidKey1

testQueryContractId : Script () = do
  p <- allocateParty "p"
  jsonQueryContractId p

jsonQueryContractId p = do
  cid <- submit p do createCmd (C p 42)
  optR <- queryContractId p cid
  optR === Some (C p 42)
  submit p do archiveCmd cid
  optR <- queryContractId p cid
  optR === None

testQueryContractKey : Script () = do
  p <- allocateParty "p"
  jsonQueryContractKey p

jsonQueryContractKey p = do
  cid <- submit p do createCmd (WithKey p)
  optR <- queryContractKey @WithKey p p
  optR === Some (cid, WithKey p)
  submit p do archiveCmd cid
  optR <- queryContractKey @WithKey p p
  optR === None

template MultiPartyContract
  with
    parties: [Party]
  where
    signatory parties

    nonconsuming choice MPFetchOther : ()
      with
        cid: ContractId MultiPartyContract
        actor: Party
      controller actor
      do
        actualContract <- fetch cid
        return ()

deriving instance Ord MultiPartyContract

multiPartySubmission : Script ()
multiPartySubmission = do
  p1 <- allocateParty "p1"
  p2 <- allocateParty "p2"
  submitMultiMustFail [p1] [] (createCmd (MultiPartyContract [p1, p2]))
  shared <- submitMulti [p1, p2] [] (createCmd (MultiPartyContract [p1, p2]))
  single <- submitMulti [p1] [] (createCmd (MultiPartyContract [p1]))
  submitMultiMustFail [p2] [] (exerciseCmd shared (MPFetchOther single p2))
  submitMulti [p2] [p1] (exerciseCmd shared (MPFetchOther single p2))
  pure ()

tupleKey : Script ()
tupleKey = do
  p1 <- allocateParty "p1"
  p2 <- allocateParty "p2"
  cid <- submit p1 (createCmd (TTupleKey p1 p2))
  r <- queryContractKey @TTupleKey p1 (p1, p2)
  r === Some (cid, TTupleKey p1 p2)
  pure ()

tree : Script ()
tree = do
  p1 <- allocateParty "p1"
  TransactionTree [CreatedEvent (Created cid arg)] <- submitTree p1 (createCmd (T p1 p1))
  fromAnyTemplate arg === Some (T p1 p1)
  let Some cid' = fromAnyContractId @T cid
  optT <- queryContractId p1 cid'
  optT === Some (T p1 p1)
  cid <- submit p1 (createCmd (MessageSize p1))
  TransactionTree [ExercisedEvent ex] <- submitTree p1 (exerciseCmd cid (CreateN 3))
  fromAnyContractId @MessageSize ex.contractId === Some cid
  let [CreatedEvent c1, CreatedEvent c2, CreatedEvent c3] = ex.childEvents
  fromAnyTemplate c1.argument === Some (MessageSize p1)
  fromAnyTemplate c2.argument === Some (MessageSize p1)
  fromAnyTemplate c3.argument === Some (MessageSize p1)
  pure ()

mySubmit : HasCallStack => Party -> Commands a -> Script a
mySubmit p cmds = submit p cmds

stackTrace : Script ()
stackTrace = do
  p <- allocateParty "p"
  mySubmit p $ createAndExerciseCmd (C p 42) ShouldFail

-- Create a contract only visible to one party to test readAs
jsonMultiPartySubmissionCreateSingle : Party -> Script (ContractId MultiPartyContract)
jsonMultiPartySubmissionCreateSingle p = do
  submit p (createCmd (MultiPartyContract [p]))

-- Create a contract only visible to one party to test readAs
jsonMultiPartySubmissionCreate : (Party, Party) -> Script (ContractId MultiPartyContract)
jsonMultiPartySubmissionCreate (p1, p2) = do
  submitMulti [p1, p2] [] (createCmd (MultiPartyContract [p1, p2]))

-- Create a contract only visible to one party to test readAs
jsonMultiPartySubmissionExercise : (Party, Party, ContractId MultiPartyContract, ContractId MultiPartyContract) -> Script ()
jsonMultiPartySubmissionExercise (p1, p2, cid, cidFetch) = do
  submitMulti [p2] [p1] (exerciseCmd cid (MPFetchOther cidFetch p2))

-- Run a test with a token with actAs = [p1, p2], readAs = []
jsonMultiPartyPartySets : (Party, Party) -> Script ()
jsonMultiPartyPartySets (p1, p2) = do
  -- We can use authority from both parties
  submitMulti [p1, p2] [] $ createCmd (T p1 p2)
  -- Despite having a multi-party token we can still do single-party submissions
  submitMulti [p1] [] $ createCmd (T p1 p1)
  submitMulti [p2] [] $ createCmd (T p2 p2)
  -- A single party submission that requires authority from both fails
  submitMultiMustFail [p1] [] $ createCmd (T p1 p2)
  submitMultiMustFail [p2] [] $ createCmd (T p1 p2)
  -- We can also use the parties as readAs since actAs implies readAs
  cid <- submitMulti [p1, p2] [] $ createCmd (MultiPartyContract [p1, p2])
  ownedByP1 <- submitMulti [p1] [] $ createCmd (MultiPartyContract [p1])
  submitMultiMustFail [p2] [] $ exerciseCmd cid (MPFetchOther ownedByP1 p2)
  submitMulti [p2] [p1] $ exerciseCmd cid (MPFetchOther ownedByP1 p2)
  -- Query works for both parties
  rs <- query @MultiPartyContract [p1, p2]
  sort (map snd rs) === [MultiPartyContract [p1], MultiPartyContract [p1, p2]]
  -- Query works for a single party
  rs <- query @MultiPartyContract p2
  sort (map snd rs) === [MultiPartyContract [p1, p2]]
  r <- queryContractId p1 ownedByP1
  r === Some (MultiPartyContract [p1])
  r <- queryContractId p2 ownedByP1
  r === None
  pure ()

-- User created by Sandbox by default.
participantAdmin : User
participantAdmin = User "participant_admin" None

testUserManagement = do
  users <- listUsers
  users === [participantAdmin]
  u1 <- createUser (User "u1" None) []
  u1 === User "u1" None
  u2 <- createUser (User "u2" None) []
  u2 === User "u2" None
  u <- getUser "u1"
  u === Some u1
  u <- getUser "u2"
  u === Some u2
  u <- getUser "nonexistent"
  u === None
  users <- listUsers
<<<<<<< HEAD
  users === [participantAdmin, User "u1" None, User "u2" None]
  deleteUser "u1"
  users <- listUsers
  users === [participantAdmin, User "u2" None]
=======
  sort users === [participantAdmin, User "u1" None, User "u2" None]
  deleteUser "u1"
  users <- listUsers
  sort users === [participantAdmin, User "u2" None]
>>>>>>> b21c9602
  deleteUser "u2"
  users <- listUsers
  users === [participantAdmin]
  pure ()

testUserRightManagement = do
  p1 <- allocateParty "p1"
  p2 <- allocateParty "p2"
  u1 <- createUser (User "u1" None) []
  rights <- listUserRights "u1"
  rights === []
  newRights <- grantUserRights "u1" [ParticipantAdmin]
  newRights === [ParticipantAdmin]
  newRights <- grantUserRights "u1" [ParticipantAdmin]
  newRights === []
  rights <- listUserRights "u1"
  rights === [ParticipantAdmin]
  newRights <- grantUserRights "u1" [CanActAs p1, CanReadAs p2]
  newRights === [CanActAs p1, CanReadAs p2]
  rights <- listUserRights "u1"
  rights === [ParticipantAdmin, CanActAs p1, CanReadAs p2]
  revoked <- revokeUserRights "u1" [ParticipantAdmin]
  revoked === [ParticipantAdmin]
  revoked <- revokeUserRights "u1" [ParticipantAdmin]
  revoked === []
  rights <- listUserRights "u1"
  rights === [CanActAs p1, CanReadAs p2]
  revoked <- revokeUserRights "u1" [CanActAs p1, CanReadAs p2]
  revoked === [CanActAs p1, CanReadAs p2]
  rights <- listUserRights "u1"
  rights === []<|MERGE_RESOLUTION|>--- conflicted
+++ resolved
@@ -458,17 +458,10 @@
   u <- getUser "nonexistent"
   u === None
   users <- listUsers
-<<<<<<< HEAD
-  users === [participantAdmin, User "u1" None, User "u2" None]
-  deleteUser "u1"
-  users <- listUsers
-  users === [participantAdmin, User "u2" None]
-=======
   sort users === [participantAdmin, User "u1" None, User "u2" None]
   deleteUser "u1"
   users <- listUsers
   sort users === [participantAdmin, User "u2" None]
->>>>>>> b21c9602
   deleteUser "u2"
   users <- listUsers
   users === [participantAdmin]
