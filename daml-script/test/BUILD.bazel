# Copyright (c) 2024 Digital Asset (Switzerland) GmbH and/or its affiliates. All rights reserved.
# SPDX-License-Identifier: Apache-2.0

load(
    "//bazel_tools:scala.bzl",
    "da_scala_library",
    "da_scala_test",
    "da_scala_test_suite",
    "lf_scalacopts_stricter",
)
load("//bazel_tools:haskell.bzl", "da_haskell_test")
load("@build_environment//:configuration.bzl", "sdk_version")
load("@os_info//:os_info.bzl", "is_windows")
load("//rules_daml:daml.bzl", "daml_compile")
load(
    "//daml-lf/language:daml-lf.bzl",
    "LF_DEV_VERSIONS",
    "LF_MAJOR_VERSIONS",
    "lf_version_default_or_latest",
    "mangle_for_damlc",
)

[
    genrule(
        name = "script{scriptVersion}-test-v{major}".format(
            major = major,
            scriptVersion = scriptVersion,
        ),
        srcs =
            glob(["**/*.daml"]) + [
                "//daml-script/daml{scriptVersion}:daml{scriptVersion}-script-{target}.dar".format(
                    scriptVersion = scriptVersion,
                    target = target,
                ),
                "//docs:source/daml-script/template-root/src/ScriptExample.daml",
                "//compiler/damlc/tests:divulgence-daml-test-files",
            ],
        outs = ["script{scriptVersion}-test-v{major}.dar".format(
            major = major,
            scriptVersion = scriptVersion,
        )],
        cmd = """
      set -eou pipefail
      TMP_DIR=$$(mktemp -d)
      mkdir -p $$TMP_DIR/daml
      cp -L $(location :daml/ScriptTest.daml) $$TMP_DIR/daml
      cp -L $(location :daml/MultiTest.daml) $$TMP_DIR/daml
      cp -L $(location :daml/TestContractId.daml) $$TMP_DIR/daml
      cp -L $(location :daml/TestExceptions.daml) $$TMP_DIR/daml
      cp -L $(location :daml/TestInterfaces.daml) $$TMP_DIR/daml
      cp -L $(location //docs:source/daml-script/template-root/src/ScriptExample.daml) $$TMP_DIR/daml
      cp -L $(locations //compiler/damlc/tests:divulgence-daml-test-files) $$TMP_DIR/daml
      cat << EOF >> $$TMP_DIR/daml/ScriptExample.daml
initializeFixed : Script ()
initializeFixed = do
  alice <- allocatePartyWithHint "Alice" (PartyIdHint "Alice")
  bob <- allocatePartyWithHint "Bob" (PartyIdHint "Bob")
  bank <- allocatePartyWithHint "Bank" (PartyIdHint "Bank")
  let parties = LedgerParties{{..}}
  initialize parties
EOF
      cp -L $(location //daml-script/daml{scriptVersion}:daml{scriptVersion}-script-{target}.dar) $$TMP_DIR/
      cat << EOF > $$TMP_DIR/daml.yaml
sdk-version: {sdk}
name: script{scriptVersion}-test
source: daml
version: 0.0.1
dependencies:
  - daml-stdlib
  - daml-prim
  - daml{scriptVersion}-script-{target}.dar
build-options:
  - --target={target}
EOF
      $(location //compiler/damlc) build --project-root=$$TMP_DIR --ghc-option=-Werror -o $$PWD/$(location script{scriptVersion}-test-v{major}.dar)
      rm -rf $$TMP_DIR
    """.format(
            major = major,
            scriptVersion = scriptVersion,
            sdk = sdk_version,
            target = target,
        ),
        tools = ["//compiler/damlc"],
        visibility = ["//visibility:public"],
    )
    for major in LF_MAJOR_VERSIONS
    for target in [lf_version_default_or_latest(major)]
    for scriptVersion in [
        "",
        "3",
    ]
]

[
    # Test DAR in x.dev to test new features.
    genrule(
        name = "script-test-{}".format(lf_version),
        srcs =
            glob(["**/*.daml"]) + ["//daml-script/daml:daml-script-{}.dar".format(lf_version)],
        outs = ["script-test-{}.dar".format(lf_version)],
        cmd = """
      set -eou pipefail
      TMP_DIR=$$(mktemp -d)
      mkdir -p $$TMP_DIR/daml
      cp -L $(location :daml/TestChoiceAuthority.daml) $$TMP_DIR/daml
      cp -L $(location //daml-script/daml:daml-script-{lf_version}.dar) $$TMP_DIR/
      cat << EOF > $$TMP_DIR/daml.yaml
sdk-version: {sdk}
name: script-test-{mangled_lf_version}
version: 0.0.1
source: daml
build-options:
  - --target={lf_version}
dependencies:
  - daml-stdlib
  - daml-prim
  - daml-script-{lf_version}.dar
EOF
      $(location //compiler/damlc) build --project-root=$$TMP_DIR --ghc-option=-Werror -o $$PWD/$(location script-test-{lf_version}.dar)
      rm -rf $$TMP_DIR
    """.format(
            lf_version = lf_version,
            mangled_lf_version = mangle_for_damlc(lf_version),
            sdk = sdk_version,
        ),
        tools = ["//compiler/damlc"],
        visibility = ["//visibility:public"],
    )
    for lf_version in LF_DEV_VERSIONS
]

# A variant of script-test that has not been uploaded to the ledger
# to test missing template ids. We only care that this has a different package id.
genrule(
    name = "script-test-no-ledger",
    srcs =
        glob(["**/*.daml"]) + [
            "//daml-script/daml3:daml3-script.dar",
            "//docs:source/daml-script/template-root/src/ScriptExample.daml",
        ],
    outs = ["script-test-no-ledger.dar"],
    cmd = """
      set -eou pipefail
      TMP_DIR=$$(mktemp -d)
      mkdir -p $$TMP_DIR/daml
      cp -L $(location :daml/ScriptTest.daml) $$TMP_DIR/daml
      cp -L $(location //daml-script/daml3:daml3-script.dar) $$TMP_DIR/
      cat << EOF > $$TMP_DIR/daml.yaml
sdk-version: {sdk}
name: script-test-no-ledger
source: daml
version: 0.0.2
build-options:
  - --target={target}
dependencies:
  - daml-stdlib
  - daml-prim
  - daml3-script.dar
EOF
      $(location //compiler/damlc) build --project-root=$$TMP_DIR --ghc-option=-Werror -o $$PWD/$(location script-test-no-ledger.dar)
      rm -rf $$TMP_DIR
    """.format(
        sdk = sdk_version,
        target = lf_version_default_or_latest("2"),
    ),
    tools = ["//compiler/damlc"],
    visibility = ["//visibility:public"],
)

da_scala_library(
    name = "test-utils",
    srcs = glob(["src/test-utils/**/*.scala"]),
    scala_deps = [
        "@maven//:com_typesafe_scala_logging_scala_logging",
        "@maven//:org_apache_pekko_pekko_actor",
        "@maven//:org_apache_pekko_pekko_stream",
        "@maven//:io_spray_spray_json",
        "@maven//:org_scalactic_scalactic",
        "@maven//:org_scalatest_scalatest_core",
        "@maven//:org_scalatest_scalatest_matchers_core",
        "@maven//:org_scalatest_scalatest_shouldmatchers",
        "@maven//:org_scalatest_scalatest_wordspec",
        "@maven//:org_scalaz_scalaz_core",
    ],
    scalacopts = lf_scalacopts_stricter,
    tags = [
        "cpu:4",
        "dev-canton-test",
    ],
    visibility = ["//visibility:public"],
    deps = [
        "//bazel_tools/runfiles:scala_runfiles",
        "//canton:community_ledger_ledger-common",
        "//daml-lf/archive:daml_lf_archive_reader",
        "//daml-lf/data",
        "//daml-lf/engine",
        "//daml-lf/interpreter",
        "//daml-lf/language",
        "//daml-lf/transaction",
        "//daml-script/runner:script-runner-lib",
        "//libs-scala/ledger-resources",
        "//libs-scala/ports",
        "//libs-scala/resources",
        "//libs-scala/rs-grpc-bridge",
        "//libs-scala/scala-utils",
        "//libs-scala/testing-utils",
        "//test-common/canton/it-lib",
        "@maven//:ch_qos_logback_logback_classic",
        "@maven//:ch_qos_logback_logback_core",
        "@maven//:io_grpc_grpc_api",
        "@maven//:org_scalatest_scalatest_compatible",
    ],
)

[
    daml_compile(
        name = "coin-v1-{}".format(lf_version),
        srcs = [":upgrades/coin-v1/Coin.daml"],
        project_name = "coin",
        target = lf_version,
        version = "1.0.0",
    )
    for lf_version in LF_DEV_VERSIONS
]

[
    daml_compile(
        name = "coin-v2-{}".format(lf_version),
        srcs = [":upgrades/coin-v2/Coin.daml"],
        project_name = "coin",
        target = lf_version,
        upgrades = "//daml-script/test:coin-v1-{}.dar".format(lf_version),
        version = "2.0.0",
    )
    for lf_version in LF_DEV_VERSIONS
]

[
    daml_compile(
        name = "coin-v2-new-field-{}".format(lf_version),
        srcs = [":upgrades/coin-v2-new-field/Coin.daml"],
        project_name = "coin",
        target = lf_version,
        upgrades = "//daml-script/test:coin-v1-{}.dar".format(lf_version),
        version = "2.0.0",
    )
    for lf_version in LF_DEV_VERSIONS
]

[
    daml_compile(
        name = "coin-v3-{}".format(lf_version),
        srcs = [":upgrades/coin-v3/Coin.daml"],
        project_name = "coin",
        target = lf_version,
        upgrades = "//daml-script/test:coin-v2-{}.dar".format(lf_version),
        version = "3.0.0",
    )
    for lf_version in LF_DEV_VERSIONS
]

[
    daml_compile(
        name = "coin-upgrade-v1-v2-{}".format(lf_version),
        srcs = [":upgrades/coin-upgrade-v1-v2/CoinUpgrade.daml"],
        data_dependencies = [
            "//daml-script/test:coin-v1-{}.dar".format(lf_version),
            "//daml-script/test:coin-v2-{}.dar".format(lf_version),
        ],
        dependencies = [
            "//daml-script/daml:daml-script-{}.dar".format(lf_version),
        ],
        module_prefixes = {
            "coin-1.0.0": "Coin_1_0_0",
            "coin-2.0.0": "Coin_2_0_0",
        },
        project_name = "coin-upgrade",
        target = lf_version,
        version = "2.0.0",
    )
    for lf_version in LF_DEV_VERSIONS
]

[
    daml_compile(
        name = "coin-upgrade-v1-v2-new-field-{}".format(lf_version),
        srcs = [":upgrades/coin-upgrade-v1-v2-new-field/CoinUpgrade.daml"],
        data_dependencies = [
            "//daml-script/test:coin-v1-{}.dar".format(lf_version),
            "//daml-script/test:coin-v2-new-field-{}.dar".format(lf_version),
        ],
        dependencies = [
            "//daml-script/daml:daml-script-{}.dar".format(lf_version),
        ],
        module_prefixes = {
            "coin-1.0.0": "Coin_1",
            "coin-2.0.0": "Coin_2",
        },
        project_name = "coin-upgrade",
        target = lf_version,
        version = "2.0.0",
    )
    for lf_version in LF_DEV_VERSIONS
]

[
    daml_compile(
        name = "coin-upgrade-v1-v3-{}".format(lf_version),
        srcs = [":upgrades/coin-upgrade-v1-v3/CoinUpgrade.daml"],
        data_dependencies = [
            "//daml-script/test:coin-v1-{}.dar".format(lf_version),
            "//daml-script/test:coin-v3-{}.dar".format(lf_version),
        ],
        dependencies = [
            "//daml-script/daml:daml-script-{}.dar".format(lf_version),
        ],
        module_prefixes = {
            "coin-1.0.0": "Coin_1_0_0",
            "coin-3.0.0": "Coin_3_0_0",
        },
        project_name = "coin-upgrade",
        target = lf_version,
        version = "3.0.0",
    )
    for lf_version in LF_DEV_VERSIONS
]

daml_compile(
    name = "upgrades-my-templates-v1",
    srcs = [":daml/upgrades/v1/MyTemplates.daml"],
    project_name = "upgrades-my-templates",
    target = "2.dev",
    version = "1.0.0",
)

daml_compile(
    name = "upgrades-my-templates-v2",
    srcs = [":daml/upgrades/v2/MyTemplates.daml"],
    project_name = "upgrades-my-templates",
    target = "2.dev",
    version = "2.0.0",
)

daml_compile(
    name = "upgrade-test-lib",
    srcs = [":daml/UpgradeTestLib.daml"],
    dependencies = [
        "//daml-script/daml3:daml3-script-2.dev.dar",
    ],
    project_name = "upgrade-test-lib",
    target = "2.dev",
    version = "1.0.0",
)

da_scala_test_suite(
    name = "test",
    size = "large",
    srcs = glob(
        ["src/com/**/*.scala"],
        exclude = ["src/com/**/*Dev*.scala"],
    ),
    data = [
        ":script-test-no-ledger.dar",
        "//daml-script/runner:daml-script-binary",
    ] + [
        ":script{scriptVersion}-test-v{major}.dar".format(
            major = major,
            scriptVersion = scriptVersion,
        )
        for major in LF_MAJOR_VERSIONS
        for scriptVersion in [
            "",
            "3",
        ]
    ],
    resources = glob(["src/main/resources/**/*"]),
    scala_deps = [
        "@maven//:org_apache_pekko_pekko_actor",
        "@maven//:org_apache_pekko_pekko_stream",
        "@maven//:org_scalaz_scalaz_core",
    ],
    tags = [
        "cpu:4",
    ],
    deps = [
        ":test-utils",
        "//bazel_tools/runfiles:scala_runfiles",
        "//canton:community_ledger_ledger-common",
        "//daml-lf/data",
        "//daml-lf/interpreter",
        "//daml-lf/language",
        "//daml-lf/transaction",
        "//daml-script/runner:script-runner-lib",
        "//libs-scala/ledger-resources",
        "//libs-scala/ports",
        "//libs-scala/resources",
        "//libs-scala/rs-grpc-bridge",
        "//libs-scala/testing-utils",
        "//test-common/canton/it-lib",
    ],
)

filegroup(
    name = "upgrade-test-files",
    srcs = glob(["daml/upgrades/*.daml"]),
    visibility = ["__pkg__"],
)

da_scala_test_suite(
    name = "test-dev",
    srcs = glob(
        ["src/com/**/*Dev*.scala"],
    ),
    data = [dep for deps in [[
        ":coin-upgrade-v1-v2-{}.dar".format(lf),
        ":coin-upgrade-v1-v2-new-field-{}.dar".format(lf),
        ":coin-upgrade-v1-v3-{}.dar".format(lf),
        ":coin-v1-{}.dar".format(lf),
        ":coin-v2-{}.dar".format(lf),
        ":coin-v2-new-field-{}.dar".format(lf),
        ":coin-v3-{}.dar".format(lf),
        ":script-test-{}.dar".format(lf),
    ] for lf in LF_DEV_VERSIONS] for dep in deps] + [
        ":script-test-no-ledger.dar",
        ":upgrade-test-files",
        ":upgrade-test-lib.dar",
        ":upgrades-my-templates-v1.dar",
        ":upgrades-my-templates-v2.dar",
        "//compiler/damlc",
        "//compiler/damlc/tests:query-test.dar",
        "//compiler/damlc/tests:try-submit-concurrently-test.dar",
        "//compiler/damlc/tests:try-submit-test.dar",
        "//daml-script/daml3:daml3-script-2.dev.dar",
        "//daml-script/runner:daml-script-binary",
    ],
    resources = glob(["src/main/resources/**/*"]),
    scala_deps = [
        "@maven//:org_apache_pekko_pekko_stream",
        "@maven//:org_apache_pekko_pekko_actor",
        "@maven//:com_typesafe_scala_logging_scala_logging",
        "@maven//:io_circe_circe_core",
        "@maven//:io_circe_circe_generic",
        "@maven//:io_circe_circe_yaml",
        "@maven//:io_circe_circe_yaml_common",
        "@maven//:org_typelevel_cats_core",
        "@maven//:org_typelevel_cats_kernel",
    ],
    tags = [
        "cpu:4",
        "dev-canton-test",
    ],
    deps = [
        ":test-utils",
        "//bazel_tools/runfiles:scala_runfiles",
        "//canton:community_ledger_ledger-common",
<<<<<<< HEAD
        "//canton:ledger_api_proto_scala",
        "//daml-lf/api-type-signature",
        "//daml-lf/archive:daml_lf_archive_reader",
        "//daml-lf/archive:daml_lf_dev_archive_proto_java",
=======
>>>>>>> a5ad1051
        "//daml-lf/data",
        "//daml-lf/interpreter",
        "//daml-lf/language",
        "//daml-lf/transaction",
        "//daml-script/runner:script-runner-lib",
        "//libs-scala/ledger-resources",
        "//libs-scala/ports",
        "//libs-scala/resources",
        "//libs-scala/rs-grpc-bridge",
        "//libs-scala/testing-utils",
<<<<<<< HEAD
        "//libs-scala/timer-utils",
        "//observability/metrics",
        "//test-common/canton/it-lib",
        "@maven//:com_auth0_java_jwt",
        "@maven//:io_dropwizard_metrics_metrics_core",
        "@maven//:io_grpc_grpc_netty",
=======
        "//test-common/canton/it-lib",
>>>>>>> a5ad1051
    ],
)<|MERGE_RESOLUTION|>--- conflicted
+++ resolved
@@ -453,13 +453,10 @@
         ":test-utils",
         "//bazel_tools/runfiles:scala_runfiles",
         "//canton:community_ledger_ledger-common",
-<<<<<<< HEAD
         "//canton:ledger_api_proto_scala",
         "//daml-lf/api-type-signature",
         "//daml-lf/archive:daml_lf_archive_reader",
         "//daml-lf/archive:daml_lf_dev_archive_proto_java",
-=======
->>>>>>> a5ad1051
         "//daml-lf/data",
         "//daml-lf/interpreter",
         "//daml-lf/language",
@@ -470,15 +467,11 @@
         "//libs-scala/resources",
         "//libs-scala/rs-grpc-bridge",
         "//libs-scala/testing-utils",
-<<<<<<< HEAD
         "//libs-scala/timer-utils",
         "//observability/metrics",
         "//test-common/canton/it-lib",
         "@maven//:com_auth0_java_jwt",
         "@maven//:io_dropwizard_metrics_metrics_core",
         "@maven//:io_grpc_grpc_netty",
-=======
-        "//test-common/canton/it-lib",
->>>>>>> a5ad1051
     ],
 )