-- Copyright (c) 2023 Digital Asset (Switzerland) GmbH and/or its affiliates. All rights reserved.
-- SPDX-License-Identifier: Apache-2.0

module Daml.Script.Questions.Submit.Error
  ( DevErrorType (..)
  , ContractNotFoundAdditionalInfo -- Don't export constructors, users should not be able to rely on the structure.
  , isNotActive
  , SubmitError (..)
  ) where

import Daml.Script.Questions.Util
import DA.NonEmpty
import DA.Text
import DA.Foldable (foldMap)
import DA.Exception

-- | Errors that will be promoted to SubmitError once stable - code needs to be kept in sync with SubmitError.scala
data DevErrorType
  = ChoiceGuardFailed
  | WronglyTypedContractSoft
  | UnknownNewFeature -- ^ This should never happen - Update Scripts when you see this!
  deriving Show

-- | Additional debugging info optionally provided by the ledger
data ContractNotFoundAdditionalInfo
  = NotFound -- The generic "this contract does not exist"
  | NotActive with -- The contract did exist, but has since been archived
      additionalInfoCid : AnyContractId
  | NotEffective with -- The contract "will" exist, only thrown from the IDELedger where one can go backwards in time
      additionalInfoCid : AnyContractId
      effectiveAt : Text
  | NotVisible with -- The contract exists, but the readAs/actAs party union cannot see it
      additionalInfoCid : AnyContractId
      actAs : [Party]
      readAs : [Party]
      observers : [Party]
  deriving Show

isNotActive : ContractNotFoundAdditionalInfo -> Optional AnyContractId
isNotActive (NotActive {additionalInfoCid}) = Some additionalInfoCid
isNotActive _ = None

-- | Errors that can be thrown by a command submission - code needs to be kept in sync with SubmitError.scala
data SubmitError
  = -- | Contract with given contract ID could not be found, and has never existed on this participant
    -- When run on Canton, there may be more than one contract ID, and additionalDebuggingInfo is always None
    -- On the other hand, when run on IDELedger, there is only ever one contract ID, and additionalDebuggingInfo is always Some
    ContractNotFound with
      unknownContractIds : NonEmpty Text
        -- ^ Provided as text, as we do not know the template ID of a contract if the lookup fails
      additionalDebuggingInfo : Optional ContractNotFoundAdditionalInfo
       -- ^ should always be None in Canton's case, see https://github.com/digital-asset/daml/issues/17154
  | -- | Contract with given contract key could not be found
    ContractKeyNotFound with
      contractKey : AnyContractKey
  | -- | Generic authorization failure, included missing party authority, invalid signatories, etc.
    AuthorizationError with
      authorizationErrorMessage : Text -- We can't pass over the data at the moment, so we just give the full string error here, for anyone that wants to check it
  | -- | Given disclosed contract key does not match the contract key of the contract on ledger.
    DisclosedContractKeyHashingError with
      contractId : AnyContractId
      expectedKey : AnyContractKey
      givenKeyHash : Text
  | -- | Attempted to create a contract with a contract key that already exists
    DuplicateContractKey with
      duplicateContractKey : Optional AnyContractKey
        -- ^ Canton will often not provide this key, IDELedger will
  | -- | Contract key lookup yielded different results
    InconsistentContractKey with
      contractKey : AnyContractKey
  | -- | Unhandled user thrown exception
    UnhandledException with
      exc : Optional AnyException
        -- ^ Errors more complex than simple records cannot currently be encoded over the grpc status. Such errors will be missing here.
  | -- | Transaction failure due to abort/assert calls pre-exceptions
    UserError with
      userErrorMessage : Text -- TODO[SW] Post LF 1.14, only `submitMustFail` can throw this. I'll refactor that later and likely remove this error
  | -- | Failure due to false result from `ensure`, strictly pre-exception.
    TemplatePreconditionViolated -- According to docs, not throwable with LF >= 1.14, unsure what replaces it
  | -- | Attempted to create a contract with empty contract key maintainers
    CreateEmptyContractKeyMaintainers with
      invalidTemplate : AnyTemplate
  | -- | Attempted to fetch a contract with empty contract key maintainers
    FetchEmptyContractKeyMaintainers with
      failedTemplateKey : AnyContractKey
  | -- | Attempted to exercise/fetch a contract with the wrong template type
    WronglyTypedContract with
      contractId : AnyContractId -- ^ Any contract Id of the actual contract
      expectedTemplateId : TemplateTypeRep
      actualTemplateId : TemplateTypeRep
  | -- | Attempted to use a contract as an interface that it does not implement
    ContractDoesNotImplementInterface with
      contractId : AnyContractId
      templateId : TemplateTypeRep
      interfaceId : TemplateTypeRep -- Consider InterfaceTypeRep from DA.Internal.Interface.AnyView.Types (so exposing it in stdlib)
  | -- | Attempted to use a contract as a required interface that it does not implement
    ContractDoesNotImplementRequiringInterface with
      contractId : AnyContractId
      templateId : TemplateTypeRep
      requiredInterfaceId : TemplateTypeRep
      requiringInterfaceId : TemplateTypeRep
  | -- | Attempted to compare values that are not comparable
    NonComparableValues
  | -- | Illegal Contract ID found in Contract Key
    ContractIdInContractKey with
      -- TODO[SW]: Update the ContractIdInContractKey scala error to include a TemplateId (which it does have when thrown) in separate PR
      -- Then we can uncomment this and add the plumbing
      -- contractKey : AnyContractKey
  | -- | Attempted to compare a local and global contract ID with the same discriminator. You're doing something very wrong
    ContractIdComparability with
      globalExistingContractId : Text
        -- ^ We do not know the template ID at time of comparison.
  | -- | A value has been nested beyond a given depth limit
    ValueNesting with
        limit : Int
          -- ^ Nesting limit that was exceeded
  | -- | Development feature exceptions
    DevError with -- We just give the error's simple class name and the prettied message it generates. Scripts doesn't need anything more right now.
      devErrorType : DevErrorType
      devErrorMessage : Text
  | -- | Generic catch-all for missing errors.
    UnknownError with
      unknownErrorMessage : Text
  | -- | One of the above error types where the full exception body did not fit into the response, and was incomplete.
    -- TODO: Should we expose this at all?
    TruncatedError with
      truncatedErrorType : Text
        -- ^ One of the constructor names of SubmitFailure except DevError, UnknownError, TruncatedError
      truncatedErrorMessage : Text

instance Show AnyContractKey where
  show (AnyContractKey _ templateTypeRep) = show templateTypeRep

instance Show SubmitError where
  show err = case err of
    ContractNotFound { unknownContractIds, additionalDebuggingInfo } ->
      "Could not find contract with ID(s) " <> intercalate ", " (toList unknownContractIds) <> "."
      <> foldMap (\info -> " Additional debugging info: " <> show info) additionalDebuggingInfo
    ContractKeyNotFound contractKey -> "Could not find contract with given key: " <> show contractKey
    AuthorizationError errMessage -> "Authorization failure: " <> errMessage
    DisclosedContractKeyHashingError contractId contractKey contractKeyHash ->
      "Disclosed contract with ID " <> show contractId <> " used incorrect payload - contract key: " <> show contractKey <> "; and contract key hash: " <> contractKeyHash
    DuplicateContractKey contractKey -> "Attempted to create a contract with a contract key that is already in use - contract key: " <> show contractKey
    InconsistentContractKey contractKey -> "Inconsistent contract key between daml and ledger - contract key: " <> show contractKey
    UnhandledException None -> "An Exception was thrown and not caught"
    UnhandledException (Some exn) -> "An Exception was thrown and not caught - message: " <> (message exn)
    UserError errMessage -> "User Error: " <> errMessage
    TemplatePreconditionViolated {} -> "Template precondition was violated"
    CreateEmptyContractKeyMaintainers _ -> "Attempted to create a contract with empty key maintainers"
    FetchEmptyContractKeyMaintainers contractKey -> "Attempted to fetch a contract with empty key maintainers - contract key: " <> show contractKey
    WronglyTypedContract contractId expected actual ->
      "Excepted contract ID " <> show contractId <> " to be a \"" <> templateTypeRepToText expected <> "\" but it was actually a \"" <> templateTypeRepToText actual <> "\""
    ContractDoesNotImplementInterface contractId templateId interfaceId ->
      "\"" <> templateTypeRepToText templateId <> "\" does not implement interface \"" <> templateTypeRepToText interfaceId <> "\" for contract ID: " <> show contractId
    ContractDoesNotImplementRequiringInterface contractId templateId required requiring ->
      "\"" <> templateTypeRepToText templateId <> "\" does not implement interface \"" <> templateTypeRepToText required <> "\" as required by \"" <> templateTypeRepToText requiring <> "\" for contract ID: " <> show contractId
    NonComparableValues {} -> "Failed to compare values"
    ContractIdInContractKey {} -> "Illegal contract ID in contract key"
<<<<<<< HEAD
    ContractIdComparability {} -> "Attempted to compare local and global contract IDs of the same contract"
    ValueNesting limit -> "Exceeded maximum nesting depth for values - limit: " <> show limit
=======
    ContractIdComparability contractId -> "Attempted to compare local and global contract IDs of the same contract - contract ID: " <> contractId
>>>>>>> 444266ed
    DevError ty msg -> "DevError of type " <> show ty <> " and message \"" <> msg <> "\""
    UnknownError msg -> "Unknown error: " <> msg
    TruncatedError ty msg -> "TruncatedError of type " <> ty <> " and message \"" <> msg <> "\""<|MERGE_RESOLUTION|>--- conflicted
+++ resolved
@@ -156,12 +156,8 @@
       "\"" <> templateTypeRepToText templateId <> "\" does not implement interface \"" <> templateTypeRepToText required <> "\" as required by \"" <> templateTypeRepToText requiring <> "\" for contract ID: " <> show contractId
     NonComparableValues {} -> "Failed to compare values"
     ContractIdInContractKey {} -> "Illegal contract ID in contract key"
-<<<<<<< HEAD
-    ContractIdComparability {} -> "Attempted to compare local and global contract IDs of the same contract"
+    ContractIdComparability contractId -> "Attempted to compare local and global contract IDs of the same contract - contract ID: " <> contractId
     ValueNesting limit -> "Exceeded maximum nesting depth for values - limit: " <> show limit
-=======
-    ContractIdComparability contractId -> "Attempted to compare local and global contract IDs of the same contract - contract ID: " <> contractId
->>>>>>> 444266ed
     DevError ty msg -> "DevError of type " <> show ty <> " and message \"" <> msg <> "\""
     UnknownError msg -> "Unknown error: " <> msg
     TruncatedError ty msg -> "TruncatedError of type " <> ty <> " and message \"" <> msg <> "\""