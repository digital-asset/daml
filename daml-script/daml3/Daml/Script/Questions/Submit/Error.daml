--- conflicted
+++ resolved
@@ -4,10 +4,7 @@
 module Daml.Script.Questions.Submit.Error
   ( DevErrorType (..)
   , ContractNotFoundAdditionalInfo -- Don't export constructors, users should not be able to rely on the structure.
-<<<<<<< HEAD
-=======
   , isNotActive
->>>>>>> 4e54c69c
   , SubmitError (..)
   ) where
 
@@ -143,7 +140,6 @@
       <> foldMap (\info -> " Additional debugging info: " <> show info) additionalDebuggingInfo
     ContractKeyNotFound contractKey -> "Could not find contract with given key" <> show contractKey
     AuthorizationError errMessage -> "Authorization failure: " <> errMessage
-<<<<<<< HEAD
     ContractNotActive contractId -> "Contract with ID " <> show contractId <> " is no longer active"
     DisclosedContractKeyHashingError contractId contractKey contractKeyHash ->
       "Disclosed contract with ID " <> show contractId <> " used incorrect payload - contract key: " <> show contractKey <> "; and contract key hash: " <> contractKeyHash
@@ -151,12 +147,6 @@
     InconsistentContractKey contractKey -> "Inconsistent contract key between daml and ledger - contract key: " <> show contractKey
     UnhandledException None -> "An Exception was thrown and not caught"
     UnhandledException (Some exn) -> "An Exception was thrown and not caught with message " <> (message exn)
-=======
-    DisclosedContractKeyHashingError contractId _ _ -> "Disclosed contract with ID " <> show contractId.contractId <> " used incorrect payload"
-    DuplicateContractKey {} -> "Attempted to create a contract with a contract key that is already in use"
-    InconsistentContractKey {} -> "Inconsistent contract key between daml and ledger"
-    UnhandledException {} -> "An Exception was thrown and not caught"
->>>>>>> 4e54c69c
     UserError errMessage -> "User Error: " <> errMessage
     TemplatePreconditionViolated {} -> "Template precondition was violated"
     CreateEmptyContractKeyMaintainers templateId -> "Attempted to create a contract with empty key maintainers - template: " <> show templateId
