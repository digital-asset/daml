--- conflicted
+++ resolved
@@ -13,13 +13,8 @@
 import com.daml.lf.engine.script.v2.ledgerinteraction.ScriptLedgerClient
 import com.daml.lf.language.Ast._
 import com.daml.lf.language.StablePackage.DA
-<<<<<<< HEAD
-import com.daml.lf.speedy.{ArrayList, SValue}
-import com.daml.lf.speedy.SValue._
-=======
 import com.daml.lf.speedy.SValue._
 import com.daml.lf.speedy.{ArrayList, SValue}
->>>>>>> 242fe0f4
 import com.daml.lf.value.Value.ContractId
 import com.daml.platform.participant.util.LfEngineToApi.toApiIdentifier
 import scalaz.std.list._
@@ -70,11 +65,7 @@
           0,
           record(
             damlTree("Created"),
-<<<<<<< HEAD
             ("contractId", fromAnyContractId(scriptIds, toApiIdentifier(tplId), contractId)),
-=======
-            ("contractId", fromAnyContractId(scriptIds, toApiIdentifier(tplId), contractId.coid)),
->>>>>>> 242fe0f4
             ("argument", anyTemplate),
           ),
         )
@@ -95,11 +86,7 @@
           1,
           record(
             damlTree("Exercised"),
-<<<<<<< HEAD
             ("contractId", fromAnyContractId(scriptIds, toApiIdentifier(tplId), contractId)),
-=======
-            ("contractId", fromAnyContractId(scriptIds, toApiIdentifier(tplId), contractId.coid)),
->>>>>>> 242fe0f4
             ("choice", SText(choiceName)),
             ("argument", anyChoice),
             ("childEvents", SList(evs.to(FrontStack))),
@@ -305,8 +292,6 @@
         )
       case _ => Left(s"Expected command but got $v")
     }
-<<<<<<< HEAD
-=======
 
   // Encodes as Daml.Script.Questions.Packages.PackageName
   def fromReadablePackageId(
@@ -320,5 +305,4 @@
       ("version", SText(packageName.version.toString)),
     )
   }
->>>>>>> 242fe0f4
 }