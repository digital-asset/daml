// Copyright (c) 2023 Digital Asset (Switzerland) GmbH and/or its affiliates. All rights reserved.
// SPDX-License-Identifier: Apache-2.0

package com.daml.lf
package engine
package script
package v2

import akka.stream.Materializer
import com.daml.grpc.adapter.ExecutionSequencerFactory
import com.daml.lf.engine.free.Free
import com.daml.lf.engine.script.Runner.IdeLedgerContext
import com.daml.lf.engine.script.ledgerinteraction.{
  ScriptLedgerClient => UnversionedScriptLedgerClient
}
import com.daml.lf.engine.script.v2.ledgerinteraction.ScriptLedgerClient
import com.daml.lf.scenario.{ScenarioLedger, ScenarioRunner}
import com.daml.lf.speedy.{SValue, SExpr, Profile, WarningLog, Speedy, TraceLog}
import com.daml.script.converter.ConverterException

import scala.concurrent.{ExecutionContext, Future}

// linking magic
import com.daml.lf.archive.{DarReaderAllowFixed, Decode, Dar, ArchivePayload}
import com.daml.lf.speedy.SDefinition
import java.util.zip.ZipInputStream
import com.daml.lf.engine.script.Runner.{LinkingBehaviour, TypeCheckingBehaviour}
import com.daml.lf.validation.Validation

private[lf] class Runner(
    unversionedRunner: script.Runner,
    initialClients: Participants[UnversionedScriptLedgerClient],
    traceLog: TraceLog = Speedy.Machine.newTraceLog,
    warningLog: WarningLog = Speedy.Machine.newWarningLog,
    profile: Profile = Speedy.Machine.newProfile,
    canceled: () => Option[RuntimeException] = () => None,
    linkingBehaviour: LinkingBehaviour = LinkingBehaviour.LinkRecent,
    typeCheckingBehaviour: TypeCheckingBehaviour = TypeCheckingBehaviour.NoTypeChecking,
) {
<<<<<<< HEAD
  if (unversionedRunner.script.scriptIds.scriptPackageId.toString != "daml3scriptlabel")
    throw new IllegalArgumentException(
      s"""Expected daml3-script library to have package id 'daml3scriptlabel', but instead got '${unversionedRunner.script.scriptIds.scriptPackageId}'.
         |Be sure to compile daml3-script library with the '--override-package-id daml3scriptlabel' option.
         """.stripMargin
    )

  private def buildLinkedPackages(scriptDar: Dar[ArchivePayload]): CompiledPackages = {
    val mostRecentScriptDar =
      scriptDar
        .copy(main =
          scriptDar.main.copy(pkgId = unversionedRunner.script.scriptIds.scriptPackageId)
        )
        .all
        .map(Decode.assertDecodeArchivePayload(_))
        .toMap

    val mostRecentScriptCompiledPackages =
      PureCompiledPackages.assertBuild(mostRecentScriptDar, script.Runner.compilerConfig)

    typeCheckingBehaviour match {
      case TypeCheckingBehaviour.TypeChecking(dar) =>
        Validation
          .checkPackages(dar.all.toMap ++ mostRecentScriptDar)
          .fold(err => throw err, identity)
      case _ =>
    }

    mostRecentScriptCompiledPackages orElse unversionedRunner.compiledPackages
  }

  // Dynamically link in the daml3-script library
  private val linkedCompiledPackages =
    linkingBehaviour match {
      case LinkingBehaviour.NoLinking => {
        typeCheckingBehaviour match {
          case TypeCheckingBehaviour.TypeChecking(dar) =>
            Validation.checkPackages(dar.all.toMap).fold(err => throw err, identity)
          case _ =>
        }
        unversionedRunner.compiledPackages
      }
      case LinkingBehaviour.LinkRecent =>
        buildLinkedPackages(
          DarReaderAllowFixed
            .readArchive(
              "daml3-script",
              new ZipInputStream(
                getClass.getResourceAsStream("/daml-script/daml3/daml3-script.dar")
              ),
            )
            .toOption
            .get
        )
      case LinkingBehaviour.LinkSpecific(scriptDar) => buildLinkedPackages(scriptDar)
    }

  val linkedExtendedCompiledPackages =
    linkedCompiledPackages.overrideDefinitions({
      // Generalised version of the various unsafe casts we need in daml scripts,
      // casting various types involving LedgerValue to/from their real types.
      case LfDefRef(id)
          if id == unversionedRunner.script.scriptIds.damlScriptModule(
            "Daml.Script.Internal",
            "dangerousCast",
          ) =>
        SDefinition(SEMakeClo(Array(), 1, SELocA(0)))
    })

  private val machine =
    Speedy.Machine.fromPureSExpr(
      linkedExtendedCompiledPackages,
      unversionedRunner.script.expr,
      iterationsBetweenInterruptions = 100000,
      traceLog = traceLog,
      warningLog = warningLog,
      profile = profile,
    )(Script.DummyLoggingContext)

  @scala.annotation.tailrec
  final def stepToValue(): Either[RuntimeException, SValue] = {
    val result = machine.run()
    canceled() match {
      case Some(err) => Left(err)
      case None =>
        result match {
          case SResultInterruption =>
            stepToValue()
          case SResultFinal(v) =>
            Right(v)
          case SResultError(err) =>
            Left(script.Runner.InterpretationError(err))
          case res =>
            Left(new IllegalStateException(s"Internal error: Unexpected speedy result $res"))
        }
    }
  }
=======
  import Free.Result, SExpr.SExpr
>>>>>>> b3bd9ad0

  private val initialClientsV1 = initialClients.map(ScriptLedgerClient.realiseScriptLedgerClient)

  private val env =
    new ScriptF.Env(
      unversionedRunner.script.scriptIds,
      unversionedRunner.timeMode,
      initialClientsV1,
<<<<<<< HEAD
      unversionedRunner.compiledPackages,
    )

  private val ctx =
    ScriptF.Ctx(
      unversionedRunner.knownPackages,
      linkedExtendedCompiledPackages,
=======
      unversionedRunner.extendedCompiledPackages,
>>>>>>> b3bd9ad0
    )

  private val ideLedgerContext: Option[IdeLedgerContext] =
    initialClientsV1.default_participant.collect {
      case ledgerClient: ledgerinteraction.IdeLedgerClient =>
        new IdeLedgerContext {
          override def currentSubmission: Option[ScenarioRunner.CurrentSubmission] =
            ledgerClient.currentSubmission
          override def ledger: ScenarioLedger = ledgerClient.ledger
        }
    }

  def remapQ[X](result: Result[X, Free.Question, SExpr]): Result[X, ScriptF.Cmd, SExpr] =
    result.remapQ { case Free.Question(name, version, payload, stackTrace) =>
      ScriptF.parse(name, version, payload, stackTrace) match {
        case Right(cmd) =>
          Result.Ask(
            cmd,
            {
              case Right(value) =>
                Result.successful(value)
              case Left(
                    e @ (_: free.InterpretationError | script.Runner.CanceledByRequest |
                    script.Runner.TimedOut)
                  ) =>
                Result.failed(e)
              case Left(err) =>
                Result.failed(Script.FailedCmd(name, stackTrace, err))
            },
          )
        case Left(err) =>
          Result.failed(new ConverterException(err))
      }
    }

  def run(expr: SExpr.SExpr)(implicit
      ec: ExecutionContext,
      esf: ExecutionSequencerFactory,
      mat: Materializer,
  ): Future[SValue] =
    remapQ(
      Free.getResult(
        expr,
        unversionedRunner.extendedCompiledPackages,
        traceLog,
        warningLog,
        profile,
        Script.DummyLoggingContext,
      )
    ).runF[ScriptF.Cmd, SExpr](
      _.executeWithRunner(env, this)
        .map(Result.successful)
        .recover { case err: RuntimeException => Result.failed(err) },
      canceled,
    )

  def getResult()(implicit
      ec: ExecutionContext,
      esf: ExecutionSequencerFactory,
      mat: Materializer,
  ): (Future[SValue], Option[IdeLedgerContext]) =
    (run(unversionedRunner.script.expr), ideLedgerContext)
}<|MERGE_RESOLUTION|>--- conflicted
+++ resolved
@@ -37,7 +37,7 @@
     linkingBehaviour: LinkingBehaviour = LinkingBehaviour.LinkRecent,
     typeCheckingBehaviour: TypeCheckingBehaviour = TypeCheckingBehaviour.NoTypeChecking,
 ) {
-<<<<<<< HEAD
+  import Free.Result, SExpr.SExpr
   if (unversionedRunner.script.scriptIds.scriptPackageId.toString != "daml3scriptlabel")
     throw new IllegalArgumentException(
       s"""Expected daml3-script library to have package id 'daml3scriptlabel', but instead got '${unversionedRunner.script.scriptIds.scriptPackageId}'.
@@ -99,45 +99,13 @@
     linkedCompiledPackages.overrideDefinitions({
       // Generalised version of the various unsafe casts we need in daml scripts,
       // casting various types involving LedgerValue to/from their real types.
-      case LfDefRef(id)
+      case SExpr.LfDefRef(id)
           if id == unversionedRunner.script.scriptIds.damlScriptModule(
             "Daml.Script.Internal",
             "dangerousCast",
           ) =>
-        SDefinition(SEMakeClo(Array(), 1, SELocA(0)))
+        SDefinition(SExpr.SEMakeClo(Array(), 1, SExpr.SELocA(0)))
     })
-
-  private val machine =
-    Speedy.Machine.fromPureSExpr(
-      linkedExtendedCompiledPackages,
-      unversionedRunner.script.expr,
-      iterationsBetweenInterruptions = 100000,
-      traceLog = traceLog,
-      warningLog = warningLog,
-      profile = profile,
-    )(Script.DummyLoggingContext)
-
-  @scala.annotation.tailrec
-  final def stepToValue(): Either[RuntimeException, SValue] = {
-    val result = machine.run()
-    canceled() match {
-      case Some(err) => Left(err)
-      case None =>
-        result match {
-          case SResultInterruption =>
-            stepToValue()
-          case SResultFinal(v) =>
-            Right(v)
-          case SResultError(err) =>
-            Left(script.Runner.InterpretationError(err))
-          case res =>
-            Left(new IllegalStateException(s"Internal error: Unexpected speedy result $res"))
-        }
-    }
-  }
-=======
-  import Free.Result, SExpr.SExpr
->>>>>>> b3bd9ad0
 
   private val initialClientsV1 = initialClients.map(ScriptLedgerClient.realiseScriptLedgerClient)
 
@@ -146,17 +114,7 @@
       unversionedRunner.script.scriptIds,
       unversionedRunner.timeMode,
       initialClientsV1,
-<<<<<<< HEAD
-      unversionedRunner.compiledPackages,
-    )
-
-  private val ctx =
-    ScriptF.Ctx(
-      unversionedRunner.knownPackages,
       linkedExtendedCompiledPackages,
-=======
-      unversionedRunner.extendedCompiledPackages,
->>>>>>> b3bd9ad0
     )
 
   private val ideLedgerContext: Option[IdeLedgerContext] =
@@ -200,7 +158,7 @@
     remapQ(
       Free.getResult(
         expr,
-        unversionedRunner.extendedCompiledPackages,
+        linkedExtendedCompiledPackages,
         traceLog,
         warningLog,
         profile,
