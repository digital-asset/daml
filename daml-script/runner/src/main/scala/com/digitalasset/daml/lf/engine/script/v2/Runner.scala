// Copyright (c) 2023 Digital Asset (Switzerland) GmbH and/or its affiliates. All rights reserved.
// SPDX-License-Identifier: Apache-2.0

package com.daml.lf
package engine
package script
package v2

import akka.stream.Materializer
import com.daml.grpc.adapter.ExecutionSequencerFactory
import com.daml.lf.engine.script.Runner.IdeLedgerContext
import com.daml.lf.engine.script.ledgerinteraction.{
  ScriptLedgerClient => UnversionedScriptLedgerClient
}
import com.daml.lf.engine.script.v2.ledgerinteraction.ScriptLedgerClient
import com.daml.lf.scenario.{ScenarioLedger, ScenarioRunner}
import com.daml.lf.speedy.SExpr._
import com.daml.lf.speedy.SResult._
import com.daml.lf.speedy.SValue._
import com.daml.lf.speedy.{ArrayList, SValue, Speedy, TraceLog, WarningLog}
import com.daml.script.converter.ConverterException

import scala.concurrent.{ExecutionContext, Future}
import scala.util.{Failure, Success}

private[lf] class Runner(
    unversionedRunner: script.Runner,
    initialClients: Participants[UnversionedScriptLedgerClient],
    traceLog: TraceLog = Speedy.Machine.newTraceLog,
    warningLog: WarningLog = Speedy.Machine.newWarningLog,
    canceled: () => Option[RuntimeException] = () => None,
) {
  private val machine =
    Speedy.Machine.fromPureSExpr(
      unversionedRunner.extendedCompiledPackages,
      unversionedRunner.script.expr,
      iterationsBetweenInterruptions = 100000,
      traceLog = traceLog,
      warningLog = warningLog,
    )(Script.DummyLoggingContext)

  @scala.annotation.tailrec
  final def stepToValue(): Either[RuntimeException, SValue] = {
    val result = machine.run()
    canceled() match {
      case Some(err) => Left(err)
      case None =>
        result match {
          case SResultInterruption =>
            stepToValue()
          case SResultFinal(v) =>
            Right(v)
          case SResultError(err) =>
            Left(script.Runner.InterpretationError(err))
          case res =>
            Left(new IllegalStateException(s"Internal error: Unexpected speedy result $res"))
        }
    }
  }

  private val initialClientsV1 = initialClients.map(ScriptLedgerClient.realiseScriptLedgerClient)

  private val env =
    new ScriptF.Env(
      unversionedRunner.script.scriptIds,
      unversionedRunner.timeMode,
      initialClientsV1,
      machine,
    )

  private val ctx =
    ScriptF.Ctx(
      unversionedRunner.knownPackages,
      unversionedRunner.extendedCompiledPackages,
    )

  // Wraps the result of executing a command in a call to continue, using the following form
  // let compute = \() -> resultExpr in let result = compute () in continue result
  // Note we defer to a lambda in order to maintain ANF
  private def runCmdQuestion(
      q: Converter.Question[ScriptF.Cmd]
  )(implicit
      ec: ExecutionContext,
      esf: ExecutionSequencerFactory,
      mat: Materializer,
  ): Future[SExpr] =
    for {
      resultExpr <- q.payload.executeWithRunner(env, this)
    } yield SELet1(
      SEMakeClo(Array(), 1, resultExpr),
      SELet1(
        SEAppAtomic(SELocS(1), Array(SEValue(SUnit))),
        SEAppAtomic(SEValue(q.continue), Array(SELocS(1))),
      ),
    )

  private[lf] def runExpr(
      expr: SExpr
  )(implicit
      ec: ExecutionContext,
      esf: ExecutionSequencerFactory,
      mat: Materializer,
  ): Future[SValue] = {
    machine.setExpressionToEvaluate(expr)
    stepToValue()
      .fold(Future.failed, Future.successful)
      .flatMap(fsu => Converter.toFuture(Converter.unrollFree(ctx, fsu)))
      .flatMap {
        case Right(question) =>
          Converter
            .toFuture(
              ScriptF.parse(
                question.name,
                question.payload,
                question.stackTrace,
              )
            )
            .map(cmd => question.copy(payload = cmd))
            .flatMap { cmdQuestion =>
              runCmdQuestion(cmdQuestion).transform {
                case f @ Failure(script.Runner.CanceledByRequest) => f
                case f @ Failure(script.Runner.TimedOut) => f
                case f @ Failure(script.Runner.InterpretationError(_)) => f
                case Failure(exception) =>
                  Failure(new Script.FailedCmd(cmdQuestion, exception))
                case Success(value) =>
                  Success(value)
              }
            }
            .flatMap(runExpr(_))
        case Left(v) =>
          v match {
            case SRecord(_, _, ArrayList(result, _)) => {
              // Unwrap the Tuple2 we get from the inlined StateT.
              Future { result }
            }
            case _ => Future.failed(new ConverterException(s"Expected Tuple2 but got $v"))
          }
      }
  }

  private val ideLedgerContext: Option[IdeLedgerContext] =
<<<<<<< HEAD
    initialClientsV1.default_participant match {
      case Some(ledgerClient: ledgerinteraction.IdeLedgerClient) =>
        Some(new IdeLedgerContext {
          override def currentSubmission: Option[ScenarioRunner.CurrentSubmission] =
            ledgerClient.currentSubmission
          override def ledger: ScenarioLedger = ledgerClient.ledger
        })
      case _ => None
=======
    initialClientsV1.default_participant.collect {
      case ledgerClient: ledgerinteraction.IdeLedgerClient =>
        new IdeLedgerContext {
          override def currentSubmission: Option[ScenarioRunner.CurrentSubmission] =
            ledgerClient.currentSubmission
          override def ledger: ScenarioLedger = ledgerClient.ledger
        }
>>>>>>> 242fe0f4
    }

  def getResult()(implicit
      ec: ExecutionContext,
      esf: ExecutionSequencerFactory,
      mat: Materializer,
  ): (Speedy.PureMachine, Future[SValue], Option[IdeLedgerContext]) = {
    val resultF = for {
      _ <- Future.unit // We want the evaluation of following stepValue() to happen in a future.
      result <- stepToValue().fold(Future.failed, Future.successful)
      expr <- result match {
        // Unwrap Script type and apply to ()
        // Second value in record is dummy unit, ignored
        case SRecord(_, _, ArrayList(expr @ SPAP(_, _, _), _)) =>
          Future(SEAppAtomic(SEValue(expr), Array(SEValue(SUnit))))
        case v => Future.failed(new ConverterException(s"Expected record with 1 field but got $v"))
      }
      v <- runExpr(expr)
    } yield v
    (machine, resultF, ideLedgerContext)
  }
}<|MERGE_RESOLUTION|>--- conflicted
+++ resolved
@@ -140,16 +140,6 @@
   }
 
   private val ideLedgerContext: Option[IdeLedgerContext] =
-<<<<<<< HEAD
-    initialClientsV1.default_participant match {
-      case Some(ledgerClient: ledgerinteraction.IdeLedgerClient) =>
-        Some(new IdeLedgerContext {
-          override def currentSubmission: Option[ScenarioRunner.CurrentSubmission] =
-            ledgerClient.currentSubmission
-          override def ledger: ScenarioLedger = ledgerClient.ledger
-        })
-      case _ => None
-=======
     initialClientsV1.default_participant.collect {
       case ledgerClient: ledgerinteraction.IdeLedgerClient =>
         new IdeLedgerContext {
@@ -157,7 +147,6 @@
             ledgerClient.currentSubmission
           override def ledger: ScenarioLedger = ledgerClient.ledger
         }
->>>>>>> 242fe0f4
     }
 
   def getResult()(implicit
