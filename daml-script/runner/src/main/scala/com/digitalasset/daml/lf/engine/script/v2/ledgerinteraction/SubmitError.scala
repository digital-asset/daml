// Copyright (c) 2023 Digital Asset (Switzerland) GmbH and/or its affiliates. All rights reserved.
// SPDX-License-Identifier: Apache-2.0

package com.daml.lf.engine.script
package v2
package ledgerinteraction

import com.daml.lf.data.FrontStack
import com.daml.lf.data.Ref.{Identifier, Name}
import com.daml.lf.language.{Ast, StablePackage}
import com.daml.lf.speedy.SValue
import com.daml.lf.speedy.SValue._
import com.daml.lf.transaction.GlobalKey
import com.daml.lf.value.Value
import com.daml.lf.value.Value.ContractId
import com.daml.nonempty.NonEmpty
import com.daml.platform.participant.util.LfEngineToApi.toApiIdentifier
import com.daml.lf.data.Ref._
import com.daml.lf.data.Time

import scala.util.control.NoStackTrace

sealed abstract class SubmitError
    extends RuntimeException
    with NoStackTrace
    with Product
    with Serializable {
  // Implementing code needs to be kept in sync with daml-script#Error.daml
  def toDamlSubmitError(env: ScriptF.Env): SValue
}

object SubmitError {
  import ScriptF.Env
  import com.daml.script.converter.Converter._
  import com.daml.lf.engine.script.v2.Converter._

  final case class SubmitErrorConverters(env: ScriptF.Env) {
    def damlScriptErrorIdentifier(s: String) =
      env.scriptIds.damlScriptModule("Daml.Script.Questions.Submit.Error", s)
    def damlScriptVariant(
        datatypeName: String,
        variantName: String,
        rank: Int,
        fields: (String, SValue)*
    ) =
      SVariant(
        damlScriptErrorIdentifier(datatypeName),
        Name.assertFromString(variantName),
        rank,
        record(
          damlScriptErrorIdentifier(datatypeName + "." + variantName),
          fields: _*
        ),
      )
    def damlScriptError(name: String, rank: Int, fields: (String, SValue)*) =
      damlScriptVariant("SubmitError", name, rank, fields: _*)
  }

  def globalKeyToAnyContractKey(env: Env, key: GlobalKey): SValue = {
    val ty = env.lookupKeyTy(key.templateId).toOption.get
    val sValue = env.translateValue(ty, key.key).toOption.get
    fromAnyContractKey(AnyContractKey(key.templateId, ty, sValue))
  }

  def fromNonEmptySet[A](set: NonEmpty[Seq[A]], conv: A => SValue): SValue = {
    val converted: Seq[SValue] = set.map(conv)
    record(
      StablePackage.DA.NonEmpty.Types.NonEmpty,
      ("hd", converted.head),
      ("tl", SList(converted.tail.to(FrontStack))),
    )
  }

  final case class ContractNotFound(
      cids: NonEmpty[Seq[ContractId]],
      additionalDebuggingInfo: Option[ContractNotFound.AdditionalInfo],
  ) extends SubmitError {
    override def toDamlSubmitError(env: Env): SValue =
      SubmitErrorConverters(env).damlScriptError(
        "ContractNotFound",
        0,
        (
          "unknownContractIds",
          fromNonEmptySet(cids, { cid: ContractId => SText(cid.coid) }),
        ),
        (
          "additionalDebuggingInfo",
          SOptional(additionalDebuggingInfo.map(_.toSValue(env))),
        ),
      )
  }

  object ContractNotFound {

    sealed abstract class AdditionalInfo {
      def toSValue(env: Env): SValue
    }

    object AdditionalInfo {
      final case class NotFound() extends AdditionalInfo {
        override def toSValue(env: Env) =
          SubmitErrorConverters(env).damlScriptVariant(
            "ContractNotFoundAdditionalInfo",
            "NotFound",
            0,
          )
      }

      final case class NotActive(
          cid: ContractId,
          tid: Identifier,
      ) extends AdditionalInfo {
        override def toSValue(env: Env) =
          SubmitErrorConverters(env).damlScriptVariant(
            "ContractNotFoundAdditionalInfo",
            "NotActive",
            1,
            (
              "additionalInfoCid",
              fromAnyContractId(env.scriptIds, toApiIdentifier(tid), cid),
            ),
          )
      }

      final case class NotEffective(
          cid: ContractId,
          tid: Identifier,
          effectiveAt: Time.Timestamp,
      ) extends AdditionalInfo {
        override def toSValue(env: Env) =
          SubmitErrorConverters(env).damlScriptVariant(
            "ContractNotFoundAdditionalInfo",
            "NotEffective",
            2,
            (
              "additionalInfoCid",
              fromAnyContractId(env.scriptIds, toApiIdentifier(tid), cid),
            ),
            (
              "effectiveAt",
              SText(effectiveAt.toString),
            ),
          )
      }

      final case class NotVisible(
          cid: ContractId,
          tid: Identifier,
          actAs: Set[Party],
          readAs: Set[Party],
          observers: Set[Party],
      ) extends AdditionalInfo {
        override def toSValue(env: Env) =
          SubmitErrorConverters(env).damlScriptVariant(
            "ContractNotFoundAdditionalInfo",
            "NotVisible",
            3,
            (
              "additionalInfoCid",
              fromAnyContractId(env.scriptIds, toApiIdentifier(tid), cid),
            ),
            (
              "actAs",
              SList(actAs.toList.map(SParty).to(FrontStack)),
            ),
            (
              "readAs",
              SList(readAs.toList.map(SParty).to(FrontStack)),
            ),
            (
              "observers",
              SList(observers.toList.map(SParty).to(FrontStack)),
            ),
          )
      }
    }
  }

  final case class ContractKeyNotFound(key: GlobalKey) extends SubmitError {
    override def toDamlSubmitError(env: Env): SValue =
      SubmitErrorConverters(env).damlScriptError(
        "ContractKeyNotFound",
        1,
        ("contractKey", globalKeyToAnyContractKey(env, key)),
      )
  }

  final case class AuthorizationError(message: String) extends SubmitError {
    override def toDamlSubmitError(env: Env): SValue =
      SubmitErrorConverters(env).damlScriptError(
        "AuthorizationError",
        2,
        ("authorizationErrorMessage", SText(message)),
      )
  }

  final case class DisclosedContractKeyHashingError(
      contractId: ContractId,
      key: GlobalKey,
      givenKeyHash: String,
  ) extends SubmitError {
    override def toDamlSubmitError(env: Env): SValue =
      SubmitErrorConverters(env).damlScriptError(
        "DisclosedContractKeyHashingError",
        3,
        (
          "contractId",
          fromAnyContractId(env.scriptIds, toApiIdentifier(key.templateId), contractId),
        ),
        ("expectedKey", globalKeyToAnyContractKey(env, key)),
        ("givenKeyHash", SText(givenKeyHash)),
      )
  }

  final case class DuplicateContractKey(oKey: Option[GlobalKey]) extends SubmitError {
    override def toDamlSubmitError(env: Env): SValue =
      SubmitErrorConverters(env).damlScriptError(
        "DuplicateContractKey",
        4,
        ("duplicateContractKey", SOptional(oKey.map(globalKeyToAnyContractKey(env, _)))),
      )
  }

  final case class InconsistentContractKey(key: GlobalKey) extends SubmitError {
    override def toDamlSubmitError(env: Env): SValue =
      SubmitErrorConverters(env).damlScriptError(
        "InconsistentContractKey",
        5,
        ("contractKey", globalKeyToAnyContractKey(env, key)),
      )
  }

  final case class UnhandledException(exc: Option[(Identifier, Value)]) extends SubmitError {
    override def toDamlSubmitError(env: Env): SValue = {
      val sValue = exc.map { case (ty, value) =>
        SAny(Ast.TTyCon(ty), env.translateValue(Ast.TTyCon(ty), value).toOption.get)
      }
      SubmitErrorConverters(env).damlScriptError(
        "UnhandledException",
        6,
        ("exc", SOptional(sValue)),
      )
    }
  }

  final case class UserError(message: String) extends SubmitError {
    override def toDamlSubmitError(env: Env): SValue =
      SubmitErrorConverters(env).damlScriptError(
        "UserError",
        7,
        ("userErrorMessage", SText(message)),
      )
  }

  final case class TemplatePreconditionViolated() extends SubmitError {
    override def toDamlSubmitError(env: Env): SValue =
      SubmitErrorConverters(env).damlScriptError(
        "TemplatePreconditionViolated",
        8,
      )
  }

  final case class CreateEmptyContractKeyMaintainers(templateId: Identifier, templateArg: Value)
      extends SubmitError {
    override def toDamlSubmitError(env: Env): SValue =
      SubmitErrorConverters(env).damlScriptError(
        "CreateEmptyContractKeyMaintainers",
        9,
        (
          "invalidTemplate",
          fromAnyTemplate(env.valueTranslator, templateId, templateArg).toOption.get,
        ),
      )
  }

  final case class FetchEmptyContractKeyMaintainers(key: GlobalKey) extends SubmitError {
    override def toDamlSubmitError(env: Env): SValue =
      SubmitErrorConverters(env).damlScriptError(
        "FetchEmptyContractKeyMaintainers",
        10,
        ("failedTemplateKey", globalKeyToAnyContractKey(env, key)),
      )
  }

  final case class WronglyTypedContract(
      contractId: ContractId,
      expectedTemplateId: Identifier,
      actualTemplateId: Identifier,
  ) extends SubmitError {
    override def toDamlSubmitError(env: Env): SValue =
      SubmitErrorConverters(env).damlScriptError(
        "WronglyTypedContract",
        11,
        (
          "contractId",
          fromAnyContractId(env.scriptIds, toApiIdentifier(actualTemplateId), contractId),
        ),
        ("expectedTemplateId", fromTemplateTypeRep(toApiIdentifier(expectedTemplateId))),
        ("actualTemplateId", fromTemplateTypeRep(toApiIdentifier(actualTemplateId))),
      )
  }

  final case class ContractDoesNotImplementInterface(
      contractId: ContractId,
      templateId: Identifier,
      interfaceId: Identifier,
  ) extends SubmitError {
    override def toDamlSubmitError(env: Env): SValue =
      SubmitErrorConverters(env).damlScriptError(
        "ContractDoesNotImplementInterface",
        12,
        ("contractId", fromAnyContractId(env.scriptIds, toApiIdentifier(templateId), contractId)),
        ("templateId", fromTemplateTypeRep(toApiIdentifier(templateId))),
        ("interfaceId", fromTemplateTypeRep(toApiIdentifier(interfaceId))),
      )
  }

  final case class ContractDoesNotImplementRequiringInterface(
      contractId: ContractId,
      templateId: Identifier,
      requiredInterfaceId: Identifier,
      requiringInterfaceId: Identifier,
  ) extends SubmitError {
    override def toDamlSubmitError(env: Env): SValue =
      SubmitErrorConverters(env).damlScriptError(
        "ContractDoesNotImplementInterface",
        13,
        ("contractId", fromAnyContractId(env.scriptIds, toApiIdentifier(templateId), contractId)),
        ("templateId", fromTemplateTypeRep(toApiIdentifier(templateId))),
        ("requiredInterfaceId", fromTemplateTypeRep(toApiIdentifier(requiredInterfaceId))),
        ("requiringInterfaceId", fromTemplateTypeRep(toApiIdentifier(requiringInterfaceId))),
      )
  }

  final case class NonComparableValues() extends SubmitError {
    override def toDamlSubmitError(env: Env): SValue =
      SubmitErrorConverters(env).damlScriptError(
        "NonComparableValues",
        14,
      )
  }

  final case class ContractIdInContractKey() extends SubmitError {
    override def toDamlSubmitError(env: Env): SValue =
      SubmitErrorConverters(env).damlScriptError(
        "ContractIdInContractKey",
        15,
      )
  }

  final case class ContractIdComparability(contractId: String) extends SubmitError {
    override def toDamlSubmitError(env: Env): SValue =
      SubmitErrorConverters(env).damlScriptError(
        "ContractIdComparability",
        16,
        ("globalExistingContractId", SText(contractId)),
      )
  }

  final case class ValueNesting(limit: Int) extends SubmitError {
    override def toDamlSubmitError(env: Env): SValue =
      SubmitErrorConverters(env).damlScriptError(
        "ValueNesting",
        18,
        ("limit", SInt64(limit.toLong)),
      )
  }

  final case class DevError(errorType: String, message: String) extends SubmitError {
    // This code needs to be kept in sync with daml-script#Error.daml
    override def toDamlSubmitError(env: Env): SValue = {
      val devErrorTypeIdentifier =
        env.scriptIds.damlScriptModule("Daml.Script.Questions.Submit.Error", "DevErrorType")
      val devErrorType = errorType match {
        case "ChoiceGuardFailed" =>
          SEnum(devErrorTypeIdentifier, Name.assertFromString("ChoiceGuardFailed"), 0)
        case "WronglyTypedContractSoft" =>
          SEnum(devErrorTypeIdentifier, Name.assertFromString("WronglyTypedContractSoft"), 1)
        case _ => SEnum(devErrorTypeIdentifier, Name.assertFromString("UnknownNewFeature"), 2)
      }
      SubmitErrorConverters(env).damlScriptError(
        "DevError",
<<<<<<< HEAD
        19,
=======
        17,
>>>>>>> 4e54c69c
        ("devErrorType", devErrorType),
        ("devErrorMessage", SText(message)),
      )
    }
  }

  final case class UnknownError(message: String) extends SubmitError {
    override def toDamlSubmitError(env: Env): SValue =
      SubmitErrorConverters(env).damlScriptError(
        "UnknownError",
<<<<<<< HEAD
        20,
=======
        18,
>>>>>>> 4e54c69c
        ("unknownErrorMessage", SText(message)),
      )
  }

  final case class TruncatedError(errType: String, message: String) extends SubmitError {
    override def toDamlSubmitError(env: Env): SValue =
      SubmitErrorConverters(env).damlScriptError(
        "TruncatedError",
<<<<<<< HEAD
        21,
=======
        19,
>>>>>>> 4e54c69c
        ("truncatedErrorType", SText(errType)),
        ("truncatedErrorMessage", SText(message)),
      )
  }
}<|MERGE_RESOLUTION|>--- conflicted
+++ resolved
@@ -361,7 +361,7 @@
     override def toDamlSubmitError(env: Env): SValue =
       SubmitErrorConverters(env).damlScriptError(
         "ValueNesting",
-        18,
+        17,
         ("limit", SInt64(limit.toLong)),
       )
   }
@@ -380,11 +380,7 @@
       }
       SubmitErrorConverters(env).damlScriptError(
         "DevError",
-<<<<<<< HEAD
-        19,
-=======
-        17,
->>>>>>> 4e54c69c
+        18,
         ("devErrorType", devErrorType),
         ("devErrorMessage", SText(message)),
       )
@@ -395,24 +391,16 @@
     override def toDamlSubmitError(env: Env): SValue =
       SubmitErrorConverters(env).damlScriptError(
         "UnknownError",
-<<<<<<< HEAD
+        19,
+        ("unknownErrorMessage", SText(message)),
+      )
+  }
+
+  final case class TruncatedError(errType: String, message: String) extends SubmitError {
+    override def toDamlSubmitError(env: Env): SValue =
+      SubmitErrorConverters(env).damlScriptError(
+        "TruncatedError",
         20,
-=======
-        18,
->>>>>>> 4e54c69c
-        ("unknownErrorMessage", SText(message)),
-      )
-  }
-
-  final case class TruncatedError(errType: String, message: String) extends SubmitError {
-    override def toDamlSubmitError(env: Env): SValue =
-      SubmitErrorConverters(env).damlScriptError(
-        "TruncatedError",
-<<<<<<< HEAD
-        21,
-=======
-        19,
->>>>>>> 4e54c69c
         ("truncatedErrorType", SText(errType)),
         ("truncatedErrorMessage", SText(message)),
       )
