// Copyright (c) 2023 Digital Asset (Switzerland) GmbH and/or its affiliates. All rights reserved.
// SPDX-License-Identifier: Apache-2.0

package com.daml.lf
package engine
package script
package v2

import java.time.Clock
import akka.stream.Materializer
import com.daml.grpc.adapter.ExecutionSequencerFactory
import com.daml.ledger.api.domain.{User, UserRight}
import com.daml.lf.data.FrontStack
import com.daml.lf.{CompiledPackages, command}
import com.daml.lf.data.Ref.{
  Identifier,
  Name,
  PackageId,
  PackageName,
  PackageVersion,
  Party,
  UserId,
}
import com.daml.lf.data.Time.Timestamp
import com.daml.lf.engine.preprocessing.ValueTranslator
import com.daml.lf.engine.script.v2.ledgerinteraction.ScriptLedgerClient
import com.daml.lf.language.Ast
import com.daml.lf.language.StablePackage
import com.daml.lf.speedy.{ArrayList, SError, SValue}
import com.daml.lf.speedy.SBuiltin.SBVariantCon
import com.daml.lf.speedy.SExpr._
import com.daml.lf.speedy.SValue._
import com.daml.lf.speedy.Speedy.PureMachine
import com.daml.lf.value.Value
import com.daml.lf.value.Value.ContractId
import scalaz.{Foldable, OneAnd}
import scalaz.syntax.traverse._
import scalaz.std.either._
import scalaz.std.list._
import scalaz.std.option._
import com.daml.script.converter.Converter.{toContractId, toText}

import com.daml.lf.interpretation.{Error => IE}
import com.daml.lf.speedy.SBuiltin.SBToAny

import scala.concurrent.{ExecutionContext, Future}
import scala.util.{Failure, Success}

object ScriptF {
  val left = SEBuiltin(
    SBVariantCon(StablePackage.DA.Types.Either, Name.assertFromString("Left"), 0)
  )
  val right = SEBuiltin(
    SBVariantCon(StablePackage.DA.Types.Either, Name.assertFromString("Right"), 1)
  )

  sealed trait Cmd {
    private[lf] def executeWithRunner(env: Env, @annotation.unused runner: v2.Runner)(implicit
        ec: ExecutionContext,
        mat: Materializer,
        esf: ExecutionSequencerFactory,
    ): Future[SExpr] = execute(env)

    private[lf] def execute(env: Env)(implicit
        ec: ExecutionContext,
        mat: Materializer,
        esf: ExecutionSequencerFactory,
    ): Future[SExpr]
  }
  // The environment that the `execute` function gets access to.
  final class Env(
      val scriptIds: ScriptIds,
      val timeMode: ScriptTimeMode,
      private var _clients: Participants[ScriptLedgerClient],
      machine: PureMachine,
  ) {
    def clients = _clients
    def compiledPackages = machine.compiledPackages
    val valueTranslator = new ValueTranslator(
      pkgInterface = compiledPackages.pkgInterface,
      requireV1ContractIdSuffix = false,
    )
    val utcClock = Clock.systemUTC()
    def addPartyParticipantMapping(party: Party, participant: Participant) = {
      _clients =
        _clients.copy(party_participants = _clients.party_participants + (party -> participant))
    }
    def lookupChoice(
        tmplId: Identifier,
        ifaceId: Option[Identifier],
        choice: Name,
    ): Either[String, Ast.TemplateChoiceSignature] =
      compiledPackages.pkgInterface.lookupChoice(tmplId, ifaceId, choice).left.map(_.pretty)

    def lookupKeyTy(id: Identifier): Either[String, Ast.Type] =
      compiledPackages.pkgInterface.lookupTemplateKey(id) match {
        case Right(key) => Right(key.typ)
        case Left(err) => Left(err.pretty)
      }

    def lookupInterfaceViewTy(id: Identifier): Either[String, Ast.Type] =
      compiledPackages.pkgInterface.lookupInterface(id) match {
        case Right(key) => Right(key.view)
        case Left(err) => Left(err.pretty)
      }

    def translateValue(ty: Ast.Type, value: Value): Either[String, SValue] =
      valueTranslator.translateValue(ty, value).left.map(_.toString)

  }

  final case class Throw(exc: SAny) extends Cmd {
    override def execute(
        env: Env
    )(implicit ec: ExecutionContext, mat: Materializer, esf: ExecutionSequencerFactory) =
      Future.failed(
        script.Runner.InterpretationError(
          SError
            .SErrorDamlException(IE.UnhandledException(exc.ty, exc.value.toUnnormalizedValue))
        )
      )
  }

  final case class Catch(act: SValue) extends Cmd {
    override def executeWithRunner(env: Env, runner: v2.Runner)(implicit
        ec: ExecutionContext,
        mat: Materializer,
        esf: ExecutionSequencerFactory,
    ): Future[SExpr] =
      runner.runExpr(SEAppAtomic(SEValue(act), Array(SEValue(SUnit)))).transformWith {
        case Success(v) =>
          Future.successful(SEAppAtomic(right, Array(SEValue(v))))
        case Failure(
              script.Runner.InterpretationError(
                SError.SErrorDamlException(IE.UnhandledException(typ, value))
              )
            ) =>
          Future.successful(
            SELet1(
              // Consider using env.translateValue to reduce what we're building here
              SEImportValue(typ, value),
              SELet1(
                SEAppAtomic(SEBuiltin(SBToAny(typ)), Array(SELocS(1))),
                SEAppAtomic(left, Array(SELocS(1))),
              ),
            )
          )
        case Failure(e) => Future.failed(e)
      }

    override def execute(env: Env)(implicit
        ec: ExecutionContext,
        mat: Materializer,
        esf: ExecutionSequencerFactory,
    ): Future[SExpr] = Future.failed(new NotImplementedError)
  }

  final case class TrySubmit(data: SubmitData) extends Cmd {

    override def execute(
        env: Env
    )(implicit ec: ExecutionContext, mat: Materializer, esf: ExecutionSequencerFactory) =
      for {
        client <- Converter.toFuture(
          env.clients
            .getPartiesParticipant(data.actAs)
        )
        submitRes <- client.trySubmit(
          data.actAs,
          data.readAs,
          data.cmds,
          data.stackTrace.topFrame,
        )
        res <- submitRes match {
          case Right(results) =>
            Converter.toFuture(
              results
                .to(FrontStack)
                .traverse(
                  Converter
                    .fromCommandResult(env.lookupChoice, env.valueTranslator, env.scriptIds, _)
                )
                .map(results => SEAppAtomic(right, Array(SEValue(SList(results)))))
            )
          case Left(submitError) =>
            Future.successful(
              SEAppAtomic(
                left,
                Array(
                  SEValue(
                    submitError.toDamlSubmitError(env)
                  )
                ),
              )
            )
        }
      } yield res
  }

  final case class Submit(data: SubmitData) extends Cmd {
    override def execute(
        env: Env
    )(implicit ec: ExecutionContext, mat: Materializer, esf: ExecutionSequencerFactory) =
      for {
        client <- Converter.toFuture(
          env.clients
            .getPartiesParticipant(data.actAs)
        )
        submitRes <- client.submit(
          data.actAs,
          data.readAs,
          data.cmds,
          data.stackTrace.topFrame,
        )
        v <- submitRes match {
          case Right(results) =>
            Converter.toFuture(
              results
                .to(FrontStack)
                .traverse(
                  Converter
                    .fromCommandResult(env.lookupChoice, env.valueTranslator, env.scriptIds, _)
                )
                .map(results => SEValue(SList(results)))
            )
          case Left(statusEx) => Future.failed(statusEx)
        }
      } yield v
  }

  final case class SubmitMustFail(data: SubmitData) extends Cmd {
    override def execute(
        env: Env
    )(implicit ec: ExecutionContext, mat: Materializer, esf: ExecutionSequencerFactory) =
      for {
        client <- Converter.toFuture(
          env.clients
            .getPartiesParticipant(data.actAs)
        )
        submitRes <- client.submitMustFail(
          data.actAs,
          data.readAs,
          data.cmds,
          data.stackTrace.topFrame,
        )
        v <- submitRes match {
          case Right(()) =>
            Future.successful(SEValue(SUnit))
          case Left(()) =>
            Future.failed(
              SError.SErrorDamlException(
                interpretation.Error.UserError("Expected submit to fail but it succeeded")
              )
            )
        }
      } yield v

  }
  final case class SubmitTree(data: SubmitData) extends Cmd {
    override def execute(
        env: Env
    )(implicit ec: ExecutionContext, mat: Materializer, esf: ExecutionSequencerFactory) =
      for {
        client <- Converter.toFuture(
          env.clients
            .getPartiesParticipant(data.actAs)
        )
        submitRes <- client.submitTree(
          data.actAs,
          data.readAs,
          data.cmds,
          data.stackTrace.topFrame,
        )
        res <- Converter.toFuture(
          Converter.translateTransactionTree(
            env.lookupChoice,
            env.valueTranslator,
            env.scriptIds,
            submitRes,
          )
        )
      } yield SEValue(res)
  }
  final case class Query(
      parties: OneAnd[Set, Party],
      tplId: Identifier,
  ) extends Cmd {
    override def execute(
        env: Env
    )(implicit ec: ExecutionContext, mat: Materializer, esf: ExecutionSequencerFactory) =
      for {
        client <- Converter.toFuture(
          env.clients
            .getPartiesParticipant(parties)
        )
        acs <- client.query(parties, tplId)
        res <- Converter.toFuture(
          acs
            .to(FrontStack)
            .traverse(
              Converter
                .fromCreated(env.valueTranslator, _)
            )
        )
      } yield SEValue(SList(res))

  }
  final case class QueryContractId(
      parties: OneAnd[Set, Party],
      tplId: Identifier,
      cid: ContractId,
  ) extends Cmd {
    override def execute(env: Env)(implicit
        ec: ExecutionContext,
        mat: Materializer,
        esf: ExecutionSequencerFactory,
    ): Future[SExpr] =
      for {
        client <- Converter.toFuture(env.clients.getPartiesParticipant(parties))
        optR <- client.queryContractId(parties, tplId, cid)
        optR <- Converter.toFuture(optR.traverse(Converter.fromContract(env.valueTranslator, _)))
      } yield SEValue(SOptional(optR))
  }

  final case class QueryInterface(
      parties: OneAnd[Set, Party],
      interfaceId: Identifier,
  ) extends Cmd {
    override def execute(env: Env)(implicit
        ec: ExecutionContext,
        mat: Materializer,
        esf: ExecutionSequencerFactory,
    ): Future[SExpr] = {

      def makePair(v1: SValue, v2: SValue): SValue = {
        import com.daml.lf.language.StablePackage.DA
        import com.daml.script.converter.Converter.record
        record(DA.Types.assertIdentifier("Tuple2"), ("_1", v1), ("_2", v2))
      }

      for {
        viewType <- Converter.toFuture(env.lookupInterfaceViewTy(interfaceId))
        client <- Converter.toFuture(env.clients.getPartiesParticipant(parties))
        list <- client.queryInterface(parties, interfaceId, viewType)
        list <- Converter.toFuture(
          list
            .to(FrontStack)
            .traverse { case (cid, optView) =>
              optView match {
                case None =>
                  Right(makePair(SContractId(cid), SOptional(None)))
                case Some(view) =>
                  for {
                    view <- Converter.fromInterfaceView(
                      env.valueTranslator,
                      viewType,
                      view,
                    )
                  } yield {
                    makePair(SContractId(cid), SOptional(Some(view)))
                  }
              }
            }
        )
      } yield SEValue(SList(list))
    }
  }

  final case class QueryInterfaceContractId(
      parties: OneAnd[Set, Party],
      interfaceId: Identifier,
      cid: ContractId,
  ) extends Cmd {
    override def execute(env: Env)(implicit
        ec: ExecutionContext,
        mat: Materializer,
        esf: ExecutionSequencerFactory,
    ): Future[SExpr] = {
      for {
        viewType <- Converter.toFuture(env.lookupInterfaceViewTy(interfaceId))
        client <- Converter.toFuture(env.clients.getPartiesParticipant(parties))
        optR <- client.queryInterfaceContractId(parties, interfaceId, viewType, cid)
        optR <- Converter.toFuture(
          optR.traverse(Converter.fromInterfaceView(env.valueTranslator, viewType, _))
        )
      } yield SEValue(SOptional(optR))
    }
  }

  final case class QueryContractKey(
      parties: OneAnd[Set, Party],
      tplId: Identifier,
      key: AnyContractKey,
  ) extends Cmd {
    private def translateKey(
        env: Env
    )(id: Identifier, v: Value): Either[String, SValue] =
      for {
        keyTy <- env.lookupKeyTy(id)
        translated <- env.valueTranslator.translateValue(keyTy, v).left.map(_.message)
      } yield translated

    override def execute(env: Env)(implicit
        ec: ExecutionContext,
        mat: Materializer,
        esf: ExecutionSequencerFactory,
    ): Future[SExpr] =
      for {
        client <- Converter.toFuture(env.clients.getPartiesParticipant(parties))
        optR <- client.queryContractKey(parties, tplId, key.key, translateKey(env))
        optR <- Converter.toFuture(
          optR.traverse(Converter.fromCreated(env.valueTranslator, _))
        )
      } yield SEValue(SOptional(optR))
  }
  final case class AllocParty(
      displayName: String,
      idHint: String,
      participant: Option[Participant],
  ) extends Cmd {
    override def execute(env: Env)(implicit
        ec: ExecutionContext,
        mat: Materializer,
        esf: ExecutionSequencerFactory,
    ): Future[SExpr] =
      for {
        client <- env.clients.getParticipant(participant) match {
          case Right(client) => Future.successful(client)
          case Left(err) => Future.failed(new RuntimeException(err))
        }
        party <- client.allocateParty(idHint, displayName)

      } yield {
        participant.foreach(env.addPartyParticipantMapping(party, _))
        SEValue(SParty(party))
      }

  }
  final case class ListKnownParties(
      participant: Option[Participant]
  ) extends Cmd {
    override def execute(env: Env)(implicit
        ec: ExecutionContext,
        mat: Materializer,
        esf: ExecutionSequencerFactory,
    ): Future[SExpr] =
      for {
        client <- env.clients.getParticipant(participant) match {
          case Right(client) => Future.successful(client)
          case Left(err) => Future.failed(new RuntimeException(err))
        }
        partyDetails <- client.listKnownParties()
        partyDetails_ <- Converter.toFuture(
          partyDetails
            .traverse(details => Converter.fromPartyDetails(env.scriptIds, details))
        )
      } yield SEValue(SList(partyDetails_.to(FrontStack)))

  }
  final case class GetTime() extends Cmd {
    override def execute(env: Env)(implicit
        ec: ExecutionContext,
        mat: Materializer,
        esf: ExecutionSequencerFactory,
    ): Future[SExpr] =
      for {
        time <- env.timeMode match {
          case ScriptTimeMode.Static => {
            // We don’t parametrize this by participant since this
            // is only useful in static time mode and using the time
            // service with multiple participants is very dodgy.
            for {
              client <- Converter.toFuture(env.clients.getParticipant(None))
              t <- client.getStaticTime()
            } yield t
          }
          case ScriptTimeMode.WallClock =>
            Future {
              Timestamp.assertFromInstant(env.utcClock.instant())
            }
        }
      } yield SEValue(STimestamp(time))

  }
  final case class SetTime(time: Timestamp) extends Cmd {
    override def execute(env: Env)(implicit
        ec: ExecutionContext,
        mat: Materializer,
        esf: ExecutionSequencerFactory,
    ): Future[SExpr] =
      env.timeMode match {
        case ScriptTimeMode.Static =>
          for {
            // We don’t parametrize this by participant since this
            // is only useful in static time mode and using the time
            // service with multiple participants is very dodgy.
            client <- Converter.toFuture(env.clients.getParticipant(None))
            _ <- client.setStaticTime(time)
          } yield SEValue(SUnit)
        case ScriptTimeMode.WallClock =>
          Future.failed(
            new RuntimeException("setTime is not supported in wallclock mode")
          )

      }
  }

  final case class Sleep(micros: Long) extends Cmd {
    override def execute(env: Env)(implicit
        ec: ExecutionContext,
        mat: Materializer,
        esf: ExecutionSequencerFactory,
    ): Future[SExpr] = Future {
      sleepAtLeast(micros * 1000)
      SEValue(SUnit)
    }

    private def sleepAtLeast(totalNanos: Long) = {
      // Thread.sleep can wake up earlier so we loop it to guarantee a minimum
      // sleep time
      val t0 = System.nanoTime
      var nanosLeft = totalNanos
      while (nanosLeft > 0) {
        java.util.concurrent.TimeUnit.NANOSECONDS.sleep(nanosLeft)
        val t1 = System.nanoTime
        nanosLeft = totalNanos - (t1 - t0)
      }
    }
  }

  final case class ValidateUserId(
      userName: String
  ) extends Cmd {
    override def execute(env: Env)(implicit
        ec: ExecutionContext,
        mat: Materializer,
        esf: ExecutionSequencerFactory,
    ): Future[SExpr] = {
      val errorOption =
        UserId.fromString(userName) match {
          case Right(_) => None // valid
          case Left(message) => Some(SText(message)) // invalid; with error message
        }
      Future.successful(SEValue(SOptional(errorOption)))
    }
  }

  final case class CreateUser(
      user: User,
      rights: List[UserRight],
      participant: Option[Participant],
  ) extends Cmd {
    override def execute(env: Env)(implicit
        ec: ExecutionContext,
        mat: Materializer,
        esf: ExecutionSequencerFactory,
    ): Future[SExpr] =
      for {
        client <- Converter.toFuture(env.clients.getParticipant(participant))
        res <- client.createUser(user, rights)
        res <- Converter.toFuture(
          Converter.fromOptional[Unit](res, _ => Right(SUnit))
        )
      } yield SEValue(res)
  }

  final case class GetUser(
      userId: UserId,
      participant: Option[Participant],
  ) extends Cmd {
    override def execute(env: Env)(implicit
        ec: ExecutionContext,
        mat: Materializer,
        esf: ExecutionSequencerFactory,
    ): Future[SExpr] =
      for {
        client <- Converter.toFuture(env.clients.getParticipant(participant))
        user <- client.getUser(userId)
        user <- Converter.toFuture(
          Converter.fromOptional(user, Converter.fromUser(env.scriptIds, _))
        )
      } yield SEValue(user)
  }

  final case class DeleteUser(
      userId: UserId,
      participant: Option[Participant],
  ) extends Cmd {
    override def execute(env: Env)(implicit
        ec: ExecutionContext,
        mat: Materializer,
        esf: ExecutionSequencerFactory,
    ): Future[SExpr] =
      for {
        client <- Converter.toFuture(env.clients.getParticipant(participant))
        res <- client.deleteUser(userId)
        res <- Converter.toFuture(
          Converter.fromOptional[Unit](res, _ => Right(SUnit))
        )
      } yield SEValue(res)
  }

  final case class ListAllUsers(
      participant: Option[Participant]
  ) extends Cmd {
    override def execute(env: Env)(implicit
        ec: ExecutionContext,
        mat: Materializer,
        esf: ExecutionSequencerFactory,
    ): Future[SExpr] =
      for {
        client <- Converter.toFuture(env.clients.getParticipant(participant))
        users <- client.listAllUsers()
        users <- Converter.toFuture(
          users.to(FrontStack).traverse(Converter.fromUser(env.scriptIds, _))
        )
      } yield SEValue(SList(users))
  }

  final case class GrantUserRights(
      userId: UserId,
      rights: List[UserRight],
      participant: Option[Participant],
  ) extends Cmd {
    override def execute(env: Env)(implicit
        ec: ExecutionContext,
        mat: Materializer,
        esf: ExecutionSequencerFactory,
    ): Future[SExpr] =
      for {
        client <- Converter.toFuture(env.clients.getParticipant(participant))
        rights <- client.grantUserRights(userId, rights)
        rights <- Converter.toFuture(
          Converter.fromOptional[List[UserRight]](
            rights,
            _.to(FrontStack)
              .traverse(Converter.fromUserRight(env.scriptIds, _))
              .map(SList(_)),
          )
        )
      } yield SEValue(rights)
  }

  final case class RevokeUserRights(
      userId: UserId,
      rights: List[UserRight],
      participant: Option[Participant],
  ) extends Cmd {
    override def execute(env: Env)(implicit
        ec: ExecutionContext,
        mat: Materializer,
        esf: ExecutionSequencerFactory,
    ): Future[SExpr] =
      for {
        client <- Converter.toFuture(env.clients.getParticipant(participant))
        rights <- client.revokeUserRights(userId, rights)
        rights <- Converter.toFuture(
          Converter.fromOptional[List[UserRight]](
            rights,
            _.to(FrontStack)
              .traverse(Converter.fromUserRight(env.scriptIds, _))
              .map(SList(_)),
          )
        )
      } yield SEValue(rights)
  }

  final case class ListUserRights(
      userId: UserId,
      participant: Option[Participant],
  ) extends Cmd {
    override def execute(env: Env)(implicit
        ec: ExecutionContext,
        mat: Materializer,
        esf: ExecutionSequencerFactory,
    ): Future[SExpr] =
      for {
        client <- Converter.toFuture(env.clients.getParticipant(participant))
        rights <- client.listUserRights(userId)
        rights <- Converter.toFuture(
          Converter.fromOptional[List[UserRight]](
            rights,
            _.to(FrontStack)
              .traverse(Converter.fromUserRight(env.scriptIds, _))
              .map(SList(_)),
          )
        )
      } yield SEValue(rights)
  }

  final case class VetPackages(
      packages: List[ScriptLedgerClient.ReadablePackageId]
  ) extends Cmd {
    override def execute(env: Env)(implicit
        ec: ExecutionContext,
        mat: Materializer,
        esf: ExecutionSequencerFactory,
    ): Future[SExpr] =
      for {
        client <- Converter.toFuture(env.clients.getParticipant(None))
        _ <- client.vetPackages(packages)
      } yield SEValue(SUnit)
  }

  final case class UnvetPackages(
      packages: List[ScriptLedgerClient.ReadablePackageId]
  ) extends Cmd {
    override def execute(env: Env)(implicit
        ec: ExecutionContext,
        mat: Materializer,
        esf: ExecutionSequencerFactory,
    ): Future[SExpr] =
      for {
        client <- Converter.toFuture(env.clients.getParticipant(None))
        _ <- client.unvetPackages(packages)
      } yield SEValue(SUnit)
  }

  final case class ListVettedPackages() extends Cmd {
    override def execute(env: Env)(implicit
        ec: ExecutionContext,
        mat: Materializer,
        esf: ExecutionSequencerFactory,
    ): Future[SExpr] =
      for {
        client <- Converter.toFuture(env.clients.getParticipant(None))
        packages <- client.listVettedPackages()
      } yield SEValue(
        SList(packages.to(FrontStack).map(Converter.fromReadablePackageId(env.scriptIds, _)))
      )
  }

  final case class ListAllPackages() extends Cmd {
    override def execute(env: Env)(implicit
        ec: ExecutionContext,
        mat: Materializer,
        esf: ExecutionSequencerFactory,
    ): Future[SExpr] =
      for {
        client <- Converter.toFuture(env.clients.getParticipant(None))
        packages <- client.listAllPackages()
      } yield SEValue(
        SList(packages.to(FrontStack).map(Converter.fromReadablePackageId(env.scriptIds, _)))
      )
  }

  // Shared between Submit, SubmitMustFail and SubmitTree
  final case class SubmitData(
      actAs: OneAnd[Set, Party],
      readAs: Set[Party],
      cmds: List[command.ApiCommand],
      stackTrace: StackTrace,
  )

  final case class Ctx(knownPackages: Map[String, PackageId], compiledPackages: CompiledPackages)

  private def parseSubmit(v: SValue, stackTrace: StackTrace): Either[String, SubmitData] = {
    def convert(
        actAs: OneAnd[List, SValue],
        readAs: List[SValue],
        cmds: List[SValue],
    ) =
      for {
        actAs <- actAs.traverse(Converter.toParty(_)).map(toOneAndSet(_))
        readAs <- readAs.traverse(Converter.toParty(_))
        cmds <- cmds.traverse(Converter.toCommand(_))
      } yield SubmitData(actAs, readAs.toSet, cmds, stackTrace)
    v match {
      case SRecord(
            _,
            _,
            ArrayList(
              SRecord(_, _, ArrayList(hdAct, SList(tlAct))),
              SList(read),
              SList(cmds),
            ),
          ) =>
        convert(OneAnd(hdAct, tlAct.toList), read.toList, cmds.toList)
      case _ => Left(s"Expected Submit payload but got $v")
    }
  }

  private def parseQuery(v: SValue): Either[String, Query] =
    v match {
      case SRecord(_, _, ArrayList(readAs, tplId)) =>
        for {
          readAs <- Converter.toParties(readAs)
          tplId <- Converter
            .typeRepToIdentifier(tplId)
        } yield Query(readAs, tplId)
      case _ => Left(s"Expected Query payload but got $v")
    }

  private def parseQueryContractId(v: SValue): Either[String, QueryContractId] =
    v match {
      case SRecord(_, _, ArrayList(actAs, tplId, cid)) =>
        for {
          actAs <- Converter.toParties(actAs)
          tplId <- Converter.typeRepToIdentifier(tplId)
          cid <- toContractId(cid)
        } yield QueryContractId(actAs, tplId, cid)
      case _ => Left(s"Expected QueryContractId payload but got $v")
    }

  private def parseQueryInterface(v: SValue): Either[String, QueryInterface] =
    v match {
      case SRecord(_, _, ArrayList(actAs, interfaceId)) =>
        for {
          actAs <- Converter.toParties(actAs)
          interfaceId <- Converter.typeRepToIdentifier(interfaceId)
        } yield QueryInterface(actAs, interfaceId)
      case _ => Left(s"Expected QueryInterface payload but got $v")
    }

  private def parseQueryInterfaceContractId(v: SValue): Either[String, QueryInterfaceContractId] =
    v match {
      case SRecord(_, _, ArrayList(actAs, interfaceId, cid)) =>
        for {
          actAs <- Converter.toParties(actAs)
          interfaceId <- Converter.typeRepToIdentifier(interfaceId)
          cid <- toContractId(cid)
        } yield QueryInterfaceContractId(actAs, interfaceId, cid)
      case _ => Left(s"Expected QueryInterfaceContractId payload but got $v")
    }

  private def parseQueryContractKey(v: SValue): Either[String, QueryContractKey] =
    v match {
      case SRecord(_, _, ArrayList(actAs, tplId, key)) =>
        for {
          actAs <- Converter.toParties(actAs)
          tplId <- Converter.typeRepToIdentifier(tplId)
          key <- Converter.toAnyContractKey(key)
        } yield QueryContractKey(actAs, tplId, key)
      case _ => Left(s"Expected QueryContractKey payload but got $v")
    }

  private def parseAllocParty(v: SValue): Either[String, AllocParty] =
    v match {
      case SRecord(_, _, ArrayList(SText(displayName), SText(idHint), participantName)) =>
        for {
          participantName <- Converter.toParticipantName(participantName)
        } yield AllocParty(displayName, idHint, participantName)
      case _ => Left(s"Expected AllocParty payload but got $v")
    }

  private def parseListKnownParties(v: SValue): Either[String, ListKnownParties] =
    v match {
      case SRecord(_, _, ArrayList(participantName)) =>
        for {
          participantName <- Converter.toParticipantName(participantName)
        } yield ListKnownParties(participantName)
      case _ => Left(s"Expected ListKnownParties payload but got $v")
    }

  private def parseEmpty[A](result: A)(v: SValue): Either[String, A] =
    v match {
      case SRecord(_, _, ArrayList()) => Right(result)
      case _ => Left(s"Expected ${result.getClass.getSimpleName} payload but got $v")
    }

  private def parseSetTime(v: SValue): Either[String, SetTime] =
    v match {
      case SRecord(_, _, ArrayList(time)) =>
        for {
          time <- Converter.toTimestamp(time)
        } yield SetTime(time)
      case _ => Left(s"Expected SetTime payload but got $v")
    }

  private def parseSleep(v: SValue): Either[String, Sleep] =
    v match {
      case SRecord(_, _, ArrayList(SRecord(_, _, ArrayList(SInt64(micros))))) =>
        Right(Sleep(micros))
      case _ => Left(s"Expected Sleep payload but got $v")
    }

  private def parseCatch(v: SValue): Either[String, Catch] =
    v match {
      // Catch includes a dummy field for old style typeclass LF encoding, we ignore it here.
      case SRecord(_, _, ArrayList(act, _)) => Right(Catch(act))
      case _ => Left(s"Expected Catch payload but got $v")
    }

  private def parseThrow(v: SValue): Either[String, Throw] =
    v match {
      case SRecord(_, _, ArrayList(exc: SAny)) => Right(Throw(exc))
      case _ => Left(s"Expected Throw payload but got $v")
    }

  private def parseValidateUserId(v: SValue): Either[String, ValidateUserId] =
    v match {
      case SRecord(_, _, ArrayList(userName)) =>
        for {
          userName <- toText(userName)
        } yield ValidateUserId(userName)
      case _ => Left(s"Expected ValidateUserId payload but got $v")
    }

  private def parseCreateUser(v: SValue): Either[String, CreateUser] =
    v match {
      case SRecord(_, _, ArrayList(user, rights, participant)) =>
        for {
          user <- Converter.toUser(user)
          participant <- Converter.toParticipantName(participant)
          rights <- Converter.toList(rights, Converter.toUserRight)
        } yield CreateUser(user, rights, participant)
      case _ => Left(s"Exected CreateUser payload but got $v")
    }

  private def parseGetUser(v: SValue): Either[String, GetUser] =
    v match {
      case SRecord(_, _, ArrayList(userId, participant)) =>
        for {
          userId <- Converter.toUserId(userId)
          participant <- Converter.toParticipantName(participant)
        } yield GetUser(userId, participant)
      case _ => Left(s"Expected GetUser payload but got $v")
    }

  private def parseDeleteUser(v: SValue): Either[String, DeleteUser] =
    v match {
      case SRecord(_, _, ArrayList(userId, participant)) =>
        for {
          userId <- Converter.toUserId(userId)
          participant <- Converter.toParticipantName(participant)
        } yield DeleteUser(userId, participant)
      case _ => Left(s"Expected DeleteUser payload but got $v")
    }

  private def parseListAllUsers(v: SValue): Either[String, ListAllUsers] =
    v match {
      case SRecord(_, _, ArrayList(participant)) =>
        for {
          participant <- Converter.toParticipantName(participant)
        } yield ListAllUsers(participant)
      case _ => Left(s"Expected ListAllUsers payload but got $v")
    }

  private def parseGrantUserRights(v: SValue): Either[String, GrantUserRights] =
    v match {
      case SRecord(_, _, ArrayList(userId, rights, participant)) =>
        for {
          userId <- Converter.toUserId(userId)
          rights <- Converter.toList(rights, Converter.toUserRight)
          participant <- Converter.toParticipantName(participant)
        } yield GrantUserRights(userId, rights, participant)
      case _ => Left(s"Expected GrantUserRights payload but got $v")
    }

  private def parseRevokeUserRights(v: SValue): Either[String, RevokeUserRights] =
    v match {
      case SRecord(_, _, ArrayList(userId, rights, participant)) =>
        for {
          userId <- Converter.toUserId(userId)
          rights <- Converter.toList(rights, Converter.toUserRight)
          participant <- Converter.toParticipantName(participant)
        } yield RevokeUserRights(userId, rights, participant)
      case _ => Left(s"Expected RevokeUserRights payload but got $v")
    }

  private def parseListUserRights(v: SValue): Either[String, ListUserRights] =
    v match {
      case SRecord(_, _, ArrayList(userId, participant)) =>
        for {
          userId <- Converter.toUserId(userId)
          participant <- Converter.toParticipantName(participant)
        } yield ListUserRights(userId, participant)
      case _ => Left(s"Expected ListUserRights payload but got $v")
    }

  private def parseChangePackages(
      v: SValue
  ): Either[String, List[ScriptLedgerClient.ReadablePackageId]] = {
    def toReadablePackageId(s: SValue): Either[String, ScriptLedgerClient.ReadablePackageId] =
      s match {
        case SRecord(_, _, ArrayList(SText(name), SText(version))) =>
          for {
            pname <- PackageName.fromString(name)
            pversion <- PackageVersion.fromString(version)
          } yield ScriptLedgerClient.ReadablePackageId(pname, pversion)
        case _ => Left(s"Expected PackageName but got $s")
      }
    v match {
      case SRecord(_, _, ArrayList(packages)) =>
        Converter.toList(packages, toReadablePackageId)
      case _ => Left(s"Expected Packages payload but got $v")
    }
  }

<<<<<<< HEAD
  def parse(
      commandName: String,
      version: Int,
      v: SValue,
      stackTrace: StackTrace,
  ): Either[String, Cmd] =
    (commandName, version) match {
      case ("Submit", 1) => parseSubmit(v, stackTrace).map(Submit(_))
      case ("SubmitMustFail", 1) => parseSubmit(v, stackTrace).map(SubmitMustFail(_))
      case ("SubmitTree", 1) => parseSubmit(v, stackTrace).map(SubmitTree(_))
      case ("Query", 1) => parseQuery(v)
      case ("QueryContractId", 1) => parseQueryContractId(v)
      case ("QueryInterface", 1) => parseQueryInterface(v)
      case ("QueryInterfaceContractId", 1) => parseQueryInterfaceContractId(v)
      case ("QueryContractKey", 1) => parseQueryContractKey(v)
      case ("AllocateParty", 1) => parseAllocParty(v)
      case ("ListKnownParties", 1) => parseListKnownParties(v)
      case ("GetTime", 1) => parseEmpty(GetTime())(v)
      case ("SetTime", 1) => parseSetTime(v)
      case ("Sleep", 1) => parseSleep(v)
      case ("Catch", 1) => parseCatch(v)
      case ("Throw", 1) => parseThrow(v)
      case ("ValidateUserId", 1) => parseValidateUserId(v)
      case ("CreateUser", 1) => parseCreateUser(v)
      case ("GetUser", 1) => parseGetUser(v)
      case ("DeleteUser", 1) => parseDeleteUser(v)
      case ("ListAllUsers", 1) => parseListAllUsers(v)
      case ("GrantUserRights", 1) => parseGrantUserRights(v)
      case ("RevokeUserRights", 1) => parseRevokeUserRights(v)
      case ("ListUserRights", 1) => parseListUserRights(v)
      case ("VetPackages", 1) => parseChangePackages(v).map(VetPackages)
      case ("UnvetPackages", 1) => parseChangePackages(v).map(UnvetPackages)
      case ("ListVettedPackages", 1) => parseEmpty(ListVettedPackages())(v)
      case ("ListAllPackages", 1) => parseEmpty(ListAllPackages())(v)
      case _ => Left(s"Unknown command $commandName - Version $version")
=======
  def parse(constr: Ast.VariantConName, v: SValue, stackTrace: StackTrace): Either[String, Cmd] =
    constr match {
      case "Submit" => parseSubmit(v, stackTrace).map(Submit(_))
      case "SubmitMustFail" => parseSubmit(v, stackTrace).map(SubmitMustFail(_))
      case "SubmitTree" => parseSubmit(v, stackTrace).map(SubmitTree(_))
      case "TrySubmit" => parseSubmit(v, stackTrace).map(TrySubmit(_))
      case "Query" => parseQuery(v)
      case "QueryContractId" => parseQueryContractId(v)
      case "QueryInterface" => parseQueryInterface(v)
      case "QueryInterfaceContractId" => parseQueryInterfaceContractId(v)
      case "QueryContractKey" => parseQueryContractKey(v)
      case "AllocateParty" => parseAllocParty(v)
      case "ListKnownParties" => parseListKnownParties(v)
      case "GetTime" => parseEmpty(GetTime())(v)
      case "SetTime" => parseSetTime(v)
      case "Sleep" => parseSleep(v)
      case "Catch" => parseCatch(v)
      case "Throw" => parseThrow(v)
      case "ValidateUserId" => parseValidateUserId(v)
      case "CreateUser" => parseCreateUser(v)
      case "GetUser" => parseGetUser(v)
      case "DeleteUser" => parseDeleteUser(v)
      case "ListAllUsers" => parseListAllUsers(v)
      case "GrantUserRights" => parseGrantUserRights(v)
      case "RevokeUserRights" => parseRevokeUserRights(v)
      case "ListUserRights" => parseListUserRights(v)
      case "VetPackages" => parseChangePackages(v).map(VetPackages)
      case "UnvetPackages" => parseChangePackages(v).map(UnvetPackages)
      case "ListVettedPackages" => parseEmpty(ListVettedPackages())(v)
      case "ListAllPackages" => parseEmpty(ListAllPackages())(v)
      case _ => Left(s"Unknown constructor $constr")
>>>>>>> 86497ca9
    }

  private def toOneAndSet[F[_], A](x: OneAnd[F, A])(implicit fF: Foldable[F]): OneAnd[Set, A] =
    OneAnd(x.head, x.tail.toSet - x.head)
}<|MERGE_RESOLUTION|>--- conflicted
+++ resolved
@@ -987,7 +987,6 @@
     }
   }
 
-<<<<<<< HEAD
   def parse(
       commandName: String,
       version: Int,
@@ -998,6 +997,7 @@
       case ("Submit", 1) => parseSubmit(v, stackTrace).map(Submit(_))
       case ("SubmitMustFail", 1) => parseSubmit(v, stackTrace).map(SubmitMustFail(_))
       case ("SubmitTree", 1) => parseSubmit(v, stackTrace).map(SubmitTree(_))
+      case ("TrySubmit", 1) => parseSubmit(v, stackTrace).map(TrySubmit(_))
       case ("Query", 1) => parseQuery(v)
       case ("QueryContractId", 1) => parseQueryContractId(v)
       case ("QueryInterface", 1) => parseQueryInterface(v)
@@ -1023,39 +1023,6 @@
       case ("ListVettedPackages", 1) => parseEmpty(ListVettedPackages())(v)
       case ("ListAllPackages", 1) => parseEmpty(ListAllPackages())(v)
       case _ => Left(s"Unknown command $commandName - Version $version")
-=======
-  def parse(constr: Ast.VariantConName, v: SValue, stackTrace: StackTrace): Either[String, Cmd] =
-    constr match {
-      case "Submit" => parseSubmit(v, stackTrace).map(Submit(_))
-      case "SubmitMustFail" => parseSubmit(v, stackTrace).map(SubmitMustFail(_))
-      case "SubmitTree" => parseSubmit(v, stackTrace).map(SubmitTree(_))
-      case "TrySubmit" => parseSubmit(v, stackTrace).map(TrySubmit(_))
-      case "Query" => parseQuery(v)
-      case "QueryContractId" => parseQueryContractId(v)
-      case "QueryInterface" => parseQueryInterface(v)
-      case "QueryInterfaceContractId" => parseQueryInterfaceContractId(v)
-      case "QueryContractKey" => parseQueryContractKey(v)
-      case "AllocateParty" => parseAllocParty(v)
-      case "ListKnownParties" => parseListKnownParties(v)
-      case "GetTime" => parseEmpty(GetTime())(v)
-      case "SetTime" => parseSetTime(v)
-      case "Sleep" => parseSleep(v)
-      case "Catch" => parseCatch(v)
-      case "Throw" => parseThrow(v)
-      case "ValidateUserId" => parseValidateUserId(v)
-      case "CreateUser" => parseCreateUser(v)
-      case "GetUser" => parseGetUser(v)
-      case "DeleteUser" => parseDeleteUser(v)
-      case "ListAllUsers" => parseListAllUsers(v)
-      case "GrantUserRights" => parseGrantUserRights(v)
-      case "RevokeUserRights" => parseRevokeUserRights(v)
-      case "ListUserRights" => parseListUserRights(v)
-      case "VetPackages" => parseChangePackages(v).map(VetPackages)
-      case "UnvetPackages" => parseChangePackages(v).map(UnvetPackages)
-      case "ListVettedPackages" => parseEmpty(ListVettedPackages())(v)
-      case "ListAllPackages" => parseEmpty(ListAllPackages())(v)
-      case _ => Left(s"Unknown constructor $constr")
->>>>>>> 86497ca9
     }
 
   private def toOneAndSet[F[_], A](x: OneAnd[F, A])(implicit fF: Foldable[F]): OneAnd[Set, A] =
