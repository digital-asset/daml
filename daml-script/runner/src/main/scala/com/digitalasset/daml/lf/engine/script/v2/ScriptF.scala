--- conflicted
+++ resolved
@@ -778,7 +778,6 @@
       )
   }
 
-<<<<<<< HEAD
   final case class VetDar(
       darName: String,
       participant: Option[Participant],
@@ -815,10 +814,7 @@
       } yield SEValue(SUnit)
   }
 
-  final case class SetContractUpgradingEnabled(enabled: Boolean) extends Cmd {
-=======
   final case class SetProvidePackageId(shouldProvide: Boolean) extends Cmd {
->>>>>>> ec10d935
     override def execute(env: Env)(implicit
         ec: ExecutionContext,
         mat: Materializer,
@@ -1110,7 +1106,6 @@
     }
   }
 
-<<<<<<< HEAD
   private def parseDarVettingChange[A](
       v: SValue,
       wrap: (String, Option[Participant]) => A,
@@ -1123,10 +1118,7 @@
       case _ => Left(s"Expected VetDar payload but got $v")
     }
 
-  private def parseSetContractUpgradingEnabled(
-=======
   private def parseSetProvidePackageId(
->>>>>>> ec10d935
       v: SValue
   ): Either[String, SetProvidePackageId] =
     v match {
@@ -1171,13 +1163,9 @@
       case ("UnvetPackages", 1) => parseChangePackages(v).map(UnvetPackages)
       case ("ListVettedPackages", 1) => parseEmpty(ListVettedPackages())(v)
       case ("ListAllPackages", 1) => parseEmpty(ListAllPackages())(v)
-<<<<<<< HEAD
       case ("VetDar", 1) => parseDarVettingChange(v, VetDar)
       case ("UnvetDar", 1) => parseDarVettingChange(v, UnvetDar)
-      case ("SetContractUpgradingEnabled", 1) => parseSetContractUpgradingEnabled(v)
-=======
       case ("SetProvidePackageId", 1) => parseSetProvidePackageId(v)
->>>>>>> ec10d935
       case _ => Left(s"Unknown command $commandName - Version $version")
     }
 
