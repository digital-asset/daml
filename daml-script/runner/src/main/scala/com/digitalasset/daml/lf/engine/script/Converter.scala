// Copyright (c) 2023 Digital Asset (Switzerland) GmbH and/or its affiliates. All rights reserved.
// SPDX-License-Identifier: Apache-2.0

package com.daml.lf
package engine
package script

import com.daml.ledger.api.domain.{PartyDetails, User, UserRight}
import com.daml.ledger.api.v1.value
import com.daml.lf.data.Ref._
import com.daml.lf.data._
import com.daml.lf.language.Ast._
import com.daml.lf.language.StablePackage.DA
import com.daml.lf.speedy.SBuiltin._
import com.daml.lf.speedy.SExpr._
import com.daml.lf.speedy.SValue._
import com.daml.lf.speedy.{ArrayList, SValue}
import com.daml.lf.typesig.EnvironmentSignature
import com.daml.lf.typesig.reader.SignatureReader
import com.daml.lf.value.Value
import com.daml.lf.value.Value.ContractId
import com.daml.platform.participant.util.LfEngineToApi.toApiIdentifier
import com.daml.script.converter.ConverterException
import io.grpc.StatusRuntimeException
import scalaz.std.list._
import scalaz.std.either._
import scalaz.std.option._
import scalaz.std.vector._
import scalaz.syntax.traverse._
import scalaz.{-\/, OneAnd, \/-}
import spray.json._

import scala.concurrent.Future

// Helper to create identifiers pointing to the Daml.Script module
case class ScriptIds(val scriptPackageId: PackageId) {
  def damlScript(s: String) = damlScriptModule("Daml.Script", s)

  def damlScriptModule(module: String, s: String) =
    Identifier(
      scriptPackageId,
      QualifiedName(ModuleName.assertFromString(module), DottedName.assertFromString(s)),
    )
}

object ScriptIds {
  // Constructs ScriptIds if the given type has the form Daml.Script.Script a (or Daml.Script.Internal.Script a).
  def fromType(ty: Type): Option[ScriptIds] = {
    ty match {
      case TApp(TTyCon(tyCon), _) => {
        val scriptIds = ScriptIds(tyCon.packageId)
        // First is v1, second is v2 where Script was moved to Daml.Script.Internal
        if (
          tyCon == scriptIds.damlScript("Script")
          || tyCon == scriptIds.damlScriptModule("Daml.Script.Internal", "Script")
        ) {
          Some(scriptIds)
        } else {
          None
        }
      }
      case _ => None
    }
  }
}

final case class AnyTemplate(ty: Identifier, arg: SValue)
final case class AnyChoice(name: ChoiceName, arg: SValue)
final case class AnyContractKey(templateId: Identifier, ty: Type, key: SValue)
// frames ordered from most-recent to least-recent
final case class StackTrace(frames: Vector[Location]) {
  // Return the most recent frame
  def topFrame: Option[Location] =
    frames.headOption
  def pretty(l: Location) =
    s"${l.definition} at ${l.packageId}:${l.module}:${l.start._1}"
  def pretty(): String =
    frames.map(pretty(_)).mkString("\n")

}
object StackTrace {
  val empty: StackTrace = StackTrace(Vector.empty)
}

object Converter extends ConverterMethods

trait ConverterMethods {
  import com.daml.script.converter.Converter._

  private def toNonEmptySet[A](as: OneAnd[FrontStack, A]): OneAnd[Set, A] = {
    import scalaz.syntax.foldable._
    OneAnd(as.head, as.tail.toSet - as.head)
  }

  private def fromIdentifier(id: value.Identifier): SValue = {
    STypeRep(
      TTyCon(
        TypeConName(
          PackageId.assertFromString(id.packageId),
          QualifiedName(
            DottedName.assertFromString(id.moduleName),
            DottedName.assertFromString(id.entityName),
          ),
        )
      )
    )
  }

  private[lf] def fromTemplateTypeRep(templateId: value.Identifier): SValue =
    record(DA.Internal.Any.TemplateTypeRep, ("getTemplateTypeRep", fromIdentifier(templateId)))

  private[lf] def fromAnyContractId(
      scriptIds: ScriptIds,
      templateId: value.Identifier,
      contractId: ContractId,
  ): SValue = {
    val contractIdTy = scriptIds.damlScript("AnyContractId")
    record(
      contractIdTy,
      ("templateId", fromTemplateTypeRep(templateId)),
      ("contractId", SContractId(contractId)),
    )
  }

  def toFuture[T](s: Either[String, T]): Future[T] = s match {
    case Left(err) => Future.failed(new ConverterException(err))
    case Right(s) => Future.successful(s)
  }

  private[lf] def fromAnyTemplate(
      translator: preprocessing.ValueTranslator,
      templateId: Identifier,
      argument: Value,
  ): Either[String, SValue] = {
    for {
      translated <- translator
        .translateValue(TTyCon(templateId), argument)
        .left
        .map(err => s"Failed to translate create argument: $err")
    } yield record(
      DA.Internal.Any.AnyTemplate,
      ("getAnyTemplate", SAny(TTyCon(templateId), translated)),
    )
  }

  def toAnyTemplate(v: SValue): Either[String, AnyTemplate] = {
    v match {
      case SRecord(_, _, vals) if vals.size == 1 => {
        vals.get(0) match {
          case SAny(TTyCon(ty), templateVal) => Right(AnyTemplate(ty, templateVal))
          case v => Left(s"Expected SAny but got $v")
        }
      }
      case _ => Left(s"Expected AnyTemplate but got $v")
    }
  }

  private[lf] def fromAnyChoice(
      lookupChoice: (
          Identifier,
          Option[Identifier],
          ChoiceName,
      ) => Either[String, TemplateChoiceSignature],
      translator: preprocessing.ValueTranslator,
      templateId: Identifier,
      interfaceId: Option[Identifier],
      choiceName: ChoiceName,
      argument: Value,
  ): Either[String, SValue] = {
    for {
      choice <- lookupChoice(templateId, interfaceId, choiceName)
      translated <- translator
        .translateValue(choice.argBinder._2, argument)
        .left
        .map(err => s"Failed to translate exercise argument: $err")
    } yield record(
      DA.Internal.Any.AnyChoice,
      ("getAnyChoice", SAny(choice.argBinder._2, translated)),
      (
        "getAnyChoiceTemplateTypeRep",
        fromTemplateTypeRep(toApiIdentifier(interfaceId.getOrElse(templateId))),
      ),
    )
  }

  private[this] def choiceArgTypeToChoiceName(choiceCons: TypeConName) = {
    // This exploits the fact that in Daml, choice argument type names
    // and choice names match up.
    assert(choiceCons.qualifiedName.name.segments.length == 1)
    choiceCons.qualifiedName.name.segments.head
  }

  private[lf] def toAnyChoice(v: SValue): Either[String, AnyChoice] =
    v match {
      case SRecord(_, _, ArrayList(SAny(TTyCon(choiceCons), choiceVal), _)) =>
        Right(AnyChoice(choiceArgTypeToChoiceName(choiceCons), choiceVal))
      case SRecord(
            _,
            _,
            ArrayList(
              SAny(
                TStruct(Struct((_, TTyCon(choiceCons)), _)),
                SStruct(_, ArrayList(choiceVal, _)),
              ),
              _,
            ),
          ) =>
        Right(AnyChoice(choiceArgTypeToChoiceName(choiceCons), choiceVal))
      case _ =>
        Left(s"Expected AnyChoice but got $v")
    }

  def toAnyContractKey(v: SValue): Either[String, AnyContractKey] = {
    v match {
      case SRecord(_, _, ArrayList(SAny(ty, key), templateRep)) =>
        typeRepToIdentifier(templateRep).map(templateId => AnyContractKey(templateId, ty, key))
      case _ => Left(s"Expected AnyContractKey but got $v")
    }
  }

  def typeRepToIdentifier(v: SValue): Either[String, Identifier] = {
    v match {
      case SRecord(_, _, vals) if vals.size == 1 => {
        vals.get(0) match {
          case STypeRep(TTyCon(ty)) => Right(ty)
          case x => Left(s"Expected STypeRep but got $x")
        }
      }
      case _ => Left(s"Expected TemplateTypeRep but got $v")
    }
  }

<<<<<<< HEAD
  def fromAnyContractKey(key: AnyContractKey): SValue =
    record(
      DA.Internal.Any.AnyContractKey,
      ("getAnyContractKey", SAny(key.ty, key.key)),
      (
        "getAnyContractKeyTemplateTypeRep",
        record(
          DA.Internal.Any.TemplateTypeRep,
          ("getTemplateTypeRep", STypeRep(TTyCon(key.templateId))),
        ),
      ),
    )

=======
>>>>>>> 242fe0f4
  private val fstName = Name.assertFromString("fst")
  private val sndName = Name.assertFromString("snd")
  private[lf] val tupleFieldInputOrder =
    Struct.assertFromSeq(List(fstName, sndName).zipWithIndex)
  private[lf] val fstOutputIdx = tupleFieldInputOrder.indexOf(fstName)
  private[lf] val sndOutputIdx = tupleFieldInputOrder.indexOf(sndName)

  private[lf] val extractToTuple = SEMakeClo(
    Array(),
    2,
    SEAppAtomic(SEBuiltin(SBStructCon(tupleFieldInputOrder)), Array(SELocA(0), SELocA(1))),
  )

  def toParty(v: SValue): Either[String, Party] =
    v match {
      case SParty(p) => Right(p)
      case _ => Left(s"Expected SParty but got $v")
    }

  def toParties(v: SValue): Either[String, OneAnd[Set, Party]] =
    v match {
      case SList(FrontStackCons(x, xs)) =>
        OneAnd(x, xs).traverse(toParty(_)).map(toNonEmptySet(_))
      case SParty(p) =>
        Right(
          OneAnd(p, Set())
        ) // For backwards compatibility, we support a single part here as well.
      case _ => Left(s"Expected non-empty SList but got $v")
    }

  def toTimestamp(v: SValue): Either[String, Time.Timestamp] =
    v match {
      case STimestamp(t) => Right(t)
      case _ => Left(s"Expected STimestamp but got $v")
    }

  def toInt(v: SValue): Either[String, Int] = v match {
    case SInt64(n) => Right(n.toInt)
    case v => Left(s"Expected SInt64 but got $v")
  }

  def toList[A](v: SValue, convertElem: SValue => Either[String, A]): Either[String, List[A]] =
    v match {
      case SList(xs) =>
        xs.toImmArray.toList.traverse(convertElem)
      case _ => Left(s"Expected SList but got $v")
    }

  def toOptional[A](
      v: SValue,
      convertElem: SValue => Either[String, A],
  ): Either[String, Option[A]] =
    v match {
      case SOptional(v) => v.traverse(convertElem)
      case _ => Left(s"Expected SOptional but got $v")
    }

  private case class SrcLoc(
      pkgId: PackageId,
      module: ModuleName,
      start: (Int, Int),
      end: (Int, Int),
  )

  private def toSrcLoc(knownPackages: Map[String, PackageId], v: SValue): Either[String, SrcLoc] =
    v match {
      case SRecord(
            _,
            _,
            ArrayList(unitId, module, file @ _, startLine, startCol, endLine, endCol),
          ) =>
        for {
          unitId <- toText(unitId)
          packageId <- unitId match {
            // GHC uses unit-id "main" for the current package,
            // but the scenario context expects "-homePackageId-".
            case "main" => PackageId.fromString("-homePackageId-")
            case id => knownPackages.get(id).toRight(s"Unknown package $id")
          }
          module <- toText(module).flatMap(ModuleName.fromString(_))
          startLine <- toInt(startLine)
          startCol <- toInt(startCol)
          endLine <- toInt(endLine)
          endCol <- toInt(endCol)
        } yield SrcLoc(packageId, module, (startLine, startCol), (endLine, endCol))
      case _ => Left(s"Expected SrcLoc but got $v")
    }

  def toLocation(knownPackages: Map[String, PackageId], v: SValue): Either[String, Location] =
    v match {
      case SRecord(_, _, ArrayList(definition, loc)) =>
        for {
          // TODO[AH] This should be the outer definition. E.g. `main` in `main = do submit ...`.
          //   However, the call-stack only gives us access to the inner definition, `submit` in this case.
          //   The definition is not used when pretty printing locations. So, we can ignore this for now.
          definition <- toText(definition)
          loc <- toSrcLoc(knownPackages, loc)
        } yield Location(loc.pkgId, loc.module, definition, loc.start, loc.end)
      case _ => Left(s"Expected (Text, SrcLoc) but got $v")
    }

  def toStackTrace(
      knownPackages: Map[String, PackageId],
      v: SValue,
  ): Either[String, StackTrace] =
    v match {
      case SList(frames) =>
        frames.toVector.traverse(toLocation(knownPackages, _)).map(StackTrace(_))
      case _ =>
        new Throwable().printStackTrace();
        Left(s"Expected SList but got $v")
    }

  def toParticipantName(v: SValue): Either[String, Option[Participant]] = v match {
    case SOptional(Some(SText(t))) => Right(Some(Participant(t)))
    case SOptional(None) => Right(None)
    case _ => Left(s"Expected optional participant name but got $v")
  }

  def fromApiIdentifier(id: value.Identifier): Either[String, Identifier] =
    for {
      packageId <- PackageId.fromString(id.packageId)
      moduleName <- DottedName.fromString(id.moduleName)
      entityName <- DottedName.fromString(id.entityName)
    } yield Identifier(packageId, QualifiedName(moduleName, entityName))

  private[lf] def fromInterfaceView(
      translator: preprocessing.ValueTranslator,
      viewType: Type,
      value: Value,
  ): Either[String, SValue] = {
    for {
      translated <- translator
        .translateValue(viewType, value)
        .left
        .map(err => s"Failed to translate value of interface view: $err")
    } yield translated
  }

  def fromStatusException(
      scriptIds: ScriptIds,
      ex: StatusRuntimeException,
  ): Either[String, SValue] = {
    val status = ex.getStatus
    Right(
      record(
        scriptIds.damlScript("SubmitFailure"),
        ("status", SInt64(status.getCode.value.asInstanceOf[Long])),
        ("description", SText(status.getDescription)),
      )
    )
  }

  def fromPartyDetails(scriptIds: ScriptIds, details: PartyDetails): Either[String, SValue] = {
    Right(
      record(
        scriptIds.damlScript("PartyDetails"),
        ("party", SParty(details.party)),
        ("displayName", SOptional(details.displayName.map(SText))),
        ("isLocal", SBool(details.isLocal)),
      )
    )
  }

  def fromOptional[A](x: Option[A], f: A => Either[String, SValue]): Either[String, SOptional] =
    x.traverse(f).map(SOptional(_))

  def fromUser(scriptIds: ScriptIds, user: User): Either[String, SValue] =
    Right(
      record(
        scriptIds.damlScript("User"),
        ("userId", fromUserId(scriptIds, user.id)),
        ("primaryParty", SOptional(user.primaryParty.map(SParty(_)))),
      )
    )

  def fromUserId(scriptIds: ScriptIds, userId: UserId): SValue =
    record(
      scriptIds.damlScript("UserId"),
      ("unpack", SText(userId)),
    )

  def toUser(v: SValue): Either[String, User] =
    v match {
      case SRecord(_, _, vals) if vals.size >= 2 =>
        for {
          id <- toUserId(vals.get(0))
          primaryParty <- toOptional(vals.get(1), toParty)
        } yield User(id, primaryParty)
      case _ => Left(s"Expected User but got $v")
    }

  def toUserId(v: SValue): Either[String, UserId] =
    v match {
      case SRecord(_, _, vals) if vals.size == 1 =>
        for {
          userName <- toText(vals.get(0))
          userId <- UserId.fromString(userName)
        } yield userId
      case _ => Left(s"Expected UserId but got $v")
    }

  def fromUserRight(
      scriptIds: ScriptIds,
      right: UserRight,
  ): Either[String, SValue] = {
    def toRight(constructor: String, rank: Int, value: SValue): SValue =
      SVariant(scriptIds.damlScript("UserRight"), Name.assertFromString(constructor), rank, value)
    Right(right match {
      case UserRight.IdentityProviderAdmin =>
        // TODO #15857
        // Add support for the `IdentityProviderAdmin` in the Daml Script
        sys.error("IdentityProviderAdmin user right has not been supported yet")
      case UserRight.ParticipantAdmin => toRight("ParticipantAdmin", 0, SUnit)
      case UserRight.CanActAs(p) => toRight("CanActAs", 1, SParty(p))
      case UserRight.CanReadAs(p) => toRight("CanReadAs", 2, SParty(p))
    })
  }

  def toUserRight(v: SValue): Either[String, UserRight] =
    v match {
      case SVariant(_, "ParticipantAdmin", _, SUnit) =>
        Right(UserRight.ParticipantAdmin)
      case SVariant(_, "IdentityProviderAdmin", _, SUnit) =>
        // TODO #15857
        // Add support for the `IdentityProviderAdmin` in the Daml Script
        sys.error("IdentityProviderAdmin user right has not been supported yet")
      case SVariant(_, "CanReadAs", _, v) =>
        toParty(v).map(UserRight.CanReadAs(_))
      case SVariant(_, "CanActAs", _, v) =>
        toParty(v).map(UserRight.CanActAs(_))
      case _ => Left(s"Expected ParticipantAdmin, CanReadAs or CanActAs but got $v")
    }

  def toIfaceType(
      ctx: QualifiedName,
      astTy: Type,
  ): Either[String, typesig.Type] =
    SignatureReader.toIfaceType(ctx, astTy) match {
      case -\/(e) => Left(e.toString)
      case \/-(ty) => Right(ty)
    }

  private[lf] def fromJsonValue(
      ctx: QualifiedName,
      environmentSignature: EnvironmentSignature,
      compiledPackages: CompiledPackages,
      ty: Type,
      jsValue: JsValue,
  ): Either[String, SValue] = {
    def damlLfTypeLookup(id: Identifier): Option[typesig.DefDataType.FWT] =
      environmentSignature.typeDecls.get(id).map(_.`type`)
    for {
      paramIface <- Converter
        .toIfaceType(ctx, ty)
        .left
        .map(s => s"Failed to convert $ty: $s")
      lfValue <-
        try {
          Right(
            jsValue.convertTo[Value](
              LfValueCodec.apiValueJsonReader(paramIface, damlLfTypeLookup(_))
            )
          )
        } catch {
          case e: Exception => Left(s"LF conversion failed: ${e.toString}")
        }
      valueTranslator =
        new preprocessing.ValueTranslator(
          compiledPackages.pkgInterface,
          requireV1ContractIdSuffix = false,
        )
      sValue <- valueTranslator
        .translateValue(ty, lfValue)
        .left
        .map(_.message)
    } yield sValue
  }
}<|MERGE_RESOLUTION|>--- conflicted
+++ resolved
@@ -230,7 +230,6 @@
     }
   }
 
-<<<<<<< HEAD
   def fromAnyContractKey(key: AnyContractKey): SValue =
     record(
       DA.Internal.Any.AnyContractKey,
@@ -244,8 +243,6 @@
       ),
     )
 
-=======
->>>>>>> 242fe0f4
   private val fstName = Name.assertFromString("fst")
   private val sndName = Name.assertFromString("snd")
   private[lf] val tupleFieldInputOrder =
