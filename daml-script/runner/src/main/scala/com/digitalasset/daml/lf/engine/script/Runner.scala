--- conflicted
+++ resolved
@@ -206,14 +206,9 @@
       // can't just wrap-fix it like we can with the same mistake in the
       // Scalatest instances
       participantClients <- Future
-<<<<<<< HEAD
         .traverse(participantParams.participants: Iterable[(Participant, ApiParameters)])({
-          case (k, v) => connectApiParameters(v, clientConfig, maxInboundMessageSize).map((k, _))
-=======
-        .traverse(participantParams.participants: Map[Participant, ApiParameters])({
           case (k, v) =>
             connectApiParameters(v, applicationId, tlsConfig, maxInboundMessageSize).map((k, _))
->>>>>>> 10208fd1
         })
         .map(_.toMap)
     } yield Participants(defaultClient, participantClients, participantParams.party_participants)
