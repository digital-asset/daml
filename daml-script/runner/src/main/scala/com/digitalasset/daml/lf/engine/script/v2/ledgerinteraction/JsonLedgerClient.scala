--- conflicted
+++ resolved
@@ -331,18 +331,7 @@
       result <- commands match {
         case Nil => Future { Right(List()) }
         case cmd :: Nil =>
-<<<<<<< HEAD
           cmd.command match {
-            case command.CreateCommand(tplId, argument) =>
-              create(tplId, argument, partySets)
-            case command.ExerciseCommand(typeId, cid, choice, argument) =>
-              exercise(typeId, cid, choice, argument, partySets)
-            case command.ExerciseByKeyCommand(tplId, key, choice, argument) =>
-              exerciseByKey(tplId, key, choice, argument, partySets)
-            case command.CreateAndExerciseCommand(tplId, template, choice, argument) =>
-              createAndExercise(tplId, template, choice, argument, partySets)
-=======
-          cmd match {
             case command.CreateCommand(tplRef, argument) =>
               create(tplRef.assertToTypeConName, argument, partySets)
             case command.ExerciseCommand(typeRef, cid, choice, argument) =>
@@ -351,7 +340,6 @@
               exerciseByKey(tplRef.assertToTypeConName, key, choice, argument, partySets)
             case command.CreateAndExerciseCommand(tplRef, template, choice, argument) =>
               createAndExercise(tplRef.assertToTypeConName, template, choice, argument, partySets)
->>>>>>> 5cc9ae7d
           }
         case _ =>
           Future.failed(
