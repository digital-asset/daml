// Copyright (c) 2023 Digital Asset (Switzerland) GmbH and/or its affiliates. All rights reserved.
// SPDX-License-Identifier: Apache-2.0

package com.daml.lf.engine.script.v2.ledgerinteraction

import java.time.Instant
import akka.util.ByteString
import akka.actor.ActorSystem
import akka.http.scaladsl.Http
import akka.http.scaladsl.marshallers.sprayjson.SprayJsonSupport
import akka.http.scaladsl.model.Uri.Path
import akka.http.scaladsl.model._
import akka.http.scaladsl.model.headers.{Authorization, OAuth2BearerToken}
import akka.http.scaladsl.unmarshalling._
import akka.stream.Materializer
import com.daml.grpc.adapter.ExecutionSequencerFactory
import com.daml.jwt.JwtDecoder
import com.daml.jwt.domain.Jwt
import com.daml.ledger.api.auth.{
  AuthServiceJWTCodec,
  AuthServiceJWTPayload,
  CustomDamlJWTPayload,
  StandardJWTPayload,
}
import com.daml.ledger.api.domain.{IdentityProviderId, ObjectMeta, PartyDetails, User, UserRight}
import com.daml.lf.command
import com.daml.lf.data.Ref._
import com.daml.lf.data.{Ref, Time}
import com.daml.lf.engine.script.LfValueCodec
import com.daml.lf.engine.script.v2.Converter
import com.daml.lf.language.Ast
import com.daml.lf.speedy.SValue
import com.daml.lf.typesig.EnvironmentSignature
import com.daml.lf.typesig.PackageSignature.TypeDecl
import com.daml.lf.value.Value
import com.daml.lf.value.Value.ContractId
import io.grpc.{Status, StatusRuntimeException}
import scalaz.OneAnd._
import scalaz.std.set._
import scalaz.syntax.equal._
import scalaz.syntax.foldable._
import scalaz.{-\/, OneAnd, \/-}
import spray.json._

import scala.concurrent.{ExecutionContext, Future}
import scala.util.{Failure, Success}

// Current limitations and issues when running Daml script over the JSON API:
// 1. Multi-command submissions are not supported. This is simply not possible until
//    we have an endpoint for this in the JSON API.
// 2. This is the biggest issue imho: parties are kind of a mess. `submit` and `query` pretend
//    that you can choose the party you submitting commands as. However, this is not the case
//    for the JSON API since it always infers the party from the JWT (which also means it does
//    not support multi-party tokens). We add a validation step to `submit` and `query` that
//    errors out if the token party does not match the party pased as an argument.

class JsonLedgerClient(
    uri: Uri,
    token: Jwt,
    envIface: EnvironmentSignature,
    actorSystem: ActorSystem,
) extends ScriptLedgerClient {
  import JsonLedgerClient.JsonProtocol._
  import JsonLedgerClient._

  override val transport = "JSON API"

  private val decodedJwt = JwtDecoder.decode(token) match {
    case -\/(e) => throw new IllegalArgumentException(e.toString)
    case \/-(a) => a
  }
  private[script] val tokenPayload: AuthServiceJWTPayload =
    AuthServiceJWTCodec.readFromString(decodedJwt.payload) match {
      case Failure(e) => throw e
      case Success(s) => s
    }

  implicit val system = actorSystem
  implicit val executionContext = system.dispatcher

  private def damlLfTypeLookup(id: Identifier) =
    envIface.typeDecls.get(id).map(_.`type`)

  val applicationId: Option[String] =
    tokenPayload match {
      case t: CustomDamlJWTPayload => t.applicationId
      case t: StandardJWTPayload =>
        // For standard jwts, the JSON API uses the user id
        // as the application id on command submissions.
        Some(t.userId)
    }

  def request[A, B](path: Path, a: A)(implicit
      wa: JsonWriter[A],
      rb: JsonReader[B],
  ): Future[Response[B]] = {
    val req = HttpRequest(
      method = HttpMethods.POST,
      uri = uri.withPath(path),
      entity = HttpEntity(
        ContentTypes.`application/json`,
        a.toJson.compactPrint,
      ),
      headers = List(Authorization(OAuth2BearerToken(token.value))),
    )
    Http()
      .singleRequest(req)
      .flatMap(resp =>
        Unmarshal(resp.entity).to[Response[B]].recoverWith { case _ =>
          resp.entity.dataBytes
            .runFold(ByteString.empty)((b, a) => b ++ a)
            .map(_.utf8String)
            .map(body => NonJsonErrorResponse(status = resp.status, body = body))
        }
      )
  }

  def request[A](path: Path)(implicit ra: JsonReader[A]): Future[Response[A]] = {
    val req = HttpRequest(
      method = HttpMethods.GET,
      uri = uri.withPath(path),
      headers = List(Authorization(OAuth2BearerToken(token.value))),
    )
    Http().singleRequest(req).flatMap(resp => Unmarshal(resp.entity).to[Response[A]])
  }

  // Update a js object with the given key & value (if it is Some)
  private def updateJsObject[A: JsonWriter, B: JsonWriter](v: A, key: String, optValue: Option[B]) =
    v.toJson match {
      case JsObject(o) => JsObject(optValue.fold(o)(v => o + (key -> v.toJson)))
      case other => throw new IllegalArgumentException(s"Expected JsObject but got $other")
    }

  def queryRequestSuccess[A: JsonWriter, B: JsonReader](
      path: Path,
      a: A,
      parties: Option[QueryParties],
  ): Future[B] = {
    val args = updateJsObject(a, "readers", parties.map(_.readers.toSet))
    requestSuccess[JsObject, B](path, args)
  }

  def requestSuccess[A, B](path: Path, a: A)(implicit
      wa: JsonWriter[A],
      rb: JsonReader[B],
  ): Future[B] =
    request[A, B](path, a).flatMap {
      case ErrorResponse(errors, status) =>
        Future.failed(FailedJsonApiRequest(path, Some(a.toJson), status, errors))
      case NonJsonErrorResponse(status, body) =>
        Future.failed(FailedJsonApiRequest(path, Some(a.toJson), status, List(body)))
      case SuccessResponse(result, _) => Future.successful(result)
    }

  def requestSuccess[A](path: Path)(implicit rb: JsonReader[A]): Future[A] =
    request[A](path).flatMap {
      case ErrorResponse(errors, status) =>
        Future.failed(FailedJsonApiRequest(path, None, status, errors))
      case NonJsonErrorResponse(status, body) =>
        Future.failed(FailedJsonApiRequest(path, None, status, List(body)))
      case SuccessResponse(result, _) => Future.successful(result)
    }

  override def query(
      parties: OneAnd[Set, Ref.Party],
      templateId: Identifier,
  )(implicit
      ec: ExecutionContext,
      mat: Materializer,
  ) = {
    for {
      parties <- validateTokenParties(parties, "query")
      queryResponse <- queryRequestSuccess[QueryArgs, QueryResponse](
        uri.path./("v1")./("query"),
        QueryArgs(templateId),
        parties,
      )
    } yield {
      val ctx = templateId.qualifiedName
      val ifaceType = Converter.toIfaceType(ctx, Ast.TTyCon(templateId)).toOption.get
      val parsedResults = queryResponse.results.map(r => {
        val payload = r.payload.convertTo[Value](
          LfValueCodec.apiValueJsonReader(ifaceType, damlLfTypeLookup(_))
        )
        val cid = ContractId.assertFromString(r.contractId)
        ScriptLedgerClient.ActiveContract(templateId, cid, payload)
      })
      parsedResults
    }
  }

  override def queryContractId(
      parties: OneAnd[Set, Ref.Party],
      templateId: Identifier,
      cid: ContractId,
  )(implicit ec: ExecutionContext, mat: Materializer) = {
    for {
      parties <- validateTokenParties(parties, "queryContractId")
      fetchResponse <- queryRequestSuccess[FetchArgs, FetchResponse](
        uri.path./("v1")./("fetch"),
        FetchArgs(cid),
        parties,
      )
    } yield {
      val ctx = templateId.qualifiedName
      val ifaceType = Converter.toIfaceType(ctx, Ast.TTyCon(templateId)).toOption.get
      fetchResponse.result.map(r => {
        val payload = r.payload.convertTo[Value](
          LfValueCodec.apiValueJsonReader(ifaceType, damlLfTypeLookup(_))
        )
        val cid = ContractId.assertFromString(r.contractId)
        ScriptLedgerClient.ActiveContract(templateId, cid, payload)
      })
    }
  }

  override def queryInterface(
      parties: OneAnd[Set, Ref.Party],
      interfaceId: Identifier,
      viewType: Ast.Type,
  )(implicit ec: ExecutionContext, mat: Materializer): Future[Seq[(ContractId, Option[Value])]] = {
    for {
      parties <- validateTokenParties(parties, "queryInterface")
      queryResponse <- queryRequestSuccess[QueryArgs, QueryResponse](
        uri.path./("v1")./("query"),
        QueryArgs(interfaceId),
        parties,
      )
    } yield {
      val ctx = interfaceId.qualifiedName
      val ifaceType = Converter.toIfaceType(ctx, viewType).toOption.get
      val parsedResults = queryResponse.results.map(r => {
        val payload = r.payload.convertTo[Value](
          LfValueCodec.apiValueJsonReader(ifaceType, damlLfTypeLookup(_))
        )
        val cid = ContractId.assertFromString(r.contractId)
        // TODO https://github.com/digital-asset/daml/issues/14830
        // contracts with failed-views are not returned over the Json API
        (cid, Some(payload))
      })
      parsedResults
    }
  }

  override def queryInterfaceContractId(
      parties: OneAnd[Set, Ref.Party],
      interfaceId: Identifier,
      viewType: Ast.Type,
      cid: ContractId,
  )(implicit ec: ExecutionContext, mat: Materializer): Future[Option[Value]] = {
    recoverInternalServerError {
      for {
        parties <- validateTokenParties(parties, "queryInterfaceContractId")
        response <- queryRequestSuccess[FetchInterfaceArgs, FetchInterfaceResponse](
          uri.path./("v1")./("fetch"),
          FetchInterfaceArgs(cid, interfaceId),
          parties,
        )
      } yield {
        val ctx = interfaceId.qualifiedName
        val ifaceType = Converter.toIfaceType(ctx, viewType).toOption.get
        response.results.map { r =>
          r.payload.convertTo[Value](
            LfValueCodec.apiValueJsonReader(ifaceType, damlLfTypeLookup(_))
          )
        }
      }
    }
  }

  // TODO https://github.com/digital-asset/daml/issues/14830
  // fetching failed-view contracts by interfaceId/cid cause InternalServerError from Json API
  def recoverInternalServerError[A](e: Future[Option[A]]): Future[Option[A]] = {
    e.recover { case FailedJsonApiRequest(_, _, StatusCodes.InternalServerError, _) =>
      None
    }
  }

  override def queryContractKey(
      parties: OneAnd[Set, Ref.Party],
      templateId: Identifier,
      key: SValue,
      translateKey: (Identifier, Value) => Either[String, SValue],
  )(implicit ec: ExecutionContext, mat: Materializer) = {
    for {
      parties <- validateTokenParties(parties, "queryContractKey")
      fetchResponse <- queryRequestSuccess[FetchKeyArgs, FetchResponse](
        uri.path./("v1")./("fetch"),
        FetchKeyArgs(templateId, key.toUnnormalizedValue),
        parties,
      )
    } yield {
      val ctx = templateId.qualifiedName
      val ifaceType = Converter.toIfaceType(ctx, Ast.TTyCon(templateId)).toOption.get
      fetchResponse.result.map(r => {
        val payload = r.payload.convertTo[Value](
          LfValueCodec.apiValueJsonReader(ifaceType, damlLfTypeLookup(_))
        )
        val cid = ContractId.assertFromString(r.contractId)
        ScriptLedgerClient.ActiveContract(templateId, cid, payload)
      })
    }
  }
  override def submit(
      actAs: OneAnd[Set, Ref.Party],
      readAs: Set[Ref.Party],
      commands: List[command.ApiCommand],
      optLocation: Option[Location],
  )(implicit
      ec: ExecutionContext,
      mat: Materializer,
  ): Future[Either[StatusRuntimeException, Seq[ScriptLedgerClient.CommandResult]]] = {
    for {
      partySets <- validateSubmitParties(actAs, readAs)

      result <- commands match {
        case Nil => Future { Right(List()) }
        case cmd :: Nil =>
          cmd match {
            case command.CreateCommand(tplId, argument) =>
              create(tplId, argument, partySets)
            case command.ExerciseCommand(typeId, cid, choice, argument) =>
              exercise(typeId, cid, choice, argument, partySets)
            case command.ExerciseByKeyCommand(tplId, key, choice, argument) =>
              exerciseByKey(tplId, key, choice, argument, partySets)
            case command.CreateAndExerciseCommand(tplId, template, choice, argument) =>
              createAndExercise(tplId, template, choice, argument, partySets)
          }
        case _ =>
          Future.failed(
            new RuntimeException(
              "Multi-command submissions are not supported by the HTTP JSON API."
            )
          )
      }
    } yield result
  }
  override def submitMustFail(
      actAs: OneAnd[Set, Ref.Party],
      readAs: Set[Ref.Party],
      commands: List[command.ApiCommand],
      optLocation: Option[Location],
  )(implicit ec: ExecutionContext, mat: Materializer) = {
    submit(actAs, readAs, commands, optLocation).map {
      case Right(_) => Left(())
      case Left(_) => Right(())
    }
  }

  override def submitTree(
      actAs: OneAnd[Set, Ref.Party],
      readAs: Set[Ref.Party],
      commands: List[command.ApiCommand],
      optLocation: Option[Location],
  )(implicit
      ec: ExecutionContext,
      mat: Materializer,
  ): Future[ScriptLedgerClient.TransactionTree] = {
    Future.failed(
      new RuntimeException(
        "submitTree is not supported when running Daml Script over the JSON API."
      )
    )
  }

  override def allocateParty(partyIdHint: String, displayName: String)(implicit
      ec: ExecutionContext,
      mat: Materializer,
  ) = {
    for {
      response <- requestSuccess[AllocatePartyArgs, AllocatePartyResponse](
        uri.path./("v1")./("parties")./("allocate"),
        AllocatePartyArgs(partyIdHint, displayName),
      )
    } yield {
      response.identifier
    }
  }

  override def listKnownParties()(implicit ec: ExecutionContext, mat: Materializer) = {
    requestSuccess[List[PartyDetails]](uri.path./("v1")./("parties"))
  }

  override def getStaticTime()(implicit
      ec: ExecutionContext,
      esf: ExecutionSequencerFactory,
      mat: Materializer,
  ): Future[Time.Timestamp] = {
    // There is no time service in the JSON API so we default to the Unix epoch.
    Future { Time.Timestamp.assertFromInstant(Instant.EPOCH) }
  }

  override def setStaticTime(time: Time.Timestamp)(implicit
      ec: ExecutionContext,
      esf: ExecutionSequencerFactory,
      mat: Materializer,
  ): Future[Unit] = {
    // No time service in the JSON API
    Future.failed(
      new RuntimeException("setTime is not supported when running Daml Script over the JSON API.")
    )
  }

  private def validateTokenParties(
      parties: OneAnd[Set, Ref.Party],
      what: String,
  ): Future[Option[QueryParties]] =
    JsonLedgerClient
      .validateTokenParties(parties, what, tokenPayload)
      .fold(s => Future.failed(new RuntimeException(s)), Future.successful(_))

  private def validateSubmitParties(
      actAs: OneAnd[Set, Ref.Party],
      readAs: Set[Ref.Party],
  ): Future[Option[SubmitParties]] =
    JsonLedgerClient
      .validateSubmitParties(actAs, readAs, tokenPayload)
      .fold(s => Future.failed(new RuntimeException(s)), Future.successful(_))

  private def create(
      tplId: Identifier,
      argument: Value,
      partySets: Option[SubmitParties],
  ): Future[Either[StatusRuntimeException, List[ScriptLedgerClient.CreateResult]]] = {
    val jsonArgument = LfValueCodec.apiValueToJsValue(argument)
    commandRequest[CreateArgs, CreateResponse]("create", CreateArgs(tplId, jsonArgument), partySets)
      .map(_.map { case CreateResponse(cid) =>
        List(ScriptLedgerClient.CreateResult(ContractId.assertFromString(cid)))
      })
  }

  private def exercise(
      tplId: Identifier,
      contractId: ContractId,
      choice: ChoiceName,
      argument: Value,
      partySets: Option[SubmitParties],
  ): Future[Either[StatusRuntimeException, List[ScriptLedgerClient.ExerciseResult]]] = {
    val choiceDef = lookupChoice(tplId, choice)
    val jsonArgument = LfValueCodec.apiValueToJsValue(argument)
    commandRequest[ExerciseArgs, ExerciseResponse](
      "exercise",
      ExerciseArgs(tplId, contractId, choice, jsonArgument),
      partySets,
    )
      .map(_.map { case ExerciseResponse(result) =>
        List(
          ScriptLedgerClient.ExerciseResult(
            tplId,
            None,
            choice,
            result.convertTo[Value](
              LfValueCodec.apiValueJsonReader(choiceDef.returnType, damlLfTypeLookup(_))
            ),
          )
        )
      })
  }

  private def exerciseByKey(
      tplId: Identifier,
      key: Value,
      choice: ChoiceName,
      argument: Value,
      partySets: Option[SubmitParties],
  ): Future[Either[StatusRuntimeException, List[ScriptLedgerClient.ExerciseResult]]] = {
    val choiceDef = lookupChoice(tplId, choice)
    val jsonKey = LfValueCodec.apiValueToJsValue(key)
    val jsonArgument = LfValueCodec.apiValueToJsValue(argument)
    commandRequest[ExerciseByKeyArgs, ExerciseResponse](
      "exercise",
      ExerciseByKeyArgs(tplId, jsonKey, choice, jsonArgument),
      partySets,
    ).map(_.map { case ExerciseResponse(result) =>
      List(
        ScriptLedgerClient.ExerciseResult(
          tplId,
          None,
          choice,
          result.convertTo[Value](
            LfValueCodec.apiValueJsonReader(choiceDef.returnType, damlLfTypeLookup(_))
          ),
        )
      )
    })
  }

  private def createAndExercise(
      tplId: Identifier,
      template: Value,
      choice: ChoiceName,
      argument: Value,
      partySets: Option[SubmitParties],
  ): Future[Either[StatusRuntimeException, List[ScriptLedgerClient.CommandResult]]] = {
    val choiceDef = lookupChoice(tplId, choice)
    val jsonTemplate = LfValueCodec.apiValueToJsValue(template)
    val jsonArgument = LfValueCodec.apiValueToJsValue(argument)
    commandRequest[CreateAndExerciseArgs, CreateAndExerciseResponse](
      "create-and-exercise",
      CreateAndExerciseArgs(tplId, jsonTemplate, choice, jsonArgument),
      partySets,
    )
      .map(_.map { case CreateAndExerciseResponse(cid, result) =>
        List(
          ScriptLedgerClient
            .CreateResult(ContractId.assertFromString(cid)): ScriptLedgerClient.CommandResult,
          ScriptLedgerClient.ExerciseResult(
            tplId,
            None,
            choice,
            result.convertTo[Value](
              LfValueCodec.apiValueJsonReader(choiceDef.returnType, damlLfTypeLookup(_))
            ),
          ),
        )
      })
  }

  // TODO (#13973) this is not enough data to pick an interface choice
  private[this] def lookupChoice(tplId: Identifier, choice: ChoiceName) =
    envIface
      .typeDecls(tplId)
      .asInstanceOf[TypeDecl.Template]
      .template
      .tChoices
      .assumeNoOverloadedChoices(githubIssue = 13973)(choice)

  private[this] val SubmissionFailures: Set[StatusCode] = {
    import StatusCodes._
    Set(InternalServerError, BadRequest, Conflict, NotFound)
  }

  def commandRequest[In, Out](endpoint: String, argument: In, partySets: Option[SubmitParties])(
      implicit
      argumentWriter: JsonWriter[In],
      outputReader: RootJsonReader[Out],
  ): Future[Either[StatusRuntimeException, Out]] = {
    val argumentWithPartySets = updateJsObject(argument, "meta", partySets)
    request[JsObject, Out](uri.path./("v1")./(endpoint), argumentWithPartySets).flatMap {
      case ErrorResponse(errors, status) if SubmissionFailures(status) =>
        // TODO (MK) Using a grpc exception here doesn’t make that much sense.
        // We should refactor this to provide something more general.
        Future.successful(
          Left(new StatusRuntimeException(Status.UNKNOWN.withDescription(errors.toString)))
        )
      case ErrorResponse(errors, status) =>
        // XXX SC JSON API doesn't distinguish between
        // 400s that mean something like invalid JSON or “cannot resolve template ID”
        // and those that mean a submission error or assertion failure.
        // Ideally, the former would go through this path rather than be treated
        // as `submitMustFail` success
        Future.failed(
          new FailedJsonApiRequest(
            uri.path./("v1")./(endpoint),
            Some(argumentWithPartySets),
            status,
            errors,
          )
        )
      case NonJsonErrorResponse(status, body) =>
        Future.failed(
          new FailedJsonApiRequest(
            uri.path./("v1")./(endpoint),
            Some(argumentWithPartySets),
            status,
            List(body),
          )
        )
      case SuccessResponse(result, _) => Future.successful(Right(result))
    }
  }

  def recoverNotFound[A](e: Future[A]): Future[Option[A]] = {
    e.map(Some(_)).recover { case FailedJsonApiRequest(_, _, StatusCodes.NotFound, _) =>
      None
    }
  }
  def recoverAlreadyExists[A](e: Future[A]): Future[Option[A]] = {
    e.map(Some(_)).recover { case FailedJsonApiRequest(_, _, StatusCodes.Conflict, _) =>
      None
    }
  }

  override def createUser(
      user: User,
      rights: List[UserRight],
  )(implicit
      ec: ExecutionContext,
      esf: ExecutionSequencerFactory,
      mat: Materializer,
  ): Future[Option[Unit]] = {
    recoverAlreadyExists {
      requestSuccess[CreateUserRequest, ObjectResponse](
        uri.path./("v1")./("user")./("create"),
        CreateUserRequest(
          userId = user.id,
          primaryParty = user.primaryParty,
          rights,
          isAdmin = false,
        ),
      ).map(_ => ())
    }
  }

  override def getUser(id: UserId)(implicit
      ec: ExecutionContext,
      esf: ExecutionSequencerFactory,
      mat: Materializer,
  ): Future[Option[User]] =
    recoverNotFound {
      requestSuccess[UserIdRequest, User](
        uri.path./("v1")./("user"),
        UserIdRequest(id),
      )
    }

  override def deleteUser(id: UserId)(implicit
      ec: ExecutionContext,
      esf: ExecutionSequencerFactory,
      mat: Materializer,
  ): Future[Option[Unit]] =
    recoverNotFound {
      requestSuccess[UserIdRequest, ObjectResponse](
        uri.path./("v1")./("user")./("delete"),
        UserIdRequest(id),
      ).map(_ => ())
    }

  override def listAllUsers()(implicit
      ec: ExecutionContext,
      esf: ExecutionSequencerFactory,
      mat: Materializer,
  ): Future[List[User]] = {
    requestSuccess[List[User]](uri.path./("v1")./("users"))
  }

  override def grantUserRights(
      id: UserId,
      rights: List[UserRight],
  )(implicit
      ec: ExecutionContext,
      esf: ExecutionSequencerFactory,
      mat: Materializer,
  ): Future[Option[List[UserRight]]] =
    recoverNotFound {
      requestSuccess[UserIdAndRightsRequest, List[UserRight]](
        uri.path./("v1")./("user")./("rights")./("grant"),
        UserIdAndRightsRequest(id, rights),
      )
    }

  override def revokeUserRights(
      id: UserId,
      rights: List[UserRight],
  )(implicit
      ec: ExecutionContext,
      esf: ExecutionSequencerFactory,
      mat: Materializer,
  ): Future[Option[List[UserRight]]] =
    recoverNotFound {
      requestSuccess[UserIdAndRightsRequest, List[UserRight]](
        uri.path./("v1")./("user")./("rights")./("revoke"),
        UserIdAndRightsRequest(id, rights),
      )
    }

  override def listUserRights(id: UserId)(implicit
      ec: ExecutionContext,
      esf: ExecutionSequencerFactory,
      mat: Materializer,
  ): Future[Option[List[UserRight]]] =
    recoverNotFound {
      requestSuccess[UserIdRequest, List[UserRight]](
        uri.path./("v1")./("user")./("rights"),
        UserIdRequest(id),
      )
    }

  def trySubmit(
      actAs: OneAnd[Set, Ref.Party],
      readAs: Set[Ref.Party],
      commands: List[command.ApiCommand],
      optLocation: Option[Location],
  )(implicit
      ec: ExecutionContext,
      mat: Materializer,
  ): Future[Either[SubmitError, Seq[ScriptLedgerClient.CommandResult]]] = unsupportedOn("trySubmit")

  def trySubmitConcurrently(
      actAs: OneAnd[Set, Ref.Party],
      readAs: Set[Ref.Party],
      commandss: List[List[command.ApiCommand]],
      optLocation: Option[Location],
  )(implicit
      ec: ExecutionContext,
      mat: Materializer,
  ): Future[List[Either[SubmitError, Seq[ScriptLedgerClient.CommandResult]]]] = unsupportedOn(
    "trySubmitConcurrently"
  )

  override def vetPackages(packages: List[ScriptLedgerClient.ReadablePackageId])(implicit
      ec: ExecutionContext,
      esf: ExecutionSequencerFactory,
      mat: Materializer,
  ): Future[Unit] = unsupportedOn("vetPackages")

  override def unvetPackages(packages: List[ScriptLedgerClient.ReadablePackageId])(implicit
      ec: ExecutionContext,
      esf: ExecutionSequencerFactory,
      mat: Materializer,
  ): Future[Unit] = unsupportedOn("unvetPackages")

  override def listVettedPackages()(implicit
      ec: ExecutionContext,
      esf: ExecutionSequencerFactory,
      mat: Materializer,
  ): Future[List[ScriptLedgerClient.ReadablePackageId]] = unsupportedOn("listVettedPackages")

  override def listAllPackages()(implicit
      ec: ExecutionContext,
      esf: ExecutionSequencerFactory,
      mat: Materializer,
  ): Future[List[ScriptLedgerClient.ReadablePackageId]] = unsupportedOn("listAllPackages")

<<<<<<< HEAD
  override def vetDar(name: String)(implicit
      ec: ExecutionContext,
      esf: ExecutionSequencerFactory,
      mat: Materializer,
  ): Future[Unit] = unsupportedOn("vetDar")

  override def unvetDar(name: String)(implicit
      ec: ExecutionContext,
      esf: ExecutionSequencerFactory,
      mat: Materializer,
  ): Future[Unit] = unsupportedOn("unvetDar")

  override def setContractUpgradingEnabled(enabled: Boolean)(implicit
=======
  override def setProvidePackageId(shouldProvide: Boolean)(implicit
>>>>>>> ec10d935
      ec: ExecutionContext,
      esf: ExecutionSequencerFactory,
      mat: Materializer,
  ): Future[Unit] = unsupportedOn("setProvidePackageId")
}

object JsonLedgerClient {

  final case class CreateUserRequest(
      userId: String,
      primaryParty: Option[String],
      rights: List[UserRight],
      isAdmin: Boolean,
  )

  final case class UserIdRequest(userId: UserId)

  final case class UserIdAndRightsRequest(
      userId: UserId,
      rights: List[UserRight],
  )

  case class FailedJsonApiRequest(
      path: Path,
      reqBody: Option[JsValue],
      respStatus: StatusCode,
      errors: List[String],
  ) extends RuntimeException(
        s"Request to $path with ${reqBody.map(_.compactPrint)} failed with status $respStatus: $errors"
      )

  // Explicit party specifications for command submissions
  final case class SubmitParties(
      actAs: OneAnd[Set, Ref.Party],
      readAs: Set[Ref.Party],
  )

  // Expect party specifications for queries
  final case class QueryParties(
      readers: OneAnd[Set, Ref.Party]
  )

  // Check that the parties in the token provide read claims for the given parties
  // and return explicit party specifications if required.
  def validateTokenParties(
      parties: OneAnd[Set, Ref.Party],
      what: String,
      tokenPayload: AuthServiceJWTPayload,
  ): Either[String, Option[QueryParties]] =
    tokenPayload match {
      case tokenPayload: CustomDamlJWTPayload =>
        val tokenParties = tokenPayload.readAs.toSet union tokenPayload.actAs.toSet
        val partiesSet = parties.toSet.toSet[String]
        val missingParties = partiesSet diff tokenParties
        // First check is just for a nicer error message and would be covered by the second
        if (tokenParties.isEmpty) {
          Left(
            s"Tried to $what as ${parties.toList.mkString(" ")} but token contains no parties."
          )
        } else if (missingParties.nonEmpty) {
          Left(s"Tried to $what as [${parties.toList
              .mkString(", ")}] but token provides claims for [${tokenParties
              .mkString(", ")}]. Missing claims: [${missingParties.mkString(", ")}]")
        } else {
          import scalaz.std.string._
          if (partiesSet === tokenParties) {
            // For backwards-compatibility we only set the party set flags when needed
            Right(None)
          } else {
            Right(Some(QueryParties(parties)))
          }
        }
      case _: StandardJWTPayload =>
        // A JSON API that understands standard JWTs also understands explicit party
        // specifications so rather than validating this client side, we just always set
        // the explicit party specification and leave it to the JSON API to validate this.
        Right(Some(QueryParties(parties)))
    }

  // Validate that the token has the required claims and return
  // SubmitParties we need to pass to the JSON API
  // if the token has more claims than we need.
  def validateSubmitParties(
      actAs: OneAnd[Set, Ref.Party],
      readAs: Set[Ref.Party],
      tokenPayload: AuthServiceJWTPayload,
  ): Either[String, Option[SubmitParties]] = {
    tokenPayload match {
      case tokenPayload: CustomDamlJWTPayload =>
        val actAsSet = actAs.toList.toSet[String]
        val readAsSet = readAs.toSet[String]
        val tokenActAs = tokenPayload.actAs.toSet
        val tokenReadAs = tokenPayload.readAs.toSet
        val missingActAs = actAs.toSet.toSet[String] diff tokenActAs
        val missingReadAs = readAs.toSet[String] diff (tokenReadAs union tokenActAs)
        if (tokenPayload.actAs.isEmpty) {
          Left(
            s"Tried to submit a command with actAs = [${actAs.toList.mkString(", ")}] but token contains no actAs parties."
          )

        } else if (missingActAs.nonEmpty) {
          Left(
            s"Tried to submit a command with actAs = [${actAs.toList.mkString(", ")}] but token provides claims for actAs = [${tokenPayload.actAs
                .mkString(", ")}]. Missing claims: [${missingActAs.mkString(", ")}]"
          )
        } else if (missingReadAs.nonEmpty) {
          Left(
            s"Tried to submit a command with readAs = [${readAs.mkString(", ")}] but token provides claims for readAs = [${tokenPayload.readAs
                .mkString(", ")}]. Missing claims: [${missingReadAs.mkString(", ")}]"
          )
        } else {
          import scalaz.std.string._
          val onlyReadAs = readAsSet diff actAsSet
          val tokenOnlyReadAs = tokenReadAs diff tokenActAs
          if (onlyReadAs === tokenOnlyReadAs && actAsSet === tokenActAs) {
            // For backwards-compatibility we only set the party set flags when needed
            Right(None)
          } else {
            Right(Some(SubmitParties(actAs, readAs)))
          }
        }
      case _: StandardJWTPayload =>
        // A JSON API that understands standard JWTs also understands explicit party
        // specifications so rather than validating this client side, we just always set
        // the explicit party specification and leave it to the JSON API to validate this.
        Right(Some(SubmitParties(actAs, readAs)))
    }
  }

  sealed trait Response[A] {
    def status: StatusCode
  }
  final case class ErrorResponse[A](errors: List[String], status: StatusCode) extends Response[A]
  final case class NonJsonErrorResponse[A](status: StatusCode, body: String) extends Response[A]
  final case class SuccessResponse[A](result: A, status: StatusCode) extends Response[A]

  final case class QueryArgs(templateId: Identifier)
  final case class QueryResponse(results: List[ActiveContract])
  final case class ActiveContract(contractId: String, payload: JsValue)
  final case class FetchArgs(contractId: ContractId)
  final case class FetchKeyArgs(templateId: Identifier, key: Value)
  final case class FetchResponse(result: Option[ActiveContract])

  final case class FetchInterfaceArgs(contractId: ContractId, interfaceId: Identifier)
  final case class FetchInterfaceResponse(results: Option[ActiveContract])

  final case class CreateArgs(templateId: Identifier, payload: JsValue)
  final case class CreateResponse(contractId: String)

  final case class ExerciseArgs(
      templateId: Identifier,
      contractId: ContractId,
      choice: ChoiceName,
      argument: JsValue,
  )
  final case class ExerciseResponse(result: JsValue)

  final case class ExerciseByKeyArgs(
      templateId: Identifier,
      key: JsValue,
      choice: ChoiceName,
      argument: JsValue,
  )

  final case class CreateAndExerciseArgs(
      templateId: Identifier,
      payload: JsValue,
      choice: ChoiceName,
      argument: JsValue,
  )
  final case class CreateAndExerciseResponse(contractId: String, result: JsValue)

  final case class AllocatePartyArgs(
      identifierHint: String,
      displayName: String,
  )
  final case class AllocatePartyResponse(identifier: Ref.Party)

// Any JS object, we validate that it’s an object to catch issues in our request but we ignore all fields
// for forwards compatibility.
  final case class ObjectResponse()

  object JsonProtocol extends SprayJsonSupport with DefaultJsonProtocol {
    implicit def optionReader[A: JsonReader]: JsonReader[Option[A]] =
      v =>
        v match {
          case JsNull => None
          case _ => Some(v.convertTo[A])
        }
    implicit def listReader[A: JsonReader]: JsonReader[List[A]] =
      v =>
        v match {
          case JsArray(xs) => xs.toList.map(_.convertTo[A])
          case _ => deserializationError(s"Expected JsArray but got $v")
        }
    implicit def responseReader[A: JsonReader]: RootJsonReader[Response[A]] = v => {
      implicit val statusCodeReader: JsonReader[StatusCode] = v =>
        v match {
          case JsNumber(value) => StatusCode.int2StatusCode(value.toIntExact)
          case _ => deserializationError("Expected status code")
        }
      val obj = v.asJsObject
      (obj.fields.get("status"), obj.fields.get("errors"), obj.fields.get("result")) match {
        case (Some(status), Some(err), None) =>
          ErrorResponse(
            err.convertTo[List[String]](DefaultJsonProtocol.listFormat),
            status.convertTo[StatusCode],
          )
        case (Some(status), _, Some(res)) =>
          SuccessResponse(res.convertTo[A], status.convertTo[StatusCode])
        case _ => deserializationError("Expected status and either errors or result field")
      }
    }

    implicit val partyReader: JsonReader[Ref.Party] = v =>
      v match {
        case JsString(s) => Ref.Party.fromString(s).fold(deserializationError(_), identity)
        case _ => deserializationError(s"Expected Party but got $v")
      }
    implicit val partyDetailsReader: JsonReader[PartyDetails] = v => {
      val o = v.asJsObject
      (o.fields.get("identifier"), o.fields.get("displayName"), o.fields.get("isLocal")) match {
        case (Some(id), optName, Some(isLocal)) =>
          PartyDetails(
            id.convertTo[Party],
            optName.map(_.convertTo[String]),
            isLocal.convertTo[Boolean],
            ObjectMeta.empty,
            IdentityProviderId.Default,
          )
        case _ => deserializationError(s"Expected PartyDetails but got $v")
      }
    }

    implicit val choiceNameWriter: JsonWriter[ChoiceName] = choice => JsString(choice.toString)
    implicit val identifierWriter: JsonWriter[Identifier] = identifier =>
      JsString(
        identifier.packageId + ":" + identifier.qualifiedName.module.toString + ":" + identifier.qualifiedName.name.toString
      )

    implicit val queryWriter: JsonWriter[QueryArgs] = args =>
      JsObject("templateIds" -> JsArray(identifierWriter.write(args.templateId)))
    implicit val queryReader: RootJsonReader[QueryResponse] = v =>
      QueryResponse(v.convertTo[List[ActiveContract]])
    implicit val fetchWriter: JsonWriter[FetchArgs] = args =>
      JsObject("contractId" -> args.contractId.coid.toString.toJson)
    implicit val fetchKeyWriter: JsonWriter[FetchKeyArgs] = args =>
      JsObject(
        "templateId" -> args.templateId.toJson,
        "key" -> LfValueCodec.apiValueToJsValue(args.key),
      )
    implicit val fetchReader: RootJsonReader[FetchResponse] = v =>
      FetchResponse(v.convertTo[Option[ActiveContract]])

    implicit val fetchInterfaceWriter: JsonWriter[FetchInterfaceArgs] = args =>
      JsObject(
        "contractId" -> args.contractId.coid.toString.toJson,
        "templateId" -> args.interfaceId.toJson,
      )

    implicit val fetchInterfaceReader: RootJsonReader[FetchInterfaceResponse] = v =>
      FetchInterfaceResponse(v.convertTo[Option[ActiveContract]])

    implicit val activeContractReader: RootJsonReader[ActiveContract] = v => {
      v.asJsObject.getFields("contractId", "payload") match {
        case Seq(JsString(s), v) => ActiveContract(s, v)
        case _ => deserializationError(s"Could not parse ActiveContract: $v")
      }
    }

    implicit val partyFormat: JsonFormat[Ref.Party] = new JsonFormat[Ref.Party] {
      override def write(p: Ref.Party) = JsString(p)
      override def read(json: JsValue) = json match {
        case JsString(p) =>
          Party.fromString(p) match {
            case Left(err) => deserializationError(err)
            case Right(p) => p
          }
        case _ => deserializationError(s"Expected party but got $json")
      }
    }

    implicit val submitPartiesWriter: JsonWriter[SubmitParties] = parties =>
      JsObject("actAs" -> parties.actAs.toList.toJson, "readAs" -> parties.readAs.toJson)

    implicit val createWriter: JsonWriter[CreateArgs] = args =>
      JsObject("templateId" -> args.templateId.toJson, "payload" -> args.payload)
    implicit val createReader: RootJsonReader[CreateResponse] = v =>
      v.asJsObject.getFields("contractId") match {
        case Seq(JsString(cid)) => CreateResponse(cid)
        case _ => deserializationError(s"Could not parse CreateResponse: $v")
      }

    implicit val exerciseWriter: JsonWriter[ExerciseArgs] = args =>
      JsObject(
        "templateId" -> args.templateId.toJson,
        "contractId" -> args.contractId.coid.toString.toJson,
        "choice" -> args.choice.toJson,
        "argument" -> args.argument,
      )
    implicit val exerciseByKeyWriter: JsonWriter[ExerciseByKeyArgs] = args =>
      JsObject(
        "templateId" -> args.templateId.toJson,
        "key" -> args.key,
        "choice" -> args.choice.toJson,
        "argument" -> args.argument,
      )
    implicit val exerciseReader: RootJsonReader[ExerciseResponse] = v =>
      v.asJsObject.getFields("exerciseResult") match {
        case Seq(result) => ExerciseResponse(result)
        case _ => deserializationError(s"Could not parse ExerciseResponse: $v")
      }

    implicit val createAndExerciseWriter: JsonWriter[CreateAndExerciseArgs] = args =>
      JsObject(
        "templateId" -> args.templateId.toJson,
        "payload" -> args.payload,
        "choice" -> args.choice.toJson,
        "argument" -> args.argument,
      )
    implicit val createAndExerciseReader: RootJsonReader[CreateAndExerciseResponse] = v =>
      v.asJsObject.getFields("exerciseResult", "events") match {
        case Seq(result, events) =>
          events match {
            case JsArray(Seq(event, _*)) =>
              event.asJsObject.getFields("created") match {
                case Seq(created) =>
                  created.asJsObject.getFields("contractId") match {
                    case Seq(JsString(cid)) => CreateAndExerciseResponse(cid, result)
                    case _ =>
                      deserializationError(s"Could not parse CreateAndExerciseResponse: $v")
                  }
                case _ => deserializationError(s"Could not parse CreateAndExerciseResponse: $v")
              }
            case _ => deserializationError(s"Could not parse CreateAndExerciseResponse: $v")
          }
        case _ => deserializationError(s"Could not parse CreateAndExerciseResponse: $v")
      }

    implicit val allocatePartyWriter: JsonFormat[AllocatePartyArgs] = jsonFormat2(AllocatePartyArgs)
    implicit val allocatePartyReader: RootJsonReader[AllocatePartyResponse] = v =>
      v.asJsObject.getFields("identifier") match {
        case Seq(id) => AllocatePartyResponse(id.convertTo[Party])
        case _ => deserializationError(s"Could not parse AllocatePartyResponse: $v")
      }

    implicit val userId: JsonFormat[UserId] = new JsonFormat[UserId] {
      override def write(id: UserId) = JsString(id)
      override def read(json: JsValue) = {
        json match {
          case JsString(s) => Ref.UserId.fromString(s).fold(deserializationError(_), identity)
          case _ => deserializationError(s"Expected UserId but got $json")
        }
      }
    }

    implicit val userReader: JsonReader[User] = json => {
      val o = json.asJsObject
      (o.fields.get("userId"), o.fields.get("primaryParty")) match {
        case (Some(id), primaryPartyOpt) =>
          User(
            id = id.convertTo[UserId],
            primaryParty = primaryPartyOpt.map(_.convertTo[Party]),
          )
        case _ => deserializationError(s"Expected User but got $json")
      }
    }

    implicit val listUserRight: JsonFormat[List[UserRight]] = new JsonFormat[List[UserRight]] {
      override def write(xs: List[UserRight]) = JsArray(xs.map(_.toJson).toVector)
      override def read(json: JsValue) = json match {
        case JsArray(elements) => elements.iterator.map(_.convertTo[UserRight]).toList
        case _ => deserializationError(s"must be a list, but got $json")
      }
    }

    implicit val userRightFormat: JsonFormat[UserRight] = new JsonFormat[UserRight] {
      override def write(x: UserRight) = x match {
        case UserRight.CanReadAs(party) =>
          JsObject("type" -> JsString("CanReadAs"), "party" -> JsString(party))
        case UserRight.CanActAs(party) =>
          JsObject("type" -> JsString("CanActAs"), "party" -> JsString(party))
        case UserRight.ParticipantAdmin =>
          JsObject("type" -> JsString("ParticipantAdmin"))
        case UserRight.IdentityProviderAdmin =>
          JsObject("type" -> JsString("IdentityProviderAdmin"))
      }
      override def read(json: JsValue) = {
        val obj = json.asJsObject
        obj.fields.get("type") match {
          case Some(JsString("ParticipantAdmin")) => UserRight.ParticipantAdmin
          case Some(JsString("IdentityProviderAdmin")) => UserRight.IdentityProviderAdmin
          case Some(JsString("CanReadAs")) =>
            obj.fields.get("party") match {
              case None => deserializationError("UserRight.CanReadAs")
              case Some(party) => UserRight.CanReadAs(party.convertTo[Party])
            }
          case Some(JsString("CanActAs")) =>
            obj.fields.get("party") match {
              case None => deserializationError("UserRight.CanActAs")
              case Some(party) => UserRight.CanActAs(party.convertTo[Party])
            }
          case _ =>
            deserializationError("UserRight")
        }
      }
    }

    implicit val createUserFormat: JsonFormat[CreateUserRequest] = jsonFormat4(CreateUserRequest)

    implicit val userIdRequestFormat: JsonFormat[UserIdRequest] = jsonFormat1(UserIdRequest)

    implicit val userIdAndRightsFormat: JsonFormat[UserIdAndRightsRequest] = jsonFormat2(
      UserIdAndRightsRequest
    )

    implicit val objectResponse: RootJsonReader[ObjectResponse] = v => {
      v match {
        case JsObject(_) => ObjectResponse()
        case _ => deserializationError("ObjectResponse")
      }
    }

  }
}<|MERGE_RESOLUTION|>--- conflicted
+++ resolved
@@ -722,7 +722,6 @@
       mat: Materializer,
   ): Future[List[ScriptLedgerClient.ReadablePackageId]] = unsupportedOn("listAllPackages")
 
-<<<<<<< HEAD
   override def vetDar(name: String)(implicit
       ec: ExecutionContext,
       esf: ExecutionSequencerFactory,
@@ -735,10 +734,7 @@
       mat: Materializer,
   ): Future[Unit] = unsupportedOn("unvetDar")
 
-  override def setContractUpgradingEnabled(enabled: Boolean)(implicit
-=======
   override def setProvidePackageId(shouldProvide: Boolean)(implicit
->>>>>>> ec10d935
       ec: ExecutionContext,
       esf: ExecutionSequencerFactory,
       mat: Materializer,
