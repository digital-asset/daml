// Copyright (c) 2023 Digital Asset (Switzerland) GmbH and/or its affiliates. All rights reserved.
// SPDX-License-Identifier: Apache-2.0

package com.daml.lf.engine.script
package v2.ledgerinteraction
package grpcLedgerClient

import java.time.Instant
import java.util.UUID
import org.apache.pekko.stream.Materializer
import org.apache.pekko.stream.scaladsl.Sink
import com.daml.grpc.adapter.ExecutionSequencerFactory
import com.daml.grpc.adapter.client.pekko.ClientAdapter
import com.daml.ledger.api.domain.{User, UserRight}
import com.daml.ledger.api.v1.active_contracts_service.GetActiveContractsResponse
import com.daml.ledger.api.v1.command_service.SubmitAndWaitRequest
import com.daml.ledger.api.v1.commands._
import com.daml.ledger.api.v1.event.{CreatedEvent, InterfaceView}
import com.daml.ledger.api.v1.testing.time_service.TimeServiceGrpc.TimeServiceStub
import com.daml.ledger.api.v1.testing.time_service.{GetTimeRequest, SetTimeRequest, TimeServiceGrpc}
import com.daml.ledger.api.v1.transaction_filter.{
  Filters,
  InclusiveFilters,
  InterfaceFilter,
  TransactionFilter,
}
import com.daml.ledger.api.v1.{value => api}
import com.daml.ledger.api.validation.NoLoggingValueValidator
import com.daml.ledger.client.LedgerClient
import com.daml.lf.command
import com.daml.lf.data.Ref._
import com.daml.lf.data.{Bytes, Ref, Time}
import com.daml.lf.engine.script.v2.Converter
import com.daml.lf.language.{Ast, LanguageVersion}
import com.daml.lf.speedy.{SValue, svalue}
import com.daml.lf.value.Value
import com.daml.lf.value.Value.ContractId
import com.daml.platform.participant.util.LfEngineToApi.{
  lfValueToApiValue,
  toApiIdentifier,
  lfValueToApiRecord,
  toTimestamp,
}
import com.daml.script.converter.ConverterException
import io.grpc.{Status, StatusRuntimeException}
import scalaz.OneAnd
import scalaz.OneAnd._
import scalaz.std.either._
import scalaz.std.list._
import scalaz.std.set._
import scalaz.syntax.foldable._
import scalaz.syntax.tag._

import scala.concurrent.{ExecutionContext, Future}

class GrpcLedgerClient(
    val grpcClient: LedgerClient,
    val applicationId: Option[Ref.ApplicationId],
    val oAdminClient: Option[AdminLedgerClient],
    override val enableContractUpgrading: Boolean = false,
) extends ScriptLedgerClient {
  override val transport = "gRPC API"

  override def query(
      parties: OneAnd[Set, Ref.Party],
      templateId: Identifier,
  )(implicit
      ec: ExecutionContext,
      mat: Materializer,
  ): Future[Vector[ScriptLedgerClient.ActiveContract]] = {
    queryWithKey(parties, templateId).map(_.map(_._1))
  }

  // Omits the package id on an identifier if contract upgrades are enabled unless explicitPackageId is true
  private def toApiIdentifierUpgrades(
      identifier: Identifier,
      explicitPackageId: Boolean,
  ): api.Identifier = {
    val converted = toApiIdentifier(identifier)
    if (explicitPackageId || !enableContractUpgrading) converted else converted.copy(packageId = "")
  }

  // TODO[SW]: Currently do not support querying with explicit package id, interface for this yet to be determined
  // See https://github.com/digital-asset/daml/issues/17703
  private def templateFilter(
      parties: OneAnd[Set, Ref.Party],
      templateId: Identifier,
  ): TransactionFilter = {
    val filters = Filters(Some(InclusiveFilters(Seq(toApiIdentifierUpgrades(templateId, false)))))
    TransactionFilter(parties.toList.map(p => (p, filters)).toMap)
  }

  private def interfaceFilter(
      parties: OneAnd[Set, Ref.Party],
      interfaceId: Identifier,
  ): TransactionFilter = {
    val filters =
      Filters(
        Some(
          InclusiveFilters(
            List(),
            List(InterfaceFilter(Some(toApiIdentifier(interfaceId)), true)),
          )
        )
      )
    TransactionFilter(parties.toList.map(p => (p, filters)).toMap)
  }

  // Helper shared by query, queryContractId and queryContractKey
  private def queryWithKey(
      parties: OneAnd[Set, Ref.Party],
      templateId: Identifier,
  )(implicit
      ec: ExecutionContext,
      mat: Materializer,
  ): Future[Vector[(ScriptLedgerClient.ActiveContract, Option[Value])]] = {
    val filter = templateFilter(parties, templateId)
    val acsResponses =
      grpcClient.activeContractSetClient
        .getActiveContracts(filter, verbose = false)
        .runWith(Sink.seq)
    acsResponses.map(acsPages =>
      acsPages.toVector.flatMap(page =>
        page.activeContracts.toVector.map(createdEvent => {
          val argument =
            NoLoggingValueValidator.validateRecord(createdEvent.getCreateArguments) match {
              case Left(err) => throw new ConverterException(err.toString)
              case Right(argument) => argument
            }
          val key: Option[Value] = createdEvent.contractKey.map { key =>
            NoLoggingValueValidator.validateValue(key) match {
              case Left(err) => throw new ConverterException(err.toString)
              case Right(argument) => argument
            }
          }
          val cid =
            ContractId
              .fromString(createdEvent.contractId)
              .fold(
                err => throw new ConverterException(err),
                identity,
              )
          val blob =
            Bytes.fromByteString(createdEvent.createdEventBlob)
          (ScriptLedgerClient.ActiveContract(templateId, cid, argument, blob), key)
        })
      )
    )
  }

  override def queryContractId(
      parties: OneAnd[Set, Ref.Party],
      templateId: Identifier,
      cid: ContractId,
  )(implicit
      ec: ExecutionContext,
      mat: Materializer,
  ): Future[Option[ScriptLedgerClient.ActiveContract]] = {
    // We cannot do better than a linear search over query here.
    for {
      activeContracts <- query(parties, templateId)
    } yield {
      activeContracts.find(c => c.contractId == cid)
    }
  }

  override def queryInterface(
      parties: OneAnd[Set, Ref.Party],
      interfaceId: Identifier,
      viewType: Ast.Type,
  )(implicit
      ec: ExecutionContext,
      mat: Materializer,
  ): Future[Seq[(ContractId, Option[Value])]] = {
    val filter = interfaceFilter(parties, interfaceId)
    val acsResponses =
      grpcClient.activeContractSetClient
        .getActiveContracts(filter, verbose = false)
        .runWith(Sink.seq)
    acsResponses.map { acsPages: Seq[GetActiveContractsResponse] =>
      acsPages.toVector.flatMap { page: GetActiveContractsResponse =>
        page.activeContracts.toVector.flatMap { createdEvent: CreatedEvent =>
          val cid =
            ContractId
              .fromString(createdEvent.contractId)
              .fold(
                err => throw new ConverterException(err),
                identity,
              )
          createdEvent.interfaceViews.map { iv: InterfaceView =>
            val viewValue: Value.ValueRecord =
              NoLoggingValueValidator.validateRecord(iv.getViewValue) match {
                case Left(err) => throw new ConverterException(err.toString)
                case Right(argument) => argument
              }
            // Because we filter for a specific interfaceId,
            // we will get at most one view for a given cid.
            (cid, if (viewValue.fields.isEmpty) None else Some(viewValue))
          }
        }
      }
    }
  }

  override def queryInterfaceContractId(
      parties: OneAnd[Set, Ref.Party],
      interfaceId: Identifier,
      viewType: Ast.Type,
      cid: ContractId,
  )(implicit
      ec: ExecutionContext,
      mat: Materializer,
  ): Future[Option[Value]] = {
    for {
      activeViews <- queryInterface(parties, interfaceId, viewType)
    } yield {
      activeViews.collectFirst {
        case (k, Some(v)) if (k == cid) => v
      }
    }
  }

  override def queryContractKey(
      parties: OneAnd[Set, Ref.Party],
      templateId: Identifier,
      key: SValue,
      translateKey: (Identifier, Value) => Either[String, SValue],
  )(implicit
      ec: ExecutionContext,
      mat: Materializer,
  ): Future[Option[ScriptLedgerClient.ActiveContract]] = {
    // We cannot do better than a linear search over query here.
    import scalaz.std.option._
    import scalaz.std.scalaFuture._
    import scalaz.std.vector._
    import scalaz.syntax.traverse._
    for {
      activeContracts <- queryWithKey(parties, templateId)
      speedyContracts <- activeContracts.traverse { case (t, kOpt) =>
        Converter.toFuture(kOpt.traverse(translateKey(templateId, _)).map(k => (t, k)))
      }
    } yield {
      // Note that the Equal instance on Value performs structural equality
      // and also compares optional field and constructor names and is
      // therefore not correct here.
      // Equality.areEqual corresponds to the Daml-LF value equality
      // which we want here.
      speedyContracts.collectFirst({ case (c, Some(k)) if svalue.Equality.areEqual(k, key) => c })
    }
  }

  override def submit(
      actAs: OneAnd[Set, Ref.Party],
      readAs: Set[Ref.Party],
      disclosures: List[Disclosure],
      commands: List[ScriptLedgerClient.CommandWithMeta],
      optLocation: Option[Location],
      languageVersionLookup: PackageId => Either[String, LanguageVersion],
      errorBehaviour: ScriptLedgerClient.SubmissionErrorBehaviour,
  )(implicit
      ec: ExecutionContext,
      mat: Materializer,
  ): Future[Either[
    ScriptLedgerClient.SubmitFailure,
    (Seq[ScriptLedgerClient.CommandResult], Option[ScriptLedgerClient.TransactionTree]),
  ]] = {
    import scalaz.syntax.traverse._
    val ledgerDisclosures =
      disclosures.map { case Disclosure(tmplId, cid, blob) =>
        DisclosedContract(
          templateId = Some(toApiIdentifier(tmplId)),
          contractId = cid.coid,
          createdEventBlob = blob.toByteString,
        )
      }
    val resultFuture =
      for {
        ledgerCommands <- Converter.toFuture(commands.traverse(toCommand(_)))
        // We need to remember the original package ID for each command result, so we can reapply them
        // after we get the results (for upgrades)
        commandResultPackageIds = commands.flatMap(toCommandPackageIds(_))

        apiCommands = Commands(
          party = actAs.head,
          actAs = actAs.toList,
          readAs = readAs.toList,
          commands = ledgerCommands,
          ledgerId = grpcClient.ledgerId.unwrap,
          applicationId = applicationId.getOrElse(""),
          commandId = UUID.randomUUID.toString,
          disclosedContracts = ledgerDisclosures,
        )
        request = SubmitAndWaitRequest(Some(apiCommands))
        resp <- grpcClient.commandServiceClient
          .submitAndWaitForTransactionTree(request)
        tree <- Converter.toFuture(
          Converter.fromTransactionTree(resp.getTransaction, commandResultPackageIds)
        )
        results = ScriptLedgerClient.transactionTreeToCommandResults(tree)
      } yield Right((results, Some(tree)))
    resultFuture
      .recoverWith({ case s: StatusRuntimeException =>
        Future.successful(
          Left(
            ScriptLedgerClient.SubmitFailure(
              s,
              Some(GrpcErrorParser.convertStatusRuntimeException(s, languageVersionLookup)),
            )
          )
        )
      })
  }

  override def allocateParty(partyIdHint: String, displayName: String)(implicit
      ec: ExecutionContext,
      mat: Materializer,
  ) = {
    grpcClient.partyManagementClient
      .allocateParty(Some(partyIdHint), Some(displayName))
      .map(_.party)
  }

  override def listKnownParties()(implicit ec: ExecutionContext, mat: Materializer) = {
    grpcClient.partyManagementClient
      .listKnownParties()
  }

  override def getStaticTime()(implicit
      ec: ExecutionContext,
      esf: ExecutionSequencerFactory,
      mat: Materializer,
  ): Future[Time.Timestamp] = {
    val timeService: TimeServiceStub = TimeServiceGrpc.stub(grpcClient.channel)
    for {
      resp <- ClientAdapter
        .serverStreaming(GetTimeRequest(grpcClient.ledgerId.unwrap), timeService.getTime)
        .runWith(Sink.head)
      instant = Instant.ofEpochSecond(resp.getCurrentTime.seconds, resp.getCurrentTime.nanos.toLong)
    } yield Time.Timestamp.assertFromInstant(instant, java.math.RoundingMode.HALF_UP)
  }

  override def setStaticTime(time: Time.Timestamp)(implicit
      ec: ExecutionContext,
      esf: ExecutionSequencerFactory,
      mat: Materializer,
  ): Future[Unit] = {
    val timeService: TimeServiceStub = TimeServiceGrpc.stub(grpcClient.channel)
    for {
      oldTime <- ClientAdapter
        .serverStreaming(GetTimeRequest(grpcClient.ledgerId.unwrap), timeService.getTime)
        .runWith(Sink.head)
      _ <- timeService.setTime(
        SetTimeRequest(
          grpcClient.ledgerId.unwrap,
          oldTime.currentTime,
          Some(toTimestamp(time.toInstant)),
        )
      )
    } yield ()
  }

  // Note that CreateAndExerciseCommand gives two results, so we duplicate the package id
<<<<<<< HEAD
  private def toCommandPackageIds(cmd: ScriptLedgerClient.CommandWithMeta): List[PackageId] =
    cmd.command match {
      case command.CreateAndExerciseCommand(templateId, _, _, _) =>
        List(templateId.packageId, templateId.packageId)
      case cmd => List(cmd.typeId.packageId)
    }

  private def toCommand(cmd: ScriptLedgerClient.CommandWithMeta): Either[String, Command] =
    cmd.command match {
      case command.CreateCommand(templateId, argument) =>
        for {
          arg <- lfValueToApiRecord(true, argument)
        } yield Command().withCreate(
          CreateCommand(Some(toApiIdentifierUpgrades(templateId, cmd.explicitPackageId)), Some(arg))
=======
  private def toCommandPackageIds(cmd: command.ApiCommand): List[PackageId] =
    cmd match {
      case command.CreateAndExerciseCommand(tmplRef, _, _, _) =>
        List(tmplRef.assertToTypeConName.packageId, tmplRef.assertToTypeConName.packageId)
      case cmd =>
        List(cmd.typeRef.assertToTypeConName.packageId)
    }

  private def toCommand(cmd: command.ApiCommand): Either[String, Command] =
    cmd match {
      case command.CreateCommand(tmplRef, argument) =>
        for {
          arg <- lfValueToApiRecord(true, argument)
        } yield Command().withCreate(
          CreateCommand(Some(toApiIdentifierUpgrades(tmplRef.assertToTypeConName)), Some(arg))
>>>>>>> 5cc9ae7d
        )
      case command.ExerciseCommand(typeRef, contractId, choice, argument) =>
        for {
          arg <- lfValueToApiValue(true, argument)
        } yield Command().withExercise(
          // TODO: https://github.com/digital-asset/daml/issues/14747
          //  Fix once the new field interface_id have been added to the API Exercise Command
          ExerciseCommand(
<<<<<<< HEAD
            Some(toApiIdentifierUpgrades(typeId, cmd.explicitPackageId)),
=======
            Some(toApiIdentifierUpgrades(typeRef.assertToTypeConName)),
>>>>>>> 5cc9ae7d
            contractId.coid,
            choice,
            Some(arg),
          )
        )
      case command.ExerciseByKeyCommand(tmplRef, key, choice, argument) =>
        for {
          key <- lfValueToApiValue(true, key)
          argument <- lfValueToApiValue(true, argument)
        } yield Command().withExerciseByKey(
          ExerciseByKeyCommand(
<<<<<<< HEAD
            Some(toApiIdentifierUpgrades(templateId, cmd.explicitPackageId)),
=======
            Some(toApiIdentifierUpgrades(tmplRef.assertToTypeConName)),
>>>>>>> 5cc9ae7d
            Some(key),
            choice,
            Some(argument),
          )
        )
      case command.CreateAndExerciseCommand(tmplRef, template, choice, argument) =>
        for {
          template <- lfValueToApiRecord(true, template)
          argument <- lfValueToApiValue(true, argument)
        } yield Command().withCreateAndExercise(
          CreateAndExerciseCommand(
<<<<<<< HEAD
            Some(toApiIdentifierUpgrades(templateId, cmd.explicitPackageId)),
=======
            Some(toApiIdentifierUpgrades(tmplRef.assertToTypeConName)),
>>>>>>> 5cc9ae7d
            Some(template),
            choice,
            Some(argument),
          )
        )
    }

  override def createUser(
      user: User,
      rights: List[UserRight],
  )(implicit
      ec: ExecutionContext,
      esf: ExecutionSequencerFactory,
      mat: Materializer,
  ): Future[Option[Unit]] =
    grpcClient.userManagementClient.createUser(user, rights).map(_ => Some(())).recover {
      case e: StatusRuntimeException if e.getStatus.getCode == Status.Code.ALREADY_EXISTS => None
    }

  override def getUser(id: UserId)(implicit
      ec: ExecutionContext,
      esf: ExecutionSequencerFactory,
      mat: Materializer,
  ): Future[Option[User]] =
    grpcClient.userManagementClient.getUser(id).map(Some(_)).recover {
      case e: StatusRuntimeException if e.getStatus.getCode == Status.Code.NOT_FOUND => None
    }

  override def deleteUser(id: UserId)(implicit
      ec: ExecutionContext,
      esf: ExecutionSequencerFactory,
      mat: Materializer,
  ): Future[Option[Unit]] =
    grpcClient.userManagementClient.deleteUser(id).map(Some(_)).recover {
      case e: StatusRuntimeException if e.getStatus.getCode == Status.Code.NOT_FOUND => None
    }

  override def listAllUsers()(implicit
      ec: ExecutionContext,
      esf: ExecutionSequencerFactory,
      mat: Materializer,
  ): Future[List[User]] = {
    val pageSize = 100
    def listWithPageToken(pageToken: String): Future[List[User]] = {
      grpcClient.userManagementClient
        .listUsers(pageToken = pageToken, pageSize = pageSize)
        .flatMap { case (users, nextPageToken) =>
          // A note on loop termination:
          // We terminate the loop when the nextPageToken is empty.
          // However, we may not terminate the loop with 'users.size < pageSize', because the server
          // does not guarantee to deliver pageSize users even if there are that many.
          if (nextPageToken == "") Future.successful(users.toList)
          else {
            listWithPageToken(nextPageToken).map { more =>
              users.toList ++ more
            }
          }
        }
    }
    listWithPageToken("") // empty-string as pageToken asks for the first page
  }

  override def grantUserRights(
      id: UserId,
      rights: List[UserRight],
  )(implicit
      ec: ExecutionContext,
      esf: ExecutionSequencerFactory,
      mat: Materializer,
  ): Future[Option[List[UserRight]]] =
    grpcClient.userManagementClient.grantUserRights(id, rights).map(_.toList).map(Some(_)).recover {
      case e: StatusRuntimeException if e.getStatus.getCode == Status.Code.NOT_FOUND => None
    }

  override def revokeUserRights(
      id: UserId,
      rights: List[UserRight],
  )(implicit
      ec: ExecutionContext,
      esf: ExecutionSequencerFactory,
      mat: Materializer,
  ): Future[Option[List[UserRight]]] =
    grpcClient.userManagementClient
      .revokeUserRights(id, rights)
      .map(_.toList)
      .map(Some(_))
      .recover {
        case e: StatusRuntimeException if e.getStatus.getCode == Status.Code.NOT_FOUND => None
      }

  override def listUserRights(id: UserId)(implicit
      ec: ExecutionContext,
      esf: ExecutionSequencerFactory,
      mat: Materializer,
  ): Future[Option[List[UserRight]]] =
    grpcClient.userManagementClient.listUserRights(id).map(_.toList).map(Some(_)).recover {
      case e: StatusRuntimeException if e.getStatus.getCode == Status.Code.NOT_FOUND => None
    }

  override def vetPackages(packages: List[ScriptLedgerClient.ReadablePackageId])(implicit
      ec: ExecutionContext,
      esf: ExecutionSequencerFactory,
      mat: Materializer,
  ): Future[Unit] = unsupportedOn("vetPackages")

  override def unvetPackages(packages: List[ScriptLedgerClient.ReadablePackageId])(implicit
      ec: ExecutionContext,
      esf: ExecutionSequencerFactory,
      mat: Materializer,
  ): Future[Unit] = unsupportedOn("unvetPackages")

  override def listVettedPackages()(implicit
      ec: ExecutionContext,
      esf: ExecutionSequencerFactory,
      mat: Materializer,
  ): Future[List[ScriptLedgerClient.ReadablePackageId]] = unsupportedOn("listVettedPackages")

  override def listAllPackages()(implicit
      ec: ExecutionContext,
      esf: ExecutionSequencerFactory,
      mat: Materializer,
  ): Future[List[ScriptLedgerClient.ReadablePackageId]] = unsupportedOn("listAllPackages")

  override def vetDar(name: String)(implicit
      ec: ExecutionContext,
      esf: ExecutionSequencerFactory,
      mat: Materializer,
  ): Future[Unit] = {
    val adminClient = oAdminClient.getOrElse(
      throw new IllegalArgumentException("Attempted to use vetDar without specifying a adminPort")
    )
    adminClient.vetDar(name)
  }

  override def unvetDar(name: String)(implicit
      ec: ExecutionContext,
      esf: ExecutionSequencerFactory,
      mat: Materializer,
  ): Future[Unit] = {
    val adminClient = oAdminClient.getOrElse(
      throw new IllegalArgumentException("Attempted to use unvetDar without specifying a adminPort")
    )
    adminClient.unvetDar(name)
  }
}<|MERGE_RESOLUTION|>--- conflicted
+++ resolved
@@ -360,38 +360,24 @@
   }
 
   // Note that CreateAndExerciseCommand gives two results, so we duplicate the package id
-<<<<<<< HEAD
   private def toCommandPackageIds(cmd: ScriptLedgerClient.CommandWithMeta): List[PackageId] =
     cmd.command match {
-      case command.CreateAndExerciseCommand(templateId, _, _, _) =>
-        List(templateId.packageId, templateId.packageId)
-      case cmd => List(cmd.typeId.packageId)
-    }
-
-  private def toCommand(cmd: ScriptLedgerClient.CommandWithMeta): Either[String, Command] =
-    cmd.command match {
-      case command.CreateCommand(templateId, argument) =>
-        for {
-          arg <- lfValueToApiRecord(true, argument)
-        } yield Command().withCreate(
-          CreateCommand(Some(toApiIdentifierUpgrades(templateId, cmd.explicitPackageId)), Some(arg))
-=======
-  private def toCommandPackageIds(cmd: command.ApiCommand): List[PackageId] =
-    cmd match {
       case command.CreateAndExerciseCommand(tmplRef, _, _, _) =>
         List(tmplRef.assertToTypeConName.packageId, tmplRef.assertToTypeConName.packageId)
       case cmd =>
         List(cmd.typeRef.assertToTypeConName.packageId)
     }
 
-  private def toCommand(cmd: command.ApiCommand): Either[String, Command] =
-    cmd match {
+  private def toCommand(cmd: ScriptLedgerClient.CommandWithMeta): Either[String, Command] =
+    cmd.command match {
       case command.CreateCommand(tmplRef, argument) =>
         for {
           arg <- lfValueToApiRecord(true, argument)
         } yield Command().withCreate(
-          CreateCommand(Some(toApiIdentifierUpgrades(tmplRef.assertToTypeConName)), Some(arg))
->>>>>>> 5cc9ae7d
+          CreateCommand(
+            Some(toApiIdentifierUpgrades(tmplRef.assertToTypeConName, cmd.explicitPackageId)),
+            Some(arg),
+          )
         )
       case command.ExerciseCommand(typeRef, contractId, choice, argument) =>
         for {
@@ -400,11 +386,7 @@
           // TODO: https://github.com/digital-asset/daml/issues/14747
           //  Fix once the new field interface_id have been added to the API Exercise Command
           ExerciseCommand(
-<<<<<<< HEAD
-            Some(toApiIdentifierUpgrades(typeId, cmd.explicitPackageId)),
-=======
-            Some(toApiIdentifierUpgrades(typeRef.assertToTypeConName)),
->>>>>>> 5cc9ae7d
+            Some(toApiIdentifierUpgrades(typeRef.assertToTypeConName, cmd.explicitPackageId)),
             contractId.coid,
             choice,
             Some(arg),
@@ -416,11 +398,7 @@
           argument <- lfValueToApiValue(true, argument)
         } yield Command().withExerciseByKey(
           ExerciseByKeyCommand(
-<<<<<<< HEAD
-            Some(toApiIdentifierUpgrades(templateId, cmd.explicitPackageId)),
-=======
-            Some(toApiIdentifierUpgrades(tmplRef.assertToTypeConName)),
->>>>>>> 5cc9ae7d
+            Some(toApiIdentifierUpgrades(tmplRef.assertToTypeConName, cmd.explicitPackageId)),
             Some(key),
             choice,
             Some(argument),
@@ -432,11 +410,7 @@
           argument <- lfValueToApiValue(true, argument)
         } yield Command().withCreateAndExercise(
           CreateAndExerciseCommand(
-<<<<<<< HEAD
-            Some(toApiIdentifierUpgrades(templateId, cmd.explicitPackageId)),
-=======
-            Some(toApiIdentifierUpgrades(tmplRef.assertToTypeConName)),
->>>>>>> 5cc9ae7d
+            Some(toApiIdentifierUpgrades(tmplRef.assertToTypeConName, cmd.explicitPackageId)),
             Some(template),
             choice,
             Some(argument),
