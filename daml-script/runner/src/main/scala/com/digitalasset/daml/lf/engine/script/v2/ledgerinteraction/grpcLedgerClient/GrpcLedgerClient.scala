--- conflicted
+++ resolved
@@ -262,11 +262,7 @@
       mat: Materializer,
   ): Future[Either[
     ScriptLedgerClient.SubmitFailure,
-<<<<<<< HEAD
     (Seq[ScriptLedgerClient.CommandResult], ScriptLedgerClient.TransactionTree),
-=======
-    (Seq[ScriptLedgerClient.CommandResult], Option[ScriptLedgerClient.TransactionTree]),
->>>>>>> 9a4d6a40
   ]] = {
     import scalaz.syntax.traverse._
     val ledgerDisclosures =
@@ -301,22 +297,14 @@
           Converter.fromTransactionTree(resp.getTransaction, commandResultPackageIds)
         )
         results = ScriptLedgerClient.transactionTreeToCommandResults(tree)
-<<<<<<< HEAD
       } yield Right((results, tree))
-=======
-      } yield Right((results, Some(tree)))
->>>>>>> 9a4d6a40
     resultFuture
       .recoverWith({ case s: StatusRuntimeException =>
         Future.successful(
           Left(
             ScriptLedgerClient.SubmitFailure(
               s,
-<<<<<<< HEAD
               GrpcErrorParser.convertStatusRuntimeException(s, languageVersionLookup),
-=======
-              Some(GrpcErrorParser.convertStatusRuntimeException(s, languageVersionLookup)),
->>>>>>> 9a4d6a40
             )
           )
         )
@@ -374,27 +362,14 @@
   // Note that CreateAndExerciseCommand gives two results, so we duplicate the package id
   private def toCommandPackageIds(cmd: ScriptLedgerClient.CommandWithMeta): List[PackageId] =
     cmd.command match {
-<<<<<<< HEAD
-      case command.CreateAndExerciseCommand(templateId, _, _, _) =>
-        List(templateId.packageId, templateId.packageId)
-      case cmd => List(cmd.typeId.packageId)
-=======
       case command.CreateAndExerciseCommand(tmplRef, _, _, _) =>
         List(tmplRef.assertToTypeConName.packageId, tmplRef.assertToTypeConName.packageId)
       case cmd =>
         List(cmd.typeRef.assertToTypeConName.packageId)
->>>>>>> 9a4d6a40
     }
 
   private def toCommand(cmd: ScriptLedgerClient.CommandWithMeta): Either[String, Command] =
     cmd.command match {
-<<<<<<< HEAD
-      case command.CreateCommand(templateId, argument) =>
-        for {
-          arg <- lfValueToApiRecord(true, argument)
-        } yield Command().withCreate(
-          CreateCommand(Some(toApiIdentifierUpgrades(templateId, cmd.explicitPackageId)), Some(arg))
-=======
       case command.CreateCommand(tmplRef, argument) =>
         for {
           arg <- lfValueToApiRecord(true, argument)
@@ -403,7 +378,6 @@
             Some(toApiIdentifierUpgrades(tmplRef.assertToTypeConName, cmd.explicitPackageId)),
             Some(arg),
           )
->>>>>>> 9a4d6a40
         )
       case command.ExerciseCommand(typeRef, contractId, choice, argument) =>
         for {
@@ -412,11 +386,7 @@
           // TODO: https://github.com/digital-asset/daml/issues/14747
           //  Fix once the new field interface_id have been added to the API Exercise Command
           ExerciseCommand(
-<<<<<<< HEAD
-            Some(toApiIdentifierUpgrades(typeId, cmd.explicitPackageId)),
-=======
             Some(toApiIdentifierUpgrades(typeRef.assertToTypeConName, cmd.explicitPackageId)),
->>>>>>> 9a4d6a40
             contractId.coid,
             choice,
             Some(arg),
@@ -428,11 +398,7 @@
           argument <- lfValueToApiValue(true, argument)
         } yield Command().withExerciseByKey(
           ExerciseByKeyCommand(
-<<<<<<< HEAD
-            Some(toApiIdentifierUpgrades(templateId, cmd.explicitPackageId)),
-=======
             Some(toApiIdentifierUpgrades(tmplRef.assertToTypeConName, cmd.explicitPackageId)),
->>>>>>> 9a4d6a40
             Some(key),
             choice,
             Some(argument),
@@ -444,11 +410,7 @@
           argument <- lfValueToApiValue(true, argument)
         } yield Command().withCreateAndExercise(
           CreateAndExerciseCommand(
-<<<<<<< HEAD
-            Some(toApiIdentifierUpgrades(templateId, cmd.explicitPackageId)),
-=======
             Some(toApiIdentifierUpgrades(tmplRef.assertToTypeConName, cmd.explicitPackageId)),
->>>>>>> 9a4d6a40
             Some(template),
             choice,
             Some(argument),
