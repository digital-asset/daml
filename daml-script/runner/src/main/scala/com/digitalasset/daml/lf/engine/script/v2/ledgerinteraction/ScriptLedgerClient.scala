// Copyright (c) 2023 Digital Asset (Switzerland) GmbH and/or its affiliates. All rights reserved.
// SPDX-License-Identifier: Apache-2.0

package com.daml.lf.engine.script.v2.ledgerinteraction

import akka.stream.Materializer
import com.daml.grpc.adapter.ExecutionSequencerFactory
import com.daml.ledger.api.domain.{PartyDetails, User, UserRight}
import com.daml.lf.command
import com.daml.lf.data.Ref._
import com.daml.lf.data.{Ref, Time}
import com.daml.lf.language.Ast
import com.daml.lf.speedy.SValue
import com.daml.lf.value.Value
import com.daml.lf.value.Value.ContractId
import io.grpc.StatusRuntimeException
import scalaz.OneAnd
import com.daml.lf.engine.script.{ledgerinteraction => abstractLedgers}

import scala.concurrent.{ExecutionContext, Future}

object ScriptLedgerClient {

  sealed trait CommandResult
  final case class CreateResult(contractId: ContractId) extends CommandResult
  final case class ExerciseResult(
      templateId: Identifier,
      interfaceId: Option[Identifier],
      choice: ChoiceName,
      result: Value,
  ) extends CommandResult

  final case class ActiveContract(
      templateId: Identifier,
      contractId: ContractId,
      argument: Value,
  )

  final case class TransactionTree(rootEvents: List[TreeEvent])
  sealed trait TreeEvent
  final case class Exercised(
      templateId: Identifier,
      interfaceId: Option[Identifier],
      contractId: ContractId,
      choice: ChoiceName,
      argument: Value,
      childEvents: List[TreeEvent],
  ) extends TreeEvent
  final case class Created(
      templateId: Identifier,
      contractId: ContractId,
      argument: Value,
  ) extends TreeEvent

  def realiseScriptLedgerClient(
      ledger: abstractLedgers.ScriptLedgerClient,
      enableContractUpgrading: Boolean,
  ): ScriptLedgerClient =
    ledger match {
<<<<<<< HEAD
      case abstractLedgers.GrpcLedgerClient(grpcClient, applicationId, oAdminClient) =>
        new grpcLedgerClient.GrpcLedgerClient(grpcClient, applicationId, oAdminClient)
=======
      case abstractLedgers.GrpcLedgerClient(grpcClient, applicationId) =>
        new GrpcLedgerClient(grpcClient, applicationId, enableContractUpgrading)
>>>>>>> 69ee39ec
      case abstractLedgers.JsonLedgerClient(uri, token, envIface, actorSystem) =>
        if (enableContractUpgrading)
          throw new IllegalArgumentException("The JSON client does not support Upgrades")
        new JsonLedgerClient(uri, token, envIface, actorSystem)
      case abstractLedgers.IdeLedgerClient(compiledPackages, traceLog, warningLog, canceled) =>
        if (enableContractUpgrading)
          throw new IllegalArgumentException("The IDE Ledger client does not support Upgrades")
        new IdeLedgerClient(compiledPackages, traceLog, warningLog, canceled)
    }

  // Essentially PackageMetadata but without the possibility of extension
  final case class ReadablePackageId(
      name: PackageName,
      version: PackageVersion,
  )
}

// This abstracts over the interaction with the ledger. This allows
// us to plug in something that interacts with the JSON API as well as
// something that works against the gRPC API.
trait ScriptLedgerClient {
  def query(
      parties: OneAnd[Set, Ref.Party],
      templateId: Identifier,
  )(implicit
      ec: ExecutionContext,
      mat: Materializer,
  ): Future[Seq[ScriptLedgerClient.ActiveContract]]

  protected def transport: String

  def enableContractUpgrading: Boolean = false

  final protected def unsupportedOn(what: String) =
    Future.failed(
      new UnsupportedOperationException(
        s"$what is not supported when running Daml Script over the $transport"
      )
    )

  def queryContractId(
      parties: OneAnd[Set, Ref.Party],
      templateId: Identifier,
      cid: ContractId,
  )(implicit
      ec: ExecutionContext,
      mat: Materializer,
  ): Future[Option[ScriptLedgerClient.ActiveContract]]

  def queryInterface(
      parties: OneAnd[Set, Ref.Party],
      interfaceId: Identifier,
      viewType: Ast.Type,
  )(implicit
      ec: ExecutionContext,
      mat: Materializer,
  ): Future[Seq[(ContractId, Option[Value])]]

  def queryInterfaceContractId(
      parties: OneAnd[Set, Ref.Party],
      interfaceId: Identifier,
      viewType: Ast.Type,
      cid: ContractId,
  )(implicit
      ec: ExecutionContext,
      mat: Materializer,
  ): Future[Option[Value]]

  def queryContractKey(
      parties: OneAnd[Set, Ref.Party],
      templateId: Identifier,
      key: SValue,
      translateKey: (Identifier, Value) => Either[String, SValue],
  )(implicit
      ec: ExecutionContext,
      mat: Materializer,
  ): Future[Option[ScriptLedgerClient.ActiveContract]]

  def submit(
      actAs: OneAnd[Set, Ref.Party],
      readAs: Set[Ref.Party],
      commands: List[command.ApiCommand],
      optLocation: Option[Location],
  )(implicit
      ec: ExecutionContext,
      mat: Materializer,
  ): Future[Either[StatusRuntimeException, Seq[ScriptLedgerClient.CommandResult]]]

  def submitMustFail(
      actAs: OneAnd[Set, Ref.Party],
      readAs: Set[Ref.Party],
      commands: List[command.ApiCommand],
      optLocation: Option[Location],
  )(implicit ec: ExecutionContext, mat: Materializer): Future[Either[Unit, Unit]]

  def submitTree(
      actAs: OneAnd[Set, Ref.Party],
      readAs: Set[Ref.Party],
      commands: List[command.ApiCommand],
      optLocation: Option[Location],
  )(implicit ec: ExecutionContext, mat: Materializer): Future[ScriptLedgerClient.TransactionTree]

  def allocateParty(partyIdHint: String, displayName: String)(implicit
      ec: ExecutionContext,
      mat: Materializer,
  ): Future[Ref.Party]

  def listKnownParties()(implicit
      ec: ExecutionContext,
      mat: Materializer,
  ): Future[List[PartyDetails]]

  def getStaticTime()(implicit
      ec: ExecutionContext,
      esf: ExecutionSequencerFactory,
      mat: Materializer,
  ): Future[Time.Timestamp]

  def setStaticTime(
      time: Time.Timestamp
  )(implicit ec: ExecutionContext, esf: ExecutionSequencerFactory, mat: Materializer): Future[Unit]

  def createUser(user: User, rights: List[UserRight])(implicit
      ec: ExecutionContext,
      esf: ExecutionSequencerFactory,
      mat: Materializer,
  ): Future[Option[Unit]]

  def getUser(id: UserId)(implicit
      ec: ExecutionContext,
      esf: ExecutionSequencerFactory,
      mat: Materializer,
  ): Future[Option[User]]

  def deleteUser(id: UserId)(implicit
      ec: ExecutionContext,
      esf: ExecutionSequencerFactory,
      mat: Materializer,
  ): Future[Option[Unit]]

  def listAllUsers()(implicit
      ec: ExecutionContext,
      esf: ExecutionSequencerFactory,
      mat: Materializer,
  ): Future[List[User]]

  def grantUserRights(id: UserId, rights: List[UserRight])(implicit
      ec: ExecutionContext,
      esf: ExecutionSequencerFactory,
      mat: Materializer,
  ): Future[Option[List[UserRight]]]

  def revokeUserRights(id: UserId, rights: List[UserRight])(implicit
      ec: ExecutionContext,
      esf: ExecutionSequencerFactory,
      mat: Materializer,
  ): Future[Option[List[UserRight]]]

  def listUserRights(id: UserId)(implicit
      ec: ExecutionContext,
      esf: ExecutionSequencerFactory,
      mat: Materializer,
  ): Future[Option[List[UserRight]]]

  def trySubmit(
      actAs: OneAnd[Set, Ref.Party],
      readAs: Set[Ref.Party],
      commands: List[command.ApiCommand],
      optLocation: Option[Location],
  )(implicit
      ec: ExecutionContext,
      mat: Materializer,
  ): Future[Either[SubmitError, Seq[ScriptLedgerClient.CommandResult]]]

  def trySubmitConcurrently(
      actAs: OneAnd[Set, Ref.Party],
      readAs: Set[Ref.Party],
      commandss: List[List[command.ApiCommand]],
      optLocation: Option[Location],
  )(implicit
      ec: ExecutionContext,
      mat: Materializer,
  ): Future[List[Either[SubmitError, Seq[ScriptLedgerClient.CommandResult]]]]

  def vetPackages(packages: List[ScriptLedgerClient.ReadablePackageId])(implicit
      ec: ExecutionContext,
      esf: ExecutionSequencerFactory,
      mat: Materializer,
  ): Future[Unit]

  def unvetPackages(packages: List[ScriptLedgerClient.ReadablePackageId])(implicit
      ec: ExecutionContext,
      esf: ExecutionSequencerFactory,
      mat: Materializer,
  ): Future[Unit]

  def listVettedPackages()(implicit
      ec: ExecutionContext,
      esf: ExecutionSequencerFactory,
      mat: Materializer,
  ): Future[List[ScriptLedgerClient.ReadablePackageId]]

  def listAllPackages()(implicit
      ec: ExecutionContext,
      esf: ExecutionSequencerFactory,
      mat: Materializer,
  ): Future[List[ScriptLedgerClient.ReadablePackageId]]

<<<<<<< HEAD
  def vetDar(name: String)(implicit
      ec: ExecutionContext,
      esf: ExecutionSequencerFactory,
      mat: Materializer,
  ): Future[Unit]

  def unvetDar(name: String)(implicit
=======
  // TEMPORARY AND INTERNAL - once we have decided on a proper daml3-script upgrading interface for users, we will update this to be
  // specified per command
  def setContractUpgradingEnabled(enabled: Boolean)(implicit
>>>>>>> 69ee39ec
      ec: ExecutionContext,
      esf: ExecutionSequencerFactory,
      mat: Materializer,
  ): Future[Unit]
}<|MERGE_RESOLUTION|>--- conflicted
+++ resolved
@@ -57,13 +57,8 @@
       enableContractUpgrading: Boolean,
   ): ScriptLedgerClient =
     ledger match {
-<<<<<<< HEAD
       case abstractLedgers.GrpcLedgerClient(grpcClient, applicationId, oAdminClient) =>
-        new grpcLedgerClient.GrpcLedgerClient(grpcClient, applicationId, oAdminClient)
-=======
-      case abstractLedgers.GrpcLedgerClient(grpcClient, applicationId) =>
-        new GrpcLedgerClient(grpcClient, applicationId, enableContractUpgrading)
->>>>>>> 69ee39ec
+        new grpcLedgerClient.GrpcLedgerClient(grpcClient, applicationId, oAdminClient, enableContractUpgrading)
       case abstractLedgers.JsonLedgerClient(uri, token, envIface, actorSystem) =>
         if (enableContractUpgrading)
           throw new IllegalArgumentException("The JSON client does not support Upgrades")
@@ -272,7 +267,6 @@
       mat: Materializer,
   ): Future[List[ScriptLedgerClient.ReadablePackageId]]
 
-<<<<<<< HEAD
   def vetDar(name: String)(implicit
       ec: ExecutionContext,
       esf: ExecutionSequencerFactory,
@@ -280,11 +274,14 @@
   ): Future[Unit]
 
   def unvetDar(name: String)(implicit
-=======
+        ec: ExecutionContext,
+      esf: ExecutionSequencerFactory,
+      mat: Materializer,
+  ): Future[Unit]
+
   // TEMPORARY AND INTERNAL - once we have decided on a proper daml3-script upgrading interface for users, we will update this to be
   // specified per command
   def setContractUpgradingEnabled(enabled: Boolean)(implicit
->>>>>>> 69ee39ec
       ec: ExecutionContext,
       esf: ExecutionSequencerFactory,
       mat: Materializer,
