--- conflicted
+++ resolved
@@ -208,7 +208,6 @@
       mat: Materializer,
   ): Future[Option[List[UserRight]]]
 
-<<<<<<< HEAD
   def trySubmit(
       actAs: OneAnd[Set, Ref.Party],
       readAs: Set[Ref.Party],
@@ -219,7 +218,7 @@
       mat: Materializer,
   ): Future[Either[SubmitError, Seq[ScriptLedgerClient.CommandResult]]] =
     throw new java.lang.UnsupportedOperationException("I'm not ready")
-=======
+
   def vetPackages(packages: List[ScriptLedgerClient.ReadablePackageId])(implicit
       ec: ExecutionContext,
       esf: ExecutionSequencerFactory,
@@ -243,5 +242,4 @@
       esf: ExecutionSequencerFactory,
       mat: Materializer,
   ): Future[List[ScriptLedgerClient.ReadablePackageId]]
->>>>>>> 242fe0f4
 }