--- conflicted
+++ resolved
@@ -283,7 +283,6 @@
       }
   }
 
-<<<<<<< HEAD
   private def getTypeIdentifier(t: Ast.Type): Option[Identifier] =
     t match {
       case Ast.TTyCon(ty) => Some(ty)
@@ -358,8 +357,6 @@
     // It also covers PartiesNotAllocated.
     case err => SubmitError.UnknownError("Unexpected error type: " + err.toString)
   }
-
-=======
   // Build a SubmissionError with empty transaction
   private def makeEmptySubmissionError(err: scenario.Error): ScenarioRunner.SubmissionError =
     ScenarioRunner.SubmissionError(
@@ -420,7 +417,6 @@
   ): ScenarioRunner.SubmissionError =
     makeEmptySubmissionError(scenario.Error.PartiesNotAllocated(unallocatedSubmitters))
 
->>>>>>> 242fe0f4
   // unsafe version of submit that does not clear the commit.
   private def unsafeSubmit(
       actAs: OneAnd[Set, Ref.Party],
@@ -721,7 +717,6 @@
       .listUserRights(id, IdentityProviderId.Default)(LoggingContext.empty)
       .map(_.toOption.map(_.toList))
 
-<<<<<<< HEAD
   override def trySubmit(
       actAs: OneAnd[Set, Ref.Party],
       readAs: Set[Ref.Party],
@@ -759,7 +754,7 @@
         _currentSubmission = Some(ScenarioRunner.CurrentSubmission(optLocation, tx))
         Left(fromScenarioError(err))
     }
-=======
+
   def getPackageIdMap(): Map[ScriptLedgerClient.ReadablePackageId, PackageId] =
     getPackageIdPairs().toMap
   def getPackageIdReverseMap(): Map[PackageId, ScriptLedgerClient.ReadablePackageId] =
@@ -822,5 +817,4 @@
       mat: Materializer,
   ): Future[List[ScriptLedgerClient.ReadablePackageId]] =
     Future.successful(getPackageIdMap().keys.toList)
->>>>>>> 242fe0f4
 }