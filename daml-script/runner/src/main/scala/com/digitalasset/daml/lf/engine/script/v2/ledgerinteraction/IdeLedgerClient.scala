--- conflicted
+++ resolved
@@ -884,23 +884,21 @@
   ): Future[List[ScriptLedgerClient.ReadablePackageId]] =
     Future.successful(getPackageIdMap().keys.toList)
 
-<<<<<<< HEAD
-  def vetDar(name: String)(implicit
+  override def vetDar(name: String)(implicit
       ec: ExecutionContext,
       esf: ExecutionSequencerFactory,
       mat: Materializer,
   ): Future[Unit] = unsupportedOn("vetDar")
 
-  def unvetDar(name: String)(implicit
+  override def unvetDar(name: String)(implicit
       ec: ExecutionContext,
       esf: ExecutionSequencerFactory,
       mat: Materializer,
   ): Future[Unit] = unsupportedOn("unvetDar")
-=======
+
   override def setContractUpgradingEnabled(enabled: Boolean)(implicit
       ec: ExecutionContext,
       esf: ExecutionSequencerFactory,
       mat: Materializer,
   ): Future[Unit] = unsupportedOn("setContractUpgradingEnabled")
->>>>>>> 69ee39ec
 }