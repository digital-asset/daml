// Copyright (c) 2023 Digital Asset (Switzerland) GmbH and/or its affiliates. All rights reserved.
// SPDX-License-Identifier: Apache-2.0

package com.daml.lf
package engine
package script
package v2
package ledgerinteraction

import org.apache.pekko.stream.Materializer
import com.daml.grpc.adapter.ExecutionSequencerFactory
import com.daml.ledger.api.domain.{IdentityProviderId, ObjectMeta, PartyDetails, User, UserRight}
import com.daml.lf.data.Ref._
import com.daml.lf.data.{Bytes, ImmArray, Ref, Time}
import com.daml.lf.engine.preprocessing.ValueTranslator
import com.daml.lf.interpretation.Error.ContractIdInContractKey
import com.daml.lf.language.{Ast, LanguageVersion, LookupError, PackageInterface, Reference}
import com.daml.lf.language.Ast.PackageMetadata
import com.daml.lf.language.Ast.TTyCon
import com.daml.lf.scenario.{ScenarioLedger, ScenarioRunner}
import com.daml.lf.speedy.Speedy.Machine
import com.daml.lf.speedy.{Pretty, SError, SValue, TraceLog, WarningLog}
import com.daml.lf.transaction.{
  FatContractInstance,
  GlobalKey,
  IncompleteTransaction,
  Node,
  NodeId,
  Transaction,
  TransactionCoder,
}
import com.daml.lf.value.Value
import com.daml.lf.value.Value.ContractId
import com.daml.nonempty.NonEmpty
import com.daml.logging.LoggingContext
import com.daml.platform.localstore.InMemoryUserManagementStore
import scalaz.OneAnd
import scalaz.OneAnd._
import scalaz.std.set._
import scalaz.syntax.foldable._

import scala.annotation.tailrec
import scala.concurrent.{ExecutionContext, Future}
import scala.util.{Failure, Success}

// Client for the script service.
class IdeLedgerClient(
    val originalCompiledPackages: PureCompiledPackages,
    traceLog: TraceLog,
    warningLog: WarningLog,
    canceled: () => Boolean,
) extends ScriptLedgerClient {
  override def transport = "script service"

  private val nextSeed: () => crypto.Hash =
    // We seeds to secureRandom with a fix seed to get deterministic sequences of seeds
    // across different runs of IdeLedgerClient.
    crypto.Hash.secureRandom(crypto.Hash.hashPrivateKey(s"script-service"))

  private var _currentSubmission: Option[ScenarioRunner.CurrentSubmission] = None

  def currentSubmission: Option[ScenarioRunner.CurrentSubmission] = _currentSubmission

  private[this] var compiledPackages = originalCompiledPackages

  private[this] var preprocessor = makePreprocessor

  private[this] var unvettedPackages: Set[PackageId] = Set.empty

  private[this] def makePreprocessor =
    new preprocessing.CommandPreprocessor(
      compiledPackages.pkgInterface,
      requireV1ContractIdSuffix = false,
      enableContractUpgrading = true,
    )

  private[this] def partialFunctionFilterNot[A](f: A => Boolean): PartialFunction[A, A] = {
    case x if !f(x) => x
  }

  // Given a set of disabled packages, filter out all definitions from those packages from the original compiled packages
  // Similar logic to Scenario-services' Context.scala, however here we make no changes on the module level, and never directly add new packages
  // We only maintain a subset of an original known package set.
  private[this] def updateCompiledPackages() = {
    compiledPackages =
      if (!unvettedPackages.isEmpty)(
        originalCompiledPackages.copy(
          // Remove packages from the set
          packageIds = originalCompiledPackages.packageIds -- unvettedPackages,
          // Filter out pkgId "key" to the partial function
          pkgInterface = new PackageInterface(
            partialFunctionFilterNot(
              unvettedPackages
            ) andThen originalCompiledPackages.pkgInterface.signatures
          ),
          // Filter out any defs in a disabled package
          defns = originalCompiledPackages.defns.view
            .filterKeys(sDefRef => !unvettedPackages(sDefRef.packageId))
            .toMap,
        ),
      )
      else originalCompiledPackages
    preprocessor = makePreprocessor
  }

  private var _ledger: ScenarioLedger = ScenarioLedger.initialLedger(Time.Timestamp.Epoch)
  def ledger: ScenarioLedger = _ledger

  private var allocatedParties: Map[String, PartyDetails] = Map()

  private val userManagementStore = new InMemoryUserManagementStore(createAdmin = false)

  private[this] def blob(contract: FatContractInstance): Bytes =
    Bytes.fromByteString(TransactionCoder.encodeFatContractInstance(contract).toOption.get)

  private[this] def blob(create: Node.Create, createAt: Time.Timestamp): Bytes =
    blob(FatContractInstance.fromCreateNode(create, createAt, Bytes.Empty))

  override def query(
      parties: OneAnd[Set, Ref.Party],
      templateId: Identifier,
  )(implicit
      ec: ExecutionContext,
      mat: Materializer,
  ): Future[Seq[ScriptLedgerClient.ActiveContract]] = {
    val acs = ledger.query(
      view = ScenarioLedger.ParticipantView(Set(), Set(parties.toList: _*)),
      effectiveAt = ledger.currentTime,
    )
    val filtered = acs.collect {
      case ScenarioLedger.LookupOk(contract)
          if contract.templateId == templateId && parties.any(contract.stakeholders.contains(_)) =>
        ScriptLedgerClient.ActiveContract(
          contract.templateId,
          contract.contractId,
          contract.createArg,
          blob(contract),
        )
    }
    Future.successful(filtered)
  }

  private def lookupContractInstance(
      parties: OneAnd[Set, Ref.Party],
      cid: ContractId,
  ): Option[FatContractInstance] = {

    ledger.lookupGlobalContract(
      view = ScenarioLedger.ParticipantView(Set(), Set(parties.toList: _*)),
      effectiveAt = ledger.currentTime,
      cid,
    ) match {
      case ScenarioLedger.LookupOk(contract) if parties.any(contract.stakeholders.contains(_)) =>
        Some(contract)
      case _ =>
        // Note that contrary to `fetch` in a scenario, we do not
        // abort on any of the error cases. This makes sense if you
        // consider this a wrapper around the ACS endpoint where
        // we cannot differentiate between visibility errors
        // and the contract not being active.
        None
    }
  }

  override def queryContractId(
      parties: OneAnd[Set, Ref.Party],
      templateId: Identifier,
      cid: ContractId,
  )(implicit
      ec: ExecutionContext,
      mat: Materializer,
  ): Future[Option[ScriptLedgerClient.ActiveContract]] = {
    Future.successful(
      lookupContractInstance(parties, cid).map(contract =>
        ScriptLedgerClient.ActiveContract(templateId, cid, contract.createArg, blob(contract))
      )
    )
  }

  private[this] def computeView(
      templateId: TypeConName,
      interfaceId: TypeConName,
      arg: Value,
  ): Option[Value] = {

    val valueTranslator = new ValueTranslator(
      pkgInterface = compiledPackages.pkgInterface,
      requireV1ContractIdSuffix = false,
    )

    valueTranslator.strictTranslateValue(TTyCon(templateId), arg) match {
      case Left(_) =>
        sys.error("computeView: translateValue failed")

      case Right(argument) =>
        val compiler: speedy.Compiler = compiledPackages.compiler
        val iview = speedy.InterfaceView(templateId, argument, interfaceId)
        val sexpr = compiler.unsafeCompileInterfaceView(iview)
        val machine = Machine.fromPureSExpr(compiledPackages, sexpr)(Script.DummyLoggingContext)

        machine.runPure() match {
          case Right(svalue) =>
            val version = machine.tmplId2TxVersion(templateId)
            Some(svalue.toNormalizedValue(version))

          case Left(_) =>
            None
        }
    }
  }

  private[this] def implements(templateId: TypeConName, interfaceId: TypeConName): Boolean = {
    compiledPackages.pkgInterface.lookupInterfaceInstance(interfaceId, templateId).isRight
  }

  override def queryInterface(
      parties: OneAnd[Set, Ref.Party],
      interfaceId: Identifier,
      viewType: Ast.Type,
  )(implicit ec: ExecutionContext, mat: Materializer): Future[Seq[(ContractId, Option[Value])]] = {

    val acs: Seq[ScenarioLedger.LookupOk] = ledger.query(
      view = ScenarioLedger.ParticipantView(Set(), Set(parties.toList: _*)),
      effectiveAt = ledger.currentTime,
    )
    val filtered: Seq[FatContractInstance] = acs.collect {
      case ScenarioLedger.LookupOk(contract)
          if implements(contract.templateId, interfaceId) && parties.any(
            contract.stakeholders.contains(_)
          ) =>
        contract
    }
    val res: Seq[(ContractId, Option[Value])] =
      filtered.map { contract =>
        val viewOpt = computeView(contract.templateId, interfaceId, contract.createArg)
        (contract.contractId, viewOpt)
      }
    Future.successful(res)
  }

  override def queryInterfaceContractId(
      parties: OneAnd[Set, Ref.Party],
      interfaceId: Identifier,
      viewType: Ast.Type,
      cid: ContractId,
  )(implicit
      ec: ExecutionContext,
      mat: Materializer,
  ): Future[Option[Value]] = {

    lookupContractInstance(parties, cid) match {
      case None => Future.successful(None)
      case Some(contract) =>
        val viewOpt = computeView(contract.templateId, interfaceId, contract.createArg)
        Future.successful(viewOpt)
    }
  }

  override def queryContractKey(
      parties: OneAnd[Set, Ref.Party],
      templateId: Identifier,
      key: SValue,
      translateKey: (Identifier, Value) => Either[String, SValue],
  )(implicit
      ec: ExecutionContext,
      mat: Materializer,
  ): Future[Option[ScriptLedgerClient.ActiveContract]] = {
    val keyValue = key.toUnnormalizedValue

    def keyBuilderError(err: crypto.Hash.HashingError): Future[GlobalKey] =
      Future.failed(
        err match {
          case crypto.Hash.HashingError.ForbiddenContractId() =>
            new RuntimeException(
              Pretty
                .prettyDamlException(ContractIdInContractKey(keyValue))
                .renderWideStream
                .mkString
            )
        }
      )
    GlobalKey
      .build(
        templateId,
        keyValue,
        compiledPackages.pkgInterface.hasSharedKeys(templateId.packageId),
      )
      .fold(keyBuilderError(_), Future.successful(_))
      .flatMap { gkey =>
        ledger.ledgerData.activeKeys.get(gkey) match {
          case None => Future.successful(None)
          case Some(cid) => queryContractId(parties, templateId, cid)
        }
      }
  }

  private def getTypeIdentifier(t: Ast.Type): Option[Identifier] =
    t match {
      case Ast.TTyCon(ty) => Some(ty)
      case _ => None
    }

  private def fromInterpretationError(err: interpretation.Error): SubmitError = {
    import interpretation.Error._
    err match {
      // TODO[SW]: This error isn't yet fully implemented, so remains unknown. Convert to a `dev` error once the feature is supported in IDELedger.
      case e: RejectedAuthorityRequest => SubmitError.UnknownError(e.toString)
      case ContractNotFound(cid) =>
        SubmitError.ContractNotFound(
          NonEmpty(Seq, cid),
          Some(SubmitError.ContractNotFound.AdditionalInfo.NotFound()),
        )
      case ContractKeyNotFound(key) => SubmitError.ContractKeyNotFound(key)
      case e: FailedAuthorization =>
        SubmitError.AuthorizationError(Pretty.prettyDamlException(e).renderWideStream.mkString)
      case ContractNotActive(cid, tid, _) =>
        SubmitError.ContractNotFound(
          NonEmpty(Seq, cid),
          Some(SubmitError.ContractNotFound.AdditionalInfo.NotActive(cid, tid)),
        )
      case DisclosedContractKeyHashingError(cid, key, hash) =>
        SubmitError.DisclosedContractKeyHashingError(cid, key, hash.toString)
      // Hide not visible as not found
      case ContractKeyNotVisible(_, key, _, _, _) =>
        SubmitError.ContractKeyNotFound(key)
      case DuplicateContractKey(key) => SubmitError.DuplicateContractKey(Some(key))
      case InconsistentContractKey(key) => SubmitError.InconsistentContractKey(key)
      // Only pass on the error if the type is a TTyCon
      case UnhandledException(ty, v) =>
        SubmitError.UnhandledException(getTypeIdentifier(ty).map(tyId => (tyId, v)))
      case UserError(msg) => SubmitError.UserError(msg)
      case _: TemplatePreconditionViolated => SubmitError.TemplatePreconditionViolated()
      case CreateEmptyContractKeyMaintainers(tid, arg, _) =>
        SubmitError.CreateEmptyContractKeyMaintainers(tid, arg)
      case FetchEmptyContractKeyMaintainers(tid, keyValue, sharedKey) =>
        SubmitError.FetchEmptyContractKeyMaintainers(
          GlobalKey.assertBuild(tid, keyValue, sharedKey)
        )
      case WronglyTypedContract(cid, exp, act) => SubmitError.WronglyTypedContract(cid, exp, act)
      case ContractDoesNotImplementInterface(iid, cid, tid) =>
        SubmitError.ContractDoesNotImplementInterface(cid, tid, iid)
      case ContractDoesNotImplementRequiringInterface(requiringIid, requiredIid, cid, tid) =>
        SubmitError.ContractDoesNotImplementRequiringInterface(cid, tid, requiredIid, requiringIid)
      case NonComparableValues => SubmitError.NonComparableValues()
      case ContractIdInContractKey(_) => SubmitError.ContractIdInContractKey()
      case ContractIdComparability(cid) => SubmitError.ContractIdComparability(cid.toString)
      case ValueNesting(limit) => SubmitError.ValueNesting(limit)
      case e @ Dev(_, innerError) =>
        SubmitError.DevError(
          innerError.getClass.getSimpleName,
          Pretty.prettyDamlException(e).renderWideStream.mkString,
        )
    }
  }

  // Projects the scenario submission error down to the script submission error
  private def fromScenarioError(err: scenario.Error): SubmitError = err match {
    case scenario.Error.RunnerException(e: SError.SErrorCrash) =>
      SubmitError.UnknownError(e.toString)
    case scenario.Error.RunnerException(SError.SErrorDamlException(err)) =>
      fromInterpretationError(err)

    case scenario.Error.Internal(reason) => SubmitError.UnknownError(reason)
    case scenario.Error.Timeout(timeout) => SubmitError.UnknownError("Timeout: " + timeout)

    // We treat ineffective contracts (ie, ones that don't exist yet) as being not found
    case scenario.Error.ContractNotEffective(cid, tid, effectiveAt) =>
      SubmitError.ContractNotFound(
        NonEmpty(Seq, cid),
        Some(SubmitError.ContractNotFound.AdditionalInfo.NotEffective(cid, tid, effectiveAt)),
      )

    case scenario.Error.ContractNotActive(cid, tid, _) =>
      SubmitError.ContractNotFound(
        NonEmpty(Seq, cid),
        Some(SubmitError.ContractNotFound.AdditionalInfo.NotActive(cid, tid)),
      )

    // Similarly, we treat contracts that we can't see as not being found
    case scenario.Error.ContractNotVisible(cid, tid, actAs, readAs, observers) =>
      SubmitError.ContractNotFound(
        NonEmpty(Seq, cid),
        Some(
          SubmitError.ContractNotFound.AdditionalInfo.NotVisible(cid, tid, actAs, readAs, observers)
        ),
      )

    case scenario.Error.ContractKeyNotVisible(_, key, _, _, _) =>
      SubmitError.ContractKeyNotFound(key)

    case scenario.Error.CommitError(
          ScenarioLedger.CommitError.UniqueKeyViolation(ScenarioLedger.UniqueKeyViolation(gk))
        ) =>
      SubmitError.DuplicateContractKey(Some(gk))

    case scenario.Error.LookupError(err, _, _) =>
      // TODO[SW]: Implement proper Lookup error throughout
      SubmitError.UnknownError("Lookup error: " + err.toString)

    // This covers MustFailSucceeded, InvalidPartyName, PartyAlreadyExists which should not be throwable by a command submission
    // It also covers PartiesNotAllocated.
    case err => SubmitError.UnknownError("Unexpected error type: " + err.toString)
  }
  // Build a SubmissionError with empty transaction
  private def makeEmptySubmissionError(err: scenario.Error): ScenarioRunner.SubmissionError =
    ScenarioRunner.SubmissionError(
      err,
      IncompleteTransaction(
        transaction = Transaction(Map.empty, ImmArray.empty),
        locationInfo = Map.empty,
      ),
    )

  private[this] def tyConRefToPkgId(tyCon: Ref.TypeConRef) =
    tyCon.pkgRef match {
      case PackageRef.Id(id) =>
        id
      case PackageRef.Name(_) =>
        // TODO: https://github.com/digital-asset/daml/issues/17995
        //  add support for package name
        throw new IllegalArgumentException("package name not support")
    }

  private def getReferencePackageId(ref: Reference): PackageId =
    ref match {
      // TODO: https://github.com/digital-asset/daml/issues/17995
      //  add support for package name
      case Reference.PackageWithName(_) =>
        throw new IllegalArgumentException("package name not support")
      case Reference.Package(packageId) => packageId
      case Reference.Module(packageId, _) => packageId
      case Reference.Definition(name) => name.packageId
      case Reference.TypeSyn(name) => name.packageId
      case Reference.DataType(name) => name.packageId
      case Reference.DataRecord(name) => name.packageId
      case Reference.DataRecordField(name, _) => name.packageId
      case Reference.DataVariant(name) => name.packageId
      case Reference.DataVariantConstructor(name, _) => name.packageId
      case Reference.DataEnum(name) => name.packageId
      case Reference.DataEnumConstructor(name, _) => name.packageId
      case Reference.Value(name) => name.packageId
      case Reference.Template(tyCon) => tyConRefToPkgId(tyCon)
      case Reference.Interface(name) => name.packageId
      case Reference.TemplateKey(name) => name.packageId
      case Reference.InterfaceInstance(_, name) => name.packageId
      case Reference.ConcreteInterfaceInstance(_, ref) => getReferencePackageId(ref)
      case Reference.TemplateChoice(name, _) => name.packageId
      case Reference.InterfaceChoice(name, _) => name.packageId
      case Reference.InheritedChoice(name, _, _) => name.packageId
      case Reference.TemplateOrInterface(tyCon) => tyConRefToPkgId(tyCon)
      case Reference.Choice(name, _) => name.packageId
      case Reference.Method(name, _) => name.packageId
      case Reference.Exception(name) => name.packageId
    }

  private def getLookupErrorPackageId(err: LookupError): PackageId =
    err match {
      case LookupError.NotFound(notFound, _) => getReferencePackageId(notFound)
      case LookupError.AmbiguousInterfaceInstance(instance, _) => getReferencePackageId(instance)
    }

  private def makeLookupError(
      err: LookupError
  ): ScenarioRunner.SubmissionError = {
    val packageId = getLookupErrorPackageId(err)
    val packageMetadata = getPackageIdReverseMap().lift(packageId).map {
      case ScriptLedgerClient.ReadablePackageId(packageName, packageVersion) =>
        PackageMetadata(packageName, packageVersion, None)
    }
    makeEmptySubmissionError(scenario.Error.LookupError(err, packageMetadata, packageId))
  }

  private def makePartiesNotAllocatedError(
      unallocatedSubmitters: Set[Party]
  ): ScenarioRunner.SubmissionError =
    makeEmptySubmissionError(scenario.Error.PartiesNotAllocated(unallocatedSubmitters))

  // unsafe version of submit that does not clear the commit.
  private def unsafeSubmit(
      actAs: OneAnd[Set, Ref.Party],
      readAs: Set[Ref.Party],
      disclosures: List[Disclosure],
      commands: List[ScriptLedgerClient.CommandWithMeta],
      optLocation: Option[Location],
  ): Either[
    ScenarioRunner.SubmissionError,
    ScenarioRunner.Commit[ScenarioLedger.CommitResult],
  ] = {
    val unallocatedSubmitters: Set[Party] =
      (actAs.toSet union readAs) -- allocatedParties.values.map(_.party)
    if (unallocatedSubmitters.nonEmpty) {
      Left(makePartiesNotAllocatedError(unallocatedSubmitters))
    } else {
      @tailrec
      def loop(
          result: ScenarioRunner.SubmissionResult[ScenarioLedger.CommitResult]
      ): Either[
        ScenarioRunner.SubmissionError,
        ScenarioRunner.Commit[ScenarioLedger.CommitResult],
      ] =
        result match {
          case _ if canceled() =>
            throw script.Runner.TimedOut
          case ScenarioRunner.Interruption(continue) =>
            loop(continue())
          case err: ScenarioRunner.SubmissionError => Left(err)
          case commit @ ScenarioRunner.Commit(result, _, _) =>
            val referencedParties: Set[Party] =
              result.richTransaction.blindingInfo.disclosure.values
                .fold(Set.empty[Party])(_ union _)
            val unallocatedParties = referencedParties -- allocatedParties.values.map(_.party)
            for {
              _ <- Either.cond(
                unallocatedParties.isEmpty,
                (),
                ScenarioRunner.SubmissionError(
                  scenario.Error.PartiesNotAllocated(unallocatedParties),
                  commit.tx,
                ),
              )
              // We look for inactive explicit disclosures
              activeContracts = ledger.ledgerData.activeContracts
              _ <- disclosures
                .collectFirst {
                  case Disclosure(tmplId, coid, _) if !activeContracts(coid) =>
                    ScenarioRunner.SubmissionError(
                      scenario.Error.ContractNotActive(coid, tmplId, None),
                      commit.tx,
                    )
                }
                .toLeft(())
            } yield commit
        }

      // We use try + unsafePreprocess here to avoid the addition template lookup logic in `preprocessApiCommands`
      val eitherSpeedyCommands =
        try {
<<<<<<< HEAD
          Right(preprocessor.unsafePreprocessApiCommands(commands.map(_.command).to(ImmArray)))
=======
          Right(preprocessor.unsafePreprocessApiCommands(Map.empty, commands.to(ImmArray)))
>>>>>>> 5cc9ae7d
        } catch {
          case Error.Preprocessing.Lookup(err) => Left(makeLookupError(err))
        }

      val eitherSpeedyDisclosures
          : Either[scenario.ScenarioRunner.SubmissionError, ImmArray[speedy.DisclosedContract]] = {
        import scalaz.syntax.traverse._
        import scalaz.std.either._
        for {
          fatContacts <-
            disclosures
              .to(ImmArray)
              .traverse(b => TransactionCoder.decodeFatContractInstance(b.blob.toByteString))
              .left
              .map(err =>
                makeEmptySubmissionError(scenario.Error.DisclosureDecoding(err.errorMessage))
              )
          contracts = fatContacts.map(c =>
            command.DisclosedContract(
              templateId = c.templateId,
              contractId = c.contractId,
              argument = c.createArg,
              keyHash = c.contractKeyWithMaintainers.map(_.globalKey.hash),
            )
          )
          disclosures <-
            try {
              Right(preprocessor.unsafePreprocessDisclosedContracts(contracts))
            } catch {
              case Error.Preprocessing.Lookup(err) => Left(makeLookupError(err))
            }
        } yield disclosures
      }

      val ledgerApi = ScenarioRunner.ScenarioLedgerApi(ledger)

      for {
        speedyCommands <- eitherSpeedyCommands
        speedyDisclosures <- eitherSpeedyDisclosures
        translated = compiledPackages.compiler.unsafeCompile(speedyCommands, speedyDisclosures)
        result =
          ScenarioRunner.submit(
            compiledPackages,
            ledgerApi,
            actAs.toSet,
            readAs,
            translated,
            optLocation,
            nextSeed(),
            traceLog,
            warningLog,
          )(Script.DummyLoggingContext)
        res <- loop(result)
      } yield res
    }
  }

  override def submit(
      actAs: OneAnd[Set, Ref.Party],
      readAs: Set[Ref.Party],
      disclosures: List[Disclosure],
      commands: List[ScriptLedgerClient.CommandWithMeta],
      optLocation: Option[Location],
      languageVersionLookup: PackageId => Either[String, LanguageVersion],
      errorBehaviour: ScriptLedgerClient.SubmissionErrorBehaviour,
  )(implicit
      ec: ExecutionContext,
      mat: Materializer,
  ): Future[Either[
    ScriptLedgerClient.SubmitFailure,
    (Seq[ScriptLedgerClient.CommandResult], Option[ScriptLedgerClient.TransactionTree]),
  ]] = Future {
    synchronized {
      unsafeSubmit(actAs, readAs, disclosures, commands, optLocation) match {
        case Right(ScenarioRunner.Commit(result, _, tx)) =>
          _ledger = result.newLedger
          val transaction = result.richTransaction.transaction
          def convEvent(id: NodeId): Option[ScriptLedgerClient.TreeEvent] =
            transaction.nodes(id) match {
              case create: Node.Create =>
                Some(
                  ScriptLedgerClient.Created(
                    create.templateId,
                    create.coid,
                    create.arg,
                    blob(create, result.richTransaction.effectiveAt),
                  )
                )
              case exercise: Node.Exercise =>
                Some(
                  ScriptLedgerClient.Exercised(
                    exercise.templateId,
                    exercise.interfaceId,
                    exercise.targetCoid,
                    exercise.choiceId,
                    exercise.chosenValue,
                    exercise.exerciseResult.get,
                    exercise.children.collect(Function.unlift(convEvent(_))).toList,
                  )
                )
              case _: Node.Fetch | _: Node.LookupByKey | _: Node.Rollback => None
            }
          val tree = ScriptLedgerClient.TransactionTree(
            transaction.roots.collect(Function.unlift(convEvent(_))).toList
          )
          val results = ScriptLedgerClient.transactionTreeToCommandResults(tree)
          if (errorBehaviour == ScriptLedgerClient.SubmissionErrorBehaviour.MustFail)
            _currentSubmission = Some(ScenarioRunner.CurrentSubmission(optLocation, tx))
          else
            _currentSubmission = None
          Right((results, Some(tree)))
        case Left(ScenarioRunner.SubmissionError(err, tx)) =>
          import ScriptLedgerClient.SubmissionErrorBehaviour._
          // Some compatibility logic to keep the "steps" the same.
          // We may consider changing this to always insert SubmissionFailed, but this requires splitting the golden files in the integration tests
          errorBehaviour match {
            case MustSucceed =>
              _currentSubmission = Some(ScenarioRunner.CurrentSubmission(optLocation, tx))
            case MustFail =>
              _currentSubmission = None
              _ledger = ledger.insertAssertMustFail(actAs.toSet, readAs, optLocation)
            case Try =>
              _currentSubmission = None
              _ledger = ledger.insertSubmissionFailed(actAs.toSet, readAs, optLocation)
          }
          Left(ScriptLedgerClient.SubmitFailure(err, Some(fromScenarioError(err))))
      }
    }
  }

  override def allocateParty(partyIdHint: String, displayName: String)(implicit
      ec: ExecutionContext,
      mat: Materializer,
  ) = {
    val usedNames = allocatedParties.keySet
    Future.fromTry(for {
      name <-
        if (partyIdHint != "") {
          // Try to allocate the given hint as party name. Will fail if the name is already taken.
          if (usedNames contains partyIdHint) {
            Failure(scenario.Error.PartyAlreadyExists(partyIdHint))
          } else {
            Success(partyIdHint)
          }
        } else {
          // Allocate a fresh name based on the display name.
          // Empty party ids are not allowed, fall back to "party" on empty display name.
          val namePrefix = if (displayName.isEmpty) { "party" }
          else { displayName }
          val candidates = namePrefix #:: LazyList.from(1).map(namePrefix + _.toString())
          Success(candidates.find(s => !(usedNames contains s)).get)
        }
      party <- Ref.Party
        .fromString(name)
        .fold(msg => Failure(scenario.Error.InvalidPartyName(name, msg)), Success(_))

      // Create and store the new party.
      partyDetails = PartyDetails(
        party = party,
        displayName = Some(displayName),
        isLocal = true,
        metadata = ObjectMeta.empty,
        identityProviderId = IdentityProviderId.Default,
      )
      _ = allocatedParties += (name -> partyDetails)
    } yield partyDetails.party)
  }

  override def listKnownParties()(implicit ec: ExecutionContext, mat: Materializer) = {
    Future.successful(allocatedParties.values.toList)
  }

  override def getStaticTime()(implicit
      ec: ExecutionContext,
      esf: ExecutionSequencerFactory,
      mat: Materializer,
  ): Future[Time.Timestamp] = {
    Future.successful(ledger.currentTime)
  }

  override def setStaticTime(time: Time.Timestamp)(implicit
      ec: ExecutionContext,
      esf: ExecutionSequencerFactory,
      mat: Materializer,
  ): Future[Unit] = {
    val diff = time.micros - ledger.currentTime.micros
    // ScenarioLedger only provides pass, so we have to calculate the diff.
    // Note that ScenarioLedger supports going backwards in time.
    _ledger = ledger.passTime(diff)
    Future.unit
  }

  override def createUser(
      user: User,
      rights: List[UserRight],
  )(implicit
      ec: ExecutionContext,
      esf: ExecutionSequencerFactory,
      mat: Materializer,
  ): Future[Option[Unit]] =
    userManagementStore
      .createUser(user, rights.toSet)(LoggingContext.empty)
      .map(_.toOption.map(_ => ()))

  override def getUser(id: UserId)(implicit
      ec: ExecutionContext,
      esf: ExecutionSequencerFactory,
      mat: Materializer,
  ): Future[Option[User]] =
    userManagementStore
      .getUser(id, IdentityProviderId.Default)(LoggingContext.empty)
      .map(_.toOption)

  override def deleteUser(id: UserId)(implicit
      ec: ExecutionContext,
      esf: ExecutionSequencerFactory,
      mat: Materializer,
  ): Future[Option[Unit]] =
    userManagementStore
      .deleteUser(id, IdentityProviderId.Default)(LoggingContext.empty)
      .map(_.toOption)

  override def listAllUsers()(implicit
      ec: ExecutionContext,
      esf: ExecutionSequencerFactory,
      mat: Materializer,
  ): Future[List[User]] =
    userManagementStore.listAllUsers()

  override def grantUserRights(
      id: UserId,
      rights: List[UserRight],
  )(implicit
      ec: ExecutionContext,
      esf: ExecutionSequencerFactory,
      mat: Materializer,
  ): Future[Option[List[UserRight]]] =
    userManagementStore
      .grantRights(id, rights.toSet, IdentityProviderId.Default)(LoggingContext.empty)
      .map(_.toOption.map(_.toList))

  override def revokeUserRights(
      id: UserId,
      rights: List[UserRight],
  )(implicit
      ec: ExecutionContext,
      esf: ExecutionSequencerFactory,
      mat: Materializer,
  ): Future[Option[List[UserRight]]] =
    userManagementStore
      .revokeRights(id, rights.toSet, IdentityProviderId.Default)(LoggingContext.empty)
      .map(_.toOption.map(_.toList))

  override def listUserRights(id: UserId)(implicit
      ec: ExecutionContext,
      esf: ExecutionSequencerFactory,
      mat: Materializer,
  ): Future[Option[List[UserRight]]] =
    userManagementStore
      .listUserRights(id, IdentityProviderId.Default)(LoggingContext.empty)
      .map(_.toOption.map(_.toList))

  def getPackageIdMap(): Map[ScriptLedgerClient.ReadablePackageId, PackageId] =
    getPackageIdPairs().toMap
  def getPackageIdReverseMap(): Map[PackageId, ScriptLedgerClient.ReadablePackageId] =
    getPackageIdPairs().map(_.swap).toMap

  def getPackageIdPairs(): Set[(ScriptLedgerClient.ReadablePackageId, PackageId)] = {
    originalCompiledPackages.packageIds
      .collect(
        Function.unlift(pkgId =>
          for {
            pkgSig <- originalCompiledPackages.pkgInterface.lookupPackage(pkgId).toOption
            meta <- pkgSig.metadata
            readablePackageId = meta match {
              case PackageMetadata(name, version, _) =>
                ScriptLedgerClient.ReadablePackageId(name, version)
            }
          } yield (readablePackageId, pkgId)
        )
      )
  }

  override def vetPackages(packages: List[ScriptLedgerClient.ReadablePackageId])(implicit
      ec: ExecutionContext,
      esf: ExecutionSequencerFactory,
      mat: Materializer,
  ): Future[Unit] = Future {
    val packageMap = getPackageIdMap()
    val pkgIdsToVet = packages.map(pkg =>
      packageMap.getOrElse(pkg, throw new IllegalArgumentException(s"Unknown package $pkg"))
    )

    unvettedPackages = unvettedPackages -- pkgIdsToVet.toSet
    updateCompiledPackages()
  }

  override def unvetPackages(packages: List[ScriptLedgerClient.ReadablePackageId])(implicit
      ec: ExecutionContext,
      esf: ExecutionSequencerFactory,
      mat: Materializer,
  ): Future[Unit] = Future {
    val packageMap = getPackageIdMap()
    val pkgIdsToUnvet = packages.map(pkg =>
      packageMap.getOrElse(pkg, throw new IllegalArgumentException(s"Unknown package $pkg"))
    )

    unvettedPackages = unvettedPackages ++ pkgIdsToUnvet.toSet
    updateCompiledPackages()
  }

  override def listVettedPackages()(implicit
      ec: ExecutionContext,
      esf: ExecutionSequencerFactory,
      mat: Materializer,
  ): Future[List[ScriptLedgerClient.ReadablePackageId]] =
    Future.successful(getPackageIdMap().filter(kv => !unvettedPackages(kv._2)).keys.toList)

  override def listAllPackages()(implicit
      ec: ExecutionContext,
      esf: ExecutionSequencerFactory,
      mat: Materializer,
  ): Future[List[ScriptLedgerClient.ReadablePackageId]] =
    Future.successful(getPackageIdMap().keys.toList)

  // TODO(#17708): Support vetting/unvetting DARs in IDELedgerClient
  override def vetDar(name: String)(implicit
      ec: ExecutionContext,
      esf: ExecutionSequencerFactory,
      mat: Materializer,
  ): Future[Unit] = unsupportedOn("vetDar")

  override def unvetDar(name: String)(implicit
      ec: ExecutionContext,
      esf: ExecutionSequencerFactory,
      mat: Materializer,
  ): Future[Unit] = unsupportedOn("unvetDar")
}<|MERGE_RESOLUTION|>--- conflicted
+++ resolved
@@ -535,11 +535,12 @@
       // We use try + unsafePreprocess here to avoid the addition template lookup logic in `preprocessApiCommands`
       val eitherSpeedyCommands =
         try {
-<<<<<<< HEAD
-          Right(preprocessor.unsafePreprocessApiCommands(commands.map(_.command).to(ImmArray)))
-=======
-          Right(preprocessor.unsafePreprocessApiCommands(Map.empty, commands.to(ImmArray)))
->>>>>>> 5cc9ae7d
+          Right(
+            preprocessor.unsafePreprocessApiCommands(
+              Map.empty,
+              commands.map(_.command).to(ImmArray),
+            )
+          )
         } catch {
           case Error.Preprocessing.Lookup(err) => Left(makeLookupError(err))
         }
