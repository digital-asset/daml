// Copyright (c) 2023 Digital Asset (Switzerland) GmbH and/or its affiliates. All rights reserved.
// SPDX-License-Identifier: Apache-2.0

package com.daml.lf
package engine
package script
package v2
package ledgerinteraction

import akka.stream.Materializer
import com.daml.grpc.adapter.ExecutionSequencerFactory
import com.daml.ledger.api.domain.{IdentityProviderId, ObjectMeta, PartyDetails, User, UserRight}
import com.daml.lf.data.Ref._
import com.daml.lf.data.{ImmArray, Ref, Time}
import com.daml.lf.engine.preprocessing.ValueTranslator
import com.daml.lf.interpretation.Error.ContractIdInContractKey
import com.daml.lf.language.Ast
import com.daml.lf.language.Ast.PackageMetadata
import com.daml.lf.language.Ast.TTyCon
import com.daml.lf.language.{LookupError, PackageInterface, Reference}
import com.daml.lf.scenario.{ScenarioLedger, ScenarioRunner}
import com.daml.lf.speedy.Speedy.Machine
import com.daml.lf.speedy.{Pretty, SValue, TraceLog, WarningLog, SError}
import com.daml.lf.transaction.{
  GlobalKey,
  IncompleteTransaction,
  Node,
  NodeId,
  Transaction,
  Versioned,
}
import com.daml.lf.value.Value
import com.daml.lf.value.Value.ContractId
import com.daml.nonempty.NonEmpty
import com.daml.logging.LoggingContext
import com.daml.platform.localstore.InMemoryUserManagementStore
import io.grpc.StatusRuntimeException
import scalaz.OneAnd
import scalaz.OneAnd._
import scalaz.std.set._
import scalaz.syntax.foldable._

import scala.annotation.tailrec
import scala.collection.mutable.ListBuffer
import scala.concurrent.{ExecutionContext, Future}
import scala.util.{Failure, Success}

// Client for the script service.
class IdeLedgerClient(
    val originalCompiledPackages: PureCompiledPackages,
    traceLog: TraceLog,
    warningLog: WarningLog,
    canceled: () => Boolean,
) extends ScriptLedgerClient {
  override def transport = "script service"

  private val nextSeed: () => crypto.Hash =
    // We seeds to secureRandom with a fix seed to get deterministic sequences of seeds
    // across different runs of IdeLedgerClient.
    crypto.Hash.secureRandom(crypto.Hash.hashPrivateKey(s"script-service"))

  private var _currentSubmission: Option[ScenarioRunner.CurrentSubmission] = None

  def currentSubmission: Option[ScenarioRunner.CurrentSubmission] = _currentSubmission

  private[this] var compiledPackages = originalCompiledPackages

  private[this] var preprocessor = makePreprocessor

  private[this] var unvettedPackages: Set[PackageId] = Set.empty

  private[this] def makePreprocessor =
    new preprocessing.CommandPreprocessor(
      compiledPackages.pkgInterface,
      requireV1ContractIdSuffix = false,
      enableContractUpgrading = true,
    )

  private[this] def partialFunctionFilterNot[A](f: A => Boolean): PartialFunction[A, A] = {
    case x if !f(x) => x
  }

  // Given a set of disabled packages, filter out all definitions from those packages from the original compiled packages
  // Similar logic to Scenario-services' Context.scala, however here we make no changes on the module level, and never directly add new packages
  // We only maintain a subset of an original known package set.
  private[this] def updateCompiledPackages() = {
    compiledPackages =
      if (!unvettedPackages.isEmpty)(
        originalCompiledPackages.copy(
          // Remove packages from the set
          packageIds = originalCompiledPackages.packageIds -- unvettedPackages,
          // Filter out pkgId "key" to the partial function
          pkgInterface = new PackageInterface(
            partialFunctionFilterNot(
              unvettedPackages
            ) andThen originalCompiledPackages.pkgInterface.signatures
          ),
          // Filter out any defs in a disabled package
          defns = originalCompiledPackages.defns.view
            .filterKeys(sDefRef => !unvettedPackages(sDefRef.packageId))
            .toMap,
        ),
      )
      else originalCompiledPackages
    preprocessor = makePreprocessor
  }

  private var _ledger: ScenarioLedger = ScenarioLedger.initialLedger(Time.Timestamp.Epoch)
  def ledger: ScenarioLedger = _ledger

  private var allocatedParties: Map[String, PartyDetails] = Map()

  private val userManagementStore = new InMemoryUserManagementStore(createAdmin = false)

  override def query(
      parties: OneAnd[Set, Ref.Party],
      templateId: Identifier,
  )(implicit
      ec: ExecutionContext,
      mat: Materializer,
  ): Future[Seq[ScriptLedgerClient.ActiveContract]] = {
    val acs = ledger.query(
      view = ScenarioLedger.ParticipantView(Set(), Set(parties.toList: _*)),
      effectiveAt = ledger.currentTime,
    )
    val filtered = acs.collect {
      case ScenarioLedger.LookupOk(
            cid,
            Versioned(_, Value.ContractInstance(tpl, arg)),
            stakeholders,
          ) if tpl == templateId && parties.any(stakeholders.contains(_)) =>
        (cid, arg)
    }
    Future.successful(filtered.map { case (cid, c) =>
      ScriptLedgerClient.ActiveContract(templateId, cid, c)
    })
  }

  private def lookupContractInstance(
      parties: OneAnd[Set, Ref.Party],
      cid: ContractId,
  ): Option[Value.ContractInstance] = {

    ledger.lookupGlobalContract(
      view = ScenarioLedger.ParticipantView(Set(), Set(parties.toList: _*)),
      effectiveAt = ledger.currentTime,
      cid,
    ) match {
      case ScenarioLedger.LookupOk(
            _,
            Versioned(_, contractInstance),
            stakeholders,
          ) if parties.any(stakeholders.contains(_)) =>
        Some(contractInstance)
      case _ =>
        // Note that contrary to `fetch` in a scenario, we do not
        // abort on any of the error cases. This makes sense if you
        // consider this a wrapper around the ACS endpoint where
        // we cannot differentiate between visibility errors
        // and the contract not being active.
        None
    }
  }

  override def queryContractId(
      parties: OneAnd[Set, Ref.Party],
      templateId: Identifier,
      cid: ContractId,
  )(implicit
      ec: ExecutionContext,
      mat: Materializer,
  ): Future[Option[ScriptLedgerClient.ActiveContract]] = {
    Future.successful(
      lookupContractInstance(parties, cid).map { case Value.ContractInstance(_, arg) =>
        ScriptLedgerClient.ActiveContract(templateId, cid, arg)
      }
    )
  }

  private[this] def computeView(
      templateId: TypeConName,
      interfaceId: TypeConName,
      arg: Value,
  ): Option[Value] = {

    val valueTranslator = new ValueTranslator(
      pkgInterface = compiledPackages.pkgInterface,
      requireV1ContractIdSuffix = false,
    )

    valueTranslator.strictTranslateValue(TTyCon(templateId), arg) match {
      case Left(_) =>
        sys.error("computeView: translateValue failed")

      case Right(argument) =>
        val compiler: speedy.Compiler = compiledPackages.compiler
        val iview = speedy.InterfaceView(templateId, argument, interfaceId)
        val sexpr = compiler.unsafeCompileInterfaceView(iview)
        val machine = Machine.fromPureSExpr(compiledPackages, sexpr)(Script.DummyLoggingContext)

        machine.runPure() match {
          case Right(svalue) =>
            val version = machine.tmplId2TxVersion(templateId)
            Some(svalue.toNormalizedValue(version))

          case Left(_) =>
            None
        }
    }
  }

  private[this] def implements(templateId: TypeConName, interfaceId: TypeConName): Boolean = {
    compiledPackages.pkgInterface.lookupInterfaceInstance(interfaceId, templateId).isRight
  }

  override def queryInterface(
      parties: OneAnd[Set, Ref.Party],
      interfaceId: Identifier,
      viewType: Ast.Type,
  )(implicit ec: ExecutionContext, mat: Materializer): Future[Seq[(ContractId, Option[Value])]] = {

    val acs: Seq[ScenarioLedger.LookupOk] = ledger.query(
      view = ScenarioLedger.ParticipantView(Set(), Set(parties.toList: _*)),
      effectiveAt = ledger.currentTime,
    )
    val filtered: Seq[(ContractId, Value.ContractInstance)] = acs.collect {
      case ScenarioLedger.LookupOk(
            cid,
            Versioned(_, contractInstance @ Value.ContractInstance(templateId, _)),
            stakeholders,
          ) if implements(templateId, interfaceId) && parties.any(stakeholders.contains(_)) =>
        (cid, contractInstance)
    }
    val res: Seq[(ContractId, Option[Value])] = {
      filtered.map { case (cid, contractInstance) =>
        contractInstance match {
          case Value.ContractInstance(templateId, arg) =>
            val viewOpt = computeView(templateId, interfaceId, arg)
            (cid, viewOpt)
        }
      }
    }
    Future.successful(res)
  }

  override def queryInterfaceContractId(
      parties: OneAnd[Set, Ref.Party],
      interfaceId: Identifier,
      viewType: Ast.Type,
      cid: ContractId,
  )(implicit
      ec: ExecutionContext,
      mat: Materializer,
  ): Future[Option[Value]] = {

    lookupContractInstance(parties, cid) match {
      case None => Future.successful(None)
      case Some(Value.ContractInstance(templateId, arg)) =>
        val viewOpt = computeView(templateId, interfaceId, arg)
        Future.successful(viewOpt)
    }
  }

  override def queryContractKey(
      parties: OneAnd[Set, Ref.Party],
      templateId: Identifier,
      key: SValue,
      translateKey: (Identifier, Value) => Either[String, SValue],
  )(implicit
      ec: ExecutionContext,
      mat: Materializer,
  ): Future[Option[ScriptLedgerClient.ActiveContract]] = {
    val keyValue = key.toUnnormalizedValue
    def keyBuilderError(err: crypto.Hash.HashingError): Future[GlobalKey] =
      Future.failed(
        err match {
          case crypto.Hash.HashingError.ForbiddenContractId() =>
            new RuntimeException(
              Pretty
                .prettyDamlException(ContractIdInContractKey(keyValue))
                .renderWideStream
                .mkString
            )
        }
      )
    GlobalKey
      .build(templateId, keyValue)
      .fold(keyBuilderError(_), Future.successful(_))
      .flatMap { gkey =>
        ledger.ledgerData.activeKeys.get(gkey) match {
          case None => Future.successful(None)
          case Some(cid) => queryContractId(parties, templateId, cid)
        }
      }
  }

  private def getTypeIdentifier(t: Ast.Type): Option[Identifier] =
    t match {
      case Ast.TTyCon(ty) => Some(ty)
      case _ => None
    }

  private def fromInterpretationError(err: interpretation.Error): SubmitError = {
    import interpretation.Error._
    err match {
      // TODO[SW]: This error isn't yet fully implemented, so remains unknown. Convert to a `dev` error once the feature is supported in IDELedger.
      case e: RejectedAuthorityRequest => SubmitError.UnknownError(e.toString)
      case ContractNotFound(cid) =>
        SubmitError.ContractNotFound(
          NonEmpty(Seq, cid),
          Some(SubmitError.ContractNotFound.AdditionalInfo.NotFound()),
        )
      case ContractKeyNotFound(key) => SubmitError.ContractKeyNotFound(key)
      case e: FailedAuthorization =>
        SubmitError.AuthorizationError(Pretty.prettyDamlException(e).renderWideStream.mkString)
      case ContractNotActive(cid, tid, _) =>
        SubmitError.ContractNotFound(
          NonEmpty(Seq, cid),
          Some(SubmitError.ContractNotFound.AdditionalInfo.NotActive(cid, tid)),
        )
      case DisclosedContractKeyHashingError(cid, key, hash) =>
        SubmitError.DisclosedContractKeyHashingError(cid, key, hash.toString)
      // Hide not visible as not found
      case ContractKeyNotVisible(_, key, _, _, _) =>
        SubmitError.ContractKeyNotFound(key)
      case DuplicateContractKey(key) => SubmitError.DuplicateContractKey(Some(key))
      case InconsistentContractKey(key) => SubmitError.InconsistentContractKey(key)
      // Only pass on the error if the type is a TTyCon
      case UnhandledException(ty, v) =>
        SubmitError.UnhandledException(getTypeIdentifier(ty).map(tyId => (tyId, v)))
      case UserError(msg) => SubmitError.UserError(msg)
      case _: TemplatePreconditionViolated => SubmitError.TemplatePreconditionViolated()
      case CreateEmptyContractKeyMaintainers(tid, arg, _) =>
        SubmitError.CreateEmptyContractKeyMaintainers(tid, arg)
      case FetchEmptyContractKeyMaintainers(tid, keyValue) =>
        SubmitError.FetchEmptyContractKeyMaintainers(GlobalKey.assertBuild(tid, keyValue))
      case WronglyTypedContract(cid, exp, act) => SubmitError.WronglyTypedContract(cid, exp, act)
      case ContractDoesNotImplementInterface(iid, cid, tid) =>
        SubmitError.ContractDoesNotImplementInterface(cid, tid, iid)
      case ContractDoesNotImplementRequiringInterface(requiringIid, requiredIid, cid, tid) =>
        SubmitError.ContractDoesNotImplementRequiringInterface(cid, tid, requiredIid, requiringIid)
      case NonComparableValues => SubmitError.NonComparableValues()
      case ContractIdInContractKey(_) => SubmitError.ContractIdInContractKey()
      case ContractIdComparability(cid) => SubmitError.ContractIdComparability(cid.toString)
      case ValueNesting(limit) => SubmitError.ValueNesting(limit)
      case e @ Dev(_, innerError) =>
        SubmitError.DevError(
          innerError.getClass.getSimpleName,
          Pretty.prettyDamlException(e).renderWideStream.mkString,
        )
    }
  }

  // Projects the scenario submission error down to the script submission error
  private def fromScenarioError(err: scenario.Error): SubmitError = err match {
    case scenario.Error.RunnerException(e: SError.SErrorCrash) =>
      SubmitError.UnknownError(e.toString)
    case scenario.Error.RunnerException(SError.SErrorDamlException(err)) =>
      fromInterpretationError(err)

    case scenario.Error.Internal(reason) => SubmitError.UnknownError(reason)
    case scenario.Error.Timeout(timeout) => SubmitError.UnknownError("Timeout: " + timeout)

    // We treat ineffective contracts (ie, ones that don't exist yet) as being not found
    case scenario.Error.ContractNotEffective(cid, tid, effectiveAt) =>
      SubmitError.ContractNotFound(
        NonEmpty(Seq, cid),
        Some(SubmitError.ContractNotFound.AdditionalInfo.NotEffective(cid, tid, effectiveAt)),
      )

    case scenario.Error.ContractNotActive(cid, tid, _) =>
      SubmitError.ContractNotFound(
        NonEmpty(Seq, cid),
        Some(SubmitError.ContractNotFound.AdditionalInfo.NotActive(cid, tid)),
      )

    // Similarly, we treat contracts that we can't see as not being found
    case scenario.Error.ContractNotVisible(cid, tid, actAs, readAs, observers) =>
      SubmitError.ContractNotFound(
        NonEmpty(Seq, cid),
        Some(
          SubmitError.ContractNotFound.AdditionalInfo.NotVisible(cid, tid, actAs, readAs, observers)
        ),
      )

    case scenario.Error.ContractKeyNotVisible(_, key, _, _, _) =>
      SubmitError.ContractKeyNotFound(key)

    case scenario.Error.CommitError(
          ScenarioLedger.CommitError.UniqueKeyViolation(ScenarioLedger.UniqueKeyViolation(gk))
        ) =>
      SubmitError.DuplicateContractKey(Some(gk))

    case scenario.Error.LookupError(err, _, _) =>
      // TODO[SW]: Implement proper Lookup error throughout
      SubmitError.UnknownError("Lookup error: " + err.toString)

    // This covers MustFailSucceeded, InvalidPartyName, PartyAlreadyExists which should not be throwable by a command submission
    // It also covers PartiesNotAllocated.
    case err => SubmitError.UnknownError("Unexpected error type: " + err.toString)
  }
  // Build a SubmissionError with empty transaction
  private def makeEmptySubmissionError(err: scenario.Error): ScenarioRunner.SubmissionError =
    ScenarioRunner.SubmissionError(
      err,
      IncompleteTransaction(
        transaction = Transaction(Map.empty, ImmArray.empty),
        locationInfo = Map.empty,
      ),
    )

  private def getReferencePackageId(ref: Reference): PackageId =
    ref match {
      case Reference.Package(packageId) => packageId
      case Reference.Module(packageId, _) => packageId
      case Reference.Definition(name) => name.packageId
      case Reference.TypeSyn(name) => name.packageId
      case Reference.DataType(name) => name.packageId
      case Reference.DataRecord(name) => name.packageId
      case Reference.DataRecordField(name, _) => name.packageId
      case Reference.DataVariant(name) => name.packageId
      case Reference.DataVariantConstructor(name, _) => name.packageId
      case Reference.DataEnum(name) => name.packageId
      case Reference.DataEnumConstructor(name, _) => name.packageId
      case Reference.Value(name) => name.packageId
      case Reference.Template(name) => name.packageId
      case Reference.Interface(name) => name.packageId
      case Reference.TemplateKey(name) => name.packageId
      case Reference.InterfaceInstance(_, name) => name.packageId
      case Reference.ConcreteInterfaceInstance(_, ref) => getReferencePackageId(ref)
      case Reference.TemplateChoice(name, _) => name.packageId
      case Reference.InterfaceChoice(name, _) => name.packageId
      case Reference.InheritedChoice(name, _, _) => name.packageId
      case Reference.TemplateOrInterface(name) => name.packageId
      case Reference.Choice(name, _) => name.packageId
      case Reference.Method(name, _) => name.packageId
      case Reference.Exception(name) => name.packageId
    }

  private def getLookupErrorPackageId(err: LookupError): PackageId =
    err match {
      case LookupError.NotFound(notFound, _) => getReferencePackageId(notFound)
      case LookupError.AmbiguousInterfaceInstance(instance, _) => getReferencePackageId(instance)
    }

  private def makeLookupError(
      err: LookupError
  ): ScenarioRunner.SubmissionError = {
    val packageId = getLookupErrorPackageId(err)
    val packageMetadata = getPackageIdReverseMap().lift(packageId).map {
      case ScriptLedgerClient.ReadablePackageId(packageName, packageVersion) =>
        PackageMetadata(packageName, packageVersion, None)
    }
    makeEmptySubmissionError(scenario.Error.LookupError(err, packageMetadata, packageId))
  }

  private def makePartiesNotAllocatedError(
      unallocatedSubmitters: Set[Party]
  ): ScenarioRunner.SubmissionError =
    makeEmptySubmissionError(scenario.Error.PartiesNotAllocated(unallocatedSubmitters))

  // unsafe version of submit that does not clear the commit.
  private def unsafeSubmit(
      actAs: OneAnd[Set, Ref.Party],
      readAs: Set[Ref.Party],
      commands: List[command.ApiCommand],
      optLocation: Option[Location],
  )(implicit ec: ExecutionContext): Future[
    Either[
      ScenarioRunner.SubmissionError,
      ScenarioRunner.Commit[ScenarioLedger.CommitResult],
    ]
  ] = Future {
    val unallocatedSubmitters: Set[Party] =
      (actAs.toSet union readAs) -- allocatedParties.values.map(_.party)
    if (unallocatedSubmitters.nonEmpty) {
      Left(makePartiesNotAllocatedError(unallocatedSubmitters))
    } else {
      @tailrec
      def loop(
          result: ScenarioRunner.SubmissionResult[ScenarioLedger.CommitResult]
      ): Either[
        ScenarioRunner.SubmissionError,
        ScenarioRunner.Commit[ScenarioLedger.CommitResult],
      ] =
        result match {
          case _ if canceled() =>
            throw script.Runner.TimedOut
          case ScenarioRunner.Interruption(continue) =>
            loop(continue())
          case err: ScenarioRunner.SubmissionError => Left(err)
          case commit @ ScenarioRunner.Commit(result, _, _) =>
            val referencedParties: Set[Party] =
              result.richTransaction.blindingInfo.disclosure.values
                .fold(Set.empty[Party])(_ union _)
            val unallocatedParties = referencedParties -- allocatedParties.values.map(_.party)
            Either.cond(
              unallocatedParties.isEmpty,
              commit,
              ScenarioRunner.SubmissionError(
                scenario.Error.PartiesNotAllocated(unallocatedParties),
                commit.tx,
              ),
            )
        }

      // We use try + unsafePreprocess here to avoid the addition template lookup logic in `preprocessApiCommands`
      val eitherSpeedyCommands =
        try {
          Right(preprocessor.unsafePreprocessApiCommands(commands.to(ImmArray)))
        } catch {
          case Error.Preprocessing.Lookup(err) => Left(makeLookupError(err))
        }

      val ledgerApi = ScenarioRunner.ScenarioLedgerApi(ledger)

      for {
        speedyCommands <- eitherSpeedyCommands
        translated = compiledPackages.compiler.unsafeCompile(speedyCommands, ImmArray.empty)
        result =
          ScenarioRunner.submit(
            compiledPackages,
            ledgerApi,
            actAs.toSet,
            readAs,
            translated,
            optLocation,
            nextSeed(),
            traceLog,
            warningLog,
          )(Script.DummyLoggingContext)
        res <- loop(result)
      } yield res
    }
  }

  override def submit(
      actAs: OneAnd[Set, Ref.Party],
      readAs: Set[Ref.Party],
      commands: List[command.ApiCommand],
      optLocation: Option[Location],
  )(implicit
      ec: ExecutionContext,
      mat: Materializer,
  ): Future[Either[StatusRuntimeException, Seq[ScriptLedgerClient.CommandResult]]] =
    unsafeSubmit(actAs, readAs, commands, optLocation).map {
      case Right(ScenarioRunner.Commit(result, _, _)) =>
        _currentSubmission = None
        _ledger = result.newLedger
        val transaction = result.richTransaction.transaction
        def convRootEvent(id: NodeId): ScriptLedgerClient.CommandResult = {
          val node = transaction.nodes.getOrElse(
            id,
            throw new IllegalArgumentException(s"Unknown root node id $id"),
          )
          node match {
            case create: Node.Create => ScriptLedgerClient.CreateResult(create.coid)
            case exercise: Node.Exercise =>
              ScriptLedgerClient.ExerciseResult(
                exercise.templateId,
                exercise.interfaceId,
                exercise.choiceId,
                exercise.exerciseResult.get,
              )
            case _: Node.Fetch | _: Node.LookupByKey | _: Node.Rollback =>
              throw new IllegalArgumentException(s"Invalid root node: $node")
          }
        }
        Right(transaction.roots.toSeq.map(convRootEvent))
      case Left(ScenarioRunner.SubmissionError(err, tx)) =>
        _currentSubmission = Some(ScenarioRunner.CurrentSubmission(optLocation, tx))
        throw err
    }

  override def submitMustFail(
      actAs: OneAnd[Set, Ref.Party],
      readAs: Set[Ref.Party],
      commands: List[command.ApiCommand],
      optLocation: Option[Location],
  )(implicit ec: ExecutionContext, mat: Materializer): Future[Either[Unit, Unit]] =
    unsafeSubmit(actAs, readAs, commands, optLocation).map {
      case Right(ScenarioRunner.Commit(_, _, tx)) =>
        _currentSubmission = Some(ScenarioRunner.CurrentSubmission(optLocation, tx))
        Left(())
      case Left(_) =>
        _currentSubmission = None
        _ledger = ledger.insertAssertMustFail(actAs.toSet, readAs, optLocation)
        Right(())
    }

  override def submitTree(
      actAs: OneAnd[Set, Ref.Party],
      readAs: Set[Ref.Party],
      commands: List[command.ApiCommand],
      optLocation: Option[Location],
  )(implicit
      ec: ExecutionContext,
      mat: Materializer,
  ): Future[ScriptLedgerClient.TransactionTree] =
    unsafeSubmit(actAs, readAs, commands, optLocation).map {
      case Right(ScenarioRunner.Commit(result, _, _)) =>
        _currentSubmission = None
        _ledger = result.newLedger
        val transaction = result.richTransaction.transaction
        def convEvent(id: NodeId): Option[ScriptLedgerClient.TreeEvent] =
          transaction.nodes(id) match {
            case create: Node.Create =>
              Some(ScriptLedgerClient.Created(create.templateId, create.coid, create.arg))
            case exercise: Node.Exercise =>
              Some(
                ScriptLedgerClient.Exercised(
                  exercise.templateId,
                  exercise.interfaceId,
                  exercise.targetCoid,
                  exercise.choiceId,
                  exercise.chosenValue,
                  exercise.children.collect(Function.unlift(convEvent(_))).toList,
                )
              )
            case _: Node.Fetch | _: Node.LookupByKey | _: Node.Rollback => None
          }
        ScriptLedgerClient.TransactionTree(
          transaction.roots.collect(Function.unlift(convEvent(_))).toList
        )
      case Left(ScenarioRunner.SubmissionError(err, tx)) =>
        _currentSubmission = Some(ScenarioRunner.CurrentSubmission(optLocation, tx))
        throw new IllegalStateException(err)
    }

  override def allocateParty(partyIdHint: String, displayName: String)(implicit
      ec: ExecutionContext,
      mat: Materializer,
  ) = {
    val usedNames = allocatedParties.keySet
    Future.fromTry(for {
      name <-
        if (partyIdHint != "") {
          // Try to allocate the given hint as party name. Will fail if the name is already taken.
          if (usedNames contains partyIdHint) {
            Failure(scenario.Error.PartyAlreadyExists(partyIdHint))
          } else {
            Success(partyIdHint)
          }
        } else {
          // Allocate a fresh name based on the display name.
          // Empty party ids are not allowed, fall back to "party" on empty display name.
          val namePrefix = if (displayName.isEmpty) { "party" }
          else { displayName }
          val candidates = namePrefix #:: LazyList.from(1).map(namePrefix + _.toString())
          Success(candidates.find(s => !(usedNames contains s)).get)
        }
      party <- Ref.Party
        .fromString(name)
        .fold(msg => Failure(scenario.Error.InvalidPartyName(name, msg)), Success(_))

      // Create and store the new party.
      partyDetails = PartyDetails(
        party = party,
        displayName = Some(displayName),
        isLocal = true,
        metadata = ObjectMeta.empty,
        identityProviderId = IdentityProviderId.Default,
      )
      _ = allocatedParties += (name -> partyDetails)
    } yield partyDetails.party)
  }

  override def listKnownParties()(implicit ec: ExecutionContext, mat: Materializer) = {
    Future.successful(allocatedParties.values.toList)
  }

  override def getStaticTime()(implicit
      ec: ExecutionContext,
      esf: ExecutionSequencerFactory,
      mat: Materializer,
  ): Future[Time.Timestamp] = {
    Future.successful(ledger.currentTime)
  }

  override def setStaticTime(time: Time.Timestamp)(implicit
      ec: ExecutionContext,
      esf: ExecutionSequencerFactory,
      mat: Materializer,
  ): Future[Unit] = {
    val diff = time.micros - ledger.currentTime.micros
    // ScenarioLedger only provides pass, so we have to calculate the diff.
    // Note that ScenarioLedger supports going backwards in time.
    _ledger = ledger.passTime(diff)
    Future.unit
  }

  override def createUser(
      user: User,
      rights: List[UserRight],
  )(implicit
      ec: ExecutionContext,
      esf: ExecutionSequencerFactory,
      mat: Materializer,
  ): Future[Option[Unit]] =
    userManagementStore
      .createUser(user, rights.toSet)(LoggingContext.empty)
      .map(_.toOption.map(_ => ()))

  override def getUser(id: UserId)(implicit
      ec: ExecutionContext,
      esf: ExecutionSequencerFactory,
      mat: Materializer,
  ): Future[Option[User]] =
    userManagementStore
      .getUser(id, IdentityProviderId.Default)(LoggingContext.empty)
      .map(_.toOption)

  override def deleteUser(id: UserId)(implicit
      ec: ExecutionContext,
      esf: ExecutionSequencerFactory,
      mat: Materializer,
  ): Future[Option[Unit]] =
    userManagementStore
      .deleteUser(id, IdentityProviderId.Default)(LoggingContext.empty)
      .map(_.toOption)

  override def listAllUsers()(implicit
      ec: ExecutionContext,
      esf: ExecutionSequencerFactory,
      mat: Materializer,
  ): Future[List[User]] =
    userManagementStore.listAllUsers()

  override def grantUserRights(
      id: UserId,
      rights: List[UserRight],
  )(implicit
      ec: ExecutionContext,
      esf: ExecutionSequencerFactory,
      mat: Materializer,
  ): Future[Option[List[UserRight]]] =
    userManagementStore
      .grantRights(id, rights.toSet, IdentityProviderId.Default)(LoggingContext.empty)
      .map(_.toOption.map(_.toList))

  override def revokeUserRights(
      id: UserId,
      rights: List[UserRight],
  )(implicit
      ec: ExecutionContext,
      esf: ExecutionSequencerFactory,
      mat: Materializer,
  ): Future[Option[List[UserRight]]] =
    userManagementStore
      .revokeRights(id, rights.toSet, IdentityProviderId.Default)(LoggingContext.empty)
      .map(_.toOption.map(_.toList))

  override def listUserRights(id: UserId)(implicit
      ec: ExecutionContext,
      esf: ExecutionSequencerFactory,
      mat: Materializer,
  ): Future[Option[List[UserRight]]] =
    userManagementStore
      .listUserRights(id, IdentityProviderId.Default)(LoggingContext.empty)
      .map(_.toOption.map(_.toList))

  override def trySubmit(
      actAs: OneAnd[Set, Ref.Party],
      readAs: Set[Ref.Party],
      commands: List[command.ApiCommand],
      optLocation: Option[Location],
  )(implicit
      ec: ExecutionContext,
      mat: Materializer,
  ): Future[Either[SubmitError, Seq[ScriptLedgerClient.CommandResult]]] =
    unsafeSubmit(actAs, readAs, commands, optLocation).map {
      case Right(ScenarioRunner.Commit(result, _, _)) =>
        _currentSubmission = None
        _ledger = result.newLedger
        val transaction = result.richTransaction.transaction
        def convRootEvent(id: NodeId): ScriptLedgerClient.CommandResult = {
          val node = transaction.nodes.getOrElse(
            id,
            throw new IllegalArgumentException(s"Unknown root node id $id"),
          )
          node match {
            case create: Node.Create => ScriptLedgerClient.CreateResult(create.coid)
            case exercise: Node.Exercise =>
              ScriptLedgerClient.ExerciseResult(
                exercise.templateId,
                exercise.interfaceId,
                exercise.choiceId,
                exercise.exerciseResult.get,
              )
            case _: Node.Fetch | _: Node.LookupByKey | _: Node.Rollback =>
              throw new IllegalArgumentException(s"Invalid root node: $node")
          }
        }
        Right(transaction.roots.toSeq.map(convRootEvent))
      case Left(ScenarioRunner.SubmissionError(err, tx)) =>
        _currentSubmission = Some(ScenarioRunner.CurrentSubmission(optLocation, tx))
        Left(fromScenarioError(err))
    }

  override def trySubmitConcurrently(
      actAs: OneAnd[Set, Ref.Party],
      readAs: Set[Ref.Party],
      commandss: List[List[command.ApiCommand]],
      optLocation: Option[Location],
  )(implicit
      ec: ExecutionContext,
      mat: Materializer,
  ): Future[List[Either[SubmitError, Seq[ScriptLedgerClient.CommandResult]]]] =
    // Since the IDE ledger doesn't have a sequencer, we simply lie about the
    // concurrent part and sequence the commandss manually.
    // commandss
    commandss
      .foldLeft(
        Future.successful(
          ListBuffer.empty[Either[SubmitError, Seq[ScriptLedgerClient.CommandResult]]]
        )
      ) { (f, commands) =>
        f.flatMap { x =>
          trySubmit(actAs, readAs, commands, optLocation).map(x += _)
        }
      }
      .map(_.toList)

  def getPackageIdMap(): Map[ScriptLedgerClient.ReadablePackageId, PackageId] =
    getPackageIdPairs().toMap
  def getPackageIdReverseMap(): Map[PackageId, ScriptLedgerClient.ReadablePackageId] =
    getPackageIdPairs().map(_.swap).toMap

  def getPackageIdPairs(): Set[(ScriptLedgerClient.ReadablePackageId, PackageId)] = {
    originalCompiledPackages.packageIds
      .collect(
        Function.unlift(pkgId =>
          for {
            pkgSig <- originalCompiledPackages.pkgInterface.lookupPackage(pkgId).toOption
            meta <- pkgSig.metadata
            readablePackageId = meta match {
              case PackageMetadata(name, version, _) =>
                ScriptLedgerClient.ReadablePackageId(name, version)
            }
          } yield (readablePackageId, pkgId)
        )
      )
  }

  override def vetPackages(packages: List[ScriptLedgerClient.ReadablePackageId])(implicit
      ec: ExecutionContext,
      esf: ExecutionSequencerFactory,
      mat: Materializer,
  ): Future[Unit] = Future {
    val packageMap = getPackageIdMap()
    val pkgIdsToVet = packages.map(pkg =>
      packageMap.getOrElse(pkg, throw new IllegalArgumentException(s"Unknown package $pkg"))
    )

    unvettedPackages = unvettedPackages -- pkgIdsToVet.toSet
    updateCompiledPackages()
  }

  override def unvetPackages(packages: List[ScriptLedgerClient.ReadablePackageId])(implicit
      ec: ExecutionContext,
      esf: ExecutionSequencerFactory,
      mat: Materializer,
  ): Future[Unit] = Future {
    val packageMap = getPackageIdMap()
    val pkgIdsToUnvet = packages.map(pkg =>
      packageMap.getOrElse(pkg, throw new IllegalArgumentException(s"Unknown package $pkg"))
    )

    unvettedPackages = unvettedPackages ++ pkgIdsToUnvet.toSet
    updateCompiledPackages()
  }

  override def listVettedPackages()(implicit
      ec: ExecutionContext,
      esf: ExecutionSequencerFactory,
      mat: Materializer,
  ): Future[List[ScriptLedgerClient.ReadablePackageId]] =
    Future.successful(getPackageIdMap().filter(kv => !unvettedPackages(kv._2)).keys.toList)

  override def listAllPackages()(implicit
      ec: ExecutionContext,
      esf: ExecutionSequencerFactory,
      mat: Materializer,
  ): Future[List[ScriptLedgerClient.ReadablePackageId]] =
    Future.successful(getPackageIdMap().keys.toList)

<<<<<<< HEAD
  override def vetDar(name: String)(implicit
      ec: ExecutionContext,
      esf: ExecutionSequencerFactory,
      mat: Materializer,
  ): Future[Unit] = unsupportedOn("vetDar")

  override def unvetDar(name: String)(implicit
      ec: ExecutionContext,
      esf: ExecutionSequencerFactory,
      mat: Materializer,
  ): Future[Unit] = unsupportedOn("unvetDar")

  override def setContractUpgradingEnabled(enabled: Boolean)(implicit
=======
  override def setProvidePackageId(shouldProvide: Boolean)(implicit
>>>>>>> ec10d935
      ec: ExecutionContext,
      esf: ExecutionSequencerFactory,
      mat: Materializer,
  ): Future[Unit] = unsupportedOn("setProvidePackageId")
}<|MERGE_RESOLUTION|>--- conflicted
+++ resolved
@@ -884,7 +884,6 @@
   ): Future[List[ScriptLedgerClient.ReadablePackageId]] =
     Future.successful(getPackageIdMap().keys.toList)
 
-<<<<<<< HEAD
   override def vetDar(name: String)(implicit
       ec: ExecutionContext,
       esf: ExecutionSequencerFactory,
@@ -897,10 +896,7 @@
       mat: Materializer,
   ): Future[Unit] = unsupportedOn("unvetDar")
 
-  override def setContractUpgradingEnabled(enabled: Boolean)(implicit
-=======
   override def setProvidePackageId(shouldProvide: Boolean)(implicit
->>>>>>> ec10d935
       ec: ExecutionContext,
       esf: ExecutionSequencerFactory,
       mat: Materializer,
