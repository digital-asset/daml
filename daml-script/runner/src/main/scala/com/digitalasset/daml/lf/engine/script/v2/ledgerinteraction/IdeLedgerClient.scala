// Copyright (c) 2023 Digital Asset (Switzerland) GmbH and/or its affiliates. All rights reserved.
// SPDX-License-Identifier: Apache-2.0

package com.daml.lf
package engine
package script
package v2
package ledgerinteraction

import org.apache.pekko.stream.Materializer
import com.daml.grpc.adapter.ExecutionSequencerFactory
import com.daml.ledger.api.domain.{IdentityProviderId, ObjectMeta, PartyDetails, User, UserRight}
import com.daml.lf.data.Ref._
import com.daml.lf.data.{Bytes, ImmArray, Ref, Time}
import com.daml.lf.engine.preprocessing.ValueTranslator
import com.daml.lf.interpretation.Error.ContractIdInContractKey
import com.daml.lf.language.{Ast, LanguageVersion, LookupError, PackageInterface, Reference}
import com.daml.lf.language.Ast.PackageMetadata
import com.daml.lf.language.Ast.TTyCon
import com.daml.lf.scenario.{ScenarioLedger, ScenarioRunner}
import com.daml.lf.speedy.Speedy.Machine
import com.daml.lf.speedy.{Pretty, SError, SValue, TraceLog, WarningLog}
import com.daml.lf.transaction.{
  FatContractInstance,
  GlobalKey,
  IncompleteTransaction,
  Node,
  NodeId,
  Transaction,
  TransactionCoder,
}
import com.daml.lf.value.Value
import com.daml.lf.value.Value.ContractId
import com.daml.nonempty.NonEmpty
import com.daml.logging.LoggingContext
import com.daml.platform.localstore.InMemoryUserManagementStore
import scalaz.OneAnd
import scalaz.OneAnd._
import scalaz.std.set._
import scalaz.syntax.foldable._

import scala.annotation.tailrec
import scala.concurrent.{ExecutionContext, Future}
import scala.util.{Failure, Success}

// Client for the script service.
class IdeLedgerClient(
    val originalCompiledPackages: PureCompiledPackages,
    traceLog: TraceLog,
    warningLog: WarningLog,
    canceled: () => Boolean,
) extends ScriptLedgerClient {
  override def transport = "script service"

  private val nextSeed: () => crypto.Hash =
    // We seeds to secureRandom with a fix seed to get deterministic sequences of seeds
    // across different runs of IdeLedgerClient.
    crypto.Hash.secureRandom(crypto.Hash.hashPrivateKey(s"script-service"))

  private var _currentSubmission: Option[ScenarioRunner.CurrentSubmission] = None

  def currentSubmission: Option[ScenarioRunner.CurrentSubmission] = _currentSubmission

  private[this] var compiledPackages = originalCompiledPackages

  private[this] var preprocessor = makePreprocessor

  private[this] var unvettedPackages: Set[PackageId] = Set.empty

  private[this] def makePreprocessor =
    new preprocessing.CommandPreprocessor(
      compiledPackages.pkgInterface,
      requireV1ContractIdSuffix = false,
      enableContractUpgrading = true,
    )

  private[this] def partialFunctionFilterNot[A](f: A => Boolean): PartialFunction[A, A] = {
    case x if !f(x) => x
  }

  // Given a set of disabled packages, filter out all definitions from those packages from the original compiled packages
  // Similar logic to Scenario-services' Context.scala, however here we make no changes on the module level, and never directly add new packages
  // We only maintain a subset of an original known package set.
  private[this] def updateCompiledPackages() = {
    compiledPackages =
      if (!unvettedPackages.isEmpty)(
        originalCompiledPackages.copy(
          // Remove packages from the set
          packageIds = originalCompiledPackages.packageIds -- unvettedPackages,
          // Filter out pkgId "key" to the partial function
          pkgInterface = new PackageInterface(
            partialFunctionFilterNot(
              unvettedPackages
            ) andThen originalCompiledPackages.pkgInterface.signatures
          ),
          // Filter out any defs in a disabled package
          defns = originalCompiledPackages.defns.view
            .filterKeys(sDefRef => !unvettedPackages(sDefRef.packageId))
            .toMap,
        ),
      )
      else originalCompiledPackages
    preprocessor = makePreprocessor
  }

  private var _ledger: ScenarioLedger = ScenarioLedger.initialLedger(Time.Timestamp.Epoch)
  def ledger: ScenarioLedger = _ledger

  private var allocatedParties: Map[String, PartyDetails] = Map()

  private val userManagementStore = new InMemoryUserManagementStore(createAdmin = false)

  private[this] def blob(contract: FatContractInstance): Bytes =
    Bytes.fromByteString(TransactionCoder.encodeFatContractInstance(contract).toOption.get)

  private[this] def blob(create: Node.Create, createAt: Time.Timestamp): Bytes =
    blob(FatContractInstance.fromCreateNode(create, createAt, Bytes.Empty))

  override def query(
      parties: OneAnd[Set, Ref.Party],
      templateId: Identifier,
  )(implicit
      ec: ExecutionContext,
      mat: Materializer,
  ): Future[Seq[ScriptLedgerClient.ActiveContract]] = {
    val acs = ledger.query(
      view = ScenarioLedger.ParticipantView(Set(), Set(parties.toList: _*)),
      effectiveAt = ledger.currentTime,
    )
    val filtered = acs.collect {
      case ScenarioLedger.LookupOk(contract)
          if contract.templateId == templateId && parties.any(contract.stakeholders.contains(_)) =>
        ScriptLedgerClient.ActiveContract(
          contract.templateId,
          contract.contractId,
          contract.createArg,
          blob(contract),
        )
    }
    Future.successful(filtered)
  }

  private def lookupContractInstance(
      parties: OneAnd[Set, Ref.Party],
      cid: ContractId,
  ): Option[FatContractInstance] = {

    ledger.lookupGlobalContract(
      view = ScenarioLedger.ParticipantView(Set(), Set(parties.toList: _*)),
      effectiveAt = ledger.currentTime,
      cid,
    ) match {
      case ScenarioLedger.LookupOk(contract) if parties.any(contract.stakeholders.contains(_)) =>
        Some(contract)
      case _ =>
        // Note that contrary to `fetch` in a scenario, we do not
        // abort on any of the error cases. This makes sense if you
        // consider this a wrapper around the ACS endpoint where
        // we cannot differentiate between visibility errors
        // and the contract not being active.
        None
    }
  }

  override def queryContractId(
      parties: OneAnd[Set, Ref.Party],
      templateId: Identifier,
      cid: ContractId,
  )(implicit
      ec: ExecutionContext,
      mat: Materializer,
  ): Future[Option[ScriptLedgerClient.ActiveContract]] = {
    Future.successful(
      lookupContractInstance(parties, cid).map(contract =>
        ScriptLedgerClient.ActiveContract(templateId, cid, contract.createArg, blob(contract))
      )
    )
  }

  private[this] def computeView(
      templateId: TypeConName,
      interfaceId: TypeConName,
      arg: Value,
  ): Option[Value] = {

    val valueTranslator = new ValueTranslator(
      pkgInterface = compiledPackages.pkgInterface,
      requireV1ContractIdSuffix = false,
    )

    valueTranslator.strictTranslateValue(TTyCon(templateId), arg) match {
      case Left(_) =>
        sys.error("computeView: translateValue failed")

      case Right(argument) =>
        val compiler: speedy.Compiler = compiledPackages.compiler
        val iview = speedy.InterfaceView(templateId, argument, interfaceId)
        val sexpr = compiler.unsafeCompileInterfaceView(iview)
        val machine = Machine.fromPureSExpr(compiledPackages, sexpr)(Script.DummyLoggingContext)

        machine.runPure() match {
          case Right(svalue) =>
            val version = machine.tmplId2TxVersion(templateId)
            Some(svalue.toNormalizedValue(version))

          case Left(_) =>
            None
        }
    }
  }

  private[this] def implements(templateId: TypeConName, interfaceId: TypeConName): Boolean = {
    compiledPackages.pkgInterface.lookupInterfaceInstance(interfaceId, templateId).isRight
  }

  override def queryInterface(
      parties: OneAnd[Set, Ref.Party],
      interfaceId: Identifier,
      viewType: Ast.Type,
  )(implicit ec: ExecutionContext, mat: Materializer): Future[Seq[(ContractId, Option[Value])]] = {

    val acs: Seq[ScenarioLedger.LookupOk] = ledger.query(
      view = ScenarioLedger.ParticipantView(Set(), Set(parties.toList: _*)),
      effectiveAt = ledger.currentTime,
    )
    val filtered: Seq[FatContractInstance] = acs.collect {
      case ScenarioLedger.LookupOk(contract)
          if implements(contract.templateId, interfaceId) && parties.any(
            contract.stakeholders.contains(_)
          ) =>
        contract
    }
    val res: Seq[(ContractId, Option[Value])] =
      filtered.map { contract =>
        val viewOpt = computeView(contract.templateId, interfaceId, contract.createArg)
        (contract.contractId, viewOpt)
      }
    Future.successful(res)
  }

  override def queryInterfaceContractId(
      parties: OneAnd[Set, Ref.Party],
      interfaceId: Identifier,
      viewType: Ast.Type,
      cid: ContractId,
  )(implicit
      ec: ExecutionContext,
      mat: Materializer,
  ): Future[Option[Value]] = {

    lookupContractInstance(parties, cid) match {
      case None => Future.successful(None)
      case Some(contract) =>
        val viewOpt = computeView(contract.templateId, interfaceId, contract.createArg)
        Future.successful(viewOpt)
    }
  }

  override def queryContractKey(
      parties: OneAnd[Set, Ref.Party],
      templateId: Identifier,
      key: SValue,
      translateKey: (Identifier, Value) => Either[String, SValue],
  )(implicit
      ec: ExecutionContext,
      mat: Materializer,
  ): Future[Option[ScriptLedgerClient.ActiveContract]] = {
    val keyValue = key.toUnnormalizedValue

    def keyBuilderError(err: crypto.Hash.HashingError): Future[GlobalKey] =
      Future.failed(
        err match {
          case crypto.Hash.HashingError.ForbiddenContractId() =>
            new RuntimeException(
              Pretty
                .prettyDamlException(ContractIdInContractKey(keyValue))
                .renderWideStream
                .mkString
            )
        }
      )
    GlobalKey
      .build(
        templateId,
        keyValue,
        compiledPackages.pkgInterface.hasSharedKeys(templateId.packageId),
      )
      .fold(keyBuilderError(_), Future.successful(_))
      .flatMap { gkey =>
        ledger.ledgerData.activeKeys.get(gkey) match {
          case None => Future.successful(None)
          case Some(cid) => queryContractId(parties, templateId, cid)
        }
      }
  }

  private def getTypeIdentifier(t: Ast.Type): Option[Identifier] =
    t match {
      case Ast.TTyCon(ty) => Some(ty)
      case _ => None
    }

  private def fromInterpretationError(err: interpretation.Error): SubmitError = {
    import interpretation.Error._
    err match {
      // TODO[SW]: This error isn't yet fully implemented, so remains unknown. Convert to a `dev` error once the feature is supported in IDELedger.
      case e: RejectedAuthorityRequest => SubmitError.UnknownError(e.toString)
      case ContractNotFound(cid) =>
        SubmitError.ContractNotFound(
          NonEmpty(Seq, cid),
          Some(SubmitError.ContractNotFound.AdditionalInfo.NotFound()),
        )
      case ContractKeyNotFound(key) => SubmitError.ContractKeyNotFound(key)
      case e: FailedAuthorization =>
        SubmitError.AuthorizationError(Pretty.prettyDamlException(e).renderWideStream.mkString)
      case ContractNotActive(cid, tid, _) =>
        SubmitError.ContractNotFound(
          NonEmpty(Seq, cid),
          Some(SubmitError.ContractNotFound.AdditionalInfo.NotActive(cid, tid)),
        )
      case DisclosedContractKeyHashingError(cid, key, hash) =>
        SubmitError.DisclosedContractKeyHashingError(cid, key, hash.toString)
      // Hide not visible as not found
      case ContractKeyNotVisible(_, key, _, _, _) =>
        SubmitError.ContractKeyNotFound(key)
      case DuplicateContractKey(key) => SubmitError.DuplicateContractKey(Some(key))
      case InconsistentContractKey(key) => SubmitError.InconsistentContractKey(key)
      // Only pass on the error if the type is a TTyCon
      case UnhandledException(ty, v) =>
        SubmitError.UnhandledException(getTypeIdentifier(ty).map(tyId => (tyId, v)))
      case UserError(msg) => SubmitError.UserError(msg)
      case _: TemplatePreconditionViolated => SubmitError.TemplatePreconditionViolated()
      case CreateEmptyContractKeyMaintainers(tid, arg, _) =>
        SubmitError.CreateEmptyContractKeyMaintainers(tid, arg)
      case FetchEmptyContractKeyMaintainers(tid, keyValue, sharedKey) =>
        SubmitError.FetchEmptyContractKeyMaintainers(
          GlobalKey.assertBuild(tid, keyValue, sharedKey)
        )
      case WronglyTypedContract(cid, exp, act) => SubmitError.WronglyTypedContract(cid, exp, act)
      case ContractDoesNotImplementInterface(iid, cid, tid) =>
        SubmitError.ContractDoesNotImplementInterface(cid, tid, iid)
      case ContractDoesNotImplementRequiringInterface(requiringIid, requiredIid, cid, tid) =>
        SubmitError.ContractDoesNotImplementRequiringInterface(cid, tid, requiredIid, requiringIid)
      case NonComparableValues => SubmitError.NonComparableValues()
      case ContractIdInContractKey(_) => SubmitError.ContractIdInContractKey()
      case ContractIdComparability(cid) => SubmitError.ContractIdComparability(cid.toString)
      case ValueNesting(limit) => SubmitError.ValueNesting(limit)
      case e @ Dev(_, innerError) =>
        SubmitError.DevError(
          innerError.getClass.getSimpleName,
          Pretty.prettyDamlException(e).renderWideStream.mkString,
        )
    }
  }

  // Projects the scenario submission error down to the script submission error
  private def fromScenarioError(err: scenario.Error): SubmitError = err match {
    case scenario.Error.RunnerException(e: SError.SErrorCrash) =>
      SubmitError.UnknownError(e.toString)
    case scenario.Error.RunnerException(SError.SErrorDamlException(err)) =>
      fromInterpretationError(err)

    case scenario.Error.Internal(reason) => SubmitError.UnknownError(reason)
    case scenario.Error.Timeout(timeout) => SubmitError.UnknownError("Timeout: " + timeout)

    // We treat ineffective contracts (ie, ones that don't exist yet) as being not found
    case scenario.Error.ContractNotEffective(cid, tid, effectiveAt) =>
      SubmitError.ContractNotFound(
        NonEmpty(Seq, cid),
        Some(SubmitError.ContractNotFound.AdditionalInfo.NotEffective(cid, tid, effectiveAt)),
      )

    case scenario.Error.ContractNotActive(cid, tid, _) =>
      SubmitError.ContractNotFound(
        NonEmpty(Seq, cid),
        Some(SubmitError.ContractNotFound.AdditionalInfo.NotActive(cid, tid)),
      )

    // Similarly, we treat contracts that we can't see as not being found
    case scenario.Error.ContractNotVisible(cid, tid, actAs, readAs, observers) =>
      SubmitError.ContractNotFound(
        NonEmpty(Seq, cid),
        Some(
          SubmitError.ContractNotFound.AdditionalInfo.NotVisible(cid, tid, actAs, readAs, observers)
        ),
      )

    case scenario.Error.ContractKeyNotVisible(_, key, _, _, _) =>
      SubmitError.ContractKeyNotFound(key)

    case scenario.Error.CommitError(
          ScenarioLedger.CommitError.UniqueKeyViolation(ScenarioLedger.UniqueKeyViolation(gk))
        ) =>
      SubmitError.DuplicateContractKey(Some(gk))

    case scenario.Error.LookupError(err, _, _) =>
      // TODO[SW]: Implement proper Lookup error throughout
      SubmitError.UnknownError("Lookup error: " + err.toString)

    // This covers MustFailSucceeded, InvalidPartyName, PartyAlreadyExists which should not be throwable by a command submission
    // It also covers PartiesNotAllocated.
    case err => SubmitError.UnknownError("Unexpected error type: " + err.toString)
  }
  // Build a SubmissionError with empty transaction
  private def makeEmptySubmissionError(err: scenario.Error): ScenarioRunner.SubmissionError =
    ScenarioRunner.SubmissionError(
      err,
      IncompleteTransaction(
        transaction = Transaction(Map.empty, ImmArray.empty),
        locationInfo = Map.empty,
      ),
    )

  private[this] def tyConRefToPkgId(tyCon: Ref.TypeConRef) =
    tyCon.pkgRef match {
      case PackageRef.Id(id) =>
        id
      case PackageRef.Name(_) =>
        // TODO: https://github.com/digital-asset/daml/issues/17995
        //  add support for package name
        throw new IllegalArgumentException("package name not support")
    }

  private def getReferencePackageId(ref: Reference): PackageId =
    ref match {
      // TODO: https://github.com/digital-asset/daml/issues/17995
      //  add support for package name
      case Reference.PackageWithName(_) =>
        throw new IllegalArgumentException("package name not support")
      case Reference.Package(packageId) => packageId
      case Reference.Module(packageId, _) => packageId
      case Reference.Definition(name) => name.packageId
      case Reference.TypeSyn(name) => name.packageId
      case Reference.DataType(name) => name.packageId
      case Reference.DataRecord(name) => name.packageId
      case Reference.DataRecordField(name, _) => name.packageId
      case Reference.DataVariant(name) => name.packageId
      case Reference.DataVariantConstructor(name, _) => name.packageId
      case Reference.DataEnum(name) => name.packageId
      case Reference.DataEnumConstructor(name, _) => name.packageId
      case Reference.Value(name) => name.packageId
      case Reference.Template(tyCon) => tyConRefToPkgId(tyCon)
      case Reference.Interface(name) => name.packageId
      case Reference.TemplateKey(name) => name.packageId
      case Reference.InterfaceInstance(_, name) => name.packageId
      case Reference.ConcreteInterfaceInstance(_, ref) => getReferencePackageId(ref)
      case Reference.TemplateChoice(name, _) => name.packageId
      case Reference.InterfaceChoice(name, _) => name.packageId
      case Reference.InheritedChoice(name, _, _) => name.packageId
      case Reference.TemplateOrInterface(tyCon) => tyConRefToPkgId(tyCon)
      case Reference.Choice(name, _) => name.packageId
      case Reference.Method(name, _) => name.packageId
      case Reference.Exception(name) => name.packageId
    }

  private def getLookupErrorPackageId(err: LookupError): PackageId =
    err match {
      case LookupError.NotFound(notFound, _) => getReferencePackageId(notFound)
      case LookupError.AmbiguousInterfaceInstance(instance, _) => getReferencePackageId(instance)
    }

  private def makeLookupError(
      err: LookupError
  ): ScenarioRunner.SubmissionError = {
    val packageId = getLookupErrorPackageId(err)
    val packageMetadata = getPackageIdReverseMap().lift(packageId).map {
      case ScriptLedgerClient.ReadablePackageId(packageName, packageVersion) =>
        PackageMetadata(packageName, packageVersion, None)
    }
    makeEmptySubmissionError(scenario.Error.LookupError(err, packageMetadata, packageId))
  }

  private def makePartiesNotAllocatedError(
      unallocatedSubmitters: Set[Party]
  ): ScenarioRunner.SubmissionError =
    makeEmptySubmissionError(scenario.Error.PartiesNotAllocated(unallocatedSubmitters))

  // unsafe version of submit that does not clear the commit.
  private def unsafeSubmit(
      actAs: OneAnd[Set, Ref.Party],
      readAs: Set[Ref.Party],
      disclosures: List[Disclosure],
      commands: List[ScriptLedgerClient.CommandWithMeta],
      optLocation: Option[Location],
  ): Either[
    ScenarioRunner.SubmissionError,
    ScenarioRunner.Commit[ScenarioLedger.CommitResult],
  ] = {
    val unallocatedSubmitters: Set[Party] =
      (actAs.toSet union readAs) -- allocatedParties.values.map(_.party)
    if (unallocatedSubmitters.nonEmpty) {
      Left(makePartiesNotAllocatedError(unallocatedSubmitters))
    } else {
      @tailrec
      def loop(
          result: ScenarioRunner.SubmissionResult[ScenarioLedger.CommitResult]
      ): Either[
        ScenarioRunner.SubmissionError,
        ScenarioRunner.Commit[ScenarioLedger.CommitResult],
      ] =
        result match {
          case _ if canceled() =>
            throw script.Runner.TimedOut
          case ScenarioRunner.Interruption(continue) =>
            loop(continue())
          case err: ScenarioRunner.SubmissionError => Left(err)
          case commit @ ScenarioRunner.Commit(result, _, _) =>
            val referencedParties: Set[Party] =
              result.richTransaction.blindingInfo.disclosure.values
                .fold(Set.empty[Party])(_ union _)
            val unallocatedParties = referencedParties -- allocatedParties.values.map(_.party)
            for {
              _ <- Either.cond(
                unallocatedParties.isEmpty,
                (),
                ScenarioRunner.SubmissionError(
                  scenario.Error.PartiesNotAllocated(unallocatedParties),
                  commit.tx,
                ),
              )
              // We look for inactive explicit disclosures
              activeContracts = ledger.ledgerData.activeContracts
              _ <- disclosures
                .collectFirst {
                  case Disclosure(tmplId, coid, _) if !activeContracts(coid) =>
                    ScenarioRunner.SubmissionError(
                      scenario.Error.ContractNotActive(coid, tmplId, None),
                      commit.tx,
                    )
                }
                .toLeft(())
            } yield commit
        }

      // We use try + unsafePreprocess here to avoid the addition template lookup logic in `preprocessApiCommands`
      val eitherSpeedyCommands =
        try {
<<<<<<< HEAD
          Right(preprocessor.unsafePreprocessApiCommands(commands.map(_.command).to(ImmArray)))
=======
          Right(
            preprocessor.unsafePreprocessApiCommands(
              Map.empty,
              commands.map(_.command).to(ImmArray),
            )
          )
>>>>>>> 9a4d6a40
        } catch {
          case Error.Preprocessing.Lookup(err) => Left(makeLookupError(err))
        }

      val eitherSpeedyDisclosures
          : Either[scenario.ScenarioRunner.SubmissionError, ImmArray[speedy.DisclosedContract]] = {
        import scalaz.syntax.traverse._
        import scalaz.std.either._
        for {
          fatContacts <-
            disclosures
              .to(ImmArray)
              .traverse(b => TransactionCoder.decodeFatContractInstance(b.blob.toByteString))
              .left
              .map(err =>
                makeEmptySubmissionError(scenario.Error.DisclosureDecoding(err.errorMessage))
              )
          contracts = fatContacts.map(c =>
            command.DisclosedContract(
              templateId = c.templateId,
              contractId = c.contractId,
              argument = c.createArg,
              keyHash = c.contractKeyWithMaintainers.map(_.globalKey.hash),
            )
          )
          disclosures <-
            try {
              Right(preprocessor.unsafePreprocessDisclosedContracts(contracts))
            } catch {
              case Error.Preprocessing.Lookup(err) => Left(makeLookupError(err))
            }
        } yield disclosures
      }

      val ledgerApi = ScenarioRunner.ScenarioLedgerApi(ledger)

      for {
        speedyCommands <- eitherSpeedyCommands
        speedyDisclosures <- eitherSpeedyDisclosures
        translated = compiledPackages.compiler.unsafeCompile(speedyCommands, speedyDisclosures)
        result =
          ScenarioRunner.submit(
            compiledPackages,
            ledgerApi,
            actAs.toSet,
            readAs,
            translated,
            optLocation,
            nextSeed(),
            traceLog,
            warningLog,
          )(Script.DummyLoggingContext)
        res <- loop(result)
      } yield res
    }
  }

  override def submit(
      actAs: OneAnd[Set, Ref.Party],
      readAs: Set[Ref.Party],
      disclosures: List[Disclosure],
      commands: List[ScriptLedgerClient.CommandWithMeta],
      optLocation: Option[Location],
      languageVersionLookup: PackageId => Either[String, LanguageVersion],
      errorBehaviour: ScriptLedgerClient.SubmissionErrorBehaviour,
  )(implicit
      ec: ExecutionContext,
      mat: Materializer,
  ): Future[Either[
    ScriptLedgerClient.SubmitFailure,
<<<<<<< HEAD
    (Seq[ScriptLedgerClient.CommandResult], ScriptLedgerClient.TransactionTree),
=======
    (Seq[ScriptLedgerClient.CommandResult], Option[ScriptLedgerClient.TransactionTree]),
>>>>>>> 9a4d6a40
  ]] = Future {
    synchronized {
      unsafeSubmit(actAs, readAs, disclosures, commands, optLocation) match {
        case Right(ScenarioRunner.Commit(result, _, tx)) =>
          _ledger = result.newLedger
          val transaction = result.richTransaction.transaction
          def convEvent(id: NodeId): Option[ScriptLedgerClient.TreeEvent] =
            transaction.nodes(id) match {
              case create: Node.Create =>
                Some(
                  ScriptLedgerClient.Created(
                    create.templateId,
                    create.coid,
                    create.arg,
                    blob(create, result.richTransaction.effectiveAt),
                  )
                )
              case exercise: Node.Exercise =>
                Some(
                  ScriptLedgerClient.Exercised(
                    exercise.templateId,
                    exercise.interfaceId,
                    exercise.targetCoid,
                    exercise.choiceId,
                    exercise.chosenValue,
                    exercise.exerciseResult.get,
                    exercise.children.collect(Function.unlift(convEvent(_))).toList,
                  )
                )
              case _: Node.Fetch | _: Node.LookupByKey | _: Node.Rollback => None
            }
          val tree = ScriptLedgerClient.TransactionTree(
            transaction.roots.collect(Function.unlift(convEvent(_))).toList
          )
          val results = ScriptLedgerClient.transactionTreeToCommandResults(tree)
          if (errorBehaviour == ScriptLedgerClient.SubmissionErrorBehaviour.MustFail)
            _currentSubmission = Some(ScenarioRunner.CurrentSubmission(optLocation, tx))
          else
            _currentSubmission = None
<<<<<<< HEAD
          Right((results, tree))
=======
          Right((results, Some(tree)))
>>>>>>> 9a4d6a40
        case Left(ScenarioRunner.SubmissionError(err, tx)) =>
          import ScriptLedgerClient.SubmissionErrorBehaviour._
          // Some compatibility logic to keep the "steps" the same.
          // We may consider changing this to always insert SubmissionFailed, but this requires splitting the golden files in the integration tests
          errorBehaviour match {
            case MustSucceed =>
              _currentSubmission = Some(ScenarioRunner.CurrentSubmission(optLocation, tx))
            case MustFail =>
              _currentSubmission = None
              _ledger = ledger.insertAssertMustFail(actAs.toSet, readAs, optLocation)
            case Try =>
              _currentSubmission = None
              _ledger = ledger.insertSubmissionFailed(actAs.toSet, readAs, optLocation)
          }
<<<<<<< HEAD
          Left(ScriptLedgerClient.SubmitFailure(err, fromScenarioError(err)))
=======
          Left(ScriptLedgerClient.SubmitFailure(err, Some(fromScenarioError(err))))
>>>>>>> 9a4d6a40
      }
    }
  }

  override def allocateParty(partyIdHint: String, displayName: String)(implicit
      ec: ExecutionContext,
      mat: Materializer,
  ) = {
    val usedNames = allocatedParties.keySet
    Future.fromTry(for {
      name <-
        if (partyIdHint != "") {
          // Try to allocate the given hint as party name. Will fail if the name is already taken.
          if (usedNames contains partyIdHint) {
            Failure(scenario.Error.PartyAlreadyExists(partyIdHint))
          } else {
            Success(partyIdHint)
          }
        } else {
          // Allocate a fresh name based on the display name.
          // Empty party ids are not allowed, fall back to "party" on empty display name.
          val namePrefix = if (displayName.isEmpty) { "party" }
          else { displayName }
          val candidates = namePrefix #:: LazyList.from(1).map(namePrefix + _.toString())
          Success(candidates.find(s => !(usedNames contains s)).get)
        }
      party <- Ref.Party
        .fromString(name)
        .fold(msg => Failure(scenario.Error.InvalidPartyName(name, msg)), Success(_))

      // Create and store the new party.
      partyDetails = PartyDetails(
        party = party,
        displayName = Some(displayName),
        isLocal = true,
        metadata = ObjectMeta.empty,
        identityProviderId = IdentityProviderId.Default,
      )
      _ = allocatedParties += (name -> partyDetails)
    } yield partyDetails.party)
  }

  override def listKnownParties()(implicit ec: ExecutionContext, mat: Materializer) = {
    Future.successful(allocatedParties.values.toList)
  }

  override def getStaticTime()(implicit
      ec: ExecutionContext,
      esf: ExecutionSequencerFactory,
      mat: Materializer,
  ): Future[Time.Timestamp] = {
    Future.successful(ledger.currentTime)
  }

  override def setStaticTime(time: Time.Timestamp)(implicit
      ec: ExecutionContext,
      esf: ExecutionSequencerFactory,
      mat: Materializer,
  ): Future[Unit] = {
    val diff = time.micros - ledger.currentTime.micros
    // ScenarioLedger only provides pass, so we have to calculate the diff.
    // Note that ScenarioLedger supports going backwards in time.
    _ledger = ledger.passTime(diff)
    Future.unit
  }

  override def createUser(
      user: User,
      rights: List[UserRight],
  )(implicit
      ec: ExecutionContext,
      esf: ExecutionSequencerFactory,
      mat: Materializer,
  ): Future[Option[Unit]] =
    userManagementStore
      .createUser(user, rights.toSet)(LoggingContext.empty)
      .map(_.toOption.map(_ => ()))

  override def getUser(id: UserId)(implicit
      ec: ExecutionContext,
      esf: ExecutionSequencerFactory,
      mat: Materializer,
  ): Future[Option[User]] =
    userManagementStore
      .getUser(id, IdentityProviderId.Default)(LoggingContext.empty)
      .map(_.toOption)

  override def deleteUser(id: UserId)(implicit
      ec: ExecutionContext,
      esf: ExecutionSequencerFactory,
      mat: Materializer,
  ): Future[Option[Unit]] =
    userManagementStore
      .deleteUser(id, IdentityProviderId.Default)(LoggingContext.empty)
      .map(_.toOption)

  override def listAllUsers()(implicit
      ec: ExecutionContext,
      esf: ExecutionSequencerFactory,
      mat: Materializer,
  ): Future[List[User]] =
    userManagementStore.listAllUsers()

  override def grantUserRights(
      id: UserId,
      rights: List[UserRight],
  )(implicit
      ec: ExecutionContext,
      esf: ExecutionSequencerFactory,
      mat: Materializer,
  ): Future[Option[List[UserRight]]] =
    userManagementStore
      .grantRights(id, rights.toSet, IdentityProviderId.Default)(LoggingContext.empty)
      .map(_.toOption.map(_.toList))

  override def revokeUserRights(
      id: UserId,
      rights: List[UserRight],
  )(implicit
      ec: ExecutionContext,
      esf: ExecutionSequencerFactory,
      mat: Materializer,
  ): Future[Option[List[UserRight]]] =
    userManagementStore
      .revokeRights(id, rights.toSet, IdentityProviderId.Default)(LoggingContext.empty)
      .map(_.toOption.map(_.toList))

  override def listUserRights(id: UserId)(implicit
      ec: ExecutionContext,
      esf: ExecutionSequencerFactory,
      mat: Materializer,
  ): Future[Option[List[UserRight]]] =
    userManagementStore
      .listUserRights(id, IdentityProviderId.Default)(LoggingContext.empty)
      .map(_.toOption.map(_.toList))

  def getPackageIdMap(): Map[ScriptLedgerClient.ReadablePackageId, PackageId] =
    getPackageIdPairs().toMap
  def getPackageIdReverseMap(): Map[PackageId, ScriptLedgerClient.ReadablePackageId] =
    getPackageIdPairs().map(_.swap).toMap

  def getPackageIdPairs(): Set[(ScriptLedgerClient.ReadablePackageId, PackageId)] = {
    originalCompiledPackages.packageIds
      .collect(
        Function.unlift(pkgId =>
          for {
            pkgSig <- originalCompiledPackages.pkgInterface.lookupPackage(pkgId).toOption
            meta <- pkgSig.metadata
            readablePackageId = meta match {
              case PackageMetadata(name, version, _) =>
                ScriptLedgerClient.ReadablePackageId(name, version)
            }
          } yield (readablePackageId, pkgId)
        )
      )
  }

  override def vetPackages(packages: List[ScriptLedgerClient.ReadablePackageId])(implicit
      ec: ExecutionContext,
      esf: ExecutionSequencerFactory,
      mat: Materializer,
  ): Future[Unit] = Future {
    val packageMap = getPackageIdMap()
    val pkgIdsToVet = packages.map(pkg =>
      packageMap.getOrElse(pkg, throw new IllegalArgumentException(s"Unknown package $pkg"))
    )

    unvettedPackages = unvettedPackages -- pkgIdsToVet.toSet
    updateCompiledPackages()
  }

  override def unvetPackages(packages: List[ScriptLedgerClient.ReadablePackageId])(implicit
      ec: ExecutionContext,
      esf: ExecutionSequencerFactory,
      mat: Materializer,
  ): Future[Unit] = Future {
    val packageMap = getPackageIdMap()
    val pkgIdsToUnvet = packages.map(pkg =>
      packageMap.getOrElse(pkg, throw new IllegalArgumentException(s"Unknown package $pkg"))
    )

    unvettedPackages = unvettedPackages ++ pkgIdsToUnvet.toSet
    updateCompiledPackages()
  }

  override def listVettedPackages()(implicit
      ec: ExecutionContext,
      esf: ExecutionSequencerFactory,
      mat: Materializer,
  ): Future[List[ScriptLedgerClient.ReadablePackageId]] =
    Future.successful(getPackageIdMap().filter(kv => !unvettedPackages(kv._2)).keys.toList)

  override def listAllPackages()(implicit
      ec: ExecutionContext,
      esf: ExecutionSequencerFactory,
      mat: Materializer,
  ): Future[List[ScriptLedgerClient.ReadablePackageId]] =
    Future.successful(getPackageIdMap().keys.toList)

  // TODO(#17708): Support vetting/unvetting DARs in IDELedgerClient
  override def vetDar(name: String)(implicit
      ec: ExecutionContext,
      esf: ExecutionSequencerFactory,
      mat: Materializer,
  ): Future[Unit] = unsupportedOn("vetDar")

  override def unvetDar(name: String)(implicit
      ec: ExecutionContext,
      esf: ExecutionSequencerFactory,
      mat: Materializer,
  ): Future[Unit] = unsupportedOn("unvetDar")
}<|MERGE_RESOLUTION|>--- conflicted
+++ resolved
@@ -535,16 +535,12 @@
       // We use try + unsafePreprocess here to avoid the addition template lookup logic in `preprocessApiCommands`
       val eitherSpeedyCommands =
         try {
-<<<<<<< HEAD
-          Right(preprocessor.unsafePreprocessApiCommands(commands.map(_.command).to(ImmArray)))
-=======
           Right(
             preprocessor.unsafePreprocessApiCommands(
               Map.empty,
               commands.map(_.command).to(ImmArray),
             )
           )
->>>>>>> 9a4d6a40
         } catch {
           case Error.Preprocessing.Lookup(err) => Left(makeLookupError(err))
         }
@@ -615,11 +611,7 @@
       mat: Materializer,
   ): Future[Either[
     ScriptLedgerClient.SubmitFailure,
-<<<<<<< HEAD
     (Seq[ScriptLedgerClient.CommandResult], ScriptLedgerClient.TransactionTree),
-=======
-    (Seq[ScriptLedgerClient.CommandResult], Option[ScriptLedgerClient.TransactionTree]),
->>>>>>> 9a4d6a40
   ]] = Future {
     synchronized {
       unsafeSubmit(actAs, readAs, disclosures, commands, optLocation) match {
@@ -659,11 +651,7 @@
             _currentSubmission = Some(ScenarioRunner.CurrentSubmission(optLocation, tx))
           else
             _currentSubmission = None
-<<<<<<< HEAD
           Right((results, tree))
-=======
-          Right((results, Some(tree)))
->>>>>>> 9a4d6a40
         case Left(ScenarioRunner.SubmissionError(err, tx)) =>
           import ScriptLedgerClient.SubmissionErrorBehaviour._
           // Some compatibility logic to keep the "steps" the same.
@@ -678,11 +666,7 @@
               _currentSubmission = None
               _ledger = ledger.insertSubmissionFailed(actAs.toSet, readAs, optLocation)
           }
-<<<<<<< HEAD
           Left(ScriptLedgerClient.SubmitFailure(err, fromScenarioError(err)))
-=======
-          Left(ScriptLedgerClient.SubmitFailure(err, Some(fromScenarioError(err))))
->>>>>>> 9a4d6a40
       }
     }
   }
