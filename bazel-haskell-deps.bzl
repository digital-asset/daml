# Copyright (c) 2020 Digital Asset (Switzerland) GmbH and/or its affiliates. All rights reserved.
# SPDX-License-Identifier: Apache-2.0

# Defines external Haskell dependencies.
#
# Add Stackage dependencies to the `packages` attribute of the `@stackage`
# `stack_snapshot` in the very bottom of this file. If a package or version is
# not available on Stackage, add it to the custom stack snapshot in
# `stack-snapshot.yaml`. If a library requires patching, then add it as an
# `http_archive` and add it to the `vendored_packages` attribute of
# `stack_snapshot`. Executables are defined in an `http_archive` using
# `haskell_cabal_binary`.

load("@bazel_skylib//lib:dicts.bzl", "dicts")
load("@bazel_tools//tools/build_defs/repo:http.bzl", "http_archive")
load("@os_info//:os_info.bzl", "is_windows")
load("@dadew//:dadew.bzl", "dadew_tool_home")
load("@rules_haskell//haskell:cabal.bzl", "stack_snapshot")

GHCIDE_REV = "9b6e7122516f9de9b0ba20cd37d59c58a4d634ec"
GHCIDE_SHA256 = "e125fc97f35b418918cd29d4d70b36e46bde506d1669426d6802d8531fe3e9ac"
GHCIDE_VERSION = "0.1.0"
JS_JQUERY_VERSION = "3.3.1"
JS_DGTABLE_VERSION = "0.5.2"
JS_FLOT_VERSION = "0.8.3"
SHAKE_VERSION = "0.18.5"
ZIP_VERSION = "1.5.0"

def daml_haskell_deps():
    """Load all Haskell dependencies of the DAML repository."""

    # XXX: We do not have access to an integer-simple version of GHC on Windows.
    # For the time being we build with GMP. See https://github.com/digital-asset/daml/issues/106
    use_integer_simple = not is_windows

    #
    # Executables
    #

    http_archive(
        name = "alex",
        build_file_content = """
load("@rules_haskell//haskell:cabal.bzl", "haskell_cabal_binary")
haskell_cabal_binary(
    name = "alex",
    srcs = glob(["**"]),
    verbose = False,
    visibility = ["//visibility:public"],
)
""",
        sha256 = "d58e4d708b14ff332a8a8edad4fa8989cb6a9f518a7c6834e96281ac5f8ff232",
        strip_prefix = "alex-3.2.4",
        urls = ["http://hackage.haskell.org/package/alex-3.2.4/alex-3.2.4.tar.gz"],
    )

    http_archive(
        name = "c2hs",
        build_file_content = """
load("@rules_haskell//haskell:cabal.bzl", "haskell_cabal_binary")
haskell_cabal_binary(
    name = "c2hs",
    srcs = glob(["**"]),
    deps = [
        "@c2hs_deps//:base",
        "@c2hs_deps//:bytestring",
        "@c2hs_deps//:language-c",
        "@c2hs_deps//:filepath",
        "@c2hs_deps//:dlist",
    ],
    verbose = False,
    visibility = ["//visibility:public"],
)
""",
        sha256 = "91dd121ac565009f2fc215c50f3365ed66705071a698a545e869041b5d7ff4da",
        strip_prefix = "c2hs-0.28.6",
        urls = ["http://hackage.haskell.org/package/c2hs-0.28.6/c2hs-0.28.6.tar.gz"],
    )

    http_archive(
        name = "happy",
        build_file_content = """
load("@rules_haskell//haskell:cabal.bzl", "haskell_cabal_binary")
haskell_cabal_binary(
    name = "happy",
    srcs = glob(["**"]),
    verbose = False,
    visibility = ["//visibility:public"],
)
""",
        sha256 = "9094d19ed0db980a34f1ffd58e64c7df9b4ecb3beed22fd9b9739044a8d45f77",
        strip_prefix = "happy-1.19.11",
        urls = ["http://hackage.haskell.org/package/happy-1.19.11/happy-1.19.11.tar.gz"],
    )

    # Standard ghcide (not ghc-lib based) - used on daml's Haskell sources.
    http_archive(
        name = "ghcide",
        build_file_content = """
load("@rules_haskell//haskell:cabal.bzl", "haskell_cabal_binary", "haskell_cabal_library")
deps = [
    "@stackage//:aeson",
    "@stackage//:async",
    "@stackage//:base",
    "@stackage//:binary",
    "@stackage//:bytestring",
    "@stackage//:containers",
    "@stackage//:data-default",
    "@stackage//:deepseq",
    "@stackage//:directory",
    "@stackage//:extra",
    "@stackage//:filepath",
    "@stackage//:fuzzy",
    "@stackage//:ghc",
    "@stackage//:ghc-boot",
    "@stackage//:ghc-boot-th",
    "@stackage//:haddock-library",
    "@stackage//:hashable",
    "@stackage//:haskell-lsp",
    "@stackage//:haskell-lsp-types",
    "@stackage//:mtl",
    "@stackage//:network-uri",
    "@stackage//:prettyprinter",
    "@stackage//:prettyprinter-ansi-terminal",
    "@stackage//:regex-tdfa",
    "@stackage//:rope-utf16-splay",
    "@stackage//:safe-exceptions",
    "@stackage//:shake",
    "@stackage//:sorted-list",
    "@stackage//:stm",
    "@stackage//:syb",
    "@stackage//:text",
    "@stackage//:time",
    "@stackage//:transformers",
    "@stackage//:unordered-containers",
    "@stackage//:utf8-string",
]
haskell_cabal_library(
    name = "ghcide-lib",
    package_name = "ghcide",
    version = "{version}",
    haddock = False,
    srcs = glob(["**"]),
    deps = deps,
    visibility = ["//visibility:public"],
)
haskell_cabal_binary(
    name = "ghcide",
    srcs = glob(["**"]),
    deps = deps + [
        ":ghcide-lib",
        "@stackage//:gitrev",
        "@stackage//:ghc-paths",
        "@stackage//:hie-bios",
        "@stackage//:optparse-applicative",
    ],
    visibility = ["//visibility:public"],
)
""".format(version = GHCIDE_VERSION),
        sha256 = GHCIDE_SHA256,
        strip_prefix = "ghcide-%s" % GHCIDE_REV,
        urls = ["https://github.com/digital-asset/ghcide/archive/%s.tar.gz" % GHCIDE_REV],
    )

    http_archive(
        name = "hpp",
        build_file_content = """
load("@rules_haskell//haskell:cabal.bzl", "haskell_cabal_binary")
haskell_cabal_binary(
    name = "hpp",
    srcs = glob(["**"]),
    deps = [
        "@stackage//:base",
        "@stackage//:directory",
        "@stackage//:filepath",
        "@stackage//:hpp",
        "@stackage//:time",
    ],
    verbose = False,
    visibility = ["//visibility:public"],
)
""",
        sha256 = "d1a843f4383223f85de4d91759545966f33a139d0019ab30a2f766bf9a7d62bf",
        strip_prefix = "hpp-0.6.1",
        urls = ["http://hackage.haskell.org/package/hpp-0.6.1/hpp-0.6.1.tar.gz"],
    )

    http_archive(
        name = "proto3_suite",
        build_file_content = """
# XXX: haskell_cabal_binary inexplicably fails with
#   realgcc.exe: error: CreateProcess: No such file or directory
# So we use haskell_binary instead.
load("@rules_haskell//haskell:defs.bzl", "haskell_binary")
haskell_binary(
    name = "compile-proto-file",
    srcs = ["tools/compile-proto-file/Main.hs"],
    compiler_flags = ["-w", "-optF=-w"],
    deps = [
        "@stackage//:base",
        "@stackage//:optparse-applicative",
        "@stackage//:proto3-suite",
        "@stackage//:system-filepath",
        "@stackage//:text",
        "@stackage//:turtle",
    ],
    visibility = ["//visibility:public"],
)
""",
        sha256 = "216fb8b5d92afc9df70512da2331e098e926239efd55e770802079c2a13bad5e",
        strip_prefix = "proto3-suite-0.4.0.0",
        urls = ["http://hackage.haskell.org/package/proto3-suite-0.4.0.0/proto3-suite-0.4.0.0.tar.gz"],
    )

    #
    # Vendored Libraries
    #

    # ghc-lib based ghcide - injected into `@stackage` and used for DAML IDE.
    http_archive(
        name = "ghcide_ghc_lib",
        build_file_content = """
load("@rules_haskell//haskell:cabal.bzl", "haskell_cabal_library")
load("@rules_haskell//haskell:defs.bzl", "haskell_library")
load("@stackage//:packages.bzl", "packages")
haskell_cabal_library(
    name = "ghcide",
    version = "{version}",
    srcs = glob(["**"]),
    haddock = False,
    flags = packages["ghcide"].flags,
    deps = packages["ghcide"].deps,
    visibility = ["//visibility:public"],
)
haskell_library(
    name = "testing",
    srcs = glob(["test/src/**/*.hs"]),
    src_strip_prefix = "test/src",
    deps = [
        "@stackage//:base",
        "@stackage//:extra",
        "@stackage//:containers",
        "@stackage//:haskell-lsp-types",
        "@stackage//:lens",
        "@stackage//:lsp-test",
        "@stackage//:parser-combinators",
        "@stackage//:tasty-hunit",
        "@stackage//:text",
    ],
    compiler_flags = [
       "-XBangPatterns",
       "-XDeriveFunctor",
       "-XDeriveGeneric",
       "-XGeneralizedNewtypeDeriving",
       "-XLambdaCase",
       "-XNamedFieldPuns",
       "-XOverloadedStrings",
       "-XRecordWildCards",
       "-XScopedTypeVariables",
       "-XStandaloneDeriving",
       "-XTupleSections",
       "-XTypeApplications",
       "-XViewPatterns",
    ],
    visibility = ["//visibility:public"],
)
""".format(version = GHCIDE_VERSION),
        patch_args = ["-p1"],
        patches = ["@com_github_digital_asset_daml//bazel_tools:haskell-ghcide-expose-compat.patch"],
        sha256 = GHCIDE_SHA256,
        strip_prefix = "ghcide-%s" % GHCIDE_REV,
        urls = ["https://github.com/digital-asset/ghcide/archive/%s.tar.gz" % GHCIDE_REV],
    )

    # The Bazel-provided grpc libs cause issues in GHCi so we get them from Nix on Linux and MacOS.
    deps = '[":grpc", ":libgpr"]' if is_windows else '["@grpc_nix//:grpc_lib"]'
    extra_targets = """
fat_cc_library(
  name = "grpc",
  input_lib = "@com_github_grpc_grpc//:grpc",
)
# Cabal requires libgpr next to libgrpc. However, fat_cc_library of grpc
# already contains gpr and providing a second copy would cause duplicate symbol
# errors. Instead, we define an empty dummy libgpr.
genrule(name = "gpr-source", outs = ["gpr.c"], cmd = "touch $(OUTS)")
cc_library(name = "gpr", srcs = [":gpr-source"])
cc_library(name = "libgpr", linkstatic = 1, srcs = [":gpr"])
""" if is_windows else ""

    http_archive(
        name = "grpc_haskell_core",
        build_file_content = """
load("@com_github_digital_asset_daml//bazel_tools:fat_cc_library.bzl", "fat_cc_library")
load("@rules_haskell//haskell:cabal.bzl", "haskell_cabal_library")
load("@stackage//:packages.bzl", "packages")
haskell_cabal_library(
    name = "grpc-haskell-core",
    version = "0.0.0.0",
    srcs = glob(["**"]),
    haddock = False,
    deps = packages["grpc-haskell-core"].deps + {deps},
    tools = ["@c2hs//:c2hs"],
    verbose = False,
    visibility = ["//visibility:public"],
)
{extra_targets}
""".format(deps = deps, extra_targets = extra_targets),
        patch_args = ["-p1"],
        patches = [
            "@com_github_digital_asset_daml//bazel_tools:grpc-haskell-core-cpp-options.patch",
        ],
        sha256 = "087527ec3841330b5328d123ca410901905d111529956821b724d92c436e6cdf",
        strip_prefix = "grpc-haskell-core-0.0.0.0",
        urls = ["http://hackage.haskell.org/package/grpc-haskell-core-0.0.0.0/grpc-haskell-core-0.0.0.0.tar.gz"],
    )

    # Note (MK)
    # We vendor Shake and its JS dependencies
    # so that we can replace the data-files with file-embed.
    # This is both to workaround bugs in rules_haskell where data-files
    # are not propagated correctly to non-cabal targets and to
    # make sure that they are shipped in the SDK.

    http_archive(
        name = "js_jquery",
        build_file_content = """
load("@rules_haskell//haskell:cabal.bzl", "haskell_cabal_library")
load("@stackage//:packages.bzl", "packages")
haskell_cabal_library(
    name = "js-jquery",
    version = "{version}",
    srcs = glob(["**"]),
    haddock = False,
    deps = packages["js-jquery"].deps,
    verbose = False,
    visibility = ["//visibility:public"],
)
""".format(version = JS_JQUERY_VERSION),
        patch_args = ["-p1"],
        patches = [
            "@com_github_digital_asset_daml//bazel_tools:haskell-js-jquery.patch",
        ],
        sha256 = "e0e0681f0da1130ede4e03a051630ea439c458cb97216cdb01771ebdbe44069b",
        strip_prefix = "js-jquery-{}".format(JS_JQUERY_VERSION),
        urls = ["http://hackage.haskell.org/package/js-jquery-{version}/js-jquery-{version}.tar.gz".format(version = JS_JQUERY_VERSION)],
    )

    http_archive(
        name = "js_dgtable",
        build_file_content = """
load("@rules_haskell//haskell:cabal.bzl", "haskell_cabal_library")
load("@stackage//:packages.bzl", "packages")
haskell_cabal_library(
    name = "js-dgtable",
    version = "{version}",
    srcs = glob(["**"]),
    haddock = False,
    deps = packages["js-dgtable"].deps,
    verbose = False,
    visibility = ["//visibility:public"],
)
""".format(version = JS_DGTABLE_VERSION),
        patch_args = ["-p1"],
        patches = [
            "@com_github_digital_asset_daml//bazel_tools:haskell-js-dgtable.patch",
        ],
        sha256 = "e28dd65bee8083b17210134e22e01c6349dc33c3b7bd17705973cd014e9f20ac",
        strip_prefix = "js-dgtable-{}".format(JS_DGTABLE_VERSION),
        urls = ["http://hackage.haskell.org/package/js-dgtable-{version}/js-dgtable-{version}.tar.gz".format(version = JS_DGTABLE_VERSION)],
    )

    http_archive(
        name = "js_flot",
        build_file_content = """
load("@rules_haskell//haskell:cabal.bzl", "haskell_cabal_library")
load("@stackage//:packages.bzl", "packages")
haskell_cabal_library(
    name = "js-flot",
    version = "{version}",
    srcs = glob(["**"]),
    haddock = False,
    deps = packages["js-flot"].deps,
    verbose = False,
    visibility = ["//visibility:public"],
)
""".format(version = JS_FLOT_VERSION),
        patch_args = ["-p1"],
        patches = [
            "@com_github_digital_asset_daml//bazel_tools:haskell-js-flot.patch",
        ],
        sha256 = "1ba2f2a6b8d85da76c41f526c98903cbb107f8642e506c072c1e7e3c20fe5e7a",
        strip_prefix = "js-flot-{}".format(JS_FLOT_VERSION),
        urls = ["http://hackage.haskell.org/package/js-flot-{version}/js-flot-{version}.tar.gz".format(version = JS_FLOT_VERSION)],
    )

    http_archive(
        name = "shake",
        build_file_content = """
load("@rules_haskell//haskell:cabal.bzl", "haskell_cabal_library")
load("@stackage//:packages.bzl", "packages")
haskell_cabal_library(
    name = "shake",
    version = "{version}",
    srcs = glob(["**"]),
    haddock = False,
    deps = packages["shake"].deps,
    verbose = False,
    visibility = ["//visibility:public"],
    flags = ["embed-files"],
)
""".format(version = SHAKE_VERSION),
        patch_args = ["-p1"],
        patches = [
            "@com_github_digital_asset_daml//bazel_tools:haskell-shake.patch",
        ],
        sha256 = "576ab57f53b8051f67ceeb97bd9abf2e0926f592334a7a1c27c07b36afca240f",
        strip_prefix = "shake-{}".format(SHAKE_VERSION),
        urls = ["http://hackage.haskell.org/package/shake-{version}/shake-{version}.tar.gz".format(version = SHAKE_VERSION)],
    )

    http_archive(
        name = "zip",
        build_file_content = """
load("@rules_haskell//haskell:cabal.bzl", "haskell_cabal_library")
load("@stackage//:packages.bzl", "packages")
haskell_cabal_library(
    name = "zip",
    version = "{version}",
    srcs = glob(["**"]),
    haddock = False,
    deps = [
        "@stackage//:case-insensitive",
        "@stackage//:cereal",
        "@stackage//:conduit",
        "@stackage//:conduit-extra",
        "@stackage//:digest",
        "@stackage//:dlist",
        "@stackage//:exceptions",
        "@stackage//:monad-control",
        "@stackage//:resourcet",
        "@stackage//:transformers-base",
    ],
    verbose = False,
    visibility = ["//visibility:public"],
    flags = ["disable-bzip2"],
)
""".format(version = ZIP_VERSION),
        patch_args = ["-p1"],
        patches = [
            "@com_github_digital_asset_daml//bazel_tools:haskell-zip.patch",
        ],
        sha256 = "051e891d6a13774f1d06b0251e9a0bf92f05175da8189d936c7d29c317709802",
        strip_prefix = "zip-{}".format(ZIP_VERSION),
        urls = ["http://hackage.haskell.org/package/zip-{version}/zip-{version}.tar.gz".format(version = ZIP_VERSION)],
    )

    #
    # Stack binary
    #

    # On Windows the stack binary is provisioned using dadew.
    if is_windows:
        native.new_local_repository(
            name = "stack_windows",
            build_file_content = """
exports_files(["stack.exe"], visibility = ["//visibility:public"])
""",
            path = dadew_tool_home("stack"),
        )

    #
    # Stack Snapshots
    #

    # Used to bootstrap `@c2hs` for `@stackage`.
    # Some packages in the `@stackage` snapshot require `c2hs` as a build tool.
    # But `c2hs` requires some Stackage packages to builld itself. So, we
    # define this separate `stack_snapshot` to bootstrap `c2hs`.
    stack_snapshot(
        name = "c2hs_deps",
        haddock = False,
        local_snapshot = "//:stack-snapshot.yaml",
        packages = [
            "base",
            "bytestring",
            "dlist",
            "filepath",
            "language-c",
        ],
        stack = "@stack_windows//:stack.exe" if is_windows else None,
        tools = [
            "@alex",
            "@happy",
        ],
    )

    stack_snapshot(
        name = "stackage",
        extra_deps = {
            "digest": ["@com_github_madler_zlib//:libz"],
            "zlib": ["@com_github_madler_zlib//:libz"],
        },
        flags = dicts.add(
            {
                "ghcide": ["ghc-lib"],
                "hlint": ["ghc-lib"],
                "ghc-lib-parser-ex": ["ghc-lib"],
                "zip": ["disable-bzip2"],
            },
            {
                "blaze-textual": ["integer-simple"],
                "cryptonite": ["-integer-gmp"],
                "hashable": ["-integer-gmp"],
                "integer-logarithms": ["-integer-gmp"],
                "text": ["integer-simple"],
                "scientific": ["integer-simple"],
            } if use_integer_simple else {},
        ),
        haddock = False,
        local_snapshot = "//:stack-snapshot.yaml",
        packages = [
            "aeson",
            "aeson-extra",
            "aeson-pretty",
            "ansi-terminal",
            "ansi-wl-pprint",
            "array",
            "async",
            "attoparsec",
            "base",
            "base16-bytestring",
            "base64-bytestring",
            "binary",
            "blaze-html",
            "bytestring",
            "Cabal",
            "case-insensitive",
            "cereal",
            "clock",
            "cmark-gfm",
            "conduit",
            "conduit-extra",
            "connection",
            "containers",
            "contravariant",
            "cryptohash",
            "cryptonite",
            "data-default",
            "Decimal",
            "deepseq",
            "digest",
            "directory",
            "dlist",
            "either",
            "exceptions",
            "extra",
            "fast-logger",
            "file-embed",
            "filepath",
            "filepattern",
            "foldl",
            "fuzzy",
            "ghc",
            "ghc-boot",
            "ghc-boot-th",
            "ghc-lib",
            "ghc-lib-parser",
            "ghc-lib-parser-ex",
            "ghc-paths",
            "ghc-prim",
            "gitrev",
            "grpc-haskell",
            "haddock-library",
            "hashable",
            "haskeline",
            "haskell-lsp",
            "haskell-lsp-types",
            "haskell-src",
            "haskell-src-exts",
            "heaps",
            "hie-bios",
            "hlint",
            "hpc",
            "hpp",
            "hslogger",
            "hspec",
            "http-client",
            "http-client-tls",
            "http-conduit",
            "http-types",
            "insert-ordered-containers",
            "jwt",
            "lens",
            "lens-aeson",
            "lifted-async",
            "lifted-base",
            "lsp-test",
            "main-tester",
            "managed",
            "megaparsec",
            "memory",
            "monad-control",
            "monad-logger",
            "monad-loops",
            "mtl",
            "neat-interpolation",
            "network",
            "network-uri",
            "nsis",
            "open-browser",
            "optparse-applicative",
            "optparse-generic",
            "parsec",
            "parser-combinators",
            "parsers",
            "path",
            "path-io",
            "pipes",
            "pretty",
            "prettyprinter",
            "prettyprinter-ansi-terminal",
            "pretty-show",
            "primitive",
            "process",
            "proto3-suite",
            "proto3-wire",
            "QuickCheck",
            "quickcheck-instances",
            "random",
            "range-set-list",
            "recursion-schemes",
            "regex-tdfa",
            "repline",
            "resourcet",
            "retry",
            "rope-utf16-splay",
            "safe",
            "safe-exceptions",
            "scientific",
            "semigroupoids",
            "semigroups",
            "semver",
<<<<<<< HEAD
            "simple-smt",
=======
            "silently",
>>>>>>> f276f97b
            "sorted-list",
            "split",
            "stache",
            "stm",
            "swagger2",
            "syb",
            "system-filepath",
            "tagged",
            "tar",
            "tar-conduit",
            "tasty",
            "tasty-ant-xml",
            "tasty-expected-failure",
            "tasty-golden",
            "tasty-hunit",
            "tasty-quickcheck",
            "template-haskell",
            "temporary",
            "terminal-progress-bar",
            "text",
            "time",
            "tls",
            "transformers",
            "transformers-base",
            "turtle",
            "typed-process",
            "uniplate",
            "unix-compat",
            "unliftio",
            "unliftio-core",
            "unordered-containers",
            "uri-encode",
            "utf8-string",
            "uuid",
            "vector",
            "xml",
            "xml-conduit",
            "yaml",
            "zip-archive",
            "zlib",
            "zlib-bindings",
        ] + (["unix"] if not is_windows else ["Win32"]),
        stack = "@stack_windows//:stack.exe" if is_windows else None,
        tools = [
            "@alex",
            "@c2hs",
            "@happy",
        ],
        vendored_packages = {
            "ghcide": "@ghcide_ghc_lib//:ghcide",
            "grpc-haskell-core": "@grpc_haskell_core//:grpc-haskell-core",
            "js-jquery": "@js_jquery//:js-jquery",
            "js-dgtable": "@js_dgtable//:js-dgtable",
            "js-flot": "@js_flot//:js-flot",
            "shake": "@shake//:shake",
            "zip": "@zip//:zip",
        },
    )<|MERGE_RESOLUTION|>--- conflicted
+++ resolved
@@ -639,11 +639,8 @@
             "semigroupoids",
             "semigroups",
             "semver",
-<<<<<<< HEAD
+            "silently",
             "simple-smt",
-=======
-            "silently",
->>>>>>> f276f97b
             "sorted-list",
             "split",
             "stache",
