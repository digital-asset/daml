--- conflicted
+++ resolved
@@ -19,11 +19,8 @@
   ExperimentalSelfServiceErrorCodes self_service_error_codes = 1;
   ExperimentalStaticTime static_time = 2;
   CommandDeduplicationFeatures command_deduplication = 3;
-<<<<<<< HEAD
-  ContractIdFeatures contract_ids = 4;
-=======
   ExperimentalOptionalLedgerId optional_ledger_id = 4;
->>>>>>> 82534f91
+  ExperimentalContractIds contract_ids = 5;
 }
 
 // GRPC self-service error codes are returned by the Ledger API.
@@ -78,7 +75,7 @@
 }
 
 // See `daml-lf/spec/contract-id.rst` for more information on contract ID formats.
-message ContractIdFeatures {
+message ExperimentalContractIds {
   ContractIdV0Support v0 = 1;
   ContractIdV1Support v1 = 2;
 
