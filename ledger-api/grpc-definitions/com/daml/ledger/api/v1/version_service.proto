// Copyright (c) 2022 Digital Asset (Switzerland) GmbH and/or its affiliates. All rights reserved.
// SPDX-License-Identifier: Apache-2.0

syntax = "proto3";

package com.daml.ledger.api.v1;

import "com/daml/ledger/api/v1/experimental_features.proto";

option java_outer_classname = "VersionServiceOuterClass";
option java_package = "com.daml.ledger.api.v1";
option csharp_namespace = "Com.Daml.Ledger.Api.V1";

// Allows clients to retrieve information about the ledger API version
service VersionService {

  // Read the Ledger API version
  rpc GetLedgerApiVersion (GetLedgerApiVersionRequest) returns (GetLedgerApiVersionResponse);
}

message GetLedgerApiVersionRequest {

  // Must correspond to the ledger ID reported by the Ledger Identification Service.
  // Must be a valid LedgerString (as described in ``value.proto``).
  // Optional
  string ledger_id = 1;
}

message GetLedgerApiVersionResponse {

  // The version of the ledger API.
  string version = 1;

  // The features supported by this Ledger API endpoint.
  //
  // Daml applications CAN use the feature descriptor on top of
  // version constraints on the Ledger API version to determine
  // whether a given Ledger API endpoint supports the features
  // required to run the application.
  //
  // See the feature descriptions themselves for the relation between
  // Ledger API versions and feature presence.
  FeaturesDescriptor features = 2;
}

message FeaturesDescriptor {
  // If set, then the Ledger API server supports user management.
  // It is recommended that clients query this field to gracefully adjust their behavior for
  // ledgers that do not support user management.
  UserManagementFeature user_management = 2;

  // Features under development or features that are used
  // for ledger implementation testing purposes only.
  //
  // Daml applications SHOULD not depend on these in production.
  ExperimentalFeatures experimental = 1;

}

message UserManagementFeature {
  // Whether the Ledger API server provides the user management service.
  bool supported = 1;
  // The maximum number of rights that can be assigned to a single user.
<<<<<<< HEAD
  // Value of 0 means that no limit is being enforced.
  int32 max_rights_per_user = 2;
=======
  // Value of 0 means that no rights per user limit is enforced.
  uint32 max_rights_per_user = 2;
  // The maximum number of users the server can return in a single response (page).
  // Value of 0 means that no page size limit is enforced.
  int32 max_users_page_size = 3;
>>>>>>> 15caea42
}<|MERGE_RESOLUTION|>--- conflicted
+++ resolved
@@ -61,14 +61,9 @@
   // Whether the Ledger API server provides the user management service.
   bool supported = 1;
   // The maximum number of rights that can be assigned to a single user.
-<<<<<<< HEAD
-  // Value of 0 means that no limit is being enforced.
+  // Value of 0 means that no rights per user limit is enforced.
   int32 max_rights_per_user = 2;
-=======
-  // Value of 0 means that no rights per user limit is enforced.
-  uint32 max_rights_per_user = 2;
   // The maximum number of users the server can return in a single response (page).
   // Value of 0 means that no page size limit is enforced.
   int32 max_users_page_size = 3;
->>>>>>> 15caea42
 }