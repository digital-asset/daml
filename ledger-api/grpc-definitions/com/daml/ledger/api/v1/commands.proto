// Copyright (c) 2021 Digital Asset (Switzerland) GmbH and/or its affiliates. All rights reserved.
// SPDX-License-Identifier: Apache-2.0

syntax = "proto3";

package com.daml.ledger.api.v1;

import "com/daml/ledger/api/v1/value.proto";

import "google/protobuf/timestamp.proto";
import "google/protobuf/duration.proto";


option java_outer_classname = "CommandsOuterClass";
option java_package = "com.daml.ledger.api.v1";
option csharp_namespace = "Com.Daml.Ledger.Api.V1";

// A composite command that groups multiple commands together.
message Commands {
  // Must correspond to the ledger ID reported by the Ledger Identification Service.
  // Must be a valid LedgerString (as described in ``value.proto``).
  // Required
  string ledger_id = 1;

  // Identifier of the on-ledger workflow that this command is a part of.
  // Must be a valid LedgerString (as described in ``value.proto``).
  // Optional
  string workflow_id = 2;

  // Uniquely identifies the application (or its part) that issued the command. This is used in tracing
  // across different components and to let applications subscribe to their own submissions only.
  // Must be a valid LedgerString (as described in ``value.proto``).
  // Required
  string application_id = 3;

  // Uniquely identifies the command.
  // The triple (application_id, party + act_as, command_id) constitutes the change ID for the intended ledger change,
  // where party + act_as is interpreted as a set of party names.
  // The change ID can be used for matching the intended ledger changes with their respective completions.
  // Must be a valid LedgerString (as described in ``value.proto``).
  // Required
  string command_id = 4;

  // Party on whose behalf the command should be executed.
  // If ledger API authorization is enabled, then the authorization metadata must authorize the sender of the request
  // to act on behalf of the given party.
  // Must be a valid PartyIdString (as described in ``value.proto``).
  // Deprecated in favor of the ``act_as`` field. If both are set, then the effective list of parties on whose
  // behalf the command should be executed is the union of all parties listed in ``party`` and ``act_as``.
  // Optional
  string party = 5;

  reserved 6; // was ledger_effective_time
  reserved 7; // was maximum_record_time

  // Individual elements of this atomic command. Must be non-empty.
  // Required
  repeated Command commands = 8;

  // Specifies the deduplication period for the change ID.
  // If omitted, the participant chooses a deduplication period at its discretion.
  oneof deduplication_period {
<<<<<<< HEAD
      // Same semantics apply as for `deduplication_duration`.
      google.protobuf.Duration deduplication_time = 9 [deprecated = true];

      // Specifies the length of the deduplication period.
      // It is interpreted relative to the local clock at some point during the submission's processing.
      //
      // Must be non-negative.
      google.protobuf.Duration deduplication_duration = 15;
=======
    // Specifies the length of the deduplication period.
    // Same semantics apply as for `deduplication_duration`.
    //
    // Must be non-negative.
    google.protobuf.Duration deduplication_time = 9 [deprecated = true];

    // Specifies the start of the deduplication period by a completion stream offset.
    //
    // Must be a valid LedgerString (as described in ``value.proto``).
    string deduplication_offset = 15;

    // Specifies the length of the deduplication period.
    // It is interpreted relative to the local clock at some point during the submission's processing.
    // If omitted, the participant will assume the configured maximum deduplication time (see
    // ``ledger_configuration_service.proto``).
    //
    // Must be non-negative.
    google.protobuf.Duration deduplication_duration = 16;
>>>>>>> 07b72d0f
  }

  // Lower bound for the ledger time assigned to the resulting transaction.
  // Note: The ledger time of a transaction is assigned as part of command interpretation.
  // Use this property if you expect that command interpretation will take a considerate amount of time, such that by
  // the time the resulting transaction is sequenced, its assigned ledger time is not valid anymore.
  // Must not be set at the same time as min_ledger_time_rel.
  // Optional
  google.protobuf.Timestamp min_ledger_time_abs = 10;

  // Same as min_ledger_time_abs, but specified as a duration, starting from the time the command is received by the server.
  // Must not be set at the same time as min_ledger_time_abs.
  // Optional
  google.protobuf.Duration min_ledger_time_rel = 11;

  // Set of parties on whose behalf the command should be executed.
  // If ledger API authorization is enabled, then the authorization metadata must authorize the sender of the request
  // to act on behalf of each of the given parties.
  // This field supersedes the ``party`` field. The effective set of parties on whose behalf the command
  // should be executed is the union of all parties listed in ``party`` and ``act_as``, which must be non-empty.
  // Each element must be a valid PartyIdString (as described in ``value.proto``).
  // Optional
  repeated string act_as = 12;

  // Set of parties on whose behalf (in addition to all parties listed in ``act_as``) contracts can be retrieved.
  // This affects Daml operations such as ``fetch``, ``fetchByKey``, ``lookupByKey``, ``exercise``, and ``exerciseByKey``.
  // Note: A participant node of a Daml network can host multiple parties. Each contract present on the participant
  // node is only visible to a subset of these parties. A command can only use contracts that are visible to at least
  // one of the parties in ``act_as`` or ``read_as``. This visibility check is independent from the Daml authorization
  // rules for fetch operations.
  // If ledger API authorization is enabled, then the authorization metadata must authorize the sender of the request
  // to read contract data on behalf of each of the given parties.
  // Optional
  repeated string read_as = 13;

  // A unique identifier to distinguish completions for different submissions with the same change ID.
  // Typically a random UUID. Applications are expected to use a different UUID for each retry of a submission
  // with the same change ID.
  // Must be a valid LedgerString (as described in ``value.proto``).
  //
  // If omitted, the participant or the committer may set a value of their choice.
  // Optional
  string submission_id = 14;
}

// A command can either create a new contract or exercise a choice on an existing contract.
message Command {
  oneof command {
    CreateCommand create = 1;
    ExerciseCommand exercise = 2;
    ExerciseByKeyCommand exerciseByKey = 4;
    CreateAndExerciseCommand createAndExercise = 3;
  }
}

// Create a new contract instance based on a template.
message CreateCommand {
  // The template of contract the client wants to create.
  // Required
  Identifier template_id = 1;

  // The arguments required for creating a contract from this template.
  // Required
  Record create_arguments = 2;
}

// Exercise a choice on an existing contract.
message ExerciseCommand {
  // The template of contract the client wants to exercise.
  // Required
  Identifier template_id = 1;

  // The ID of the contract the client wants to exercise upon.
  // Must be a valid LedgerString (as described in ``value.proto``).
  // Required
  string contract_id = 2;

  // The name of the choice the client wants to exercise.
  // Must be a valid NameString (as described in ``value.proto``)
  // Required
  string choice = 3;

  // The argument for this choice.
  // Required
  Value choice_argument = 4;
}

// Exercise a choice on an existing contract specified by its key.
message ExerciseByKeyCommand {
  // The template of contract the client wants to exercise.
  // Required
  Identifier template_id = 1;

  // The key of the contract the client wants to exercise upon.
  // Required
  Value contract_key = 2;

  // The name of the choice the client wants to exercise.
  // Must be a valid NameString (as described in ``value.proto``)
  // Required
  string choice = 3;

  // The argument for this choice.
  // Required
  Value choice_argument = 4;
}

// Create a contract and exercise a choice on it in the same transaction.
message CreateAndExerciseCommand {
  // The template of the contract the client wants to create.
  // Required
  Identifier template_id = 1;

  // The arguments required for creating a contract from this template.
  // Required
  Record create_arguments = 2;

  // The name of the choice the client wants to exercise.
  // Must be a valid NameString (as described in ``value.proto``).
  // Required
  string choice = 3;

  // The argument for this choice.
  // Required
  Value choice_argument = 4;
}<|MERGE_RESOLUTION|>--- conflicted
+++ resolved
@@ -60,26 +60,11 @@
   // Specifies the deduplication period for the change ID.
   // If omitted, the participant chooses a deduplication period at its discretion.
   oneof deduplication_period {
-<<<<<<< HEAD
-      // Same semantics apply as for `deduplication_duration`.
-      google.protobuf.Duration deduplication_time = 9 [deprecated = true];
-
-      // Specifies the length of the deduplication period.
-      // It is interpreted relative to the local clock at some point during the submission's processing.
-      //
-      // Must be non-negative.
-      google.protobuf.Duration deduplication_duration = 15;
-=======
     // Specifies the length of the deduplication period.
     // Same semantics apply as for `deduplication_duration`.
     //
     // Must be non-negative.
     google.protobuf.Duration deduplication_time = 9 [deprecated = true];
-
-    // Specifies the start of the deduplication period by a completion stream offset.
-    //
-    // Must be a valid LedgerString (as described in ``value.proto``).
-    string deduplication_offset = 15;
 
     // Specifies the length of the deduplication period.
     // It is interpreted relative to the local clock at some point during the submission's processing.
@@ -87,8 +72,7 @@
     // ``ledger_configuration_service.proto``).
     //
     // Must be non-negative.
-    google.protobuf.Duration deduplication_duration = 16;
->>>>>>> 07b72d0f
+    google.protobuf.Duration deduplication_duration = 15;
   }
 
   // Lower bound for the ledger time assigned to the resulting transaction.
