--- conflicted
+++ resolved
@@ -17,7 +17,6 @@
 
 // A composite command that groups multiple commands together.
 message Commands {
-
   // Must correspond to the ledger ID reported by the Ledger Identification Service.
   // Must be a valid LedgerString (as described in ``value.proto``).
   // Required
@@ -61,30 +60,24 @@
   // Specifies the deduplication period for the change ID.
   // If omitted, the participant chooses a deduplication period at its discretion.
   oneof deduplication_period {
-<<<<<<< HEAD
-      // Specifies the length of the deduplication period.
-      // Same semantics apply as for `deduplication_duration`.
-      //
-      // Must be non-negative.
-      // DEPRECATED
-      google.protobuf.Duration deduplication_time = 9;
-=======
-      // Same semantics apply as for `deduplication_duration`.
-      google.protobuf.Duration deduplication_time = 9 [deprecated = true];
->>>>>>> 2e39d7b6
-
-      // Specifies the start of the deduplication period by a completion stream offset.
-      //
-      // Must be a valid LedgerString (as described in ``value.proto``).
-      string deduplication_offset = 15;
-
-      // Specifies the length of the deduplication period.
-      // It is interpreted relative to the local clock at some point during the submission's processing.
-      // If omitted, the participant will assume the configured maximum deduplication time (see
-      // ``ledger_configuration_service.proto``).
-      //
-      // Must be non-negative.
-      google.protobuf.Duration deduplication_duration = 16;
+    // Specifies the length of the deduplication period.
+    // Same semantics apply as for `deduplication_duration`.
+    //
+    // Must be non-negative.
+    google.protobuf.Duration deduplication_time = 9 [deprecated = true];
+
+    // Specifies the start of the deduplication period by a completion stream offset.
+    //
+    // Must be a valid LedgerString (as described in ``value.proto``).
+    string deduplication_offset = 15;
+
+    // Specifies the length of the deduplication period.
+    // It is interpreted relative to the local clock at some point during the submission's processing.
+    // If omitted, the participant will assume the configured maximum deduplication time (see
+    // ``ledger_configuration_service.proto``).
+    //
+    // Must be non-negative.
+    google.protobuf.Duration deduplication_duration = 16;
   }
 
   // Lower bound for the ledger time assigned to the resulting transaction.
@@ -142,7 +135,6 @@
 
 // Create a new contract instance based on a template.
 message CreateCommand {
-
   // The template of contract the client wants to create.
   // Required
   Identifier template_id = 1;
@@ -154,7 +146,6 @@
 
 // Exercise a choice on an existing contract.
 message ExerciseCommand {
-
   // The template of contract the client wants to exercise.
   // Required
   Identifier template_id = 1;
@@ -176,7 +167,6 @@
 
 // Exercise a choice on an existing contract specified by its key.
 message ExerciseByKeyCommand {
-
   // The template of contract the client wants to exercise.
   // Required
   Identifier template_id = 1;
