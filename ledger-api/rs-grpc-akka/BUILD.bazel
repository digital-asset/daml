# Copyright (c) 2021 Digital Asset (Switzerland) GmbH and/or its affiliates. All rights reserved.
# SPDX-License-Identifier: Apache-2.0

load("//bazel_tools:scala.bzl", "da_scala_binary", "da_scala_library", "da_scala_test_suite")

da_scala_library(
    name = "rs-grpc-akka",
    srcs = glob(["src/main/scala/**/*.scala"]),
    scala_deps = [
        "@maven//:com_typesafe_akka_akka_actor",
        "@maven//:com_typesafe_akka_akka_stream",
    ],
    tags = ["maven_coordinates=com.daml:rs-grpc-akka:__VERSION__"],
    visibility = [
        "//visibility:public",
    ],
    deps = [
        "//ledger-api/rs-grpc-bridge",
<<<<<<< HEAD
=======
        "//ledger/error",
        "//libs-scala/concurrent",
        "//libs-scala/contextualized-logging",
        "@maven//:io_grpc_grpc_api",
>>>>>>> 0a17087b
        "@maven//:io_grpc_grpc_stub",
        "@maven//:org_reactivestreams_reactive_streams",
    ],
)

da_scala_library(
    name = "rs-grpc-akka-tests-lib",
    srcs = glob(
        ["src/test/**/*.scala"],
        exclude = [
            "src/test/**/*Spec.scala",
            "src/test/**/*Test.scala",
        ],
    ),
    scala_deps = [
        "@maven//:com_thesamet_scalapb_lenses",
        "@maven//:com_thesamet_scalapb_scalapb_runtime",
        "@maven//:com_thesamet_scalapb_scalapb_runtime_grpc",
        "@maven//:com_typesafe_akka_akka_actor",
        "@maven//:com_typesafe_akka_akka_stream",
        "@maven//:org_scalactic_scalactic",
        "@maven//:org_scalatest_scalatest_core",
        "@maven//:org_scalatest_scalatest_matchers_core",
        "@maven//:org_scalatest_scalatest_shouldmatchers",
        "@maven//:org_scalatest_scalatest_wordspec",
    ],
    visibility = [
        "//:__subpackages__",
    ],
    runtime_deps = [
        "@maven//:ch_qos_logback_logback_classic",
        "@maven//:io_grpc_grpc_netty",
    ],
    deps = [
        ":rs-grpc-akka",
        "//ledger-api/rs-grpc-bridge",
        "//ledger-api/rs-grpc-bridge:rs-grpc-bridge-test-lib",
        "//ledger-api/sample-service",
        "//ledger-api/testing-utils",
        "@maven//:com_google_protobuf_protobuf_java",
        "@maven//:io_grpc_grpc_api",
        "@maven//:io_grpc_grpc_stub",
        "@maven//:org_awaitility_awaitility",
        "@maven//:org_scalatest_scalatest_compatible",
    ],
)

da_scala_test_suite(
    name = "rs-grpc-akka-tests",
    srcs = glob([
        "src/test/**/*Spec.scala",
        "src/test/**/*Test.scala",
    ]),
    scala_deps = [
        "@maven//:com_thesamet_scalapb_lenses",
        "@maven//:com_thesamet_scalapb_scalapb_runtime_grpc",
        "@maven//:com_typesafe_akka_akka_actor",
        "@maven//:com_typesafe_akka_akka_stream",
        "@maven//:org_scalactic_scalactic",
        "@maven//:org_scalatest_scalatest_core",
        "@maven//:org_scalatest_scalatest_matchers_core",
        "@maven//:org_scalatest_scalatest_shouldmatchers",
        "@maven//:org_scalatest_scalatest_wordspec",
    ],
    deps = [
        ":rs-grpc-akka-tests-lib",
        "//ledger-api/rs-grpc-bridge",
        "//ledger-api/sample-service",
        "//ledger-api/testing-utils",
        "@maven//:com_google_protobuf_protobuf_java",
        "@maven//:io_grpc_grpc_api",
        "@maven//:io_grpc_grpc_stub",
        "@maven//:org_scalatest_scalatest_compatible",
    ],
)

da_scala_binary(
    name = "rs-grpc-akka-perf",
    srcs = glob(["src/perf/**/*.scala"]),
    main_class = "com.daml.grpc.adapter.ServerStreamingBenchmark",
    scala_deps = [
        "@maven//:com_storm_enroute_scalameter",
        "@maven//:com_storm_enroute_scalameter_core",
        "@maven//:com_thesamet_scalapb_lenses",
        "@maven//:com_thesamet_scalapb_scalapb_runtime",
        "@maven//:com_thesamet_scalapb_scalapb_runtime_grpc",
        "@maven//:com_typesafe_akka_akka_actor",
        "@maven//:com_typesafe_akka_akka_stream",
    ],
    deps = [
        ":rs-grpc-akka",
        ":rs-grpc-akka-tests-lib",
        "//ledger-api/perf-testing",
        "//ledger-api/rs-grpc-bridge",
        "//ledger-api/sample-service",
        "//ledger-api/testing-utils",
        "@maven//:com_google_protobuf_protobuf_java",
        "@maven//:io_grpc_grpc_api",
        "@maven//:io_grpc_grpc_stub",
    ],
)<|MERGE_RESOLUTION|>--- conflicted
+++ resolved
@@ -16,13 +16,9 @@
     ],
     deps = [
         "//ledger-api/rs-grpc-bridge",
-<<<<<<< HEAD
-=======
         "//ledger/error",
-        "//libs-scala/concurrent",
         "//libs-scala/contextualized-logging",
         "@maven//:io_grpc_grpc_api",
->>>>>>> 0a17087b
         "@maven//:io_grpc_grpc_stub",
         "@maven//:org_reactivestreams_reactive_streams",
     ],
