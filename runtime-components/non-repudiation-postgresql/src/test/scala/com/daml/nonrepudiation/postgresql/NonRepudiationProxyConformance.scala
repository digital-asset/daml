--- conflicted
+++ resolved
@@ -57,12 +57,8 @@
     case _: KVCommandDeduplicationIT => true
     case _ => false
   }
-<<<<<<< HEAD
+
   private val conformanceTestCases: Vector[LedgerTestCase] =
-=======
-  
-  val ConformanceTestCases: Vector[LedgerTestCase] =
->>>>>>> 2e1632e6
     (defaultTestsToRun ++ optionalTestsToRun)
       .flatMap(_.tests)
 
