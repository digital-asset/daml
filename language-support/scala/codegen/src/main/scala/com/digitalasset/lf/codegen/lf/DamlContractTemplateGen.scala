// Copyright (c) 2022 Digital Asset (Switzerland) GmbH and/or its affiliates. All rights reserved.
// SPDX-License-Identifier: Apache-2.0

package com.daml.lf.codegen.lf

import java.io.File

import com.daml.lf.codegen.lf.LFUtil
import com.daml.lf.data.ImmArray.ImmArraySeq
import com.daml.lf.data.Ref, Ref.{Identifier, QualifiedName}
import com.daml.lf.iface
import com.typesafe.scalalogging.Logger
import scalaz.syntax.std.option._

import scala.reflect.runtime.universe._

/**  This object is used for generating code that corresponds to a Daml contract template.
  *  An app user that uses these generated classes is guaranteed to have the same level of type
  *  safety that Daml provides.
  *
  *  See the comments below for more details on what classes/methods/types are generated.
  */
object DamlContractTemplateGen {
  import LFUtil.{domainApiAlias, rpcValueAlias}

  private val logger: Logger = Logger(getClass)

  def generate(
      util: LFUtil,
      templateId: Identifier,
      templateInterface: DefTemplateWithRecord,
      companionMembers: Iterable[Tree],
  ): (File, Set[Tree], Iterable[Tree]) = {

    val templateName = util.mkDamlScalaName(templateId.qualifiedName)

    logger.debug(s"generate templateDecl: ${templateName.toString}, ${templateInterface.toString}")

<<<<<<< HEAD
=======
    // TODO (#13926) replace assumeNoOverloadedChoices with directChoices
    val templateChoiceMethods =
      templateInterface.template.tChoices.assumeNoOverloadedChoices(githubIssue = 13926).flatMap {
        case (id, interface) =>
          util.genTemplateChoiceMethods(
            templateType = tq"${TypeName(templateName.name)}",
            idType = syntaxIdType,
            id,
            interface,
          )
      }

>>>>>>> eef97d04
    def toNamedArgumentsMethod =
      q"""
        override def toNamedArguments(` self`: ${TypeName(templateName.name)}) =
          ${util.toNamedArgumentsMap(templateInterface.`type`.fields.toList, Some(q"` self`"))}
      """

    def fromNamedArgumentsMethod = {
      import templateInterface.`type`.fields
      val typeObjectCase =
        if (fields.isEmpty) q"_root_.scala.Some(${TermName(templateName.name)}())"
        else {
          val args = LFUtil.generateIds(fields.size, "z")
          util.genForComprehensionBodyOfReaderMethod(
            fields,
            args,
            " r",
            q"""${TermName(templateName.name)}(..$args)""",
          )
        }
      q"""
        override def fromNamedArguments(` r`: $rpcValueAlias.Record) = $typeObjectCase
      """
    }

    def consumingChoicesMethod = LFUtil.genConsumingChoicesMethod(templateInterface.template)

    def templateObjectMembers = Seq(
      generateTemplateIdDef(templateId),
      genChoiceImplicitClass(util)(
        templateName,
        // TODO (#13921) replace assumeNoOverloadedChoices with directChoices
        templateInterface.template.tChoices.assumeNoOverloadedChoices(githubIssue = 13921),
      ),
      q"type key = ${templateInterface.template.key.cata(util.genTypeToScalaType, LFUtil.nothingType)}",
      consumingChoicesMethod,
      toNamedArgumentsMethod,
      fromNamedArgumentsMethod,
    )

    def templateClassMembers = Seq(
      q"protected[this] override def templateCompanion(implicit ` d`: $domainApiAlias.Compat.DummyImplicit) = ${TermName(templateName.name)}"
    )

    DamlDataTypeGen.generate(
      util,
      ScopedDataType(templateId, ImmArraySeq.empty, templateInterface.`type`),
      isTemplate = true,
      rootClassChildren = templateClassMembers,
      companionChildren = templateObjectMembers ++ companionMembers,
    )
  }

  private val syntaxIdDecl = LFUtil.toCovariantTypeDef(" ExOn")
  private val syntaxIdType = TypeName(" ExOn")

  private[lf] def genChoiceImplicitClass(
      util: LFUtil
  )(templateName: util.DamlScalaName, choices: Map[Ref.ChoiceName, iface.TemplateChoice.FWT]) = {
    val templateChoiceMethods = choices.flatMap { case (id, interface) =>
      util.genTemplateChoiceMethods(
        templateType = tq"${TypeName(templateName.name)}",
        idType = syntaxIdType,
        id,
        interface,
      )
    }
    q"""implicit final class ${TypeName(
        s"${templateName.name} syntax"
      )}[$syntaxIdDecl](private val id: $syntaxIdType) extends _root_.scala.AnyVal {
        ..$templateChoiceMethods
      }"""
  }

  private[lf] def generateTemplateIdDef(templateId: Identifier) = {
    val Identifier(_, QualifiedName(moduleName, baseName)) = templateId
    val packageIdRef = PackageIDsGen.reference(moduleName)
    q"override val id = ` templateId`(packageId=$packageIdRef, moduleName=${moduleName.dottedName}, entityName=${baseName.dottedName})"
  }
}<|MERGE_RESOLUTION|>--- conflicted
+++ resolved
@@ -36,21 +36,6 @@
 
     logger.debug(s"generate templateDecl: ${templateName.toString}, ${templateInterface.toString}")
 
-<<<<<<< HEAD
-=======
-    // TODO (#13926) replace assumeNoOverloadedChoices with directChoices
-    val templateChoiceMethods =
-      templateInterface.template.tChoices.assumeNoOverloadedChoices(githubIssue = 13926).flatMap {
-        case (id, interface) =>
-          util.genTemplateChoiceMethods(
-            templateType = tq"${TypeName(templateName.name)}",
-            idType = syntaxIdType,
-            id,
-            interface,
-          )
-      }
-
->>>>>>> eef97d04
     def toNamedArgumentsMethod =
       q"""
         override def toNamedArguments(` self`: ${TypeName(templateName.name)}) =
@@ -81,8 +66,8 @@
       generateTemplateIdDef(templateId),
       genChoiceImplicitClass(util)(
         templateName,
-        // TODO (#13921) replace assumeNoOverloadedChoices with directChoices
-        templateInterface.template.tChoices.assumeNoOverloadedChoices(githubIssue = 13921),
+        // TODO (#13926) replace assumeNoOverloadedChoices with directChoices
+        templateInterface.template.tChoices.assumeNoOverloadedChoices(githubIssue = 13926),
       ),
       q"type key = ${templateInterface.template.key.cata(util.genTypeToScalaType, LFUtil.nothingType)}",
       consumingChoicesMethod,
