// Copyright (c) 2020 Digital Asset (Switzerland) GmbH and/or its affiliates. All rights reserved.
// SPDX-License-Identifier: Apache-2.0

package com.daml.ledger.client.binding

import java.time.Duration
import java.util.concurrent.TimeUnit.MINUTES

import akka.NotUsed
import akka.stream.scaladsl.{Flow, Source}
import com.daml.api.util.TimeProvider
import com.daml.ledger.api.refinements.ApiTypes.{ApplicationId, LedgerId, Party}
import com.daml.ledger.api.refinements.{CompositeCommand, CompositeCommandAdapter}
import com.daml.ledger.api.v1.command_submission_service.SubmitRequest
import com.daml.ledger.api.v1.completion.Completion
import com.daml.ledger.api.v1.event.Event
import com.daml.ledger.api.v1.ledger_identity_service.{
  GetLedgerIdentityRequest,
  LedgerIdentityServiceGrpc
}
import com.daml.ledger.api.v1.ledger_offset.LedgerOffset
import com.daml.ledger.api.v1.transaction_filter.TransactionFilter
import com.daml.ledger.client.LedgerClient
import com.daml.ledger.client.binding.DomainTransactionMapper.DecoderType
import com.daml.ledger.client.binding.retrying.{CommandRetryFlow, RetryInfo}
import com.daml.ledger.client.binding.util.Slf4JLogger
import com.daml.ledger.client.configuration.LedgerClientConfiguration
import com.daml.util.Ctx
import com.github.ghik.silencer.silent
import io.grpc.ManagedChannel
import io.grpc.netty.NegotiationType.TLS
import io.grpc.netty.NettyChannelBuilder
import io.netty.handler.ssl.SslContext
import org.slf4j.LoggerFactory
import scalaz.syntax.tag._

import scala.concurrent.{ExecutionContext, Future}

class LedgerClientBinding(
    val ledgerClient: LedgerClient,
    val ledgerClientConfig: LedgerClientConfiguration,
    val channel: ManagedChannel,
    retryTimeout: Duration,
    timeProvider: TimeProvider,
    decoder: DecoderType) {

  private val logger = LoggerFactory.getLogger(this.getClass)

  import LedgerClientBinding._

  def transactionSource(
      party: Party,
      templateSelector: TemplateSelector,
      startOffset: LedgerOffset,
      endOffset: Option[LedgerOffset]): Source[DomainTransaction, NotUsed] = {

    logger.debug(
      "[tx {}] subscription start with offset template selector {}, start {}, end {}",
      party,
      templateSelector,
      startOffset,
      endOffset)

    ledgerClient.transactionClient
      .getTransactions(startOffset, endOffset, transactionFilter(party, templateSelector))
      .via(Slf4JLogger(
        logger,
        s"tx $party",
        tx =>
          s"CID ${tx.commandId} TX ${tx.transactionId} CONTAINS ${tx.events
            .map {
              case Event(Event.Event.Created(value)) => s"C ${value.contractId}"
              case Event(Event.Event.Archived(value)) => s"A ${value.contractId}"
              case other => sys.error(s"Expected Created or Archived, got $other"): String
            }
            .mkString("[", ",", "]")}",
        false
      ))
      .via(DomainTransactionMapper(decoder))
  }

  type CommandTrackingFlow[C] = Flow[Ctx[C, CompositeCommand], Ctx[C, Completion], NotUsed]

  private val compositeCommandAdapter = new CompositeCommandAdapter(
    LedgerId(ledgerClient.ledgerId.unwrap),
    ApplicationId(ledgerClientConfig.applicationId),
  )

  def retryingConfirmedCommands[C](party: Party)(
      implicit ec: ExecutionContext): Future[CommandTrackingFlow[C]] =
    for {
      tracking <- CommandRetryFlow[C](
        party,
        ledgerClient.commandClient,
        timeProvider,
        retryTimeout,
        createRetry)
    } yield
      Flow[Ctx[C, CompositeCommand]]
        .map(_.map(compositeCommandAdapter.transform))
        .via(tracking)

<<<<<<< HEAD
  @silent(" ignored .* is never used")
=======
>>>>>>> 2d5e714b
  private def createRetry[C](retryInfo: RetryInfo[C], ignored: Any): SubmitRequest = {
    if (retryInfo.request.commands.isEmpty) {
      logger.warn(s"Retrying with empty commands for {}", retryInfo.request)
    }

    retryInfo.request
  }

  type CommandsFlow[C] = Flow[Ctx[C, CompositeCommand], Ctx[C, Completion], NotUsed]

  def commands[C](party: Party)(implicit ec: ExecutionContext): Future[CommandsFlow[C]] = {
    for {
      trackCommandsFlow <- ledgerClient.commandClient.trackCommands[C](List(party.unwrap))
    } yield
      Flow[Ctx[C, CompositeCommand]]
        .map(_.map(compositeCommandAdapter.transform))
        .via(trackCommandsFlow)
        .mapMaterializedValue(_ => NotUsed)
  }

  def shutdown()(implicit ec: ExecutionContext): Future[Unit] = Future {
    channel.shutdown()
    channel.awaitTermination(1, MINUTES)
    ()
  }

}

object LedgerClientBinding {

  def createChannel(host: String, port: Int, sslContext: Option[SslContext]): ManagedChannel = {
    val builder = NettyChannelBuilder.forAddress(host, port)

    sslContext match {
      case Some(context) => builder.sslContext(context).negotiationType(TLS)
      case None => builder.usePlaintext()
    }

    builder.build()
  }

  @silent(" config .* is never used")
  def askLedgerId(channel: ManagedChannel, config: LedgerClientConfiguration)(
      implicit ec: ExecutionContext): Future[String] =
    LedgerIdentityServiceGrpc
      .stub(channel)
      .getLedgerIdentity(GetLedgerIdentityRequest())
      .map(_.ledgerId)

  def transactionFilter(party: Party, templateSelector: TemplateSelector) =
    TransactionFilter(Map(party.unwrap -> templateSelector.toApi))

}<|MERGE_RESOLUTION|>--- conflicted
+++ resolved
@@ -100,10 +100,7 @@
         .map(_.map(compositeCommandAdapter.transform))
         .via(tracking)
 
-<<<<<<< HEAD
-  @silent(" ignored .* is never used")
-=======
->>>>>>> 2d5e714b
+  @silent(" ignored .* is never used") // matches CommandRetryFlow signature
   private def createRetry[C](retryInfo: RetryInfo[C], ignored: Any): SubmitRequest = {
     if (retryInfo.request.commands.isEmpty) {
       logger.warn(s"Retrying with empty commands for {}", retryInfo.request)
