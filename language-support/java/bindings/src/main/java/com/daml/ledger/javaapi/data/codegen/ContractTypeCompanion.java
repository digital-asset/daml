--- conflicted
+++ resolved
@@ -8,27 +8,18 @@
 import java.util.List;
 
 /** The commonality between {@link ContractCompanion} and {@link InterfaceCompanion}. */
-<<<<<<< HEAD
-public abstract class ContractTypeCompanion<Marker> {
-=======
 public abstract class ContractTypeCompanion<Maker, Data> {
->>>>>>> f2f311a7
   /** The full template ID of the template or interface that defined this companion. */
   public final Identifier TEMPLATE_ID;
-  //TODO: Need to figure out the right type params here
-  private final List<ChoiceMetadata<Marker, ?, ?>> choices;
+  private final List<ChoiceMetadata<Maker, ?, ?>> choices;
 
-<<<<<<< HEAD
-  protected ContractTypeCompanion(Identifier templateId, List<ChoiceMetadata<Marker, ?, ?>> choices) {
-=======
   /**
    * <strong>INTERNAL API</strong>: this is meant for use by {@link ContractCompanion} and {@link
    * InterfaceCompanion}, and <em>should not be referenced directly</em>. Applications should refer
    * to code-generated {@code COMPANION} and {@code INTERFACE} fields specific to the template or
    * interface in question instead.
    */
-  protected ContractTypeCompanion(Identifier templateId) {
->>>>>>> f2f311a7
+  protected ContractTypeCompanion(Identifier templateId, List<ChoiceMetadata<Maker, ?, ?>> choices) {
     TEMPLATE_ID = templateId;
     this.choices = choices;
   }
