--- conflicted
+++ resolved
@@ -24,7 +24,6 @@
 
   public final ValueDecoder<View> valueDecoder;
 
-<<<<<<< HEAD
   private Contract<Id, View> fromIdAndRecord(
       String contractId,
       Map<Identifier, DamlRecord> interfaceViews,
@@ -53,17 +52,14 @@
         event.getObservers());
   }
 
-  protected InterfaceCompanion(
-      Identifier templateId, Function<String, Id> newContractId, ValueDecoder<View> valueDecoder) {
-=======
   /**
    * <strong>INTERNAL API</strong>: this is meant for use by <a
    * href="https://docs.daml.com/app-dev/bindings-java/codegen.html">the Java code generator</a>,
    * and <em>should not be referenced directly</em>. Applications should refer to the {@code
    * INTERFACE} field on generated code for Daml interfaces instead.
    */
-  protected InterfaceCompanion(Identifier templateId, ValueDecoder<View> valueDecoder) {
->>>>>>> 32a6896c
+  protected InterfaceCompanion(
+      Identifier templateId, Function<String, Id> newContractId, ValueDecoder<View> valueDecoder) {
     super(templateId);
     this.newContractId = newContractId;
     this.valueDecoder = valueDecoder;
