// Copyright (c) 2022 Digital Asset (Switzerland) GmbH and/or its affiliates. All rights reserved.
// SPDX-License-Identifier: Apache-2.0

package com.daml.ledger.javaapi.data.codegen;

import com.daml.ledger.javaapi.data.Identifier;

import java.util.List;

/**
 * Metadata and utilities associated with an interface as a whole. Its subclasses serve to
 * disambiguate various generated {@code toInterface} overloads.
 *
 * @param <I> The generated interface marker class.
 * @param <View> The {@link DamlRecord} subclass representing the interface view, as may be
 *     retrieved from the ACS or transaction stream.
 */
<<<<<<< HEAD
public abstract class InterfaceCompanion<I> extends ContractTypeCompanion {
  protected InterfaceCompanion(Identifier templateId, List<ChoiceMetadata<?, ?, ?>> choices) {
    //TODO: Need to figure out the right types for choices here
    super(templateId, choices);
=======
public abstract class InterfaceCompanion<I, View> extends ContractTypeCompanion<I, View> {

  public final ValueDecoder<View> valueDecoder;

  /**
   * <strong>INTERNAL API</strong>: this is meant for use by <a
   * href="https://docs.daml.com/app-dev/bindings-java/codegen.html">the Java code generator</a>,
   * and <em>should not be referenced directly</em>. Applications should refer to the {@code
   * INTERFACE} field on generated code for Daml interfaces instead.
   */
  protected InterfaceCompanion(Identifier templateId, ValueDecoder<View> valueDecoder) {
    super(templateId);
    this.valueDecoder = valueDecoder;
>>>>>>> f2f311a7
  }
}<|MERGE_RESOLUTION|>--- conflicted
+++ resolved
@@ -15,12 +15,6 @@
  * @param <View> The {@link DamlRecord} subclass representing the interface view, as may be
  *     retrieved from the ACS or transaction stream.
  */
-<<<<<<< HEAD
-public abstract class InterfaceCompanion<I> extends ContractTypeCompanion {
-  protected InterfaceCompanion(Identifier templateId, List<ChoiceMetadata<?, ?, ?>> choices) {
-    //TODO: Need to figure out the right types for choices here
-    super(templateId, choices);
-=======
 public abstract class InterfaceCompanion<I, View> extends ContractTypeCompanion<I, View> {
 
   public final ValueDecoder<View> valueDecoder;
@@ -31,9 +25,8 @@
    * and <em>should not be referenced directly</em>. Applications should refer to the {@code
    * INTERFACE} field on generated code for Daml interfaces instead.
    */
-  protected InterfaceCompanion(Identifier templateId, ValueDecoder<View> valueDecoder) {
-    super(templateId);
+  protected InterfaceCompanion(Identifier templateId, ValueDecoder<View> valueDecoder, List<ChoiceMetadata<?, ?, ?>> choices) {
+    super(templateId, choices);
     this.valueDecoder = valueDecoder;
->>>>>>> f2f311a7
   }
 }