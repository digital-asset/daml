// Copyright (c) 2022 Digital Asset (Switzerland) GmbH and/or its affiliates. All rights reserved.
// SPDX-License-Identifier: Apache-2.0

package com.daml.lf.codegen.backend.java.inner

import com.daml.ledger.javaapi.data.codegen.InterfaceCompanion
import com.daml.lf.codegen.backend.java.inner.TemplateClass.toChoiceNameField
import com.daml.lf.data.Ref.{ChoiceName, PackageId, QualifiedName}
import com.daml.lf.typesig
import typesig.DefInterface
import com.squareup.javapoet._
import com.typesafe.scalalogging.StrictLogging
import scalaz.-\/

import javax.lang.model.element.Modifier
import scala.jdk.CollectionConverters._

object InterfaceClass extends StrictLogging {

  def generate(
      interfaceName: ClassName,
      interfaceViewTypeName: ClassName,
      interface: DefInterface.FWT,
      packagePrefixes: Map[PackageId, String],
      typeDeclarations: Map[QualifiedName, typesig.PackageSignature.TypeDecl],
      packageId: PackageId,
      interfaceId: QualifiedName,
  ): TypeSpec =
    TrackLineage.of("interface", interfaceName.simpleName()) {
      logger.info("Start")
      val interfaceType = TypeSpec
        .classBuilder(interfaceName)
        .addModifiers(Modifier.FINAL, Modifier.PUBLIC)
        .addField(generateTemplateIdField(packageId, interfaceId))
        .addFields(
          TemplateClass
            .generateChoicesMetadata(
              interfaceName,
              packagePrefixes,
              interface.choices,
              withPrefixes = false, // TODO: remove in #15154
            )
            .asJava
        )
        .addField(generateInterfaceCompanionField())
        .addType(
          ContractIdClass
            .builder(
              interfaceName,
              interface.choices,
              ContractIdClass.For.Interface,
              packagePrefixes,
            )
            .build()
        )
        .addType(
          ContractIdClass.generateExercisesInterface(
            interface.choices,
            typeDeclarations,
            packageId,
            packagePrefixes,
          )
        )
        .addType(
          TemplateClass.generateCreateAndClass(interfaceName, -\/(ContractIdClass.For.Interface))
        )
        .addType(
          TemplateClass.generateByKeyClass(interfaceName, -\/(ContractIdClass.For.Interface))
        )
        .addType(
          generateInterfaceCompanionClass(
            interfaceName = interfaceName,
            choiceNames = interface.choices.keySet,
            interfaceViewTypeName = interfaceViewTypeName,
          )
        )
        .addMethod {
          // interface classes are not inhabited
          MethodSpec.constructorBuilder().addModifiers(Modifier.PRIVATE).build()
        }
        .build()
      logger.debug("End")
      interfaceType
    }

  private[inner] val companionName = "INTERFACE"
  private[inner] val companionClassName = "INTERFACE_"

  private def generateInterfaceCompanionField(): FieldSpec =
    FieldSpec
      .builder(
        ClassName bestGuess companionClassName,
        companionName,
        Modifier.FINAL,
        Modifier.PUBLIC,
        Modifier.STATIC,
      )
      .initializer("new $N()", companionClassName)
      .build()

  private def generateInterfaceCompanionClass(
      interfaceName: ClassName,
      choiceNames: Set[ChoiceName],
      interfaceViewTypeName: ClassName,
<<<<<<< HEAD
  ): TypeSpec = {
    val contractIdClassName = ClassName bestGuess "ContractId"
    TypeSpec
      .classBuilder(companionName)
      .superclass(
        ParameterizedTypeName
          .get(
            ClassName get classOf[InterfaceCompanion[_, _, _]],
            interfaceName,
            contractIdClassName,
            interfaceViewTypeName,
          )
      )
      .addModifiers(Modifier.FINAL, Modifier.PUBLIC, Modifier.STATIC)
      .addMethod {
        MethodSpec
          .constructorBuilder()
          // intentionally package-private
          .addStatement(
            "super($>$Z$S, $T.$N, $T::new, $T.$L())",
            interfaceName,
            interfaceName,
            ClassGenUtils.templateIdFieldName,
            contractIdClassName,
            interfaceViewTypeName,
            "valueDecoder",
          )
          .build()
      }
      .build()
  }
=======
  ): TypeSpec = TypeSpec
    .classBuilder(companionClassName)
    .superclass(
      ParameterizedTypeName
        .get(ClassName get classOf[InterfaceCompanion[_, _]], interfaceName, interfaceViewTypeName)
    )
    .addModifiers(Modifier.FINAL, Modifier.PUBLIC, Modifier.STATIC)
    .addMethod {
      MethodSpec
        .constructorBuilder()
        // intentionally package-private
        .addStatement(
          "super($T.$N, $T.$L(), $T.of($L))",
          interfaceName,
          ClassGenUtils.templateIdFieldName,
          interfaceViewTypeName,
          "valueDecoder",
          classOf[java.util.List[_]],
          CodeBlock
            .join(
              choiceNames
                .map(choiceName => CodeBlock.of("$N", toChoiceNameField(choiceName)))
                .asJava,
              ",$W",
            ),
        )
        .build()
    }
    .build()
>>>>>>> 69f11311

  private def generateTemplateIdField(packageId: PackageId, name: QualifiedName): FieldSpec =
    ClassGenUtils.generateTemplateIdField(
      packageId,
      name.module.toString,
      name.name.toString,
    )
}<|MERGE_RESOLUTION|>--- conflicted
+++ resolved
@@ -4,6 +4,7 @@
 package com.daml.lf.codegen.backend.java.inner
 
 import com.daml.ledger.javaapi.data.codegen.InterfaceCompanion
+import com.daml.lf.codegen.backend.java.inner.InterfaceClass.companionClassName
 import com.daml.lf.codegen.backend.java.inner.TemplateClass.toChoiceNameField
 import com.daml.lf.data.Ref.{ChoiceName, PackageId, QualifiedName}
 import com.daml.lf.typesig
@@ -102,11 +103,10 @@
       interfaceName: ClassName,
       choiceNames: Set[ChoiceName],
       interfaceViewTypeName: ClassName,
-<<<<<<< HEAD
   ): TypeSpec = {
     val contractIdClassName = ClassName bestGuess "ContractId"
     TypeSpec
-      .classBuilder(companionName)
+      .classBuilder(companionClassName)
       .superclass(
         ParameterizedTypeName
           .get(
@@ -122,49 +122,26 @@
           .constructorBuilder()
           // intentionally package-private
           .addStatement(
-            "super($>$Z$S, $T.$N, $T::new, $T.$L())",
+            "super($>$Z$S, $T.$N, $T::new, $T.$L(), $T.of($L))",
             interfaceName,
             interfaceName,
             ClassGenUtils.templateIdFieldName,
             contractIdClassName,
             interfaceViewTypeName,
             "valueDecoder",
+            classOf[java.util.List[_]],
+            CodeBlock
+              .join(
+                choiceNames
+                  .map(choiceName => CodeBlock.of("$N", toChoiceNameField(choiceName)))
+                  .asJava,
+                ",$W",
+              ),
           )
           .build()
       }
       .build()
   }
-=======
-  ): TypeSpec = TypeSpec
-    .classBuilder(companionClassName)
-    .superclass(
-      ParameterizedTypeName
-        .get(ClassName get classOf[InterfaceCompanion[_, _]], interfaceName, interfaceViewTypeName)
-    )
-    .addModifiers(Modifier.FINAL, Modifier.PUBLIC, Modifier.STATIC)
-    .addMethod {
-      MethodSpec
-        .constructorBuilder()
-        // intentionally package-private
-        .addStatement(
-          "super($T.$N, $T.$L(), $T.of($L))",
-          interfaceName,
-          ClassGenUtils.templateIdFieldName,
-          interfaceViewTypeName,
-          "valueDecoder",
-          classOf[java.util.List[_]],
-          CodeBlock
-            .join(
-              choiceNames
-                .map(choiceName => CodeBlock.of("$N", toChoiceNameField(choiceName)))
-                .asJava,
-              ",$W",
-            ),
-        )
-        .build()
-    }
-    .build()
->>>>>>> 69f11311
 
   private def generateTemplateIdField(packageId: PackageId, name: QualifiedName): FieldSpec =
     ClassGenUtils.generateTemplateIdField(
