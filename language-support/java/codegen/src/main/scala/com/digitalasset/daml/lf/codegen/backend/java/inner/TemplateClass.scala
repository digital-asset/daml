--- conflicted
+++ resolved
@@ -521,11 +521,7 @@
         Modifier.PUBLIC,
       )
       .initializer(
-<<<<<<< HEAD
-        "$Znew $T<>($>$Z$S,$W$N, $T::new, $T::fromValue, $T::new, $T.of($L)" + keyParams + "$<)",
-=======
-        "$Znew $T<>($>$Z$S,$W$N, $T::new, $N -> $T.templateValueDecoder().decode($N), $T::new" + keyParams + "$<)",
->>>>>>> f2f311a7
+        "$Znew $T<>($>$Z$S,$W$N, $T::new, $N -> $T.templateValueDecoder().decode($N), $T::new, $T.of($L)" + keyParams + "$<)",
         Seq(
           fieldClass,
           templateClassName,
