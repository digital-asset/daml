// Copyright (c) 2022 Digital Asset (Switzerland) GmbH and/or its affiliates. All rights reserved.
// SPDX-License-Identifier: Apache-2.0

package com.daml.lf.codegen.backend.java.inner

import com.daml.ledger.javaapi
import com.daml.ledger.javaapi.data.codegen.FromValue
import com.daml.lf.typesig
import com.squareup.javapoet._
import com.typesafe.scalalogging.StrictLogging

import javax.lang.model.element.Modifier
import scala.jdk.CollectionConverters._

private[inner] object EnumClass extends StrictLogging {

  def generate(
      className: ClassName,
      enumeration: typesig.Enum,
  ): TypeSpec = {
    TrackLineage.of("enum", className.simpleName()) {
      logger.info("Start")
      val enumType = TypeSpec.enumBuilder(className).addModifiers(Modifier.PUBLIC)
      enumeration.constructors.foreach(c => enumType.addEnumConstant(c.toUpperCase()))
<<<<<<< HEAD
      enumType.addField(generateValuesArray(enumeration))
      enumType.addMethod(generateEnumsMapBuilder(className, enumeration))
      enumType.addField(generateEnumsMap(className))
      enumType.addMethod(generateDeprecatedFromValue(className, enumeration))
      enumType.addMethod(generateFromValue(className, enumeration))
      enumType.addMethod(generateToValue(className))
=======
      enumType
        .addSuperinterface(
          ParameterizedTypeName.get(
            ClassName get classOf[javaapi.data.codegen.DamlEnum[_]],
            className,
          )
        )
        .addField(generateValuesArray(enumeration))
        .addMethod(generateEnumsMapBuilder(className, enumeration))
        .addField(generateEnumsMap(className))
        .addMethod(generateFromValue(className, enumeration))
        .addMethod(generateToValue(className))
>>>>>>> 5dca9bdd
      logger.debug("End")
      enumType.build()
    }
  }

  private def generateValuesArray(enumeration: typesig.Enum): FieldSpec = {
    val fieldSpec = FieldSpec.builder(ArrayTypeName.of(classOf[javaapi.data.DamlEnum]), "__values$")
    fieldSpec.addModifiers(Modifier.PRIVATE, Modifier.STATIC, Modifier.FINAL)
    val constructorValues = enumeration.constructors
      .map(c => CodeBlock.of("new $T($S)", classOf[javaapi.data.DamlEnum], c))
      .asJava
    fieldSpec.initializer(constructorValues.stream().collect(CodeBlock.joining(", ", "{", "}")))
    fieldSpec.build()
  }

  private def mapType(className: ClassName) =
    ParameterizedTypeName.get(
      ClassName.get(classOf[java.util.Map[Any, Any]]),
      ClassName.get(classOf[String]),
      className,
    )
  private def hashMapType(className: ClassName) =
    ParameterizedTypeName.get(
      ClassName.get(classOf[java.util.HashMap[Any, Any]]),
      ClassName.get(classOf[String]),
      className,
    )

  private def generateEnumsMap(className: ClassName): FieldSpec =
    FieldSpec
      .builder(mapType(className), "__enums$")
      .addModifiers(Modifier.PRIVATE, Modifier.STATIC, Modifier.FINAL)
      .initializer("$T.__buildEnumsMap$$()", className)
      .build()

  private def generateEnumsMapBuilder(
      className: ClassName,
      enumeration: typesig.Enum,
  ): MethodSpec = {
    val builder = MethodSpec.methodBuilder("__buildEnumsMap$")
    builder.addModifiers(Modifier.PRIVATE, Modifier.STATIC, Modifier.FINAL)
    builder.returns(mapType(className))
    builder.addStatement("$T m = new $T()", mapType(className), hashMapType(className))
    enumeration.constructors.foreach(c =>
      builder.addStatement(s"""m.put("$c", ${c.toUpperCase()})""")
    )
    builder.addStatement("return m")
    builder.build()
  }

  private def generateDeprecatedFromValue(
      className: ClassName,
      enumeration: typesig.Enum,
  ): MethodSpec = {
    logger.debug(s"Generating deprecated fromValue static method for $enumeration")

    MethodSpec
      .methodBuilder("fromValue")
      .addModifiers(Modifier.STATIC, Modifier.PUBLIC, Modifier.FINAL)
      .returns(className)
      .addParameter(classOf[javaapi.data.Value], "value$")
      .addAnnotation(classOf[Deprecated])
      .addJavadoc(
        "@deprecated since Daml $L; $L",
        "2.5.0",
        s"use {@code fromValue} that return FromValue<?> instead",
      )
      .addStatement(
        "return fromValue().fromValue($L)",
        "value$",
      )
      .build()
  }

  private def generateFromValue(
      className: ClassName,
      enumeration: typesig.Enum,
  ): MethodSpec = {
    logger.debug(s"Generating fromValue static method for $enumeration")

    val fromValueCode = CodeBlock
      .builder()
      .addStatement(
        "$T constructor$$ = value$$.asEnum().orElseThrow(() -> new $T($S)).getConstructor()",
        classOf[String],
        classOf[IllegalArgumentException],
        s"Expected DamlEnum to build an instance of the Enum ${className.simpleName()}",
      )
      .addStatement(
        "if (!$T.__enums$$.containsKey(constructor$$)) throw new $T($S + constructor$$)",
        className,
        classOf[IllegalArgumentException],
        s"Expected a DamlEnum with ${className.simpleName()} constructor, found ",
      )
      .addStatement("return ($T) $T.__enums$$.get(constructor$$)", className, className)

    MethodSpec
      .methodBuilder("fromValue")
      .addModifiers(Modifier.STATIC, Modifier.PUBLIC, Modifier.FINAL)
      .returns(ParameterizedTypeName.get(ClassName.get(classOf[FromValue[_]]), className))
      .beginControlFlow("return $L ->", "value$")
      .addCode(fromValueCode.build())
      // put empty string in endControlFlow in order to have semicolon
      .endControlFlow("")
      .build()
  }

  private def generateToValue(className: ClassName): MethodSpec =
    MethodSpec
      .methodBuilder("toValue")
      .addModifiers(Modifier.PUBLIC, Modifier.FINAL)
      .returns(classOf[javaapi.data.DamlEnum])
      .addStatement("return $T.__values$$[ordinal()]", className)
      .build()

}<|MERGE_RESOLUTION|>--- conflicted
+++ resolved
@@ -22,14 +22,6 @@
       logger.info("Start")
       val enumType = TypeSpec.enumBuilder(className).addModifiers(Modifier.PUBLIC)
       enumeration.constructors.foreach(c => enumType.addEnumConstant(c.toUpperCase()))
-<<<<<<< HEAD
-      enumType.addField(generateValuesArray(enumeration))
-      enumType.addMethod(generateEnumsMapBuilder(className, enumeration))
-      enumType.addField(generateEnumsMap(className))
-      enumType.addMethod(generateDeprecatedFromValue(className, enumeration))
-      enumType.addMethod(generateFromValue(className, enumeration))
-      enumType.addMethod(generateToValue(className))
-=======
       enumType
         .addSuperinterface(
           ParameterizedTypeName.get(
@@ -40,9 +32,9 @@
         .addField(generateValuesArray(enumeration))
         .addMethod(generateEnumsMapBuilder(className, enumeration))
         .addField(generateEnumsMap(className))
+        .addMethod(generateDeprecatedFromValue(className, enumeration))
         .addMethod(generateFromValue(className, enumeration))
         .addMethod(generateToValue(className))
->>>>>>> 5dca9bdd
       logger.debug("End")
       enumType.build()
     }
