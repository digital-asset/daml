--- conflicted
+++ resolved
@@ -60,18 +60,11 @@
 
     val scope = CodeGenRunner.configureCodeGenScope(Map(testDar -> Some("prefix")), Map.empty)
 
-<<<<<<< HEAD
-    assert(scope.signatures.map(_.packageId).length === dar.all.length)
-    assert(scope.packagePrefixes.size === dar.all.length)
-    assert(scope.packagePrefixes.values.forall(_ === "prefix"))
-    assert(scope.toBeGenerated === Set.empty)
-=======
     scope.signatures.map(_.packageId).length should ===(dar.all.length)
     val prefixes = backend.java.inner.PackagePrefixes unwrap scope.packagePrefixes
     prefixes.size should ===(dar.all.length)
-    all(prefixes.values) should ===("PREFIX")
-    scope.toBeGenerated should ===(Set.empty)
->>>>>>> adabba57
+    all(prefixes.values) should ===("prefix")
+    scope.toBeGenerated should ===(Set.empty)
   }
 
   it should "read interfaces from 2 DAR files with same content and same prefixes" in {
