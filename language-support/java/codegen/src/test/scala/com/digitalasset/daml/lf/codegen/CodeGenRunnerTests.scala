--- conflicted
+++ resolved
@@ -60,18 +60,11 @@
 
     val scope = CodeGenRunner.configureCodeGenScope(Map(testDar -> Some("PREFIX")), Map.empty)
 
-<<<<<<< HEAD
     scope.signatures.map(_.packageId).length should ===(dar.all.length)
-    scope.packagePrefixes.size should ===(dar.all.length)
-    all(scope.packagePrefixes.values) should ===("PREFIX")
-    scope.toBeGenerated should ===(Set.empty)
-=======
-    assert(scope.signatures.map(_.packageId).length === dar.all.length)
     val prefixes = backend.java.inner.PackagePrefixes unwrap scope.packagePrefixes
-    assert(prefixes.size === dar.all.length)
-    assert(prefixes.values.forall(_ === "PREFIX"))
-    assert(scope.toBeGenerated === Set.empty)
->>>>>>> 38079ea4
+    prefixes.size should ===(dar.all.length)
+    all(prefixes.values) should ===("PREFIX")
+    scope.toBeGenerated should ===(Set.empty)
   }
 
   behavior of "detectModuleCollisions"
