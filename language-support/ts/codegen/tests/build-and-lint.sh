#!/usr/bin/env bash
# Copyright (c) 2022 Digital Asset (Switzerland) GmbH and/or its affiliates. All rights reserved.
# SPDX-License-Identifier: Apache-2.0

set -eou pipefail

# It's sometimes useful to be able to run this test in a filesystem
# that one can inspect.
if [[ -z "${BUILD_AND_LINT_TMP_DIR:-}" ]];
then
    TMP_DIR=$(mktemp -d)
    cleanup() {
        cd /
        rm -rf $TMP_DIR
    }
    trap cleanup EXIT
else
    TMP_DIR="$BUILD_AND_LINT_TMP_DIR"
    rm -rf $TMP_DIR && mkdir -p $TMP_DIR
fi
export YARN_CACHE_FOLDER=$TMP_DIR/yarn
echo "Temp directory : $TMP_DIR"

# --- begin runfiles.bash initialization v2 ---
# Copy-pasted from the Bazel Bash runfiles library v2.
    set -uo pipefail; f=bazel_tools/tools/bash/runfiles/runfiles.bash
    source "${RUNFILES_DIR:-/dev/null}/$f" 2>/dev/null || \
      source "$(grep -sm1 "^$f " "${RUNFILES_MANIFEST_FILE:-/dev/null}" | cut -f2- -d' ')" 2>/dev/null || \
      source "$0.runfiles/$f" 2>/dev/null || \
      source "$(grep -sm1 "^$f " "$0.runfiles_manifest" | cut -f2- -d' ')" 2>/dev/null || \
      source "$(grep -sm1 "^$f " "$0.exe.runfiles_manifest" | cut -f2- -d' ')" 2>/dev/null || \
      { echo>&2 "ERROR: cannot find $f"; exit 1; }; f=; set -e
# --- end runfiles.bash initialization v2 ---

JAVA=$(rlocation "$TEST_WORKSPACE/$1")
YARN=$(rlocation "$TEST_WORKSPACE/$2")
DAML2TS=$(rlocation "$TEST_WORKSPACE/$3")
SANDBOX=$(rlocation "$TEST_WORKSPACE/$4")
JSON_API=$(rlocation "$TEST_WORKSPACE/$5")
# language-support/ts/codegen/tests/daml/.daml/dist/daml-1.0.0.dar
DAR=$(rlocation "$TEST_WORKSPACE/$6")
# language-support/ts/codegen/tests/ts/package.json
PACKAGE_JSON=$(rlocation "$TEST_WORKSPACE/$7")
# language-support/ts/codegen/tests/ts
TS_DIR=$(dirname $PACKAGE_JSON)
DAML_TYPES=$(rlocation "$TEST_WORKSPACE/$8")
DAML_LEDGER=$(rlocation "$TEST_WORKSPACE/$9")
SDK_VERSION=${10}
UPLOAD_DAR=$(rlocation "$TEST_WORKSPACE/${11}")
HIDDEN_DAR=$(rlocation "$TEST_WORKSPACE/${12}")
GRPCURL=$(rlocation "$TEST_WORKSPACE/${13}" | xargs dirname)

TMP_DAML_TYPES=$TMP_DIR/daml-types
TMP_DAML_LEDGER=$TMP_DIR/daml-ledger

mkdir -p $TMP_DAML_TYPES
mkdir -p $TMP_DAML_LEDGER

cp -rL $TS_DIR/* $TMP_DIR
cp -rL $DAML_TYPES/* $TMP_DAML_TYPES
cp -rL $DAML_LEDGER/* $TMP_DAML_LEDGER

cd $TMP_DIR

# Call daml2js.
PATH=`dirname $YARN`:$PATH $DAML2TS -o daml2js $DAR
PATH=$PATH:$GRPCURL

# Build, lint, test.
cd build-and-lint-test
$YARN install > /dev/null
<<<<<<< HEAD
# simulating what yarn install --frozen-lockfile is supposed to do,
# because --frozen-lockfile appears to behave exactly like
# --pure-lockfile - #14873
if ! /usr/bin/diff -du $TS_DIR/yarn.lock $TMP_DIR/yarn.lock; then
    echo "FAIL: $TS_DIR/yarn.lock could not satisfy $TS_DIR/build-and-lint-test/package.json" 1>&2
    echo "FAIL: yarn.lock requires all of the above changes" 1>&2
    exit 1
fi
=======
>>>>>>> 0c79f730
$YARN run build
$YARN run lint
# Invoke 'yarn test'. Control is thereby passed to
# 'language-support/ts/codegen/tests/ts/build-and-lint-test/src/__tests__/test.ts'.
JAVA=$JAVA SANDBOX=$SANDBOX JSON_API=$JSON_API DAR=$DAR UPLOAD_DAR=$UPLOAD_DAR HIDDEN_DAR=$HIDDEN_DAR $YARN test<|MERGE_RESOLUTION|>--- conflicted
+++ resolved
@@ -69,7 +69,6 @@
 # Build, lint, test.
 cd build-and-lint-test
 $YARN install > /dev/null
-<<<<<<< HEAD
 # simulating what yarn install --frozen-lockfile is supposed to do,
 # because --frozen-lockfile appears to behave exactly like
 # --pure-lockfile - #14873
@@ -78,8 +77,6 @@
     echo "FAIL: yarn.lock requires all of the above changes" 1>&2
     exit 1
 fi
-=======
->>>>>>> 0c79f730
 $YARN run build
 $YARN run lint
 # Invoke 'yarn test'. Control is thereby passed to
