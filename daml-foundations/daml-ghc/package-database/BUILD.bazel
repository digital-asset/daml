# Copyright (c) 2019 Digital Asset (Switzerland) GmbH and/or its affiliates. All rights reserved.
# SPDX-License-Identifier: Apache-2.0

load(
    "//bazel_tools:haskell.bzl",
    "da_haskell_binary",
    "da_haskell_library",
    "da_haskell_test",
)
load(
    "//daml-foundations/daml-ghc/package-database:util.bzl",
    "daml_package_db",
    "daml_package_rule",
)

DAML_LF_VERSIONS = [
    "1.0",
    "1.1",
    "1.2",
    "1.3",
]

daml_package_db(
    name = "package_db_for_daml-prim",
    daml_lf_versions = DAML_LF_VERSIONS,
    pkgs = [],
    visibility = ["//visibility:public"],
)

[
    daml_package_rule(
        name = "daml-prim-{}".format(ver),
        srcs = "//daml-foundations/daml-ghc/daml-prim-src",
        daml_lf_version = ver,
        package_db = ":package_db_for_daml-prim",
        pkg_name = "daml-prim",
        pkg_root = "daml-foundations/daml-ghc/daml-prim-src",
        visibility = ["//visibility:public"],
    )
    for ver in DAML_LF_VERSIONS
]

daml_package_rule(
    name = "daml-prim-1.dev",
    srcs = "//daml-foundations/daml-ghc/daml-prim-src",
    daml_lf_version = "1.dev",
    package_db = ":package_db_for_daml-prim",
    pkg_name = "daml-prim",
    pkg_root = "daml-foundations/daml-ghc/daml-prim-src",
    visibility = ["//visibility:public"],
)

[
    daml_package_rule(
        name = "daml-stdlib-{}".format(ver),
        srcs = "//daml-foundations/daml-ghc/daml-stdlib-src",
        daml_lf_version = ver,
        dependencies = [":daml-prim-{}".format(ver)],
        package_db = ":package_db_for_daml-stdlib",
        pkg_name = "daml-stdlib",
        pkg_root = "daml-foundations/daml-ghc/daml-stdlib-src",
        visibility = ["//visibility:public"],
    )
    for ver in DAML_LF_VERSIONS
]

daml_package_rule(
    name = "daml-stdlib-1.dev",
    srcs = "//daml-foundations/daml-ghc/daml-stdlib-src",
    daml_lf_version = "1.dev",
    dependencies = [":daml-prim-1.dev"],
    package_db = ":package_db_for_daml-stdlib",
    pkg_name = "daml-stdlib",
    pkg_root = "daml-foundations/daml-ghc/daml-stdlib-src",
    visibility = ["//visibility:public"],
)

daml_package_db(
    name = "package_db_for_daml-stdlib",
<<<<<<< HEAD
    pkgs = [
        ":daml-prim-1.0",
        ":daml-prim-1.1",
        ":daml-prim-1.2",
        ":daml-prim-1.3",
        ":daml-prim-1.dev",
    ],
=======
    daml_lf_versions = DAML_LF_VERSIONS,
    pkgs = [":daml-prim-{}".format(ver) for ver in DAML_LF_VERSIONS],
>>>>>>> bf9126a4
    visibility = ["//visibility:public"],
)

daml_package_db(
<<<<<<< HEAD
    name = "package_db_for_damlc",
    pkgs = [
        ":daml-prim-1.0",
        ":daml-prim-1.1",
        ":daml-prim-1.2",
        ":daml-prim-1.3",
        ":daml-prim-1.dev",
        ":daml-stdlib-1.0",
        ":daml-stdlib-1.1",
        ":daml-stdlib-1.2",
        ":daml-stdlib-1.3",
        ":daml-stdlib-1.dev",
    ],
    visibility = ["//visibility:public"],
)

bundled_package_db(
    name = "package-db",
    daml_lf_versions = [
        "1.0",
        "1.1",
        "1.2",
        "1.3",
        "1.dev",
    ],
    pkg_db = ":package_db_for_damlc",
=======
    name = "package-db",
    daml_lf_versions = DAML_LF_VERSIONS,
    pkgs =
        [":daml-prim-{}".format(ver) for ver in DAML_LF_VERSIONS] +
        [":daml-stdlib-{}".format(ver) for ver in DAML_LF_VERSIONS],
>>>>>>> bf9126a4
    visibility = ["//visibility:public"],
)

# TODO Make sure that tools no longer rely on this.
# The daml-prim .dar archive. It is shipped as DAML-LF 1.0 such that we can link it from DAML-LF 1.0
# as well as DAML-LF 1.1 dalfs.
genrule(
    name = "gen-daml-prim.dar",
    srcs = ["//daml-foundations/daml-ghc/daml-prim-src"],
    outs = ["daml-prim.dar"],
    cmd = """
    $(location //daml-foundations/daml-tools/da-hs-damlc-app) \
      package daml-foundations/daml-ghc/daml-prim-src/LibraryModules.daml daml-prim --target 1.0 -o $(location daml-prim.dar)
  """,
    tools = ["//daml-foundations/daml-tools/da-hs-damlc-app"],
    visibility = ["//visibility:public"],
)<|MERGE_RESOLUTION|>--- conflicted
+++ resolved
@@ -18,6 +18,7 @@
     "1.1",
     "1.2",
     "1.3",
+    "1.dev",
 ]
 
 daml_package_db(
@@ -40,16 +41,6 @@
     for ver in DAML_LF_VERSIONS
 ]
 
-daml_package_rule(
-    name = "daml-prim-1.dev",
-    srcs = "//daml-foundations/daml-ghc/daml-prim-src",
-    daml_lf_version = "1.dev",
-    package_db = ":package_db_for_daml-prim",
-    pkg_name = "daml-prim",
-    pkg_root = "daml-foundations/daml-ghc/daml-prim-src",
-    visibility = ["//visibility:public"],
-)
-
 [
     daml_package_rule(
         name = "daml-stdlib-{}".format(ver),
@@ -64,69 +55,19 @@
     for ver in DAML_LF_VERSIONS
 ]
 
-daml_package_rule(
-    name = "daml-stdlib-1.dev",
-    srcs = "//daml-foundations/daml-ghc/daml-stdlib-src",
-    daml_lf_version = "1.dev",
-    dependencies = [":daml-prim-1.dev"],
-    package_db = ":package_db_for_daml-stdlib",
-    pkg_name = "daml-stdlib",
-    pkg_root = "daml-foundations/daml-ghc/daml-stdlib-src",
+daml_package_db(
+    name = "package_db_for_daml-stdlib",
+    daml_lf_versions = DAML_LF_VERSIONS,
+    pkgs = [":daml-prim-{}".format(ver) for ver in DAML_LF_VERSIONS],
     visibility = ["//visibility:public"],
 )
 
 daml_package_db(
-    name = "package_db_for_daml-stdlib",
-<<<<<<< HEAD
-    pkgs = [
-        ":daml-prim-1.0",
-        ":daml-prim-1.1",
-        ":daml-prim-1.2",
-        ":daml-prim-1.3",
-        ":daml-prim-1.dev",
-    ],
-=======
-    daml_lf_versions = DAML_LF_VERSIONS,
-    pkgs = [":daml-prim-{}".format(ver) for ver in DAML_LF_VERSIONS],
->>>>>>> bf9126a4
-    visibility = ["//visibility:public"],
-)
-
-daml_package_db(
-<<<<<<< HEAD
-    name = "package_db_for_damlc",
-    pkgs = [
-        ":daml-prim-1.0",
-        ":daml-prim-1.1",
-        ":daml-prim-1.2",
-        ":daml-prim-1.3",
-        ":daml-prim-1.dev",
-        ":daml-stdlib-1.0",
-        ":daml-stdlib-1.1",
-        ":daml-stdlib-1.2",
-        ":daml-stdlib-1.3",
-        ":daml-stdlib-1.dev",
-    ],
-    visibility = ["//visibility:public"],
-)
-
-bundled_package_db(
-    name = "package-db",
-    daml_lf_versions = [
-        "1.0",
-        "1.1",
-        "1.2",
-        "1.3",
-        "1.dev",
-    ],
-    pkg_db = ":package_db_for_damlc",
-=======
     name = "package-db",
     daml_lf_versions = DAML_LF_VERSIONS,
     pkgs =
         [":daml-prim-{}".format(ver) for ver in DAML_LF_VERSIONS] +
         [":daml-stdlib-{}".format(ver) for ver in DAML_LF_VERSIONS],
->>>>>>> bf9126a4
     visibility = ["//visibility:public"],
 )
 
