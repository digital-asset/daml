--- conflicted
+++ resolved
@@ -4,12 +4,7 @@
 package com.digitalasset.canton.platform.participant.util
 
 import com.daml.ledger.api.v1.{value as api}
-<<<<<<< HEAD
-import com.daml.lf.data.Numeric
-import com.daml.lf.data.Ref
-=======
 import com.daml.lf.data.{Numeric, Ref}
->>>>>>> 52afb3ab
 import com.daml.lf.value.{Value as Lf}
 import com.google.protobuf.empty.Empty
 import com.google.protobuf.timestamp.Timestamp
@@ -42,11 +37,8 @@
   }
 
   def toApiIdentifier(typConRef: Ref.TypeConRef): api.Identifier =
-<<<<<<< HEAD
   // TODO: https://github.com/digital-asset/daml/issues/17995
   //   drop this once the proto support package name
-=======
->>>>>>> 52afb3ab
     toApiIdentifier(typConRef.assertToTypeConName)
 
   def toTimestamp(instant: Instant): Timestamp = {
