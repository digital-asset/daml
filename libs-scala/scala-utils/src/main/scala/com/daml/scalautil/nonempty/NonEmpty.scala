--- conflicted
+++ resolved
@@ -106,10 +106,6 @@
 
   implicit final class ReshapeOps[F[_], A](private val nfa: NonEmpty[F[A]]) extends AnyVal {
 
-<<<<<<< HEAD
-    /** See [[NonEmptyF]] for further explanation. */
-    def toF: NonEmptyF[F, A] = NonEmpty.equiv[F, A](nfa)
-=======
     @deprecated("use toNEF instead", since = "2.0.1")
     def toF: NonEmptyF[F, A] = nfa.toNEF
 
@@ -131,7 +127,6 @@
       * the call to `forgetNE`, you don't need the call.
       */
     def forgetNE: A = self
->>>>>>> 2dc42a3f
   }
 
   implicit final class UnReshapeOps[F[_], A](private val nfa: NonEmptyF[F, A]) extends AnyVal {
@@ -191,13 +186,9 @@
     def toSeq: NonEmpty[imm.Seq[A]] = un((self: ESelf).toSeq)
     def toSet: NonEmpty[Set[A]] = un((self: ESelf).toSet)
     def toMap[K, V](implicit isPair: A <:< (K, V)): NonEmpty[Map[K, V]] = un((self: ESelf).toMap)
-<<<<<<< HEAD
-    def to[C1 <: imm.Iterable[A]](factory: Factory[A, C1]) = un((self: ESelf) to factory)
-=======
     def to[C1 <: imm.Iterable[A]](factory: Factory[A, C1]): NonEmpty[C1] = un(
       (self: ESelf) to factory
     )
->>>>>>> 2dc42a3f
     def zipWithIndex: NonEmpty[CC[(A, Int)]] = un((self: ESelf).zipWithIndex)
     // (not so valuable unless also using wartremover to disable partial Seq ops)
     @`inline` def head1: A = self.head
