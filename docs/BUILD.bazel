# Copyright (c) 2023 Digital Asset (Switzerland) GmbH and/or its affiliates. All rights reserved.
# SPDX-License-Identifier: Apache-2.0

load("@build_bazel_rules_nodejs//:index.bzl", "nodejs_binary")
load("@os_info//:os_info.bzl", "is_linux", "is_windows")
load("//rules_daml:daml.bzl", "daml_build_test", "daml_compile", "daml_test")
load("@rules_pkg//:pkg.bzl", "pkg_tar")
load("@build_environment//:configuration.bzl", "mvn_version", "sdk_version")
load("@scala_version//:index.bzl", "scala_major_version")
load("//bazel_tools:scala.bzl", "da_scala_test")
load(
    "//daml-lf/language:daml-lf.bzl",
    "LF_VERSIONS",
    "lf_version_configuration",
)

exports_files(
    [
        "configs/html/conf.py",
        "configs/static/pygments_daml_lexer.py",
        "configs/static/typescript.py",
        "scripts/check-closing-quotes.sh",
        "scripts/check-closing-quotes.sh.allow",
        "source/tools/export/output-root/Export.daml",
        "source/tools/export/output-root/args.json",
        "source/tools/export/output-root/daml.yaml",
    ],
)

nodejs_binary(
    name = "grunt",
    data = [
        "@npm//grunt-cli",
    ],
    entry_point = "@npm//:node_modules/grunt-cli/bin/grunt",
)

genrule(
    name = "theme",
    srcs = glob(
        ["theme/**"],
        exclude = [
            "theme/bower_components/**",
            "theme/node_modules/**",
            "theme/da_theme/**",
        ],
    ) + [
        # we need to list all the transitive dependencies here because of https://github.com/bazelbuild/rules_nodejs/issues/1553
        "@npm//:node_modules",
    ],
    outs = ["da_theme.tar.gz"],
    cmd = """
        cp -rL docs/theme theme
        cd theme

        # Make the node_modules available
        ln -s ../external/npm/node_modules .

        # Run sass and grunt
        ../$(execpath @sass_nix//:bin/sass) \\
            -I bower_components_static/bourbon/dist \\
            -I bower_components_static/neat/app/assets/stylesheets \\
            -I bower_components_static/font-awesome/scss \\
            -I bower_components_static/wyrm/sass \\
            --style compressed \\
            --sourcemap=none \\
            --update \\
            sass:da_theme/static/css
        ../$(execpath :grunt) build

        ../$(execpath //bazel_tools/sh:mktgz) ../$@ da_theme
    """,
    tools = [
        ":grunt",
        "//bazel_tools/sh:mktgz",
        "@sass_nix//:bin/sass",
    ],
    visibility = ["//visibility:public"],
) if not is_windows else None

genrule(
    name = "hoogle_db",
    srcs = [
        "//compiler/damlc:daml-base-hoogle.txt",
        "//daml-script/daml:daml-script-hoogle.txt",
        "//triggers/daml:daml-trigger-hoogle.txt",
    ],
    outs = ["hoogle_db.tar.gz"],
    cmd = """
    mkdir hoogle
    cp -L $(location //compiler/damlc:daml-base-hoogle.txt) hoogle/
    cp -L $(location //daml-script/daml:daml-script-hoogle.txt) hoogle/
    cp -L $(location //triggers/daml:daml-trigger-hoogle.txt) hoogle/
    $(execpath //bazel_tools/sh:mktgz) $@ hoogle
  """,
    tools = ["//bazel_tools/sh:mktgz"],
)

genrule(
    name = "index",
    srcs = [":sources"],
    outs = ["index.rst"],
    cmd = """
set -euo pipefail

DIR=$$(mktemp -d)
mkdir -p $$DIR/docs
tar xf $(location :sources) -C $$DIR/docs
cat << EOF >> $@
Daml Files
----------

.. toctree::
   :titlesonly:
   :maxdepth: 0
   :hidden:

   self
$$(cd $$DIR/docs/source; find . -name \\*.rst | sed 's:\\./\\(.*\\).rst:    \\1 <\\1>:')

Canton References
-----------------

.. toctree::
   canton-refs
EOF
    """,
)

genrule(
    name = "sources",
    srcs = glob(["source/**"]) + [
        "//compiler/damlc:daml-base-rst.tar.gz",
        "//triggers/daml:daml-trigger-rst.tar.gz",
        "//daml-script/daml:daml-script-rst.tar.gz",
        "//ledger-api/grpc-definitions:docs",
        "//:LICENSE",
        "//:NOTICES",
        ":generate-docs-error-codes-inventory-into-rst-file",
        ":generate-docs-error-categories-inventory-into-rst-file",
    ],
    outs = ["source.tar.gz"],
    cmd = """
        cp -rL docs/source source

        # Copy in error inventories
        #
        # These files are meant to be only included into other .rst files and so
        # in order to prevent Sphinx from recognizing them as source files
        # we append an '.inc' suffix. (See `source_suffix` in `conf.py`.)
        cp -L -- $(location //docs:generate-docs-error-codes-inventory-into-rst-file)      source/app-dev/grpc/error-codes-inventory.rst.inc
        cp -L -- $(location //docs:generate-docs-error-categories-inventory-into-rst-file) source/app-dev/grpc/error-categories-inventory.rst.inc

        # Copy in Stdlib
        mkdir -p source/daml/stdlib
        tar xf $(location //compiler/damlc:daml-base-rst.tar.gz) \\
            --strip-components 1 \\
            -C source/daml/stdlib

        # Copy in daml-trigger documentation
        mkdir -p source/triggers/api/
        tar xf $(location //triggers/daml:daml-trigger-rst.tar.gz) \\
            --strip-components 1 \\
            -C source/triggers/api/

        # Copy in daml-script documentation
        mkdir -p source/daml-script/api/
        tar xf $(location //daml-script/daml:daml-script-rst.tar.gz) \\
            --strip-components 1 \\
            -C source/daml-script/api/

        # Copy in Protobufs
        cp -rL $(location //ledger-api/grpc-definitions:docs) source/app-dev/grpc/proto-docs.rst

        # Copy in License and Notices
        cp -L $(location //:LICENSE) source/LICENSE
        cp -L $(location //:NOTICES) source/NOTICES

        $(execpath //bazel_tools/sh:mktgz) $@ source
    """,
    tools = ["//bazel_tools/sh:mktgz"],
)

genrule(
    name = "sphinx-source-tree-deps",
    srcs = [
        "configs/static/pygments_daml_lexer.py",
        "configs/static/typescript.py",
        "configs/html/conf.py",
        "configs/pdf/conf.py",
        "configs/pdf/logo.png",
        "//templates:templates-tarball",
        "//templates:create-daml-app-docs",
        "//templates:create-daml-app-test-resources/index.test.ts",
        ":generate-docs-error-codes-inventory-into-rst-file",
        ":generate-docs-error-categories-inventory-into-rst-file",
        "//compiler/damlc:daml-base-rst.tar.gz",
        "//triggers/daml:daml-trigger-rst.tar.gz",
        "//daml-script/daml:daml-script-rst.tar.gz",
        "//ledger-api/grpc-definitions:docs",
        "//:LICENSE",
        "//:NOTICES",
    ] + glob(
        ["theme/**"],
        exclude = [
            "theme/bower_components/**",
            "theme/node_modules/**",
            "theme/da_theme/**",
        ],
    ),
    outs = ["sphinx-source-tree-deps.tar.gz"],
    cmd = """
    set -eou pipefail
    DIR=$$(mktemp -d)
    trap "rm -rf $$DIR" EXIT

    mkdir -p $$DIR/deps/configs/{{static,pdf,html}}
    cp $(location configs/static/pygments_daml_lexer.py) $$DIR/deps/configs/static
    cp $(location configs/static/typescript.py) $$DIR/deps/configs/static
    cp $(location configs/html/conf.py) $$DIR/deps/configs/html
    cp $(location configs/pdf/conf.py) $$DIR/deps/configs/pdf
    cp $(location configs/pdf/logo.png) $$DIR/deps/configs/pdf

    mkdir -p $$DIR/deps/theme
    cp -rL docs/theme/* $$DIR/deps/theme

    cp $(location //templates:templates-tarball) $$DIR/deps/
    cp $(location //templates:create-daml-app-docs) $$DIR/deps/
    cp $(location //templates:create-daml-app-test-resources/index.test.ts) $$DIR/deps/

    cp -L -- $(location //docs:generate-docs-error-codes-inventory-into-rst-file) $$DIR/deps/
    cp -L -- $(location //docs:generate-docs-error-categories-inventory-into-rst-file) $$DIR/deps/
    cp $(location //compiler/damlc:daml-base-rst.tar.gz) $$DIR/deps/
    cp  $(location //triggers/daml:daml-trigger-rst.tar.gz) $$DIR/deps/
    cp $(location //daml-script/daml:daml-script-rst.tar.gz) $$DIR/deps/
    cp -L $(location //ledger-api/grpc-definitions:docs) $$DIR/deps/
    cp -L $(location //:LICENSE) $$DIR/deps/
    cp -L $(location //:NOTICES) $$DIR/deps/

    MKTGZ=$$PWD/$(execpath //bazel_tools/sh:mktgz)
    OUT_PATH=$$PWD/$@
    cd $$DIR
    $$MKTGZ $$OUT_PATH deps
  """.format(sdk = sdk_version),
    tools = [
        "//bazel_tools/sh:mktgz",
    ],
) if not is_windows else None

genrule(
    name = "sphinx-source-tree",
    srcs = [
        "configs/static/pygments_daml_lexer.py",
        "configs/static/typescript.py",
        "configs/html/conf.py",
        "configs/pdf/conf.py",
        "configs/pdf/logo.png",
        ":index",
        ":sources",
        ":theme",
        "//templates:templates-tarball",
        "//templates:create-daml-app-docs",
        "//templates:create-daml-app-test-resources/index.test.ts",
    ],
    outs = ["sphinx-source-tree.tar.gz"],
    cmd = """
    set -eou pipefail
    DIR=$$(mktemp -d)
    trap "rm -rf $$DIR" EXIT
    mkdir -p $$DIR/docs

    mkdir -p $$DIR/docs/configs/static $$DIR/docs/configs/html $$DIR/docs/configs/pdf/fonts
    cp $(location configs/static/pygments_daml_lexer.py) $$DIR/docs/configs/static
    cp $(location configs/static/typescript.py) $$DIR/docs/configs/static

    tar xf $(location :sources) -C $$DIR/docs

    cp $(location configs/html/conf.py) $$DIR/docs/configs/html
    cp $(location configs/pdf/conf.py) $$DIR/docs/configs/pdf
    sed -i "s,__VERSION__,"{sdk}"," $$DIR/docs/configs/html/conf.py
    sed -i "s,__VERSION__,"{sdk}"," $$DIR/docs/configs/pdf/conf.py
    cp $(location index) $$DIR/docs/source/index.rst

    cp $(location configs/pdf/logo.png) $$DIR/docs/configs/pdf

    # Copy in theme
    mkdir -p $$DIR/docs/theme
    tar xf $(location :theme) -C $$DIR/docs/theme

    # Copy templates for code snippets in getting started guide
    CODE_DIR=$$DIR/docs/source/getting-started/code/
    mkdir -p $$CODE_DIR
    tar -zxf $(location //templates:templates-tarball) -C $$CODE_DIR
    rm -rf $$CODE_DIR/templates-tarball/create-daml-app
    tar -zxf $(location //templates:create-daml-app-docs) -C $$CODE_DIR/templates-tarball/
    # Copy create-daml-app tests
    mkdir $$CODE_DIR/testing
    cp $(location //templates:create-daml-app-test-resources/index.test.ts) $$CODE_DIR/testing

    TEMPLATES_DIR=$$DIR/docs/source/_templates
    mkdir -p $$TEMPLATES_DIR
    tar xf $(location //templates:templates-tarball) -C $$TEMPLATES_DIR --strip-components=1

    MKTGZ=$$PWD/$(execpath //bazel_tools/sh:mktgz)
    OUT_PATH=$$PWD/$@
    cd $$DIR
    $$MKTGZ $$OUT_PATH docs
  """.format(sdk = sdk_version),
    tools = [
        "//bazel_tools/sh:mktgz",
    ],
) if not is_windows else None

[
    genrule(
        name = "sphinx-{}".format(name),
        srcs = [
            ":canton-refs.rst",
            ":sphinx-source-tree",
            ":scripts/check-closing-quotes.sh",
            ":scripts/check-closing-quotes.sh.allow",
        ] + (["@glibc_locales//:locale-archive"] if is_linux else []),
        outs = ["sphinx-{}.tar.gz".format(name)],
        cmd = ("""
export LOCALE_ARCHIVE="$$PWD/$(location @glibc_locales//:locale-archive)"
""" if is_linux else "") +
              """
    set -eou pipefail

    DIR=$$(mktemp -d)
    mkdir -p $$DIR/source $$DIR/target

    tar xf $(location sphinx-source-tree) -C $$DIR/source --strip-components=1
    mv $(location :canton-refs.rst) $$DIR/source/source

    if ! docs/scripts/check-closing-quotes.sh $$DIR/source docs/scripts/check-closing-quotes.sh.allow; then
        exit 1
    fi

    export LC_ALL=en_US.UTF-8
    export LANG=en_US.UTF-8
    SPHINX_BUILD_EXIT_CODE=0
    # We hide the output unless we get a failure to make the builds less noisy.
    SPHINX_BUILD_OUTPUT=$$($(location @sphinx_nix//:bin/sphinx-build) -W -b {target} -c $$DIR/source/configs/{name} $$DIR/source/source $$DIR/target 2>&1) || SPHINX_BUILD_EXIT_CODE=$$?

    if [ "$$SPHINX_BUILD_EXIT_CODE" -ne 0 ]; then
        >&2 echo "## SPHINX-BUILD OUTPUT:"
        >&2 echo "$$SPHINX_BUILD_OUTPUT"
        >&2 echo "## SPHINX-BUILD OUTPUT END"
        exit 1
    fi

    MKTGZ=$$PWD/$(execpath //bazel_tools/sh:mktgz)
    OUT_PATH=$$PWD/$@
    cd $$DIR
    $$MKTGZ $$OUT_PATH target
  """.format(
                  target = target,
                  name = name,
              ),
        tools = [
            "//bazel_tools/sh:mktgz",
            "@sphinx_nix//:bin/sphinx-build",
        ],
    )
    for (name, target) in [
        ("html", "html"),
        ("pdf", "latex"),
    ]
] if not is_windows else None

genrule(
    name = "pdf-docs",
    srcs = [
        ":sphinx-pdf",
        ":pdf-fonts",
    ],
    outs = ["DigitalAssetSDK.pdf"],
    cmd = """
        set -euo pipefail
        # Set up tools
        export PATH="$$( cd "$$(dirname "$(location @imagemagick_nix//:bin/convert)")" ; pwd -P )":$$PATH

        mkdir out
        tar -zxf $(location sphinx-pdf) -C out --strip-components=1

        # Copy in fonts and build with lualatex
        cp -L $(locations :pdf-fonts) out/
        cd out
        # run twice to generate all references properly (this is a latex thing...)
        ../$(location @texlive_nix//:bin/lualatex) -halt-on-error -interaction=batchmode --shell-escape *.tex
        ../$(location @texlive_nix//:bin/lualatex) -halt-on-error -interaction=batchmode --shell-escape *.tex
        # NOTE, if you get errors of the following form:
        #
        #   luaotfload | db : Font names database not found, generating new one.
        #   luaotfload | db : This can take several minutes; please be patient.
        #   luaotfload | db : Reload initiated (formats: otf,ttf,ttc); reason: "File not found: lmroman10-regular.".
        #
        # Then the error is most likely not font related. To debug the error
        # run `bazel build` with `--sandbox_debug`, change into the sandbox
        # directory and invoke lualatex from there. You will have to replicate
        # the environment variable setup from above.
        #
        # In the past the following issues caused the error message above:
        # - An update of sphinx in nixpkgs that had to be undone.
        # - A missing texlive package that had to be added to the Nix derivation.

        # Move output to target
        mv DigitalAssetSDK.pdf ../$(location DigitalAssetSDK.pdf)""".format(sdk = sdk_version),
    tags = ["pdfdocs"],
    tools =
        [
            "@imagemagick_nix//:bin/convert",
            "@texlive_nix//:bin/lualatex",
        ],
) if not is_windows else None

filegroup(
    name = "pdf-fonts",
    srcs = glob(["configs/pdf/fonts/**"]) + ["@freefont//:fonts"],
)

pkg_tar(
    name = "pdf-fonts-tar",
    srcs = [":pdf-fonts"],
    extension = "tar.gz",
)

genrule(
    name = "non-sphinx-html-docs",
    srcs = [
        ":hoogle_db.tar.gz",
        "//language-support/java:javadoc",
        "//language-support/ts/daml-react:docs",
        "//language-support/ts/daml-ledger:docs",
        "//language-support/ts/daml-types:docs",
        "@daml-cheat-sheet//:site",
        ":redirects",
        "error.html",
    ],
    outs = ["non-sphinx-html-docs.tar.gz"],
    cmd = """
    set -eou pipefail
    DIR=$$(mktemp -d)
    trap "rm -rf DIR" EXIT
    mkdir -p $$DIR/html/app-dev/bindings-java/javadocs

    # Copy Javadoc using unzip to avoid having to know the path to the 'jar' binary. Note flag to overwrite
    unzip -q -o $(locations //language-support/java:javadoc) -d $$DIR/html/app-dev/bindings-java/javadocs
    # Remove JAR metadata
    rm -r $$DIR/html/app-dev/bindings-java/javadocs/META-INF

    # Copy generated documentation for typescript libraries
    mkdir -p $$DIR/html/app-dev/bindings-ts/daml-react
    mkdir -p $$DIR/html/app-dev/bindings-ts/daml-ledger
    mkdir -p $$DIR/html/app-dev/bindings-ts/daml-types
    tar -xzf $(location //language-support/ts/daml-react:docs) --strip-components 1 -C $$DIR/html/app-dev/bindings-ts/daml-react/
    tar -xzf $(location //language-support/ts/daml-ledger:docs) --strip-components 1 -C $$DIR/html/app-dev/bindings-ts/daml-ledger/
    tar -xzf $(location //language-support/ts/daml-types:docs) --strip-components 1 -C $$DIR/html/app-dev/bindings-ts/daml-types/

    # Get the daml cheat sheet
    mkdir -p $$DIR/html/cheat-sheet
    tar -xzf $(location @daml-cheat-sheet//:site) --strip-components 1 -C $$DIR/html/cheat-sheet

    # Copy in hoogle DB
    cp -L $(location :hoogle_db.tar.gz) $$DIR/html/hoogle_db.tar.gz

    echo {{ \\"{version}\\" : \\"{version}\\" }} > $$DIR/html/versions.json
    cp $(location :error.html) $$DIR/html/
    tar xf $(location :redirects) --strip-components=1 -C $$DIR/html

    MKTGZ=$$PWD/$(execpath //bazel_tools/sh:mktgz)
    OUT_PATH=$$PWD/$@
    cd $$DIR
    $$MKTGZ $$OUT_PATH html
  """.format(version = sdk_version),
    tools = ["//bazel_tools/sh:mktgz"],
) if not is_windows else None

genrule(
    name = "docs-no-pdf",
    srcs = [
        ":sphinx-html",
        ":non-sphinx-html-docs",
    ],
    outs = ["html-only.tar.gz"],
    cmd = """
        set -eou pipefail
        mkdir -p build/html
        tar xf $(location :sphinx-html) -C build/html --strip-components=1
        tar xf $(location :non-sphinx-html-docs) -C build/html --strip-components=1
        cd build
        ../$(execpath //bazel_tools/sh:mktgz) ../$@ html
        """.format(sdk = sdk_version),
    tools = [
        "//bazel_tools/sh:mktgz",
    ],
) if not is_windows else None

genrule(
    name = "redirects",
    srcs = [
        "redirects.map",
        "redirect_template.html",
    ],
    outs = ["redirects.tar.gz"],
    cmd = """
        mkdir redirects
        while read l; do
            from=$$(awk -F' -> ' '{print $$1}' <<<$$l)
            to=$$(awk -F' -> ' '{print $$2}' <<<"$$l")
            if [ $$to ]
            then
                mkdir -p redirects/$$(dirname $$from)
                cp -L docs/redirect_template.html redirects/$$from
                sed -i -e "s,__URL__,$${to}," redirects/$$from
            fi
        done <docs/redirects.map
        $(execpath //bazel_tools/sh:mktgz) $@ redirects
    """,
    tools = ["//bazel_tools/sh:mktgz"],
)

genrule(
    name = "docs",
    srcs = [
        ":docs-no-pdf",
        ":pdf-docs",
    ],
    outs = ["html.tar.gz"],
    cmd = """
        VERSION_DATE=1970-01-01
        tar -zxf $(location :docs-no-pdf)
        cd html
        find . -name '*.html' | sort | sed -e 's,^\\./,https://docs.daml.com/,' > sitemap
        SMHEAD="{head}"
        SMITEM="{item}"
        SMFOOT="{foot}"
        echo $$SMHEAD > sitemap.xml
        while read item; do
            echo $$SMITEM | sed -e "s,%DATE%,$${{VERSION_DATE}}," | sed -e "s,%LOC%,$${{item}}," >> sitemap.xml
        done < sitemap
        rm sitemap
        echo $$SMFOOT >> sitemap.xml
        cd ..
        cp -L $(location :pdf-docs) html/_downloads
        # Remove Sphinx build products
        rm -r html/.buildinfo html/.doctrees html/objects.inv
        $(execpath //bazel_tools/sh:mktgz) $@ html
    """.format(
        head = """<?xml version='1.0' encoding='UTF-8'?><urlset xmlns='http://www.sitemaps.org/schemas/sitemap/0.9' xmlns:xsi='http://www.w3.org/2001/XMLSchema-instance' xsi:schemaLocation='http://www.sitemaps.org/schemas/sitemap/0.9 http://www.sitemaps.org/schemas/sitemap/0.9/sitemap.xsd'>""",
        item = """<url><loc>%LOC%</loc><lastmod>%DATE%</lastmod><changefreq>daily</changefreq><priority>0.8</priority></url>""",
        foot = """</urlset>""",
        version = sdk_version,
    ),
    tags = ["pdfdocs"],
    tools = ["//bazel_tools/sh:mktgz"],
) if not is_windows else None

filegroup(
    name = "daml-assistant-iou-setup",
    srcs = glob(
        ["source/app-dev/bindings-java/quickstart/template-root/*"],
        # excluding quickstart-java stuff
        exclude = [
            "source/app-dev/bindings-java/quickstart/template-root/src",
            "source/app-dev/bindings-java/quickstart/template-root/pom.xml",
        ],
        exclude_directories = 0,
    ),
    visibility = ["//visibility:public"],
)

genrule(
    name = "quickstart-java",
    srcs = glob(["source/app-dev/bindings-java/quickstart/template-root/**"]),
    outs = ["quickstart-java.tar.gz"],
    cmd = """
        set -eou pipefail
        TMP_DIR=$$(mktemp -d)
        trap "rm -rf $$TMP_DIR" EXIT
        mkdir -p $$TMP_DIR/quickstart-java
        cp -rL docs/source/app-dev/bindings-java/quickstart/template-root/* $$TMP_DIR/quickstart-java/
        sed -i "s/__VERSION__/{mvn}/" $$TMP_DIR/quickstart-java/pom.xml
        $(execpath //bazel_tools/sh:mktgz) $@ -C $$TMP_DIR quickstart-java
    """.format(mvn = mvn_version),
    tools = ["//bazel_tools/sh:mktgz"],
    visibility = ["//visibility:public"],
)

load("//language-support/java/codegen:codegen.bzl", "dar_to_java")

genrule(
    name = "quickstart-model",
    srcs = [
        "//docs:source/app-dev/bindings-java/quickstart/template-root/daml/Main.daml",
        "//docs:source/app-dev/bindings-java/quickstart/template-root/daml/Iou.daml",
        "//docs:source/app-dev/bindings-java/quickstart/template-root/daml/IouTrade.daml",
        "//daml-script/daml:daml-script.dar",
    ],
    outs = ["quickstart-model.dar"],
    cmd = """
      set -eou pipefail
      TMP_DIR=$$(mktemp -d)
      mkdir -p $$TMP_DIR/daml
      cp -R -L $(location //docs:source/app-dev/bindings-java/quickstart/template-root/daml/Main.daml) $$TMP_DIR/daml/
      cp -R -L $(location //docs:source/app-dev/bindings-java/quickstart/template-root/daml/Iou.daml) $$TMP_DIR/daml/
      cp -R -L $(location //docs:source/app-dev/bindings-java/quickstart/template-root/daml/IouTrade.daml) $$TMP_DIR/daml/
      cp -L $(location //daml-script/daml:daml-script.dar) $$TMP_DIR/
      cat << EOF > $$TMP_DIR/daml.yaml
sdk-version: {sdk}
name: quickstart-model
source: daml
version: 0.0.1
dependencies:
  - daml-stdlib
  - daml-prim
  - daml-script.dar
build-options: ["--ghc-option", "-Werror"]
EOF
      $(location //compiler/damlc) build --project-root=$$TMP_DIR --ghc-option=-Werror -o $$PWD/$(location quickstart-model.dar)
      rm -rf $$TMP_DIR
    """.format(sdk = sdk_version),
    tools = ["//compiler/damlc"],
    visibility = ["//visibility:public"],
)

dar_to_java(
    name = "quickstart-model",
    src = "quickstart-model.dar",
    package_prefix = "com.daml.quickstart.model",
)

java_binary(
    name = "quickstart-java-lib",
    srcs = glob(["source/app-dev/bindings-java/quickstart/template-root/src/main/java/**/*.java"]) + [":quickstart-model-srcjar"],
    main_class = "com.daml.quickstart.iou.IouMain",
    deps = [
        "//daml-lf/archive:daml_lf_1.dev_archive_proto_java",
        "//language-support/java/bindings:bindings-java",
        "//language-support/java/bindings-rxjava",
        "@maven//:ch_qos_logback_logback_classic",
        "@maven//:com_google_code_gson_gson",
        "@maven//:com_google_guava_guava",
        "@maven//:com_google_protobuf_protobuf_java",
        "@maven//:com_sparkjava_spark_core",
        "@maven//:io_reactivex_rxjava2_rxjava",
        "@maven//:org_slf4j_slf4j_api",
    ],
)

daml_test(
    name = "ledger-api-daml-test",
    srcs = glob(["source/app-dev/code-snippets/**/*.daml"]),
    deps = ["//daml-script/daml:daml-script.dar"],
)

daml_test(
    name = "bindings-java-daml-test",
    srcs = glob(["source/app-dev/bindings-java/code-snippets/**/*.daml"]),
    # FIXME: https://github.com/digital-asset/daml/issues/12051
    #  remove target, once interfaces are stable.
    target = lf_version_configuration.get("latest"),
)

daml_test(
    name = "patterns-daml-test",
    srcs = glob(["source/daml/patterns/daml/**/*.daml"]),
    deps = ["//daml-script/daml:daml-script.dar"],
)

pkg_tar(
    name = "daml-patterns",
    srcs = glob(["source/daml/patterns/daml/**/*.daml"]) + ["source/daml/patterns/daml.yaml.template"],
    strip_prefix = "/docs/source/daml/patterns",
    visibility = ["//visibility:public"],
)

daml_test(
    name = "daml-studio-daml-test",
    srcs = glob(["source/daml/daml-studio/daml/**/*.daml"]),
    deps = ["//daml-script/daml:daml-script.dar"],
)

daml_test(
    name = "daml-ref-daml-test",
    timeout = "long",
    srcs = glob(["source/daml/code-snippets/**/*.daml"]),
    deps = ["//daml-script/daml:daml-script.dar"],
)

daml_test(
    name = "daml-ref-daml-test-dev",
    timeout = "long",
    srcs = glob(["source/daml/code-snippets-dev/**/*.daml"]),
    target = "1.dev",
)

daml_test(
    name = "introduction-daml-test",
    srcs = glob(["source/getting-started/introduction/code/**/*.daml"]),
)

daml_test(
    name = "quickstart-daml-test",
    srcs = glob(
        include = ["source/app-dev/bindings-java/quickstart/template-root/daml/**/*.daml"],
    ),
    deps = ["//daml-script/daml:daml-script.dar"],
)

daml_test(
    name = "ledger-model-daml-test",
    srcs = glob(["source/concepts/ledger-model/daml/**/*.daml"]),
    deps = ["//daml-script/daml:daml-script.dar"],
)

daml_test(
    name = "java-bindings-docs-daml-test",
    srcs = glob(["source/app-dev/bindings-java/daml/**/*.daml"]),
)

daml_test(
<<<<<<< HEAD
    name = "daml-intro-daml-test-excl-8-9-10-12",
=======
    name = "daml-intro-daml-test-excl-8-9-10-13",
>>>>>>> bc79f15a
    srcs = glob(
        ["source/daml/intro/daml/**/*.daml"],
        exclude = [
            "source/daml/intro/daml/daml-intro-8/**",
            "source/daml/intro/daml/daml-intro-9/**",
            "source/daml/intro/daml/daml-intro-10/**",
<<<<<<< HEAD
            "source/daml/intro/daml/daml-intro-12-part1/**",
            "source/daml/intro/daml/daml-intro-12-part2/**",
=======
            "source/daml/intro/daml/daml-intro-13/**",
>>>>>>> bc79f15a
        ],
    ),
    deps = ["//daml-script/daml:daml-script.dar"],
)

daml_test(
<<<<<<< HEAD
    name = "daml-intro-daml-12-part1-test",
    srcs = glob(
        ["source/daml/intro/daml/daml-intro-12-part1/**/*.daml"],
=======
    name = "daml-intro-daml-13-test",
    srcs = glob(
        ["source/daml/intro/daml/daml-intro-13/**/*.daml"],
>>>>>>> bc79f15a
    ),
    target = "1.15",
    deps = ["//daml-script/daml:daml-script-1.15.dar"],
)

<<<<<<< HEAD
daml_compile(
    name = "daml-intro12-part1",
    srcs = glob(
        ["source/daml/intro/daml/daml-intro-12-part1/**/*.daml"],
    ),
    target = "1.15",
    dependencies = ["//daml-script/daml:daml-script-1.15.dar"],
)

daml_test(
    name = "daml-intro-daml-12-part2-test",
    srcs = glob(
        ["source/daml/intro/daml/daml-intro-12-part2/**/*.daml"],
    ),
    target = "1.15",
    deps = ["//daml-script/daml:daml-script-1.15.dar"],
    data_deps = ["daml-intro12-part1.dar"],
    additional_compiler_flags = ["-p", "/^$$/"],
)

=======
>>>>>>> bc79f15a
daml_test(
    name = "daml-intro-daml-10-test",
    srcs = glob(
        ["source/daml/intro/daml/daml-intro-10/**/*.daml"],
    ),
    additional_compiler_flags = ["--ghc-option=-Wwarn=incomplete-patterns"],
    deps = ["//daml-script/daml:daml-script.dar"],
)

daml_test(
    name = "daml-intro-9-daml-test",
    srcs = glob(["source/daml/intro/daml/daml-intro-9/**/*.daml"]),
    data_deps = [":daml-intro-7.dar"],
    deps = ["//daml-script/daml:daml-script.dar"],
)

daml_test(
    name = "daml-intro-8-daml-test",
    srcs = glob(["source/daml/intro/daml/daml-intro-8/**/*.daml"]),
    target = "1.dev",
    deps = ["//daml-script/daml:daml-script-1.dev.dar"],
)

daml_build_test(
    name = "daml-intro-7",
    daml_yaml = ":daml-intro-7.yaml",
    dar_dict = {
        "//daml-script/daml:daml-script.dar": "daml-script.dar",
    },
    project_dir = "source/daml/intro/daml/daml-intro-7",
)

daml_build_test(
    name = "daml-upgrade-example-v1",
    dar_dict = {
        "//daml-script/daml:daml-script.dar": "daml-script.dar",
    },
    project_dir = "source/upgrade/example/carbon-1.0.0",
)

daml_build_test(
    name = "daml-upgrade-example-v2",
    project_dir = "source/upgrade/example/carbon-2.0.0",
)

daml_build_test(
    name = "daml-upgrade-example-upgrade",
    dar_dict = {
        ":daml-upgrade-example-v1": "path/to/carbon-1.0.0.dar",
        ":daml-upgrade-example-v2": "path/to/carbon-2.0.0.dar",
    },
    project_dir = "source/upgrade/example/carbon-upgrade",
)

daml_build_test(
    name = "daml-upgrade-example-extend",
    dar_dict = {
        ":daml-upgrade-example-v1": "path/to/carbon-1.0.0.dar",
    },
    project_dir = "source/upgrade/example/carbon-label",
)

daml_build_test(
    name = "daml-upgrade-example-upgrade-script",
    dar_dict = {
        ":daml-upgrade-example-v1": "path/to/carbon-1.0.0.dar",
        ":daml-upgrade-example-v2": "path/to/carbon-2.0.0.dar",
        ":daml-upgrade-example-upgrade": "path/to/carbon-upgrade-1.0.0.dar",
        "//daml-script/daml:daml-script.dar": "daml-script.dar",
    },
    project_dir = "source/upgrade/example/carbon-initiate-upgrade",
)

daml_build_test(
    name = "daml-upgrade-example-upgrade-trigger",
    dar_dict = {
        ":daml-upgrade-example-v1": "path/to/carbon-1.0.0.dar",
        ":daml-upgrade-example-v2": "path/to/carbon-2.0.0.dar",
        ":daml-upgrade-example-upgrade": "path/to/carbon-upgrade-1.0.0.dar",
        "//triggers/daml:daml-trigger.dar": "daml-trigger.dar",
        "//daml-script/daml:daml-script.dar": "daml-script.dar",
    },
    project_dir = "source/upgrade/example/carbon-upgrade-trigger",
)

filegroup(
    name = "daml-intro-1",
    srcs = glob(
        ["source/daml/intro/daml/1_Token/**/*"],
        # excluding quickstart-java stuff
        exclude = [
            "source/app-dev/bindings-java/quickstart/template-root/src",
            "source/app-dev/bindings-java/quickstart/template-root/pom.xml",
        ],
        exclude_directories = 0,
    ),
    visibility = ["//visibility:public"],
)

pkg_tar(
    name = "daml-intro-templates",
    srcs = glob(["source/daml/intro/daml/**"]),
    strip_prefix = "source/daml/intro/daml",
    visibility = ["//visibility:public"],
)

pkg_tar(
    name = "script-example-template",
    srcs = glob(
        ["source/daml-script/template-root/**"],
        exclude = ["**/*~"],
    ),
    strip_prefix = "source/daml-script/template-root",
    visibility = ["//visibility:public"],
)

genrule(
    name = "generate-error-codes-json",
    srcs = [],
    outs = ["error_codes_export.json"],
    cmd = "$(location //ledger/error/generator:export-error-codes-json-app) $(location error_codes_export.json)",
    tools = ["//ledger/error/generator:export-error-codes-json-app"],
    visibility = ["//visibility:public"],
)

genrule(
    name = "generate-docs-error-codes-inventory-into-rst-file",
    srcs = [],
    outs = ["error-codes-inventory.rst"],
    cmd = "$(location //ledger/error/generator:generate-docs-error-codes-inventory-app) $(location error-codes-inventory.rst)",
    tools = ["//ledger/error/generator:generate-docs-error-codes-inventory-app"],
    visibility = ["//visibility:public"],
)

genrule(
    name = "generate-docs-error-categories-inventory-into-rst-file",
    srcs = [],
    outs = ["error-categories-inventory.rst"],
    cmd = "$(location //ledger/error/generator:generate-docs-error-categories-inventory-app) $(location error-categories-inventory.rst)",
    tools = ["//ledger/error/generator:generate-docs-error-categories-inventory-app"],
    visibility = ["//visibility:public"],
)

exports_files([
    "source/daml-script/template-root/src/ScriptExample.daml",
])

da_scala_test(
    name = "generated-error-pages-are-up-to-date",
    srcs = glob(["src/test/**/*.scala"]),
    resources = glob(["resources/**/*"]),
    scala_deps = [
        "@maven//:org_scalactic_scalactic",
        "@maven//:org_scalatest_scalatest_core",
        "@maven//:org_scalatest_scalatest_matchers_core",
        "@maven//:org_scalatest_scalatest_shouldmatchers",
    ],
    deps = [
        "//ledger/error/generator:lib",
        "@maven//:commons_io_commons_io",
    ],
) if not is_windows else None<|MERGE_RESOLUTION|>--- conflicted
+++ resolved
@@ -721,44 +721,39 @@
 )
 
 daml_test(
-<<<<<<< HEAD
-    name = "daml-intro-daml-test-excl-8-9-10-12",
-=======
-    name = "daml-intro-daml-test-excl-8-9-10-13",
->>>>>>> bc79f15a
+    name = "daml-intro-daml-test-excl-8-9-10-12-13",
     srcs = glob(
         ["source/daml/intro/daml/**/*.daml"],
         exclude = [
             "source/daml/intro/daml/daml-intro-8/**",
             "source/daml/intro/daml/daml-intro-9/**",
             "source/daml/intro/daml/daml-intro-10/**",
-<<<<<<< HEAD
             "source/daml/intro/daml/daml-intro-12-part1/**",
             "source/daml/intro/daml/daml-intro-12-part2/**",
-=======
             "source/daml/intro/daml/daml-intro-13/**",
->>>>>>> bc79f15a
         ],
     ),
     deps = ["//daml-script/daml:daml-script.dar"],
 )
 
 daml_test(
-<<<<<<< HEAD
-    name = "daml-intro-daml-12-part1-test",
-    srcs = glob(
-        ["source/daml/intro/daml/daml-intro-12-part1/**/*.daml"],
-=======
     name = "daml-intro-daml-13-test",
     srcs = glob(
         ["source/daml/intro/daml/daml-intro-13/**/*.daml"],
->>>>>>> bc79f15a
     ),
     target = "1.15",
     deps = ["//daml-script/daml:daml-script-1.15.dar"],
 )
 
-<<<<<<< HEAD
+daml_test(
+    name = "daml-intro-daml-12-part1-test",
+    srcs = glob(
+        ["source/daml/intro/daml/daml-intro-12-part1/**/*.daml"],
+    ),
+    target = "1.15",
+    deps = ["//daml-script/daml:daml-script-1.15.dar"],
+)
+
 daml_compile(
     name = "daml-intro12-part1",
     srcs = glob(
@@ -779,8 +774,6 @@
     additional_compiler_flags = ["-p", "/^$$/"],
 )
 
-=======
->>>>>>> bc79f15a
 daml_test(
     name = "daml-intro-daml-10-test",
     srcs = glob(
