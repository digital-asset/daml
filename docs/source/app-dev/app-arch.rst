--- conflicted
+++ resolved
@@ -4,11 +4,7 @@
 Application architecture
 ########################
 
-<<<<<<< HEAD
-This document is a guide to building applications that interact with a DAML ledger deployment (the 'ledger'). It:
-=======
 This section describes our recommended design of a full-stack DAML application.
->>>>>>> bc7d76c9
 
 .. image:: ./recommended_architecture.svg
 
@@ -47,11 +43,7 @@
 
 .. code-block:: bash
 
-<<<<<<< HEAD
-Examples of these are automation and interactive applications that let a user or code react to complex state on the ledger (e.g. the Navigator tool).
-=======
   ./daml-start.sh
->>>>>>> bc7d76c9
 
 in the root of the project. This is the most simple DAML ledger implementation. Once your
 application matures and becomes ready for production, the ``daml deploy`` command helps you deploy
