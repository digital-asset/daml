--- conflicted
+++ resolved
@@ -6,10 +6,6 @@
 Python Bindings
 ###############
 
-<<<<<<< HEAD
-The Python bindings (formerly known as DAZL) are a client implementation of the *Ledger API* for the Pythonn language and are supported under the Daml Enterprise license.
-=======
-The Python bindings are a client implementation of the *Ledger API* for the Python language and are supported under the Daml Enterprise license.
->>>>>>> cb2a25d1
+The Python bindings (formerly known as DAZL) are a client implementation of the *Ledger API* for the Python language and are supported under the Daml Enterprise license.
 
 The Python bindings are supported for use with Daml and with `Daml Hub <https://hub.daml.com/>`_. Documentation for the bindings can be found `here <https://digital-asset.github.io/dazl-client/>`_.