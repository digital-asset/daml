.. Copyright (c) 2020 Digital Asset (Switzerland) GmbH and/or its affiliates. All rights reserved.
.. SPDX-License-Identifier: Apache-2.0

DAML SDK documentation
######################

.. toctree::
   :titlesonly:
   :maxdepth: 2
   :hidden:

   self

.. toctree::
   :titlesonly:
   :maxdepth: 2
   :hidden:
   :caption: Getting started

   Installing the SDK <getting-started/installation>
   Building Your App <getting-started/index>
   getting-started/app-architecture
   getting-started/first-feature
   getting-started/testing
   Cheat Sheet <https://docs.daml.com/cheat-sheet>

.. toctree::
   :titlesonly:
   :maxdepth: 2
   :hidden:
   :caption: Writing DAML

   daml/intro/0_Intro.rst
   daml/reference/index
   daml/stdlib/index
   daml/testing-scenarios
   daml/troubleshooting
   /daml/patterns

.. toctree::
   :titlesonly:
   :maxdepth: 2
   :hidden:
   :caption: Building applications

   app-dev/app-arch
   app-dev/bindings-ts/index
   json-api/index
   DAML Script <daml-script/index>
   DAML REPL <daml-repl/index>
   upgrade/index
   app-dev/authorization
   app-dev/ledger-api

.. toctree::
   :titlesonly:
   :maxdepth: 2
   :hidden:
   :caption: Deploying to DAML ledgers

   deploy/index
   deploy/generic_ledger
   deploy/ledger-topologies

.. toctree::
   :titlesonly:
   :maxdepth: 2
   :hidden:
   :caption: SDK tools

   tools/assistant
   daml/daml-studio
   tools/sandbox
   tools/navigator/index
   tools/codegen

.. toctree::
   :titlesonly:
   :maxdepth: 2
   :hidden:
   :caption: Background concepts

   concepts/glossary
   concepts/ledger-model/index
   concepts/identity-and-package-management
<<<<<<< HEAD
   concepts/local-ledger
   concepts/interoperability
=======
   concepts/time
>>>>>>> ab8a77d3

.. toctree::
   :titlesonly:
   :maxdepth: 2
   :hidden:
   :caption: Examples

   examples/examples

.. toctree::
   :titlesonly:
   :maxdepth: 2
   :hidden:
   :caption: Early Access Features

   tools/navigator/console
   tools/extractor
   daml-integration-kit/index
   triggers/index
   tools/visual
   tools/trigger-service

.. toctree::
   :titlesonly:
   :maxdepth: 2
   :hidden:
   :caption: Support and updates

   support/support
   support/release-notes
   Roadmap <support/roadmap><|MERGE_RESOLUTION|>--- conflicted
+++ resolved
@@ -83,12 +83,9 @@
    concepts/glossary
    concepts/ledger-model/index
    concepts/identity-and-package-management
-<<<<<<< HEAD
+   concepts/time
    concepts/local-ledger
    concepts/interoperability
-=======
-   concepts/time
->>>>>>> ab8a77d3
 
 .. toctree::
    :titlesonly:
