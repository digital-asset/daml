--- conflicted
+++ resolved
@@ -15,7 +15,6 @@
 - Support generic types (including tuples) as contract keys in codegen.
   See `#1728 <https://github.com/digital-asset/daml/issues/1728>`__.
 
-<<<<<<< HEAD
 Ledger API
 ~~~~~~~~~~
 
@@ -27,7 +26,7 @@
 
 - The addition of the ``ExerciseByKey`` to the Ledger API is reflected in the bindings.
   See `#1366 <https://github.com/digital-asset/daml/issues/1366>`__.
-=======
+
 Release Procedure
 ~~~~~~~~~~~~~~~~~
 
@@ -35,7 +34,6 @@
   performed _manually_ in release 0.13.3. This release should confirm that it will occur
   as part of the CI/CD.
   See `#1745 <https://github.com/digital-asset/daml/issues/1745>`__
->>>>>>> 0d123a1d
 
 .. _release-0-13-3:
 
