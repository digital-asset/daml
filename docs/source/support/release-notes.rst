--- conflicted
+++ resolved
@@ -9,12 +9,11 @@
 HEAD — ongoing
 --------------
 
-<<<<<<< HEAD
+- Fix an issue with Postgres of potentially not stopping the transaction stream at
+  required ceiling offset. See more `here
+  <https://github.com/digital-asset/daml/pull/802>`
 - DAML-LF "dev" minor version. Write with ``--target 1.dev``, supported by all tools by
   default.
-=======
-- Fix an issue with Postgres of potentially not stopping the transaction stream at required ceiling offset. See more `here <https://github.com/digital-asset/daml/pull/802>`
->>>>>>> bf9126a4
 
 0.12.12 - 2019-04-30
 --------------------
