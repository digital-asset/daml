--- conflicted
+++ resolved
@@ -9,16 +9,13 @@
 HEAD — ongoing
 --------------
 
-<<<<<<< HEAD
 Visualizing DAML Contracts
 ~~~~~~~~~~~~~~~~~~~~~~~~~~
 
 - Added instructions for :doc `visualizing DAML contracts </tools/visual>`
 
-=======
 0.12.25 — 2019-06-13
 --------------------
->>>>>>> ea72a1bc
 
 DAML Integration Kit
 ~~~~~~~~~~~~~~~~~~~~
