.. Copyright (c) 2019 Digital Asset (Switzerland) GmbH and/or its affiliates. All rights reserved.
.. SPDX-License-Identifier: Apache-2.0

Release notes
#############

This page contains release notes for the SDK.

HEAD — ongoing
--------------

<<<<<<< HEAD
Visualizing DAML Contracts
~~~~~~~~~~~~~~~~~~~~~~~~~~

- Added :doc:`Visualizing DAML Contracts </tools/visual>`
=======
Language
~~~~~~~~

- Add an instance for ``IsParties (Optional Party)``, allowing ``Optional`` values to be used in ``signatory``, ``observer`` and ``maintainer`` clauses.

.. _release-0-13-0:

0.13.0 - 2019-06-17
-------------------

SDK
~~~

- This marks the first release that is no longer released for the
  ``da`` assistant. It is still possible to use it to get older SDK
  releases. Take a look at `documentation
  <https://docs.daml.com/tools/assistant.html>`__ for the new ``daml``
  assistant for migration instructions.

Sandbox
~~~~~~~

- Fixed a bug in an internal data structure that broke contract keys.
  See `#1623 <https://github.com/digital-asset/daml/issues/1623>`__.

DAML Studio
~~~~~~~~~~~

- Double the gRPC message limit used for the scenario service. This
  avoids issues on large projects.

Ledger API
~~~~~~~~~~

- Slash (/) is now an allowed character in contract, workflow, application
  and command identifiers.

.. _release-0-12-25:
>>>>>>> 4974c1bd

0.12.25 — 2019-06-13
--------------------

DAML Integration Kit
~~~~~~~~~~~~~~~~~~~~

- Added new CLI flag ``--all-tests`` to the :doc:`Ledger API Test Tool
  </tools/ledger-api-test-tool/index>` to run all default and optional tests.
- Added new CLI flag ``--command-submission-ttl-scale-factor`` to the
  :doc:`Ledger API Test Tool </tools/ledger-api-test-tool/index>`. It scales
  time-to-live of commands sent for ledger processing (captured as Maximum Record
  Time in submitted transactions) for some suites. Useful to tune Maximum Record
  Time depending on the environment and the Ledger implementation under test.
- Fixed various bugs in the daml-on-x ledger api server and index service.

Sandbox
~~~~~~~

- Introduced a new API for party management.
  See `#1312 <https://github.com/digital-asset/daml/issues/1312>`__.

Scala bindings
~~~~~~~~~~~~~~

- New `--root` command-line option for limiting what templates are selected for codegen.
  See `#1210 <https://github.com/digital-asset/daml/pull/1210>`__.

Ledger API
~~~~~~~~~~

- Contract keys are now available for created events from the transaction service.
  See `#1268 <https://github.com/digital-asset/daml/issues/1268>`__.

Java Bindings
~~~~~~~~~~~~~

- The addition of contract keys on created events in the Ledger API is reflected in the bindings.
  See `#1268 <https://github.com/digital-asset/daml/issues/1268>`__.

Java Codegen
~~~~~~~~~~~~

- Contracts decoded from the transaction service now expose their contract key (if defined).
  See `#1268 <https://github.com/digital-asset/daml/issues/1268>`__.

.. _release-0-12-24:

0.12.24 - 2019-06-06
--------------------

DAML Studio
~~~~~~~~~~~

- Fix errors due to unhandled ``$/cancelRequest`` and ``textDocument/willSave``
  requests from showing up in the output tab in VSCode. These errors also caused
  an automatic switch from the problems tab to the output tab which should now
  no longer happen.

- Note that upgrading the VSCode extension requires launching it via
  ``daml studio``. If you launch VSCode directly, you might get issues
  due to an outdated extension.

.. _release-0-12-23:

0.12.23 - 2019-06-05
--------------------

SQL Extractor
~~~~~~~~~~~~~

- 50MiB is no longer hard-coded on extractor input for sandbox or any other server,
  permitting large packages; e.g. pass ``--ledger-api-inbound-message-size-max 62914560``
  to extractor to get a 60MiB limit.
  See `#1520 <https://github.com/digital-asset/daml/pull/1520>`__.
- Improving logging. See `#1518 <https://github.com/digital-asset/daml/pull/1518>`__.

DAML Language
~~~~~~~~~~~~~

- **BREAKING CHANGE**: Contract key maintainers must now explicitly be computed from the contract key using the implicit ``key`` variable. For instance, if you have ``key (bank, accountId) : (Party, Text)`` and want ``bank`` to be the maintainer, you have to write ``maintainer key._1`` (before, you could write ``maintainer bank``).

DAML Compiler
~~~~~~~~~~~~~

- **BREAKING CHANGE**: Drop support for DAML-LF 1.3. Compiling to DAML-LF 1.4 should work without any code changes, although we highly recommend not specifying a target DAML-LF version at all. (The ledger server still supports DAML-LF 1.3.)

- Fix initialization of package-db for non-default DAML-LF versions.
  This fixes issues when using "daml build --target 1.3" (or other target versions).

DAML Standard Library
~~~~~~~~~~~~~~~~~~~~~

- Add ``enumerate`` function.

Navigator
~~~~~~~~~~~

- Fixed a regression where Navigator console was not able to inspect contracts and events.
  See `#1454 <https://github.com/digital-asset/daml/issues/1454>`__.
- 50MiB is no longer hard-coded on extractor input for sandbox or any other server,
  permitting large packages; e.g. pass ``--ledger-api-inbound-message-size-max 62914560``
  to extractor to get a 60MiB limit.
  See `#1520 <https://github.com/digital-asset/daml/pull/1520>`__.


Sandbox
~~~~~~~

- Added recovery around failing ledger entry persistence queries using Postgres. See `#1505 <https://github.com/digital-asset/daml/pull/1505>`__.

DAML Integration Kit
~~~~~~~~~~~~~~~~~~~~

- The :doc:`Ledger API Test Tool </tools/ledger-api-test-tool/index>` can now optionally run ``TransactionServiceIT`` as part of the conformance tests.
  This means you need to load additional ``.dar`` files into the ledger under test. Please refer to the updated instructions in the :doc:`documentation </tools/ledger-api-test-tool/index>`.
- Added new CLI options to the :doc:`Ledger API Test Tool </tools/ledger-api-test-tool/index>`:

  - ``--list`` prints all available tests to the console
  - ``--include`` takes a comma-separated list of test names that should be run
  - ``--exclude`` takes a comma-separated list of test names that should not be run

0.12.22 - 2019-05-29
--------------------

DAML Studio
~~~~~~~~~~~

- Fixed a bug where type check errors would persist if there was a subsequent parse error.

DAML Compiler
~~~~~~~~~~~~~

- **BREAKING CHANGE**: Drop support for DAML-LF 1.2. Compiling to DAML-LF 1.3 should work without any code changes, although we highly recommend not specifying a target DAML-LF version at all.
- **BREAKING CHANGE**: By default ``damlc test`` must be executed in a project and will test the whole project. Testing individual files, potentially outside a project, requires passing the new ``--files`` flag.

DAML-LF
~~~~~~~

- The Syntax of party literals is relaxed by allowing the character colon. Concretely those literals must match the
  regular expression ``[a-zA-Z0-9:\-_ ]+`` instead of ``[a-zA-Z0-9\-_ ]+`` previously.
  See `#1467 <https://github.com/digital-asset/daml/pull/1467>`__.

SQL Extractor
~~~~~~~~~~~~~

- The extractor ``--party`` option may now specify multiple parties, separated by commas;
  e.g. instead of ``--party Bob`` you can say ``--party Bob,Bar,Baz`` and get the contracts
  for all three parties in the database.
  See `#1360 <https://github.com/digital-asset/daml/pull/1360>`__.

- The extractor ``--templates`` option to specify template IDs in the format:
  ``<module1>:<entity1>,<module2>:<entity2>``. If not provided, extractor subscribes to all available templates.
  See `#1352 <https://github.com/digital-asset/daml/issues/1352>`__.

Sandbox
~~~~~~~

- Fixed a bug in the SQL backend that caused transactions with a fetch node referencing a contract created in the same transaction to be rejected.
  See `issue #1435 <https://github.com/digital-asset/daml/issues/1435>`__.

0.12.21 - 2019-05-28
--------------------

DAML Assistant
~~~~~~~~~~~~~~

- The ``exposed-modules`` field in ``daml.yaml`` is now optional. If it is
  not specified, all modules in the project are exposed.
  See `#1328 <https://github.com/digital-asset/daml/issues/1328>`_.

- You can now see all available versions with ``daml version`` using the ``--all`` flag.

DAML Compiler
~~~~~~~~~~~~~

- **BREAKING CHANGE**: Drop support for DAML-LF 1.1. Compiling to DAML-LF 1.2 should work without any code changes, although we highly recommend not specifying a target DAML-LF version at all.

- Make DAML-LF 1.5 the default version produced by the compiler.

DAML Standard Library
~~~~~~~~~~~~~~~~~~~~~

- ``parseInt`` and ``parseDecimal`` now work at more extremes of values and accept leading plus signs.

DAML-LF
~~~~~~~

- Add new version 1.5. See `DAML-LF 1 specification <https://github.com/digital-asset/daml/blob/master/daml-lf/spec/daml-lf-1.rst#version-1-5>`_ for details.

Ledger
~~~~~~

- **BREAKING CHANGE**: The string fields ``application_id``, ``command_id``, ``ledger_id``, and ``workflow_id``
  in Ledger API commands must now match the regular expression  ``[A-Za-z0-9\._:\-#]{1,255}``. Those fields
  were unrestricted UTF-8 strings in previous versions.
  See `#398 <https://github.com/digital-asset/daml/issues/398>`__.

0.12.20 - 2019-05-23
--------------------

Sandbox
~~~~~~~

- **Contract keys**: Support arbitrary key expressions (this was accidentally omitted from 0.12.19).

0.12.19 - 2019-05-22
--------------------

Ledger
~~~~~~

- Transaction filters in `GetTransactionsRequest` without any party are now rejected with `INVALID_ARGUMENT` instead of yielding an empty stream

  See `#1250 <https://github.com/digital-asset/daml/issues/1250>`__ for details.

DAML
~~~~

- **Contract keys**: The syntactic restriction on contract keys has been removed. They can be arbitray expressions now.

DAML-LF
~~~~~~~

- Add new version 1.4 and make it the default version produced by ``damlc``. It removes the syntactic restriction on contract keys.

Java Bindings
~~~~~~~~~~~~~

- **Bots**: A class called LedgerTestView was added to make bot unit testing possible

DAML
~~~~

- **BREAKING CHANGE - Syntax**: Records with empty update blocks, e.g. ``foo with``, is now an error (the fact it was ever accepted was a bug).

- **BREAKING CHANGE - Contract Keys**: Before, maintainers were incorrectly not checked to be a subset of the signatories, now they are. See `issue #1123 <https://github.com/digital-asset/daml/issues/1123>`__

Sandbox
~~~~~~~

- When loading a scenario with ``--scenario``, the sandbox no longer compiles packages twice, see
  `issue #1238 <https://github.com/digital-asset/daml/issues/1238>`__.
- When starting the sandbox, you can now choose to have it load all the ``.dar`` packages immediately
  with the ``--eager-package-loading`` flag. The default behavior is to load the packages only when
  a command requires them, which causes a delay for the first command that requires a yet-to-be-compiled
  package.
  See `issue #1230 <https://github.com/digital-asset/daml/issues/1230>`__.

SDK tools
~~~~~~~~~

- The Windows installer is now signed. You might still see Windows
  defender warnings for some time but the publisher should now show
  "Digital Asset Holdings, LLC".

.. _release-0-12-18:

0.12.18 - 2019-05-20
--------------------

Documentation
~~~~~~~~~~~~~

- Removed unnecessary dependency in the quickstart-java example project.
- Removed the *Configure Maven* section from the installation instructions. This step is not needed anymore.

SDK tools
~~~~~~~~~

- **DAML Assistant**: We've built a new and improved version of the SDK assistant, replacing ``da`` commands with ``daml`` commands. The documentation is updated to use the new assistant in this release.

  For a full guide to what's changed and how to migrate, see :doc:`/support/new-assistant`. To read about how to use the new ``daml`` Assistant, see :doc:`/tools/assistant`.

DAML
~~~~

- **BREAKING CHANGE - DAML Compiler**: It is now an error to omit method bodies in class ``instance`` s if the method
  has no default. Almost all instances of such behaviour were an error - add in a suitable definition.

- **Contract keys**: We've added documentation for contract keys, a way of specifying a primary key for contract instances. For information about how to use them, see :doc:`/daml/reference/contract-keys`.

- **BREAKING CHANGE - DAML Standard Library**: Moved the ``Tuple`` and ``Either`` types to ``daml-prim:DA.Types``
  rather than exposing internal locations.

  How to migrate:

  - You don't need to change DAML code as a result of this change.
  - People using the Java/Scala codegen need to replace ``import ghc.tuple.*`` or ``import da.internal.prelude.*`` with ``import da.types.*``.
  - People using the Ledger API directly need to replace ``GHC.Tuple`` and ``DA.Internal.Prelude`` with ``DA.Types``.

- **BREAKING CHANGE - DAML Standard Library**: Don't expose the ``TextMap`` type via the ``Prelude`` anymore.

  How to migrate: Always import ``DA.TextMap`` when you want to use the ``TextMap`` type.

- **DAML Standard Library**: Add ``String`` as a compatibility alias for ``Text``.

Ledger API
~~~~~~~~~~

- **BREAKING** Removed the unused field :ref:`com.digitalasset.ledger.api.v1.ExercisedEvent` from :ref:`com.digitalasset.ledger.api.v1.Event`,
  because a :ref:`com.digitalasset.ledger.api.v1.Transaction` never contains exercised events (only created and archived events): `#960 <https://github.com/digital-asset/daml/issues/960>`_

  This change is *backwards compatible on the transport level*, meaning:

  - new versions of ledger language bindings will work with previous versions of the Sandbox, because the field was never populated
  - previous versions of the ledger language bindings will work with new versions of the Sandbox, as the field was removed without any change in observable behavior

  How to migrate:

  - If you check for the presence of :ref:`com.digitalasset.ledger.api.v1.ExercisedEvent` when handling a :ref:`com.digitalasset.ledger.api.v1.Transaction`, you have to remove this code now.

- Added the :ref:`agreement text <daml-ref-agreements>` as a new field ``agreement_text`` to the ``CreatedEvent`` message. This means you now have access to the agreement text of contracts via the Ledger API.
  The type of this field is ``google.protobuf.StringValue`` to properly reflect the optionality on the wire for full backwards compatibility.
  See Google's `wrappers.proto <https://github.com/protocolbuffers/protobuf/blob/b4f193788c9f0f05d7e0879ea96cd738630e5d51/src/google/protobuf/wrappers.proto#L31-L34>`__ for more information about ``StringValue``.

  See `#1110 <https://github.com/digital-asset/daml/issues/1110>`__ for details.

- Fixed: the `CommandService.SubmitAndWait` endpoint no longer rejects commands without a workflow identifier.

  See `#572 <https://github.com/digital-asset/daml/issues/572>`__ for details.

Java Bindings
~~~~~~~~~~~~~

- **BREAKING** Reflect the breaking change of Ledger API in the event class hierarchy:

  - Changed ``data.Event`` from an abstract class to an interface, representing events in a flat transaction.
  - Added interface ``data.TreeEvent``, representing events in a transaction tree.
  - ``data.CreatedEvent`` and ``data.ArchivedEvent`` now implement ``data.Event``.
  - ``data.CreatedEvent`` and ``data.ExercisedEvent`` now implement ``data.TreeEvent``.
  - ``data.TransactionTree#eventsById`` is now ``Map<String, TreeEvent>`` (was previously ``Map<String, Event>``).

  How to migrate:

  - If you are processing ``data.TransactionTree`` objects, you need to change the type of the processed events from ``data.Event`` to ``data.TreeEvent``.
  - If you are checking for the presense of exercised events when processing ``data.Transaction`` objects, you can remove that code now.
    It would never have triggered in the first place, as transactions do not contain exercised events.

- **Java Codegen**: You can now call a method to get a ``CreateAndExerciseCommand`` for each choice, for example:

  .. code-block:: java

     CreateAndExerciseCommand cmd = new MyTemplate(owner, someText).createAndExerciseAccept(42L);

  In this case ``MyTemplate`` is a DAML template with a choice ``Accept`` and the resulting command will create a contract and exercise the ``Accept`` choice within the same transaction.

  See `issue #1092 <https://github.com/digital-asset/daml/issues/1092>`__ for details.

- Added :ref:`agreement text <daml-ref-agreements>` of contracts: `#1110 <https://github.com/digital-asset/daml/issues/1110>`__

  - **Java Bindings**

    - Added field ``Optional<String> agreementText`` to ``data.CreatedEvent``, to reflect the change in Ledger API.

  - **Java Codegen**

    - Added generated field ``Optional<String> TemplateName.Contract#agreementText``.
    - Added generated static method ``TemplateName.Contract.fromCreatedEvent(CreatedEvent)``.
      This is the preferred method to use for converting a ``CreatedEvent`` into a ``Contract``.
    - Added generated static method ``TemplateName.Contract.fromIdAndRecord(String, Record, Optional<String>)``.
      This method is useful for setting up tests, when you want to convert a ``Record`` into a contract without having to create a ``CreatedEvent`` first.
    - Deprecated generated static method ``TemplateName.Contract.fromIdAndRecord(String, Record)`` in favor of the new static methods in the generated ``Contract`` classes.
    - Changed the generated :ref:`decoder utility class <daml-codegen-java-decoder-class>` to use the new ``fromCreatedEvent`` method.
    - **BREAKING** Changed the return type of the ``getDecoder`` method in the generated decoder utility class from ``Optional<BiFunction<String, Record, Contract>>`` to ``Optional<Function<CreatedEvent, Contract>>``.

  How to migrate:

  - If you are manually constructing instances of ``data.CreatedEvent`` (for example, for testing), you need to add an ``Optional<String>`` value as constructor parameter for the ``agreementText`` field.
  - You should change all calls to ``Contract.fromIdAndRecord`` to ``Contract.fromCreatedEvent``.

    .. code-block:: java

        // BEFORE
        CreatedEvent event = ...;
        Iou.Contract contract = Iou.Contract.fromIdAndRecord(event.getContractId(), event.getArguments()));

        // AFTER
        CreatedEvent event = ...;
        Iou.Contract contract = Iou.Contract.fromCreatedEvent(event);

  - Pass the ``data.CreatedEvent`` directly to the function returned by the decoder's ``getDecoder`` method.
    If you are using the decoder utility class method ``fromCreatedEvent``, you don't need to change anything.

    .. code-block:: java

        CreatedEvent event = ...;
        // BEFORE
        Optional<BiFunction<String, Record, Contract>> decoder = MyDecoderUtility.getDecoder(MyTemplate.TEMPLATE_ID);
        if (decoder.isPresent()) {
            return decoder.get().apply(event.getContractId(), event.getArguments();
        }

        // AFTER
        Optional<Function<CreatedEvent, Contract>> decoder = MyDecoderUtility.getDecoder(MyTemplate.TEMPLATE_ID);
        if (decoder.isPresent()) {
            return decoder.get().apply(event);
        }

Scala Bindings
~~~~~~~~~~~~~~

- **BREAKING** You can now access the :ref:`agreement text <daml-ref-agreements>` of a contract with the new field ``Contract#agreementText: Option[String]``.

  How to migrate:

  - If you are pattern matching on ``com.digitalasset.ledger.client.binding.Contract``, you need to add a match clause for the added field.
  - If you are constructing ``com.digitalasset.ledger.client.binding.Contract`` values, for example for tests, you need to add a constructor parameter for the agreement text.

- ``CreateAndExercise`` support via ``createAnd`` method, e.g. ``MyTemplate(owner, someText).createAnd.exerciseAccept(controller, 42)``.
  See `issue #1092 <https://github.com/digital-asset/daml/issues/1092>`__ for more information.

Ledger
~~~~~~

- Renamed ``--jdbcurl`` to ``--sql-backend-jdbcurl``. Left ``--jdbcurl`` in place for backwards compat.
- Fixed issue when loading scenarios making use of ``pass`` into the sandbox, see
  `#1079 <https://github.com/digital-asset/daml/pull/1079>`_.
- Fixed issue when loading scenarios that involve contract divulgence, see
  `#1166 <https://github.com/digital-asset/daml/issues/1166>`_.
- Contract visibility is now properly checked when looking up contracts in the SQL backend, see
  `#784 <https://github.com/digital-asset/daml/issues/784>`_.
- The sandbox now exposes the :ref:`agreement text <daml-ref-agreements>` of contracts in :ref:`CreatedEvents <com.digitalasset.ledger.api.v1.CreatedEvent>`. See `#1110 <https://github.com/digital-asset/daml/issues/1110>`__

Navigator
~~~~~~~~~

- Non-empty :ref:`agreement texts <daml-ref-agreements>` are now shown on the contract page above the section ``Contract details``, see `#1110 <https://github.com/digital-asset/daml/issues/1110>`__

SQL Extractor
~~~~~~~~~~~~~

- **BREAKING** In JSON content, dates and timestamps are formatted like
  ``"2020-02-22"`` and ``"2020-02-22T12:13:14Z"`` rather than UNIX epoch offsets like
  ``18314`` or ``1582373594000000``. See `#1174 <https://github.com/digital-asset/daml/issues/1174>`__
  for more details.

.. _release-0-12-17:

0.12.17 - 2019-05-10
--------------------

- Making transaction lookups performant so we can handle such requests for large ledgers as well

- **Sandbox**: Transactions with a record time that is after the maximum record time (as provided in the original command) are now properly rejected instead of committed to the ledger.

  See `issue #987 <https://github.com/digital-asset/daml/issues/987>`__ for details.

- **SDK**: The Windows installer no longer requires elevated privileges.

.. _release-0-12-16:

0.12.16 - 2019-05-07
--------------------

- **Contract keys**: Fixed two issues related to contract key visibility.

  See `issue #969 <https://github.com/digital-asset/daml/pull/969>`__ and `issue #973 <https://github.com/digital-asset/daml/pull/973>`__ for details.
- **Java Codegen**: Variants with unserializable cases are now accepted.

  See `issue #946 <https://github.com/digital-asset/daml/pull/946>`__ for details.
- **Java Bindings**: ``CreateAndExerciseCommand`` is now properly converted in the Java Bindings data layer.

  See `issue #979 <https://github.com/digital-asset/daml/pull/979>`__ for details.
- **DAML Integration Kit**: Alpha release of the kit for integrating your own ledger with DAML. See the :doc:`DAML Integration Kit docs </daml-integration-kit/index>` for how to try it out.
- **DAML Assistant**: Added a ``quickstart-scala`` DAML Assistant project template.
- **DAML-LF Engine**: If all labels in a record are set, fields no longer need to be ordered.

  See `issue #988 <https://github.com/digital-asset/daml/issues/988>`__ for details.

.. _release-0-12-15:

0.12.15 - 2019-05-06
--------------------

- **Windows support**: Beta release of the Windows SDK.

  To try it out, download the installer from `GitHub releases <https://github.com/digital-asset/daml/releases>`__. The Windows SDK uses the new ``daml`` command-line which will soon also
  become the default on Linux and MacOS.

  Documentation is still in progress, but you can see the :doc:`Migration guide </support/new-assistant>` and the `pull request for the updated documentation <https://github.com/digital-asset/daml/pull/740>`__.
- **DAML Standard Library**: Added ``fromListWith`` and ``merge`` to ``DA.TextMap``.
- **DAML Standard Library**: Deprecated ``DA.Map`` and ``DA.Set``. Use the new ``DA.Next.Map`` and ``DA.Next.Set`` instead.
- **Ledger API**: Added three new methods to the :ref:`CommandService <com.digitalasset.ledger.api.v1.commandservice>`:

  - ``SubmitAndWaitForTransactionId`` returns the transaction ID.
- Beta release of the Windows SDK:
  You can download the installer from
  `GitHub releases <https://github.com/digital-asset/daml/releases>`_.
  The Windows SDK ships with the new `daml` installer which will soon also
  become the default on Linux and MacOS. Documentation is still in progress,
  take a look at the `Migration guide <https://github.com/digital-asset/daml/pull/768>`_
  and the `updated documentation <https://github.com/digital-asset/daml/pull/740>`_.
- Add ``fromListWith`` and ``merge`` to ``DA.TextMap``.
- Release Javadoc artifacts as part of the SDK. See more `here https://github.com/digital-asset/daml/pull/896`
- Add ``DA.Next.Map`` and ``DA.Next.Set`` and deprecate ``DA.Map`` and ``DA.Set`` in favor of those.
- Ledger API: Added three new methods to :ref:`CommandService <com.digitalasset.ledger.api.v1.commandservice>`:

  - ``SubmitAndWaitForTransactionId`` returns the transaction id.
  - ``SubmitAndWaitForTransaction`` returns the transaction.
  - ``SubmitAndWaitForTransactionTree`` returns the transaction tree.

- **Ledger API**: Added field ``transaction_id`` to command completions. This field is only set when a command is successful.
- **DAML  Standard Library**: Added instances of ``Functor``, ``Applicative``, and ``Action`` for ``(->) r`` (the reader monad).

.. _release-0-12-14:

0.12.14 - 2019-05-03
--------------------

- **DAML Standard Library**: The ``id`` function was previously deprecated and has now been removed. Use ``identity`` instead.
- **DAML and Assistant**: The compiler no longer supports DAML-LF 1.0.
- **DAML-LF**: As a new "dev" minor version, writing with ``--target 1.dev`` is now supported by all tools by default.
- **Ledger API**: You can now look up flat transactions with the new TransactionService methods ``GetFlatTransactionByEventId`` and ``GetFlatTransactionById``.

.. _release-0-12-13:

0.12.13 - 2019-05-02
--------------------

- **Sandbox**: Fixed an problem with Postgres of potentially not stopping the transaction stream at required ceiling offset.

  For more details, see `the pull request <https://github.com/digital-asset/daml/pull/802>`__.

.. _release-0-12-12:

0.12.12 - 2019-04-30
--------------------

- **Sandbox**: Added support for using a Postgres database as a back end for the Sandbox, which gives you persistent data storage. To try it out, see :doc:`/tools/sandbox`.
- **DAML Integration Kit**: Added documentation for :doc:`/daml-integration-kit/index`. The docs explain what the DAML Integration Kit is, what state it is in, and how it is going to evolve.
- **DAML Integration Kit**: Released the Ledger API Test Tool. To try it out, see :doc:`/tools/ledger-api-test-tool/index`.
- **DAML-LF**: Removed DAML-LF Dev major version, ``--target dev`` option, and sandbox ``--allow-dev`` option.

  A "1.dev" target will handle the intended "Dev" use cases in a future release.
- **Ledger API**: The list of DAML packages used during interpretation is now included in the produced transaction.
- **Scala**: Source JARs are now released for Scala libraries.
- **DAML  Standard Library**: Renamed ``DA.TextMap.filter`` and ``DA.Map.filter`` to ``filterWithKey``.
- **Contract keys**: Fixed bug releated to visibility and contract keys.

  For details, see `issue #751 <https://github.com/digital-asset/daml/issues/751>`__.
- **Contract keys**: Fixed bug related witness parties in transaction events.

  For details, see `issue #794 <https://github.com/digital-asset/daml/issues/794>`__.

.. _release-0-12-11:

0.12.11 - 2019-04-26
--------------------

- **Node.js Bindings**: The Node.js bindings have been moved to `github.com/digital-asset/daml-js <https://github.com/digital-asset/daml-js>`__.
- **DAML**: Added documentation for flexible controllers. To read about them, see :doc:`/daml/reference/structure`, and for an example, see :doc:`/daml/patterns/multiparty-agreement`.

.. _release-0-12-10:

0.12.10 — 2019-04-25
--------------------

- **DAML-LF**: DAML-LF 1.3 is now the default compilation target for the DAML compiler. This means that contract keys and text maps are now available by default in DAML.

.. _release-0-12-9:

0.12.9 — 2019-04-23
-------------------

- **DAML Standard Library**: Added the ``DA.Math`` library containing exponentiation, logarithms and trig functions
- **Ledger API**: Added ``CreateAndExerciseCommand`` to the Ledger API and DAMLe for creating a contract and exercising a choice on it within the same transaction.

  You can use this to implement "callable updates": functions of type ``Update a`` that can be called from the Ledger API via a contract.
- Publish the participant-state APIs and reference implementations.
- **Sandbox**: Added the ``-s`` option to the CLI to have a shortened version for ``--static-time``.
- **Sandbox**: Change ``--allow-dev`` to be a hidden CLI option, as it's generally not relevant for end users.

.. _release-0-12-7:

0.12.7 — 2019-04-17
-------------------

No user-facing changes.

.. - Fix release pipeline (hopefully)

.. _release-0-12-6:

0.12.6 — 2019-04-16
-------------------

- **Java Bindings**: Removed blocking call inside ``Bot.wire``, which could lead to an application not making progress in certain situations.

.. _release-0-12-5:

0.12.5 — 2019-04-15
-------------------

.. - Fix release pipeline (hopefully)

- **DAML-LF**: The DAML-LF Archive Protobuf definitions are now packaged so that it's possible to use them without mangling the path.

.. _release-0-12-4:

0.12.4 — 2019-04-15
-------------------

- **SDK**: Build artifacts are now released to GitHub.
- **Sandbox**: We now avoid recompiling packages after resetting using the ``ResetService``.
- **Scala**: The compiled ``google.rpc.Status`` is now included in the ``ledger-api-scalapb`` jar.
- **Ledger API**: Fixed critical bug related to the conversion of decimal numbers from Ledger API.

  For details, see `issue #399 <https://github.com/digital-asset/daml/issues/399>`__ and `issue #439 <https://github.com/digital-asset/daml/pull/439>`__.

.. _release-0-12-3:

0.12.3 — 2019-04-12
-------------------

- **SDK**: Fix Navigator and Extractor packaging.

.. _release-0-12-2:

0.12.2 — 2019-04-12
-------------------

- **DAML**: Added flexible controllers and disjunction choices.
- **Sandbox**: Introduced experimental support for using Postgres as a backend. The optional CLI argument for it, ``--jdbcurl``, is still hidden.
- **Node.js Bindings**: Fixed validation for Ledger API timestamp values.
- **Node.js Bindings**: Drop support for identifier names, replacing them with
  separated module and entity names.
- **Node.js Bindings**: Ledger API timestamps and dates are now represented with strings instead of numbers.
- **Node.js Bindings**: Protobuf 64-bit precision integers now use strings instead of numbers, to avoid a loss of precision.
- **Java Codegen**: Added support for DAML TextMap primitive. This is mapped to the ``java.util.Map`` type, with keys restricted to ``java.lang.String`` instances.
- **Java Codegen**: Made log output leaner.
- **Java Codegen**: Added flag for log verbosity: ``-V LEVEL`` or ``--verbosity
  LEVEL``, where ``LEVEL`` is a number between ``0`` (least verbose) and ``4``
  (most verbose).
- **BREAKING - Sandbox and DAMLe**: Remove support for DAML 1.0 packages in the engine, and thus the Sandbox. Note that the SDK has removed support for *compiling* DAML 1.0 months ago.

.. _release-0-12-1:

0.12.1 — 2019-04-04
-------------------

No user-facing changes.

.. - Fix release process

.. _release-0-12-0:

0.12.0 — 2019-04-04
-------------------

- Change in how values are addressed in Navigator's ``frontend-config.js``.

  - Old syntax for accessing values: ``argument.foo.bar``
  - New syntax:

    .. code-block:: javascript

       import { DamlLfValue } from '@da/ui-core';
       // Accessing field 'bar' of field 'foo' of the argument
       DamlLfValue.evalPath(argument, ["foo", "bar"])
       DamlLfValue.toJSON(argument).foo.bar


.. _release-0-11-32:

0.11.32
-------

- **BREAKING CHANGE - DAML standard library**: Removed ``DA.List.split`` function, which was never intended to be exposed and doesn't do what the name suggests.
- **BREAKING CHANGE - Java Bindings**: Removed type parameter for ``DamlList`` and ``DamlOptional`` classes.

  The ``DamlList``, ``DamlOptional``, and ``ContractId`` classes were previously parameterized (i.e ``DamlList[String]``) for consistency with the DAML language. The type parameter has been removed as such type information is not supported by the underlying Ledger API and and therefore the parameterized type couldn’t be checked for correctness.
- **BREAKING CHANGE - Java Bindings**: For all classes in the package ``com.daml.ledger.javaapi.data``, we shortened the names of the conversion methods from long forms like ``fromProtoGeneratedCompletionStreamRequest`` and ``toProtoGeneratedCompletionStreamRequest`` to the much shorter ``fromProto`` and ``toProto``.
- **Navigator**: Added support for Optional and recursive data types.
- **Navigator**: Improved start up performance for big DAML models.
- **BREAKING CHANGE - Navigator**: Refactor the GraphQL API.

  If you're maintaining a modified version of the Navigator frontend, you'll need to adapt all your GraphQL queries to the new API.
- **Navigator**: Fixed an issue where it was not possible to enter contract arguments involving contract IDs.
- **Navigator**: Fixed issues where the console could not read some events or commands from its database.
- **BREAKING CHANGE - DAML**: For the time being, data types with a single data constructor not associated with an argument are not accepted. For example, ``data T = T``.

  To work around this, use ``data T = T {}`` or ``data T = T ()`` (depending on whether you desire ``T`` be interpreted as a product or a sum).

.. _release-0-11-3:

0.11.3 - 2019-02-07
-------------------

- **Navigator**: Fixed display of Date values.
- **Extractor**: Added first version of Extractor with PostgreSQL support.

.. _release-0-11-2:

0.11.2 - 2019-01-31
-------------------

- **Navigator**: Added a terminal-based console interface using SQLite as a backend.
- **Navigator**: Now writes logs to ``./navigator.log`` by default using Logback.
- **DAML Studio**: Significant performance improvements.
- **DAML Studio**: New table view for scenario results.
- **DAML Standard Library**: New type classes.
- **Node.js bindings**: Documentation updated to use version 0.4.0 and DAML 1.2.

.. _release-0-11-1:

0.11.1 - 2019-01-24
-------------------

- **Java Bindings**: Fixed ``Timestamp.fromInstant`` and ``Timestamp.toInstant``.
- **Java Bindings**: Added ``Timestamp.getMicroseconds``.

.. _release-0-11-0:

0.11.0 - 2019-01-17
-------------------

- **Documentation**: :doc:`DAML documentation </daml/reference/index>` and :doc:`examples </examples/examples>` now use DAML 1.2.
- **Documentation**: Added a comprehensive :doc:`quickstart guide </getting-started/quickstart>` that replaces the old "My first project" example.

	As part of this, removed the My first project, IOU and PvP examples.
- **Documentation**: Added a :doc:`guide to building applications against a DA ledger </app-dev/app-arch>`.
- **Documentation**: Updated the :doc:`support and feedback page <support>`.
- **Ledger API**: Version 1.4.0 has support for multi-party subscriptions in the transactions and active contracts services.
- **Ledger API**: Version 1.4.0 supports the verbose field in the transactions and active contracts services.
- **Ledger API**: Version 1.4.0 has full support for transaction trees.
- **Sandbox**: Implements Ledger API version 1.4.0.
- **Java Bindings**: Examples updated to use version 2.5.2 which implements Ledger API version 1.4.0.

.. toctree::
   :hidden:

   /support/new-assistant<|MERGE_RESOLUTION|>--- conflicted
+++ resolved
@@ -9,12 +9,10 @@
 HEAD — ongoing
 --------------
 
-<<<<<<< HEAD
 Visualizing DAML Contracts
 ~~~~~~~~~~~~~~~~~~~~~~~~~~
 
 - Added :doc:`Visualizing DAML Contracts </tools/visual>`
-=======
 Language
 ~~~~~~~~
 
@@ -53,7 +51,6 @@
   and command identifiers.
 
 .. _release-0-12-25:
->>>>>>> 4974c1bd
 
 0.12.25 — 2019-06-13
 --------------------
