--- conflicted
+++ resolved
@@ -90,7 +90,6 @@
 in a sensible way to automatically deal with errors and decide whether to retry
 a request or escalate to the operator.
 
-<<<<<<< HEAD
 .. _TransientServerFailure: #transientserverfailure
 
 TransientServerFailure_
@@ -311,37 +310,7 @@
 
     **Retry strategy**: Not an API error, therefore not retryable.
 
-=======
-+------------------------------------------------+------------+--------------------+
-|Error category                                  |Category id |gRPC code           |
-+================================================+============+====================+
-|TransientServerFailure                          |1           |UNAVAILABLE         |
-+------------------------------------------------+------------+--------------------+
-|ContentionOnSharedResources                     |2           |ABORTED             |
-+------------------------------------------------+------------+--------------------+
-|DeadlineExceededRequestStateUnknown             |3           |DEADLINE_EXCEEDED   |
-+------------------------------------------------+------------+--------------------+
-|SystemInternalAssumptionViolated                |4           |INTERNAL            |
-+------------------------------------------------+------------+--------------------+
-|MaliciousOrFaultyBehaviour                      |5           |UNKNOWN             |
-+------------------------------------------------+------------+--------------------+
-|AuthInterceptorInvalidAuthenticationCredentials |6           |UNAUTHENTICATED     |
-+------------------------------------------------+------------+--------------------+
-|InsufficientPermission                          |7           |PERMISSION_DENIED   |
-+------------------------------------------------+------------+--------------------+
-|InvalidIndependentOfSystemState                 |8           |INVALID_ARGUMENT    |
-+------------------------------------------------+------------+--------------------+
-|InvalidGivenCurrentSystemStateOther             |9           |FAILED_PRECONDITION |
-+------------------------------------------------+------------+--------------------+
-|InvalidGivenCurrentSystemStateResourceExists    |10          |ALREADY_EXISTS      |
-+------------------------------------------------+------------+--------------------+
-|InvalidGivenCurrentSystemStateResourceMissing   |11          |NOT_FOUND           |
-+------------------------------------------------+------------+--------------------+
-|InvalidGivenCurrentSystemStateSeekAfterEnd      |12          |OUT_OF_RANGE        |
-+------------------------------------------------+------------+--------------------+
-|BackgroundProcessDegradationWarning             |13          |N/A                 |
-+------------------------------------------------+------------+--------------------+
->>>>>>> b5b29fd3
+
 
 
 Anatomy of an Error
