--- conflicted
+++ resolved
@@ -51,13 +51,8 @@
 master_doc = 'index'
 
 # General information about the project.
-<<<<<<< HEAD
-project = u'Daml SDK'
-copyright = u'© Copyright 2020 Digital Asset (Switzerland) GmbH and/or its affiliates. All rights reserved. Any unauthorized use, duplication or distribution is strictly prohibited.'
-=======
 project = u'DAML SDK'
 copyright = u'© Copyright 2021 Digital Asset (Switzerland) GmbH and/or its affiliates. All rights reserved. Any unauthorized use, duplication or distribution is strictly prohibited. "Digital Asset" and "DAML" are Registered in the U.S. Patent and Trademark Office.'
->>>>>>> 424faa92
 author = u'Digital Asset'
 
 # The version info for the project you're documenting, acts as replacement for
