# Copyright (c) 2020 Digital Asset (Switzerland) GmbH and/or its affiliates. All rights reserved.
# SPDX-License-Identifier: Apache-2.0

load(
    "@io_bazel_rules_scala//scala:scala.bzl",
    "scala_binary",
    "scala_library",
    "scala_library_suite",
    "scala_test",
    "scala_test_suite",
)
load(
    "@io_bazel_rules_scala//jmh:jmh.bzl",
    "scala_benchmark_jmh",
)
load("//bazel_tools:pom_file.bzl", "pom_file")
load("@os_info//:os_info.bzl", "is_windows")
load("//bazel_tools:pkg.bzl", "pkg_empty_zip")

# This file defines common Scala compiler flags and plugins used throughout
# this repository. The initial set of flags is taken from the ledger-client
# project. If you find that additional flags are required for another project,
# consider whether all projects could benefit from these changes. If so, add
# them here.
#
# Use the macros `da_scala_*` defined in this file, instead of the stock rules
# `scala_*` from `rules_scala` in order for these default flags to take effect.

common_scalacopts = [
    # doesn't allow advance features of the language without explict import
    # (higherkinds, implicits)
    "-feature",
    "-target:jvm-1.8",
    "-encoding",
    "UTF-8",
    # more detailed type errors
    "-explaintypes",
    # more detailed information about type-erasure related warnings
    "-unchecked",
    # warn if using deprecated stuff
    "-deprecation",
    "-Xfuture",
    # these two flags turn on source-incompatible enhancements that are always
    # on in Scala 2.13.  Despite the naming, though, the most impactful and
    # 2.13-like change is -Ypartial-unification.  -Xsource:2.13 only turns on
    # some minor, but in one specific case (scala/bug#10283) essential bug fixes
    "-Xsource:2.13",
    "-Ypartial-unification",
    # better error reporting for pureconfig
    "-Xmacro-settings:materialize-derivations",
    "-Xfatal-warnings",
    # catch missing string interpolators
    "-Xlint:missing-interpolator",
<<<<<<< HEAD
    "-Xlint:doc-detached",  # floating Scaladoc comment
=======
    "-Xlint:by-name-right-associative",  # will never be by-name if used correctly
    "-Xlint:constant",  # / 0
    "-Xlint:inaccessible",  # method uses invisible types
    "-Xlint:infer-any",  # less thorough but less buggy version of the Any wart
    "-Xlint:option-implicit",  # implicit conversion arg might be null
    "-Xlint:package-object-classes",  # put them directly in the package
    "-Xlint:poly-implicit-overload",  # implicit conversions don't mix with overloads
    "-Xlint:private-shadow",  # name shadowing
    "-Xlint:type-parameter-shadow",  # name shadowing
    "-Xlint:unsound-match",
>>>>>>> 43554062
    # adapted args is a deprecated feature:
    # `def foo(a: (A, B))` can be called with `foo(a, b)`.
    # properly it should be `foo((a,b))`
    "-Yno-adapted-args",
    "-Ywarn-dead-code",
    # Warn about implicit conversion between numerical types
    "-Ywarn-numeric-widen",
    # Gives a warning for functions declared as returning Unit, but the body returns a value
    "-Ywarn-value-discard",
    "-Ywarn-unused-import",
    # unfortunately give false warning for the `(a, b) = someTuple`
    # line inside a for comprehension
    # "-Ywarn-unused"
]

plugin_deps = [
    "@maven//:org_wartremover_wartremover_2_12_11",
]

common_plugins = [
    "@maven//:org_wartremover_wartremover_2_12_11",
]

plugin_scalacopts = [
    "-Xplugin-require:wartremover",
] + ["-P:wartremover:traverser:org.wartremover.warts.%s" % wart for wart in [
    # This lists all wartremover linting passes.
    # "Any",
    "AnyVal",
    "ArrayEquals",
    # "AsInstanceOf",
    # "DefaultArguments",
    # "EitherProjectionPartial",
    "Enumeration",
    # "Equals",
    "ExplicitImplicitTypes",
    # "FinalCaseClass",
    # "FinalVal",
    # "ImplicitConversion",
    # "ImplicitParameter",
    # "IsInstanceOf",
    # "JavaConversions",
    "JavaSerializable",
    "LeakingSealed",
    # "MutableDataStructures",
    # "NonUnitStatements",
    # "Nothing",
    # "Null",
    "Option2Iterable",
    # "OptionPartial",
    # "Overloading",
    "Product",
    # "PublicInference",
    # "Recursion",
    "Return",
    "Serializable",
    "StringPlusAny",
    # "Throw",
    # "ToString",
    # "TraversableOps",
    # "TryPartial",
    # "Var",
    # "While",
]]

# delete items from lf_scalacopts as they are restored to common_scalacopts and plugin_scalacopts
# # calculate items to delete
# $ python
# ... copypaste ...
# >>> filter(set(common_scalacopts + plugin_scalacopts).__contains__, lf_scalacopts)
# []
# ^ means nothing to remove
lf_scalacopts = [
    "-Ywarn-unused",
]

default_compile_arguments = {
    "unused_dependency_checker_mode": "error",
}

default_initial_heap_size = "128m"
default_max_heap_size = "1g"
default_scalac_stack_size = "2m"

def _jvm_flags(initial_heap_size, max_heap_size):
    return ["-Xms{}".format(initial_heap_size), "-Xmx{}".format(max_heap_size)]

def _set_compile_jvm_flags(
        arguments,
        initial_heap_size = default_initial_heap_size,
        max_heap_size = default_max_heap_size,
        scalac_stack_size = default_scalac_stack_size):
    jvm_flags = _jvm_flags(initial_heap_size, max_heap_size)
    result = {}
    result.update(arguments)
    result.update({
        "scalac_jvm_flags": arguments.get("scalac_jvm_flags", []) + ["-Xss{}".format(scalac_stack_size)] + jvm_flags,
    })
    return result

def _set_jvm_flags(
        arguments,
        initial_heap_size = default_initial_heap_size,
        max_heap_size = default_max_heap_size,
        scalac_stack_size = default_scalac_stack_size):
    jvm_flags = _jvm_flags(initial_heap_size, max_heap_size)
    result = {}
    result.update(arguments)
    result.update({
        "scalac_jvm_flags": arguments.get("scalac_jvm_flags", []) + ["-Xss{}".format(scalac_stack_size)] + jvm_flags,
        "jvm_flags": arguments.get("jvm_flags", []) + jvm_flags,
    })
    return result

def _wrap_rule(rule, name = "", scalacopts = [], plugins = [], generated_srcs = [], **kwargs):
    rule(
        name = name,
        scalacopts = common_scalacopts + plugin_scalacopts + scalacopts,
        plugins = common_plugins + plugins,
        **kwargs
    )

def _wrap_rule_no_plugins(rule, scalacopts = [], **kwargs):
    rule(
        scalacopts = common_scalacopts + scalacopts,
        **kwargs
    )

def _strip_path_upto(path, upto):
    idx = path.find(upto)
    if idx >= 0:
        return [path[idx + len(upto):].strip("/")]
    else:
        return []

def _scala_source_jar_impl(ctx):
    manifest_file = ctx.actions.declare_file(
        ctx.label.name + "_MANIFEST.MF",
    )
    ctx.actions.write(manifest_file, "Manifest-Version: 1.0\n")

    zipper_args_file = ctx.actions.declare_file(
        ctx.label.name + ".zipper_args",
        sibling = manifest_file,
    )
    tmpsrcdirs = []

    zipper_args = ["META-INF/MANIFEST.MF=" + manifest_file.path]
    for src in ctx.files.srcs:
        # Check for common extensions that indicate that the file is a ZIP archive.
        if src.extension == "srcjar" or src.extension == "jar" or src.extension == "zip":
            tmpsrcdir = ctx.actions.declare_directory("%s_%s_tmpdir" % (ctx.label.name, src.owner.name))
            ctx.actions.run(
                executable = ctx.executable._zipper,
                inputs = [src],
                outputs = [tmpsrcdir],
                arguments = ["x", src.path, "-d", tmpsrcdir.path],
                mnemonic = "ScalaUnpackSourceJar",
            )
            tmpsrcdirs.append(tmpsrcdir)
        else:
            for new_path in _strip_path_upto(src.path, ctx.attr.strip_upto):
                zipper_args.append("%s=%s" % (new_path, src.path))

    posix = ctx.toolchains["@rules_sh//sh/posix:toolchain_type"]
    if len(tmpsrcdirs) > 0:
        tmpsrc_cmds = [
            "({find} -L {tmpsrc_path} -type f | {sed} -E 's#^{tmpsrc_path}/(.*)$#\\1={tmpsrc_path}/\\1#')".format(
                find = posix.commands["find"],
                sed = posix.commands["sed"],
                tmpsrc_path = tmpsrcdir.path,
            )
            for tmpsrcdir in tmpsrcdirs
        ]

        cmd = "(echo -e \"{src_paths}\" && {joined_tmpsrc_cmds}) | {sort} > {args_file}".format(
            src_paths = "\\n".join(zipper_args),
            joined_tmpsrc_cmds = " && ".join(tmpsrc_cmds),
            args_file = zipper_args_file.path,
            sort = posix.commands["sort"],
        )
        inputs = tmpsrcdirs + [manifest_file] + ctx.files.srcs
    else:
        cmd = "echo -e \"{src_paths}\" | {sort} > {args_file}".format(
            src_paths = "\\n".join(zipper_args),
            args_file = zipper_args_file.path,
            sort = posix.commands["sort"],
        )
        inputs = [manifest_file] + ctx.files.srcs

    ctx.actions.run_shell(
        mnemonic = "ScalaFindSourceFiles",
        outputs = [zipper_args_file],
        inputs = inputs,
        command = cmd,
        progress_message = "find_scala_source_files %s" % zipper_args_file.path,
    )

    ctx.actions.run(
        executable = ctx.executable._zipper,
        inputs = inputs + [zipper_args_file],
        outputs = [ctx.outputs.out],
        arguments = ["c", ctx.outputs.out.path, "@" + zipper_args_file.path],
        mnemonic = "ScalaSourceJar",
    )

scala_source_jar = rule(
    implementation = _scala_source_jar_impl,
    attrs = {
        "srcs": attr.label_list(allow_files = True),

        # The string to strip up to from source file paths.
        # E.g. "main/scala" strips "foo/src/main/scala/com/daml/Foo.scala"
        # to "com/daml/Foo.scala".
        # Files not matching are not included in the source jar,
        # so you may end up with empty source jars.
        # TODO(JM): Add support for multiple options.
        "strip_upto": attr.string(default = "main/scala"),
        "_zipper": attr.label(
            default = Label("@bazel_tools//tools/zip:zipper"),
            cfg = "host",
            executable = True,
            allow_files = True,
        ),
    },
    outputs = {
        "out": "%{name}.jar",
    },
    toolchains = ["@rules_sh//sh/posix:toolchain_type"],
)

def _create_scala_source_jar(**kwargs):
    # Try to not create empty source jars. We may still end up
    # with them if the "strip_upto" does not match any of the
    # paths.
    if len(kwargs["srcs"]) > 0:
        scala_source_jar(
            name = kwargs["name"] + "_src",
            srcs = kwargs["srcs"],
        )

def _build_nosrc_jar(ctx):
    # this ensures the file is not empty
    manifest_path = ctx.actions.declare_file("%s_MANIFEST.MF" % ctx.label.name)
    ctx.actions.write(manifest_path, "Manifest-Version: 1.0")
    resources = "META-INF/MANIFEST.MF=%s\n" % manifest_path.path

    zipper_arg_path = ctx.actions.declare_file("%s_zipper_args" % ctx.label.name)
    ctx.actions.write(zipper_arg_path, resources)
    cmd = """
rm -f {jar_output}
{zipper} c {jar_output} @{path}
"""

    cmd = cmd.format(
        path = zipper_arg_path.path,
        jar_output = ctx.outputs.out.path,
        zipper = ctx.executable._zipper.path,
    )

    outs = [ctx.outputs.out]
    inputs = [manifest_path]

    ctx.actions.run_shell(
        inputs = inputs,
        tools = [ctx.executable._zipper, zipper_arg_path],
        outputs = outs,
        command = cmd,
        progress_message = "scala %s" % ctx.label,
        arguments = [],
    )

def _scaladoc_jar_impl(ctx):
    # Detect an actual scala source file rather than a srcjar or other label
    srcFiles = [
        src.path
        for src in ctx.files.srcs
        if src.is_source or src in ctx.files.generated_srcs
    ]

    if srcFiles != []:
        # The following plugin handling is lifted from a private library of 'rules_scala'.
        # https://github.com/bazelbuild/rules_scala/blob/1cffc5fcae1f553a7619b98bf7d6456d65081665/scala/private/rule_impls.bzl#L130
        pluginPaths = []
        for p in ctx.attr.plugins:
            if hasattr(p, "path"):
                pluginPaths.append(p)
            elif hasattr(p, "scala"):
                pluginPaths.extend([j.class_jar for j in p.scala.outputs.jars])
            elif hasattr(p, "java"):
                pluginPaths.extend([j.class_jar for j in p.java.outputs.jars])
                # support http_file pointed at a jar. http_jar uses ijar,
                # which breaks scala macros

            elif hasattr(p, "files"):
                pluginPaths.extend([f for f in p.files.to_list() if "-sources.jar" not in f.basename])

        transitive_deps = [dep[JavaInfo].transitive_deps for dep in ctx.attr.deps]
        classpath = depset([], transitive = transitive_deps).to_list()

        outdir = ctx.actions.declare_directory(ctx.label.name + "_tmpdir")

        root_content = []
        if ctx.attr.root_content != None:
            root_content = [ctx.files.root_content[0]]

        args = ctx.actions.args()
        args.add_all(["-d", outdir.path])
        args.add_all("-doc-root-content", root_content)
        args.add("-classpath")
        args.add_joined(classpath, join_with = ":")
        args.add_joined(pluginPaths, join_with = ",", format_joined = "-Xplugin:%s")
        args.add_all(common_scalacopts)
        args.add_all(ctx.attr.scalacopts)
        args.add_all(srcFiles)

        if ctx.attr.doctitle != None:
            args.add_all(["-doc-title", ctx.attr.doctitle])

        ctx.actions.run(
            executable = ctx.executable._scaladoc,
            inputs = ctx.files.srcs + classpath + pluginPaths + root_content,
            outputs = [outdir],
            arguments = [args],
            mnemonic = "ScaladocGen",
        )

        # since we only have the output directory of the scaladoc generation we need to find
        # all the files below sources_out and add them to the zipper args file
        zipper_args_file = ctx.actions.declare_file(ctx.label.name + ".zipper_args")
        posix = ctx.toolchains["@rules_sh//sh/posix:toolchain_type"]
        ctx.actions.run_shell(
            mnemonic = "ScaladocFindOutputFiles",
            outputs = [zipper_args_file],
            inputs = [outdir],
            command = "{find} -L {src_path} -type f | {sed} -E 's#^{src_path}/(.*)$#\\1={src_path}/\\1#' | {sort} > {args_file}".format(
                find = posix.commands["find"],
                sed = posix.commands["sed"],
                sort = posix.commands["sort"],
                src_path = outdir.path,
                args_file = zipper_args_file.path,
            ),
            progress_message = "find_scaladoc_output_files %s" % zipper_args_file.path,
        )

        ctx.actions.run(
            executable = ctx.executable._zipper,
            inputs = ctx.files.srcs + classpath + [outdir, zipper_args_file],
            outputs = [ctx.outputs.out],
            arguments = ["c", ctx.outputs.out.path, "@" + zipper_args_file.path],
            mnemonic = "ScaladocJar",
        )
    else:
        _build_nosrc_jar(ctx)

scaladoc_jar = rule(
    implementation = _scaladoc_jar_impl,
    attrs = {
        "deps": attr.label_list(),
        "doctitle": attr.string(default = ""),
        "plugins": attr.label_list(default = []),
        "srcs": attr.label_list(allow_files = True),
        # generated source files that should still be included.
        "generated_srcs": attr.label_list(allow_files = True),
        "scalacopts": attr.string_list(),
        "root_content": attr.label(allow_single_file = True),
        "_zipper": attr.label(
            default = Label("@bazel_tools//tools/zip:zipper"),
            cfg = "host",
            executable = True,
            allow_files = True,
        ),
        "_scaladoc": attr.label(
            default = Label("@scala_nix//:bin/scaladoc"),
            cfg = "host",
            executable = True,
            allow_files = True,
        ),
    },
    outputs = {
        "out": "%{name}.jar",
    },
    toolchains = ["@rules_sh//sh/posix:toolchain_type"],
)
"""
Generates a Scaladoc jar path/to/target/<name>.jar.

Arguments:
  srcs: source files to process
  deps: targets that contain references to other types referenced in Scaladoc.
  doctitle: title for Scalaadoc's index.html. Typically the name of the library
"""

def _create_scaladoc_jar(**kwargs):
    # Limit execution to Linux and MacOS
    if is_windows == False:
        plugins = []
        if "plugins" in kwargs:
            plugins = kwargs["plugins"]

        scaladoc_jar(
            name = kwargs["name"] + "_scaladoc",
            deps = kwargs.get("deps", []),
            plugins = plugins,
            srcs = kwargs["srcs"],
            scalacopts = kwargs.get("scalacopts", []),
            generated_srcs = kwargs.get("generated_srcs", []),
            tags = ["scaladoc"],
        )

def da_scala_library(name, **kwargs):
    """
    Define a Scala library.

    Applies common Scala options defined in `bazel_tools/scala.bzl`.
    And forwards to `scala_library` from `rules_scala`.
    Refer to the [`rules_scala` documentation][rules_scala_library_docs].

    [rules_scala_library_docs]: https://github.com/bazelbuild/rules_scala/blob/master/docs/scala_library.md
    """
    arguments = {}
    arguments.update(default_compile_arguments)
    arguments.update(kwargs)
    arguments = _set_compile_jvm_flags(arguments)
    _wrap_rule(scala_library, name, **arguments)
    _create_scala_source_jar(name = name, **arguments)
    _create_scaladoc_jar(name = name, **arguments)

    if "tags" in arguments:
        for tag in arguments["tags"]:
            if tag.startswith("maven_coordinates="):
                pom_file(
                    name = name + "_pom",
                    target = ":" + name,
                )
                break

def da_scala_library_suite(name, **kwargs):
    """
    Define a suite of Scala libraries as a single target.

    Applies common Scala options defined in `bazel_tools/scala.bzl`.
    And forwards to `scala_library_suite` from `rules_scala`.
    Refer to the [`rules_scala` documentation][rules_scala_library_suite_docs].

    [rules_scala_library_suite_docs]: https://github.com/bazelbuild/rules_scala/blob/master/docs/scala_library_suite.md
    """
    arguments = {}
    arguments.update(kwargs)
    arguments = _set_compile_jvm_flags(arguments)
    _wrap_rule(scala_library_suite, name, **arguments)
    _create_scala_source_jar(name = name, **arguments)
    _create_scaladoc_jar(name = name, **arguments)

    if "tags" in arguments:
        for tag in arguments["tags"]:
            if tag.startswith("maven_coordinates="):
                fail("Usage of maven_coordinates in da_scala_library_suite is NOT supported", "tags")
                break

def da_scala_binary(name, initial_heap_size = default_initial_heap_size, max_heap_size = default_max_heap_size, **kwargs):
    """
    Define a Scala executable.

    Applies common Scala options defined in `bazel_tools/scala.bzl`.
    And forwards to `scala_binary` from `rules_scala`.
    Refer to the [`rules_scala` documentation][rules_scala_docs].

    [rules_scala_docs]: https://github.com/bazelbuild/rules_scala#scala_binary
    """
    arguments = {}
    arguments.update(default_compile_arguments)
    arguments.update(kwargs)
    arguments = _set_jvm_flags(arguments, initial_heap_size = initial_heap_size, max_heap_size = max_heap_size)
    _wrap_rule(scala_binary, name, **arguments)

    if "tags" in arguments:
        for tag in arguments["tags"]:
            if tag.startswith("maven_coordinates="):
                pom_file(
                    name = name + "_pom",
                    target = ":" + name,
                )

                # Create empty Sources JAR for uploading to Maven Central
                pkg_empty_zip(
                    name = name + "_src",
                    out = name + "_src.jar",
                )

                # Create empty javadoc JAR for uploading deploy jars to Maven Central
                pkg_empty_zip(
                    name = name + "_javadoc",
                    out = name + "_javadoc.jar",
                )
                break

def da_scala_test(initial_heap_size = default_initial_heap_size, max_heap_size = default_max_heap_size, **kwargs):
    """
    Define a Scala executable that runs the unit tests in the given source files.

    Applies common Scala options defined in `bazel_tools/scala.bzl`.
    And forwards to `scala_test` from `rules_scala`.
    Refer to the [`rules_scala` documentation][rules_scala_docs].

    [rules_scala_docs]: https://github.com/bazelbuild/rules_scala#scala_test
    """
    arguments = {}
    arguments.update(default_compile_arguments)
    arguments.update(kwargs)
    arguments = _set_jvm_flags(arguments, initial_heap_size = initial_heap_size, max_heap_size = max_heap_size)
    _wrap_rule(scala_test, **arguments)

def da_scala_test_suite(initial_heap_size = default_initial_heap_size, max_heap_size = default_max_heap_size, **kwargs):
    """
    Define a Scala test executable for each source file and bundle them into one target.

    Applies common Scala options defined in `bazel_tools/scala.bzl`.
    And forwards to `scala_test_suite` from `rules_scala`.
    Refer to the [`rules_scala` documentation][rules_scala_docs].

    [rules_scala_docs]: https://github.com/bazelbuild/rules_scala#scala_test_suite
    """
    arguments = {}
    arguments.update(kwargs)
    arguments = _set_jvm_flags(arguments, initial_heap_size = initial_heap_size, max_heap_size = max_heap_size)
    _wrap_rule(scala_test_suite, use_short_names = is_windows, **arguments)

# TODO make the jmh rule work with plugins -- probably
# just a matter of passing the flag in
def da_scala_benchmark_jmh(**kwargs):
    _wrap_rule_no_plugins(scala_benchmark_jmh, **kwargs)<|MERGE_RESOLUTION|>--- conflicted
+++ resolved
@@ -51,11 +51,9 @@
     "-Xfatal-warnings",
     # catch missing string interpolators
     "-Xlint:missing-interpolator",
-<<<<<<< HEAD
-    "-Xlint:doc-detached",  # floating Scaladoc comment
-=======
     "-Xlint:by-name-right-associative",  # will never be by-name if used correctly
     "-Xlint:constant",  # / 0
+    "-Xlint:doc-detached",  # floating Scaladoc comment
     "-Xlint:inaccessible",  # method uses invisible types
     "-Xlint:infer-any",  # less thorough but less buggy version of the Any wart
     "-Xlint:option-implicit",  # implicit conversion arg might be null
@@ -64,7 +62,6 @@
     "-Xlint:private-shadow",  # name shadowing
     "-Xlint:type-parameter-shadow",  # name shadowing
     "-Xlint:unsound-match",
->>>>>>> 43554062
     # adapted args is a deprecated feature:
     # `def foo(a: (A, B))` can be called with `foo(a, b)`.
     # properly it should be `foo((a,b))`
