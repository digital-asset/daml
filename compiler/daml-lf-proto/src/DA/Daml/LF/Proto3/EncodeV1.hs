-- Copyright (c) 2019 Digital Asset (Switzerland) GmbH and/or its affiliates. All rights reserved.
-- SPDX-License-Identifier: Apache-2.0

{-# LANGUAGE OverloadedStrings #-}

-- | Encoding of the LF package into LF version 1 format.
module DA.Daml.LF.Proto3.EncodeV1
  ( encodeModuleWithLargePackageIds
  , encodePackage
  ) where

import           Control.Lens ((^.), (^..), matching)
import           Control.Lens.Ast (rightSpine)

import           Data.Word
import qualified Data.NameMap as NM
import qualified Data.Set as S
import qualified Data.Text           as T
import qualified Data.Text.Lazy      as TL
import qualified Data.Vector         as V

import           DA.Pretty
import           DA.Daml.LF.Ast
import           DA.Daml.LF.Ast.Optics (packageRefs)
import           DA.Daml.LF.Mangling
import qualified Da.DamlLf1 as P

import qualified Proto3.Suite as P (Enumerated (..))

-- NOTE(MH): Type synonym for a `Maybe` that is always known to be a `Just`.
-- Some functions always return `Just x` instead of `x` since they would
-- otherwise always be wrapped in `Just` at their call sites.
type Just a = Maybe a

-- package-global state that encodePackageRef requires
type PackageRefCtx = PackageId -> Maybe Word64

data EncodeCtx = EncodeCtx {
   version :: Version
  ,interned :: PackageRefCtx
}

------------------------------------------------------------------------
-- Simple encodings
------------------------------------------------------------------------

encodeList :: (a -> b) -> [a] -> V.Vector b
encodeList encodeElem = V.fromList . map encodeElem

encodeNameMap :: NM.Named a => (v -> a -> b) -> v -> NM.NameMap a -> V.Vector b
encodeNameMap encodeElem v = V.fromList . map (encodeElem v) . NM.toList

encodePackageId :: PackageId -> TL.Text
encodePackageId = TL.fromStrict . unPackageId

encodeName :: (a -> T.Text) -> a -> TL.Text
encodeName unwrapName (unwrapName -> unmangled) = case mangleIdentifier unmangled of
   Left err -> error $ "IMPOSSIBLE: could not mangle name " ++ show unmangled ++ ": " ++ err
   Right x -> TL.fromStrict x

-- | For now, value names are always encoded version using a single segment.
--
-- This is to keep backwards compat with older .dalf files, but also
-- because currently GenDALF generates weird names like `.` that we'd
-- have to handle separatedly. So for now, considering that we do not
-- use values in codegen, just mangle the entire thing.
encodeValueName :: ExprValName -> V.Vector TL.Text
encodeValueName = V.singleton . encodeName unExprValName

encodeDottedName :: (a -> [T.Text]) -> a -> Just P.DottedName
encodeDottedName unwrapDottedName = Just . P.DottedName . encodeList (encodeName id) . unwrapDottedName

encodeQualTypeConName :: PackageRefCtx -> Qualified TypeConName -> Just P.TypeConName
encodeQualTypeConName interned (Qualified pref mname con) = Just $ P.TypeConName (encodeModuleRef interned pref mname) (encodeDottedName unTypeConName con)

encodeSourceLoc :: PackageRefCtx -> SourceLoc -> P.Location
encodeSourceLoc interned SourceLoc{..} =
    P.Location
      (uncurry (encodeModuleRef interned) =<< slocModuleRef)
      (Just (P.Location_Range
        (fromIntegral slocStartLine)
        (fromIntegral slocStartCol)
        (fromIntegral slocEndLine)
        (fromIntegral slocEndCol)))

encodePackageRef :: PackageRefCtx -> PackageRef -> Just P.PackageRef
encodePackageRef interned = Just . \case
    PRSelf -> P.PackageRef $ Just $ P.PackageRefSumSelf P.Unit
    PRImport pkgid -> P.PackageRef $ Just $
      maybe (P.PackageRefSumPackageId $ encodePackageId pkgid)
            (P.PackageRefSumInternedId . fromIntegral)
            $ interned pkgid

internPackageRefIds :: Package -> (PackageRefCtx, [PackageId])
internPackageRefIds pkg
  | packageLfVersion pkg `supports` featureInternedPackageIds =
      let set = S.fromList $ pkg ^.. packageRefs._PRImport
          lookup pkgid = fromIntegral <$> pkgid `S.lookupIndex` set
      in (lookup, S.toAscList set)
  | otherwise = (const Nothing, [])

-- invariant: forall pkgid. pkgid `S.lookupIndex ` input = encodePackageId pkgid `V.elemIndex` output
encodeInternedPackageIds :: [PackageId] -> V.Vector TL.Text
encodeInternedPackageIds = encodeList encodePackageId

encodeModuleRef :: PackageRefCtx -> PackageRef -> ModuleName -> Just P.ModuleRef
encodeModuleRef ctx pkgRef modName =
  Just $ P.ModuleRef (encodePackageRef ctx pkgRef) (encodeDottedName unModuleName modName)

encodeFieldsWithTypes :: EncodeCtx -> (a -> T.Text) -> [(a, Type)] -> V.Vector P.FieldWithType
encodeFieldsWithTypes encctx unwrapName =
    encodeList $ \(name, typ) -> P.FieldWithType (encodeName unwrapName name) (encodeType encctx typ)

encodeFieldsWithExprs :: EncodeCtx -> (a -> T.Text) -> [(a, Expr)] -> V.Vector P.FieldWithExpr
encodeFieldsWithExprs encctx unwrapName =
    encodeList $ \(name, expr) -> P.FieldWithExpr (encodeName unwrapName name) (encodeExpr encctx expr)

encodeTypeVarsWithKinds :: Version -> [(TypeVarName, Kind)] -> V.Vector P.TypeVarWithKind
encodeTypeVarsWithKinds version =
    encodeList $ \(name, kind)  -> P.TypeVarWithKind (encodeName unTypeVarName name) (Just $ encodeKind version kind)

encodeExprVarWithType :: EncodeCtx -> (ExprVarName, Type) -> P.VarWithType
encodeExprVarWithType encctx (name, typ) = P.VarWithType (encodeName unExprVarName name) (encodeType encctx typ)

------------------------------------------------------------------------
-- Encoding of kinds
------------------------------------------------------------------------

encodeKind :: Version -> Kind -> P.Kind
encodeKind version = P.Kind . Just . \case
    KStar -> P.KindSumStar P.Unit
    k@KArrow{} ->
      let (params, result) = k ^. rightSpine _KArrow
      in P.KindSumArrow (P.Kind_Arrow (encodeList (encodeKind version) params) (Just $ encodeKind version result))

------------------------------------------------------------------------
-- Encoding of types
------------------------------------------------------------------------

encodeBuiltinType :: Version -> BuiltinType -> P.Enumerated P.PrimType
encodeBuiltinType _version = P.Enumerated . Right . \case
    BTInt64 -> P.PrimTypeINT64
    BTDecimal -> P.PrimTypeDECIMAL
    BTText -> P.PrimTypeTEXT
    BTTimestamp -> P.PrimTypeTIMESTAMP
    BTParty -> P.PrimTypePARTY
    BTUnit -> P.PrimTypeUNIT
    BTBool -> P.PrimTypeBOOL
    BTList -> P.PrimTypeLIST
    BTUpdate -> P.PrimTypeUPDATE
    BTScenario -> P.PrimTypeSCENARIO
    BTDate -> P.PrimTypeDATE
    BTContractId -> P.PrimTypeCONTRACT_ID
    BTOptional -> P.PrimTypeOPTIONAL
    BTMap -> P.PrimTypeMAP
    BTArrow -> P.PrimTypeARROW

encodeType' :: EncodeCtx -> Type -> P.Type
encodeType' encctx@EncodeCtx{..} typ = P.Type . Just $
    case typ ^. _TApps of
      (TVar var, args) ->
        P.TypeSumVar $ P.Type_Var (encodeName unTypeVarName var) (encodeTypes encctx args)
      (TCon con, args) ->
        P.TypeSumCon $ P.Type_Con (encodeQualTypeConName interned con) (encodeTypes encctx args)
      (TBuiltin bltn, args) ->
        P.TypeSumPrim $ P.Type_Prim (encodeBuiltinType version bltn) (encodeTypes encctx args)
      (t@TForall{}, []) ->
          let (binders, body) = t ^. _TForalls
          in P.TypeSumForall (P.Type_Forall (encodeTypeVarsWithKinds version binders) (encodeType encctx body))
      (TTuple flds, []) -> P.TypeSumTuple (P.Type_Tuple (encodeFieldsWithTypes encctx unFieldName flds))

      (TApp{}, _) -> error "TApp after unwinding TApp"
      -- NOTE(MH): The following case is ill-kinded.
      (TTuple{}, _:_) -> error "Application of TTuple"
      -- NOTE(MH): The following case requires impredicative polymorphism,
      -- which we don't support.
      (TForall{}, _:_) -> error "Application of TForall"

encodeType :: EncodeCtx -> Type -> Just P.Type
encodeType encctx = Just . encodeType' encctx

encodeTypes :: EncodeCtx -> [Type] -> V.Vector P.Type
encodeTypes = encodeList . encodeType'

------------------------------------------------------------------------
-- Encoding of expressions
------------------------------------------------------------------------

encodeTypeConApp :: EncodeCtx -> TypeConApp -> Just P.Type_Con
encodeTypeConApp encctx@EncodeCtx{..} (TypeConApp tycon args) = Just $ P.Type_Con (encodeQualTypeConName interned tycon) (encodeTypes encctx args)

encodeBuiltinExpr :: BuiltinExpr -> P.ExprSum
encodeBuiltinExpr = \case
    BEInt64 x -> lit $ P.PrimLitSumInt64 x
    BEDecimal dec -> lit $ P.PrimLitSumDecimal (TL.pack (show dec))
    BEText x -> lit $ P.PrimLitSumText (TL.fromStrict x)
    BETimestamp x -> lit $ P.PrimLitSumTimestamp x
    BEParty x -> lit $ P.PrimLitSumParty $ TL.fromStrict $ unPartyLiteral x
    BEDate x -> lit $ P.PrimLitSumDate x

    BEUnit -> P.ExprSumPrimCon $ P.Enumerated $ Right P.PrimConCON_UNIT
    BEBool b -> P.ExprSumPrimCon $ P.Enumerated $ Right $ case b of
        False -> P.PrimConCON_FALSE
        True -> P.PrimConCON_TRUE

    BEEqual typ -> case typ of
      BTInt64 -> builtin P.BuiltinFunctionEQUAL_INT64
      BTDecimal -> builtin P.BuiltinFunctionEQUAL_DECIMAL
      BTText -> builtin P.BuiltinFunctionEQUAL_TEXT
      BTTimestamp -> builtin P.BuiltinFunctionEQUAL_TIMESTAMP
      BTDate -> builtin P.BuiltinFunctionEQUAL_DATE
      BTParty -> builtin P.BuiltinFunctionEQUAL_PARTY
      BTBool -> builtin P.BuiltinFunctionEQUAL_BOOL
      other -> error $ "BEEqual unexpected type " <> show other

    BELessEq typ -> case typ of
      BTInt64 -> builtin P.BuiltinFunctionLEQ_INT64
      BTDecimal -> builtin P.BuiltinFunctionLEQ_DECIMAL
      BTText -> builtin P.BuiltinFunctionLEQ_TEXT
      BTTimestamp -> builtin P.BuiltinFunctionLEQ_TIMESTAMP
      BTDate -> builtin P.BuiltinFunctionLEQ_DATE
      BTParty -> builtin P.BuiltinFunctionLEQ_PARTY
      other -> error $ "BELessEq unexpected type " <> show other

    BELess typ -> case typ of
      BTInt64 -> builtin P.BuiltinFunctionLESS_INT64
      BTDecimal -> builtin P.BuiltinFunctionLESS_DECIMAL
      BTText -> builtin P.BuiltinFunctionLESS_TEXT
      BTTimestamp -> builtin P.BuiltinFunctionLESS_TIMESTAMP
      BTDate -> builtin P.BuiltinFunctionLESS_DATE
      BTParty -> builtin P.BuiltinFunctionLESS_PARTY
      other -> error $ "BELess unexpected type " <> show other

    BEGreaterEq typ -> case typ of
      BTInt64 -> builtin P.BuiltinFunctionGEQ_INT64
      BTDecimal -> builtin P.BuiltinFunctionGEQ_DECIMAL
      BTText -> builtin P.BuiltinFunctionGEQ_TEXT
      BTTimestamp -> builtin P.BuiltinFunctionGEQ_TIMESTAMP
      BTDate -> builtin P.BuiltinFunctionGEQ_DATE
      BTParty -> builtin P.BuiltinFunctionGEQ_PARTY
      other -> error $ "BEGreaterEq unexpected type " <> show other

    BEGreater typ -> case typ of
      BTInt64 -> builtin P.BuiltinFunctionGREATER_INT64
      BTDecimal -> builtin P.BuiltinFunctionGREATER_DECIMAL
      BTText -> builtin P.BuiltinFunctionGREATER_TEXT
      BTTimestamp -> builtin P.BuiltinFunctionGREATER_TIMESTAMP
      BTDate -> builtin P.BuiltinFunctionGREATER_DATE
      BTParty -> builtin P.BuiltinFunctionGREATER_PARTY
      other -> error $ "BEGreater unexpected type " <> show other

    BEToText typ -> case typ of
      BTInt64 -> builtin P.BuiltinFunctionTO_TEXT_INT64
      BTDecimal -> builtin P.BuiltinFunctionTO_TEXT_DECIMAL
      BTText -> builtin P.BuiltinFunctionTO_TEXT_TEXT
      BTTimestamp -> builtin P.BuiltinFunctionTO_TEXT_TIMESTAMP
      BTDate -> builtin P.BuiltinFunctionTO_TEXT_DATE
      BTParty -> builtin P.BuiltinFunctionTO_TEXT_PARTY
      other -> error $ "BEToText unexpected type " <> show other
    BETextFromCodePoints -> builtin P.BuiltinFunctionTEXT_FROM_CODE_POINTS
    BEPartyFromText -> builtin P.BuiltinFunctionFROM_TEXT_PARTY
    BEInt64FromText -> builtin P.BuiltinFunctionFROM_TEXT_INT64
    BEDecimalFromText-> builtin P.BuiltinFunctionFROM_TEXT_DECIMAL
    BETextToCodePoints -> builtin P.BuiltinFunctionTEXT_TO_CODE_POINTS
    BEPartyToQuotedText -> builtin P.BuiltinFunctionTO_QUOTED_TEXT_PARTY

    BEAddDecimal -> builtin P.BuiltinFunctionADD_DECIMAL
    BESubDecimal -> builtin P.BuiltinFunctionSUB_DECIMAL
    BEMulDecimal -> builtin P.BuiltinFunctionMUL_DECIMAL
    BEDivDecimal -> builtin P.BuiltinFunctionDIV_DECIMAL
    BERoundDecimal -> builtin P.BuiltinFunctionROUND_DECIMAL

    BEAddInt64 -> builtin P.BuiltinFunctionADD_INT64
    BESubInt64 -> builtin P.BuiltinFunctionSUB_INT64
    BEMulInt64 -> builtin P.BuiltinFunctionMUL_INT64
    BEDivInt64 -> builtin P.BuiltinFunctionDIV_INT64
    BEModInt64 -> builtin P.BuiltinFunctionMOD_INT64
    BEExpInt64 -> builtin P.BuiltinFunctionEXP_INT64

    BEInt64ToDecimal -> builtin P.BuiltinFunctionINT64_TO_DECIMAL
    BEDecimalToInt64 -> builtin P.BuiltinFunctionDECIMAL_TO_INT64

    BEFoldl -> builtin P.BuiltinFunctionFOLDL
    BEFoldr -> builtin P.BuiltinFunctionFOLDR
    BEEqualList -> builtin P.BuiltinFunctionEQUAL_LIST
    BEExplodeText -> builtin P.BuiltinFunctionEXPLODE_TEXT
    BEAppendText -> builtin P.BuiltinFunctionAPPEND_TEXT
    BEImplodeText -> builtin P.BuiltinFunctionIMPLODE_TEXT
    BESha256Text -> builtin P.BuiltinFunctionSHA256_TEXT
    BEError -> builtin P.BuiltinFunctionERROR

    BEMapEmpty -> builtin P.BuiltinFunctionMAP_EMPTY
    BEMapInsert -> builtin P.BuiltinFunctionMAP_INSERT
    BEMapLookup -> builtin P.BuiltinFunctionMAP_LOOKUP
    BEMapDelete -> builtin P.BuiltinFunctionMAP_DELETE
    BEMapSize -> builtin P.BuiltinFunctionMAP_SIZE
    BEMapToList -> builtin P.BuiltinFunctionMAP_TO_LIST

    BETimestampToUnixMicroseconds -> builtin P.BuiltinFunctionTIMESTAMP_TO_UNIX_MICROSECONDS
    BEUnixMicrosecondsToTimestamp -> builtin P.BuiltinFunctionUNIX_MICROSECONDS_TO_TIMESTAMP

    BEDateToUnixDays -> builtin P.BuiltinFunctionDATE_TO_UNIX_DAYS
    BEUnixDaysToDate -> builtin P.BuiltinFunctionUNIX_DAYS_TO_DATE

    BETrace -> builtin P.BuiltinFunctionTRACE
    BEEqualContractId -> builtin P.BuiltinFunctionEQUAL_CONTRACT_ID
    BECoerceContractId -> builtin P.BuiltinFunctionCOERCE_CONTRACT_ID

    where
      builtin = P.ExprSumBuiltin . P.Enumerated . Right
      lit = P.ExprSumPrimLit . P.PrimLit . Just

encodeExpr' :: EncodeCtx -> Expr -> P.Expr
encodeExpr' encctx@EncodeCtx{..} = \case
  EVar v -> expr $ P.ExprSumVar (encodeName unExprVarName v)
  EVal (Qualified pkgRef modName val) -> expr $ P.ExprSumVal $ P.ValName (encodeModuleRef interned pkgRef modName) (encodeValueName val)
  EBuiltin bi -> expr $ encodeBuiltinExpr bi
<<<<<<< HEAD
  ERecCon{..} -> expr $ P.ExprSumRecCon $ P.Expr_RecCon (encodeTypeConApp encctx recTypeCon) (encodeFieldsWithExprs encctx unFieldName recFields)
  ERecProj{..} -> expr $ P.ExprSumRecProj $ P.Expr_RecProj (encodeTypeConApp encctx recTypeCon) (encodeName unFieldName recField) (encodeExpr encctx recExpr)
  ERecUpd{..} -> expr $ P.ExprSumRecUpd $ P.Expr_RecUpd (encodeTypeConApp encctx recTypeCon) (encodeName unFieldName recField) (encodeExpr encctx recExpr) (encodeExpr encctx recUpdate)
  EVariantCon{..} -> expr $ P.ExprSumVariantCon $ P.Expr_VariantCon (encodeTypeConApp encctx varTypeCon) (encodeName unVariantConName varVariant) (encodeExpr encctx varArg)
  ETupleCon{..} -> expr $ P.ExprSumTupleCon $ P.Expr_TupleCon (encodeFieldsWithExprs encctx unFieldName tupFields)
  ETupleProj{..} -> expr $ P.ExprSumTupleProj $ P.Expr_TupleProj (encodeName unFieldName tupField) (encodeExpr encctx tupExpr)
  ETupleUpd{..} -> expr $ P.ExprSumTupleUpd $ P.Expr_TupleUpd (encodeName unFieldName tupField) (encodeExpr encctx tupExpr) (encodeExpr encctx tupUpdate)
=======
  ERecCon{..} -> expr $ P.ExprSumRecCon $ P.Expr_RecCon (encodeTypeConApp version recTypeCon) (encodeFieldsWithExprs version unFieldName recFields)
  ERecProj{..} -> expr $ P.ExprSumRecProj $ P.Expr_RecProj (encodeTypeConApp version recTypeCon) (encodeName unFieldName recField) (encodeExpr version recExpr)
  ERecUpd{..} -> expr $ P.ExprSumRecUpd $ P.Expr_RecUpd (encodeTypeConApp version recTypeCon) (encodeName unFieldName recField) (encodeExpr version recExpr) (encodeExpr version recUpdate)
  EVariantCon{..} -> expr $ P.ExprSumVariantCon $ P.Expr_VariantCon (encodeTypeConApp version varTypeCon) (encodeName unVariantConName varVariant) (encodeExpr version varArg)
  EEnumCon{..} -> expr $ P.ExprSumEnumCon $ P.Expr_EnumCon (encodeQualTypeConName enumTypeCon) (encodeName unVariantConName enumDataCon)
  ETupleCon{..} -> expr $ P.ExprSumTupleCon $ P.Expr_TupleCon (encodeFieldsWithExprs version unFieldName tupFields)
  ETupleProj{..} -> expr $ P.ExprSumTupleProj $ P.Expr_TupleProj (encodeName unFieldName tupField) (encodeExpr version tupExpr)
  ETupleUpd{..} -> expr $ P.ExprSumTupleUpd $ P.Expr_TupleUpd (encodeName unFieldName tupField) (encodeExpr version tupExpr) (encodeExpr version tupUpdate)
>>>>>>> 4432a794
  e@ETmApp{} ->
      let (fun, args) = e ^. _ETmApps
      in expr $ P.ExprSumApp $ P.Expr_App (encodeExpr encctx fun) (encodeList (encodeExpr' encctx) args)
  e@ETyApp{} ->
      let (fun, args) = e ^. _ETyApps
      in expr $ P.ExprSumTyApp $ P.Expr_TyApp (encodeExpr encctx fun) (encodeTypes encctx args)
  e@ETmLam{} ->
      let (params, body) = e ^. _ETmLams
      in expr $ P.ExprSumAbs $ P.Expr_Abs (encodeList (encodeExprVarWithType encctx) params) (encodeExpr encctx body)
  e@ETyLam{} ->
      let (params, body) = e ^. _ETyLams
      in expr $ P.ExprSumTyAbs $ P.Expr_TyAbs (encodeTypeVarsWithKinds version params) (encodeExpr encctx body)
  ECase{..} -> expr $ P.ExprSumCase $ P.Case (encodeExpr encctx casScrutinee) (encodeList (encodeCaseAlternative encctx) casAlternatives)
  e@ELet{} ->
      let (lets, body) = e ^. _ELets
      in expr $ P.ExprSumLet $ encodeBlock encctx lets body
  ENil{..} -> expr $ P.ExprSumNil $ P.Expr_Nil (encodeType encctx nilType)
  ECons{..} ->
      let unwind e0 as = case matching _ECons e0 of
            Left e1 -> (e1, as)
            Right (typ, hd, tl)
              | typ /= consType -> error "internal error: unexpected mismatch in cons cell type"
              | otherwise -> unwind tl (hd:as)
          (ctail, cfront) = unwind consTail [consHead]
      in expr $ P.ExprSumCons $ P.Expr_Cons (encodeType encctx consType) (encodeList (encodeExpr' encctx) $ reverse cfront) (encodeExpr encctx ctail)
  EUpdate u -> expr $ P.ExprSumUpdate $ encodeUpdate encctx u
  EScenario s -> expr $ P.ExprSumScenario $ encodeScenario encctx s
  ELocation loc e ->
<<<<<<< HEAD
    let (P.Expr _ esum) = encodeExpr' encctx e
    in P.Expr (Just $ encodeSourceLoc interned loc) esum
  ENone typ -> expr (P.ExprSumNone (P.Expr_None (encodeType encctx typ)))
  ESome typ body -> expr (P.ExprSumSome (P.Expr_Some (encodeType encctx typ) (encodeExpr encctx body)))
=======
    let (P.Expr _ esum) = encodeExpr' version e
    in P.Expr (Just $ encodeSourceLoc loc) esum
  ENone typ -> expr (P.ExprSumOptionalNone (P.Expr_OptionalNone (encodeType version typ)))
  ESome typ body -> expr (P.ExprSumOptionalSome (P.Expr_OptionalSome (encodeType version typ) (encodeExpr version body)))
>>>>>>> 4432a794
  where
    expr = P.Expr Nothing . Just

encodeExpr :: EncodeCtx -> Expr -> Just P.Expr
encodeExpr encctx = Just . encodeExpr' encctx

encodeUpdate :: EncodeCtx -> Update -> P.Update
encodeUpdate encctx@EncodeCtx{..} = P.Update . Just . \case
    UPure{..} -> P.UpdateSumPure $ P.Pure (encodeType encctx pureType) (encodeExpr encctx pureExpr)
    e@UBind{} ->
      let (bindings, body) = EUpdate e ^. rightSpine (_EUpdate . _UBind)
      in P.UpdateSumBlock $ encodeBlock encctx bindings body
    UCreate{..} -> P.UpdateSumCreate $ P.Update_Create (encodeQualTypeConName interned creTemplate) (encodeExpr encctx creArg)
    UExercise{..} -> P.UpdateSumExercise $ P.Update_Exercise (encodeQualTypeConName interned exeTemplate) (encodeName unChoiceName exeChoice) (encodeExpr encctx exeContractId) (fmap (encodeExpr' encctx) exeActors) (encodeExpr encctx exeArg)
    UFetch{..} -> P.UpdateSumFetch $ P.Update_Fetch (encodeQualTypeConName interned fetTemplate) (encodeExpr encctx fetContractId)
    UGetTime -> P.UpdateSumGetTime P.Unit
    UEmbedExpr typ e -> P.UpdateSumEmbedExpr $ P.Update_EmbedExpr (encodeType encctx typ) (encodeExpr encctx e)
    UFetchByKey rbk ->
       P.UpdateSumFetchByKey (encodeRetrieveByKey encctx rbk)
    ULookupByKey rbk ->
       P.UpdateSumLookupByKey (encodeRetrieveByKey encctx rbk)

encodeRetrieveByKey :: EncodeCtx -> RetrieveByKey -> P.Update_RetrieveByKey
encodeRetrieveByKey encctx@EncodeCtx{..} RetrieveByKey{..} = P.Update_RetrieveByKey
    (encodeQualTypeConName interned retrieveByKeyTemplate)
    (encodeExpr encctx retrieveByKeyKey)

encodeScenario :: EncodeCtx -> Scenario -> P.Scenario
encodeScenario encctx = P.Scenario . Just . \case
    SPure{..} -> P.ScenarioSumPure $ P.Pure (encodeType encctx spureType) (encodeExpr encctx spureExpr)
    e@SBind{} ->
      let (bindings, body) = EScenario e ^. rightSpine (_EScenario . _SBind)
      in P.ScenarioSumBlock $ encodeBlock encctx bindings body
    SCommit{..} ->
      P.ScenarioSumCommit $ P.Scenario_Commit
        (encodeExpr encctx scommitParty)
        (encodeExpr encctx scommitExpr)
        (encodeType encctx scommitType)
    SMustFailAt{..} ->
      P.ScenarioSumMustFailAt $ P.Scenario_Commit
        (encodeExpr encctx smustFailAtParty)
        (encodeExpr encctx smustFailAtExpr)
        (encodeType encctx smustFailAtType)
    SPass{..} ->
      P.ScenarioSumPass (encodeExpr' encctx spassDelta)
    SGetTime -> P.ScenarioSumGetTime P.Unit
    SGetParty{..} ->
      P.ScenarioSumGetParty (encodeExpr' encctx sgetPartyName)
    SEmbedExpr typ e -> P.ScenarioSumEmbedExpr $ P.Scenario_EmbedExpr (encodeType encctx typ) (encodeExpr encctx e)

encodeBinding :: EncodeCtx -> Binding -> P.Binding
encodeBinding encctx (Binding binder bound) =
    P.Binding (Just $ encodeExprVarWithType encctx binder) (encodeExpr encctx bound)

encodeBlock :: EncodeCtx -> [Binding] -> Expr -> P.Block
encodeBlock encctx bindings body =
    P.Block (encodeList (encodeBinding encctx) bindings) (encodeExpr encctx body)

encodeCaseAlternative :: EncodeCtx -> CaseAlternative -> P.CaseAlt
encodeCaseAlternative encctx@EncodeCtx{..} CaseAlternative{..} =
    let pat = case altPattern of
          CPDefault     -> P.CaseAltSumDefault P.Unit
<<<<<<< HEAD
          CPVariant{..} -> P.CaseAltSumVariant $ P.CaseAlt_Variant (encodeQualTypeConName interned patTypeCon) (encodeName unVariantConName patVariant) (encodeName unExprVarName patBinder)
=======
          CPVariant{..} -> P.CaseAltSumVariant $ P.CaseAlt_Variant (encodeQualTypeConName patTypeCon) (encodeName unVariantConName patVariant) (encodeName unExprVarName patBinder)
          CPEnum{..} -> P.CaseAltSumEnum $ P.CaseAlt_Enum (encodeQualTypeConName patTypeCon) (encodeName unVariantConName patDataCon)
>>>>>>> 4432a794
          CPUnit -> P.CaseAltSumPrimCon $ P.Enumerated $ Right P.PrimConCON_UNIT
          CPBool b -> P.CaseAltSumPrimCon $ P.Enumerated $ Right $ case b of
            False -> P.PrimConCON_FALSE
            True -> P.PrimConCON_TRUE
          CPNil         -> P.CaseAltSumNil P.Unit
          CPCons{..}    -> P.CaseAltSumCons $ P.CaseAlt_Cons (encodeName unExprVarName patHeadBinder) (encodeName unExprVarName patTailBinder)
<<<<<<< HEAD
          CPNone        -> P.CaseAltSumNone P.Unit
          CPSome{..}    -> P.CaseAltSumSome $ P.CaseAlt_Some (encodeName unExprVarName patBodyBinder)
    in P.CaseAlt (Just pat) (encodeExpr encctx altExpr)
=======
          CPNone        -> P.CaseAltSumOptionalNone P.Unit
          CPSome{..}    -> P.CaseAltSumOptionalSome $ P.CaseAlt_OptionalSome (encodeName unExprVarName patBodyBinder)
    in P.CaseAlt (Just pat) (encodeExpr version altExpr)
>>>>>>> 4432a794

encodeDefDataType :: EncodeCtx -> DefDataType -> P.DefDataType
encodeDefDataType encctx@EncodeCtx{..} DefDataType{..} =
      P.DefDataType (encodeDottedName unTypeConName dataTypeCon) (encodeTypeVarsWithKinds version dataParams)
      (Just $ case dataCons of
<<<<<<< HEAD
        DataRecord fs -> P.DefDataTypeDataConsRecord $ P.DefDataType_Fields (encodeFieldsWithTypes encctx unFieldName fs)
        DataVariant fs -> P.DefDataTypeDataConsVariant $ P.DefDataType_Fields (encodeFieldsWithTypes encctx unVariantConName fs))
=======
        DataRecord fs -> P.DefDataTypeDataConsRecord $ P.DefDataType_Fields (encodeFieldsWithTypes version unFieldName fs)
        DataVariant fs -> P.DefDataTypeDataConsVariant $ P.DefDataType_Fields (encodeFieldsWithTypes version unVariantConName fs)
        DataEnum cs -> P.DefDataTypeDataConsEnum $ P.DefDataType_EnumConstructors $ V.fromList $ map (encodeName unVariantConName) cs)
>>>>>>> 4432a794
      (getIsSerializable dataSerializable)
      (encodeSourceLoc interned <$> dataLocation)

encodeDefValue :: EncodeCtx -> DefValue -> P.DefValue
encodeDefValue encctx@EncodeCtx{..} DefValue{..} =
    P.DefValue
      (Just (P.DefValue_NameWithType (encodeValueName (fst dvalBinder)) (encodeType encctx (snd dvalBinder))))
      (encodeExpr encctx dvalBody)
      (getHasNoPartyLiterals dvalNoPartyLiterals)
      (getIsTest dvalIsTest)
      (encodeSourceLoc interned <$> dvalLocation)

encodeTemplate :: EncodeCtx -> Template -> P.DefTemplate
encodeTemplate encctx@EncodeCtx{..} Template{..} =
    P.DefTemplate
    { P.defTemplateTycon = encodeDottedName unTypeConName tplTypeCon
    , P.defTemplateParam = encodeName unExprVarName tplParam
    , P.defTemplatePrecond = encodeExpr encctx tplPrecondition
    , P.defTemplateSignatories = encodeExpr encctx tplSignatories
    , P.defTemplateObservers = encodeExpr encctx tplObservers
    , P.defTemplateAgreement = encodeExpr encctx tplAgreement
    , P.defTemplateChoices = encodeNameMap encodeTemplateChoice encctx tplChoices
    , P.defTemplateLocation = encodeSourceLoc interned <$> tplLocation
    , P.defTemplateKey = fmap (encodeTemplateKey encctx) tplKey
    }

encodeTemplateKey :: EncodeCtx -> TemplateKey -> P.DefTemplate_DefKey
encodeTemplateKey encctx TemplateKey{..} = P.DefTemplate_DefKey
  { P.defTemplate_DefKeyType = encodeType encctx tplKeyType
  , P.defTemplate_DefKeyKeyExpr =
          Just $ P.DefTemplate_DefKeyKeyExprComplexKey $ encodeExpr' encctx tplKeyBody
  , P.defTemplate_DefKeyMaintainers = encodeExpr encctx tplKeyMaintainers
  }


encodeTemplateChoice :: EncodeCtx -> TemplateChoice -> P.TemplateChoice
encodeTemplateChoice encctx@EncodeCtx{..} TemplateChoice{..} =
    P.TemplateChoice
    { P.templateChoiceName = encodeName unChoiceName chcName
    , P.templateChoiceConsuming = chcConsuming
    , P.templateChoiceControllers = encodeExpr encctx chcControllers
    , P.templateChoiceSelfBinder = encodeName unExprVarName chcSelfBinder
    , P.templateChoiceArgBinder = Just $ encodeExprVarWithType encctx chcArgBinder
    , P.templateChoiceRetType = encodeType encctx chcReturnType
    , P.templateChoiceUpdate = encodeExpr encctx chcUpdate
    , P.templateChoiceLocation = encodeSourceLoc interned <$> chcLocation
    }

encodeFeatureFlags :: Version -> FeatureFlags -> Just P.FeatureFlags
encodeFeatureFlags _version FeatureFlags{..} = Just P.FeatureFlags
    { P.featureFlagsForbidPartyLiterals = forbidPartyLiterals
    -- We only support packages with these enabled -- see #157
    , P.featureFlagsDontDivulgeContractIdsInCreateArguments = True
    , P.featureFlagsDontDiscloseNonConsumingChoicesToObservers = True
    }

encodeModuleWithLargePackageIds :: Version -> Module -> P.Module
encodeModuleWithLargePackageIds = encodeModule . flip EncodeCtx (const Nothing)

encodeModule :: EncodeCtx -> Module -> P.Module
encodeModule encctx@EncodeCtx{..} Module{..} =
    P.Module
        (encodeDottedName unModuleName moduleName)
        (encodeFeatureFlags version moduleFeatureFlags)
        (encodeNameMap encodeDefDataType encctx moduleDataTypes)
        (encodeNameMap encodeDefValue encctx moduleValues)
        (encodeNameMap encodeTemplate encctx moduleTemplates)

-- | NOTE(MH): Assumes the DAML-LF version of the 'Package' is 'V1'.
encodePackage :: Package -> P.Package
encodePackage pkg@(Package version mods) =
    P.Package (encodeNameMap encodeModule (EncodeCtx version interned) mods)
              (encodeInternedPackageIds internedList)
  where (interned, internedList) = internPackageRefIds pkg


-- | NOTE(MH): This functions is used for sanity checking. The actual checks
-- are done in the conversion to DAML-LF.
_checkFeature :: Feature -> Version -> a -> a
_checkFeature feature version x
    | version `supports` feature = x
    | otherwise = error $ "DAML-LF " ++ renderPretty version ++ " cannot encode feature: " ++ T.unpack (featureName feature)<|MERGE_RESOLUTION|>--- conflicted
+++ resolved
@@ -315,24 +315,14 @@
   EVar v -> expr $ P.ExprSumVar (encodeName unExprVarName v)
   EVal (Qualified pkgRef modName val) -> expr $ P.ExprSumVal $ P.ValName (encodeModuleRef interned pkgRef modName) (encodeValueName val)
   EBuiltin bi -> expr $ encodeBuiltinExpr bi
-<<<<<<< HEAD
   ERecCon{..} -> expr $ P.ExprSumRecCon $ P.Expr_RecCon (encodeTypeConApp encctx recTypeCon) (encodeFieldsWithExprs encctx unFieldName recFields)
   ERecProj{..} -> expr $ P.ExprSumRecProj $ P.Expr_RecProj (encodeTypeConApp encctx recTypeCon) (encodeName unFieldName recField) (encodeExpr encctx recExpr)
   ERecUpd{..} -> expr $ P.ExprSumRecUpd $ P.Expr_RecUpd (encodeTypeConApp encctx recTypeCon) (encodeName unFieldName recField) (encodeExpr encctx recExpr) (encodeExpr encctx recUpdate)
   EVariantCon{..} -> expr $ P.ExprSumVariantCon $ P.Expr_VariantCon (encodeTypeConApp encctx varTypeCon) (encodeName unVariantConName varVariant) (encodeExpr encctx varArg)
+  EEnumCon{..} -> expr $ P.ExprSumEnumCon $ P.Expr_EnumCon (encodeQualTypeConName interned enumTypeCon) (encodeName unVariantConName enumDataCon)
   ETupleCon{..} -> expr $ P.ExprSumTupleCon $ P.Expr_TupleCon (encodeFieldsWithExprs encctx unFieldName tupFields)
   ETupleProj{..} -> expr $ P.ExprSumTupleProj $ P.Expr_TupleProj (encodeName unFieldName tupField) (encodeExpr encctx tupExpr)
   ETupleUpd{..} -> expr $ P.ExprSumTupleUpd $ P.Expr_TupleUpd (encodeName unFieldName tupField) (encodeExpr encctx tupExpr) (encodeExpr encctx tupUpdate)
-=======
-  ERecCon{..} -> expr $ P.ExprSumRecCon $ P.Expr_RecCon (encodeTypeConApp version recTypeCon) (encodeFieldsWithExprs version unFieldName recFields)
-  ERecProj{..} -> expr $ P.ExprSumRecProj $ P.Expr_RecProj (encodeTypeConApp version recTypeCon) (encodeName unFieldName recField) (encodeExpr version recExpr)
-  ERecUpd{..} -> expr $ P.ExprSumRecUpd $ P.Expr_RecUpd (encodeTypeConApp version recTypeCon) (encodeName unFieldName recField) (encodeExpr version recExpr) (encodeExpr version recUpdate)
-  EVariantCon{..} -> expr $ P.ExprSumVariantCon $ P.Expr_VariantCon (encodeTypeConApp version varTypeCon) (encodeName unVariantConName varVariant) (encodeExpr version varArg)
-  EEnumCon{..} -> expr $ P.ExprSumEnumCon $ P.Expr_EnumCon (encodeQualTypeConName enumTypeCon) (encodeName unVariantConName enumDataCon)
-  ETupleCon{..} -> expr $ P.ExprSumTupleCon $ P.Expr_TupleCon (encodeFieldsWithExprs version unFieldName tupFields)
-  ETupleProj{..} -> expr $ P.ExprSumTupleProj $ P.Expr_TupleProj (encodeName unFieldName tupField) (encodeExpr version tupExpr)
-  ETupleUpd{..} -> expr $ P.ExprSumTupleUpd $ P.Expr_TupleUpd (encodeName unFieldName tupField) (encodeExpr version tupExpr) (encodeExpr version tupUpdate)
->>>>>>> 4432a794
   e@ETmApp{} ->
       let (fun, args) = e ^. _ETmApps
       in expr $ P.ExprSumApp $ P.Expr_App (encodeExpr encctx fun) (encodeList (encodeExpr' encctx) args)
@@ -361,17 +351,10 @@
   EUpdate u -> expr $ P.ExprSumUpdate $ encodeUpdate encctx u
   EScenario s -> expr $ P.ExprSumScenario $ encodeScenario encctx s
   ELocation loc e ->
-<<<<<<< HEAD
     let (P.Expr _ esum) = encodeExpr' encctx e
     in P.Expr (Just $ encodeSourceLoc interned loc) esum
-  ENone typ -> expr (P.ExprSumNone (P.Expr_None (encodeType encctx typ)))
-  ESome typ body -> expr (P.ExprSumSome (P.Expr_Some (encodeType encctx typ) (encodeExpr encctx body)))
-=======
-    let (P.Expr _ esum) = encodeExpr' version e
-    in P.Expr (Just $ encodeSourceLoc loc) esum
-  ENone typ -> expr (P.ExprSumOptionalNone (P.Expr_OptionalNone (encodeType version typ)))
-  ESome typ body -> expr (P.ExprSumOptionalSome (P.Expr_OptionalSome (encodeType version typ) (encodeExpr version body)))
->>>>>>> 4432a794
+  ENone typ -> expr (P.ExprSumOptionalNone (P.Expr_OptionalNone (encodeType encctx typ)))
+  ESome typ body -> expr (P.ExprSumOptionalSome (P.Expr_OptionalSome (encodeType encctx typ) (encodeExpr encctx body)))
   where
     expr = P.Expr Nothing . Just
 
@@ -434,40 +417,25 @@
 encodeCaseAlternative encctx@EncodeCtx{..} CaseAlternative{..} =
     let pat = case altPattern of
           CPDefault     -> P.CaseAltSumDefault P.Unit
-<<<<<<< HEAD
           CPVariant{..} -> P.CaseAltSumVariant $ P.CaseAlt_Variant (encodeQualTypeConName interned patTypeCon) (encodeName unVariantConName patVariant) (encodeName unExprVarName patBinder)
-=======
-          CPVariant{..} -> P.CaseAltSumVariant $ P.CaseAlt_Variant (encodeQualTypeConName patTypeCon) (encodeName unVariantConName patVariant) (encodeName unExprVarName patBinder)
-          CPEnum{..} -> P.CaseAltSumEnum $ P.CaseAlt_Enum (encodeQualTypeConName patTypeCon) (encodeName unVariantConName patDataCon)
->>>>>>> 4432a794
+          CPEnum{..} -> P.CaseAltSumEnum $ P.CaseAlt_Enum (encodeQualTypeConName interned patTypeCon) (encodeName unVariantConName patDataCon)
           CPUnit -> P.CaseAltSumPrimCon $ P.Enumerated $ Right P.PrimConCON_UNIT
           CPBool b -> P.CaseAltSumPrimCon $ P.Enumerated $ Right $ case b of
             False -> P.PrimConCON_FALSE
             True -> P.PrimConCON_TRUE
           CPNil         -> P.CaseAltSumNil P.Unit
           CPCons{..}    -> P.CaseAltSumCons $ P.CaseAlt_Cons (encodeName unExprVarName patHeadBinder) (encodeName unExprVarName patTailBinder)
-<<<<<<< HEAD
-          CPNone        -> P.CaseAltSumNone P.Unit
-          CPSome{..}    -> P.CaseAltSumSome $ P.CaseAlt_Some (encodeName unExprVarName patBodyBinder)
-    in P.CaseAlt (Just pat) (encodeExpr encctx altExpr)
-=======
           CPNone        -> P.CaseAltSumOptionalNone P.Unit
           CPSome{..}    -> P.CaseAltSumOptionalSome $ P.CaseAlt_OptionalSome (encodeName unExprVarName patBodyBinder)
-    in P.CaseAlt (Just pat) (encodeExpr version altExpr)
->>>>>>> 4432a794
+    in P.CaseAlt (Just pat) (encodeExpr encctx altExpr)
 
 encodeDefDataType :: EncodeCtx -> DefDataType -> P.DefDataType
 encodeDefDataType encctx@EncodeCtx{..} DefDataType{..} =
       P.DefDataType (encodeDottedName unTypeConName dataTypeCon) (encodeTypeVarsWithKinds version dataParams)
       (Just $ case dataCons of
-<<<<<<< HEAD
         DataRecord fs -> P.DefDataTypeDataConsRecord $ P.DefDataType_Fields (encodeFieldsWithTypes encctx unFieldName fs)
-        DataVariant fs -> P.DefDataTypeDataConsVariant $ P.DefDataType_Fields (encodeFieldsWithTypes encctx unVariantConName fs))
-=======
-        DataRecord fs -> P.DefDataTypeDataConsRecord $ P.DefDataType_Fields (encodeFieldsWithTypes version unFieldName fs)
-        DataVariant fs -> P.DefDataTypeDataConsVariant $ P.DefDataType_Fields (encodeFieldsWithTypes version unVariantConName fs)
+        DataVariant fs -> P.DefDataTypeDataConsVariant $ P.DefDataType_Fields (encodeFieldsWithTypes encctx unVariantConName fs)
         DataEnum cs -> P.DefDataTypeDataConsEnum $ P.DefDataType_EnumConstructors $ V.fromList $ map (encodeName unVariantConName) cs)
->>>>>>> 4432a794
       (getIsSerializable dataSerializable)
       (encodeSourceLoc interned <$> dataLocation)
 
