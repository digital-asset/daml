--- conflicted
+++ resolved
@@ -127,22 +127,6 @@
     val lfModules = loadModules.map(module =>
       module.getModuleCase match {
         case ProtoModule.ModuleCase.DAML_LF_1 =>
-<<<<<<< HEAD
-          // TODO this duplicates/skips the similar logic and extra version
-          // support check from `Decode`'s functions; will improperly accept
-          // too-new versions as a result
-          val lfMod = DamlLf1.Module
-            .parser()
-            .parseFrom(
-              Decode.damlLfCodedInputStream(module.getDamlLf1.newInput)
-            )
-          val noInternedPkgIdsForApi = ImmArraySeq.empty
-          new DecodeV1(LanguageVersion.Minor fromProtoIdentifier module.getMinor)
-            .ModuleDecoder(homePackageId, noInternedPkgIdsForApi, lfMod)
-            .decode()
-=======
-          decodeModule(LanguageVersion.Major.V1, module.getMinor, module.getDamlLf1)
->>>>>>> 5b480c99
         case ProtoModule.ModuleCase.DAML_LF_DEV | ProtoModule.ModuleCase.MODULE_NOT_SET =>
           throw Context.ContextException("Module.MODULE_NOT_SET")
     })
