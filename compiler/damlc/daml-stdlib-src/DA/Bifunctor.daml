-- Copyright (c) 2020 Digital Asset (Switzerland) GmbH and/or its affiliates. All rights reserved.
-- SPDX-License-Identifier: Apache-2.0


module DA.Bifunctor(Bifunctor(..)) where


-- | A bifunctor is a type constructor that takes
-- two type arguments and is a functor in *both* arguments. That
-- is, unlike with `Functor`, a type constructor such as `Either`
-- does not need to be partially applied for a `Bifunctor`
-- instance, and the methods in this class permit mapping
-- functions over the Left value or the `Right` value,
-- or both at the same time.
--
-- It is a bifunctor where both the first and second
-- arguments are covariant.
--
-- You can define a `Bifunctor` by either defining bimap or by
-- defining both first and second.
--
-- If you supply bimap, you should ensure that:
--
-- ```
-- bimap identity identity ≡ identity
-- ```
--
-- If you supply first and second, ensure:
--
-- ```
-- first identity ≡ identity
-- second identity ≡ identity
-- 
-- ```
--
-- If you supply both, you should also ensure:
--
-- ```
<<<<<<< HEAD
-- @'bimap' f g ≡ 'first' f '.' 'second' g@
=======
-- bimap f g ≡ first f . second g
>>>>>>> 70196083
-- ```
--
-- By parametricity, these will ensure that:
--
-- ```
-- 
-- bimap  (f . g) (h . i) ≡ bimap f h . bimap g i
-- first  (f . g) ≡ first  f . first  g
-- second (f . g) ≡ second f . second g
-- 
-- ```
class Bifunctor p where
    {-# MINIMAL bimap | first, second #-}

    -- | Map over both arguments at the same time.
    --
    -- ```
<<<<<<< HEAD
    -- @'bimap' f g ≡ 'first' f '.' 'second' g@
=======
    -- bimap f g ≡ first f . second g
>>>>>>> 70196083
    -- ```
    --
    -- Examples:
    --
    -- ```
    -- >>> bimap not (+1) (True, 3)
    -- (False,4)
    --
    -- >>> bimap not (+1) (Left True)
    -- Left False
    --
    -- >>> bimap not (+1) (Right 3)
    -- Right 4
    -- ```
    bimap : (a -> b) -> (c -> d) -> p a c -> p b d
    bimap f g = first f . second g


    -- | Map covariantly over the first argument.
    --
    -- ```
<<<<<<< HEAD
    -- @'first' f ≡ 'bimap' f 'identity'@
=======
    -- first f ≡ bimap f identity
>>>>>>> 70196083
    -- ```
    --
    -- Examples:
    --
    -- ```
    -- >>> first not (True, 3)
    -- (False,3)
    --
    -- >>> first not (Left True : Either Bool Int)
    -- Left False
    -- ```
    first : (a -> b) -> p a c -> p b c
    first f = bimap f identity


    -- | Map covariantly over the second argument.
    --
    -- ```
    -- second ≡ bimap identity
    -- ```
    --
    -- Examples:
    --
    -- ```
    -- >>> second (+1) (True, 3)
    -- (True,4)
    --
    -- >>> second (+1) (Right 3 : Either Bool Int)
    -- Right 4
    -- ```
    second : (b -> c) -> p a b -> p a c
    second = bimap identity



instance Bifunctor (,) where
    bimap f g (a, b) = (f a, g b)

instance Bifunctor ((,,) x1) where
    bimap f g (x1, a, b) = (x1, f a, g b)

instance Bifunctor ((,,,) x1 x2) where
    bimap f g (x1, x2, a, b) = (x1, x2, f a, g b)

instance Bifunctor ((,,,,) x1 x2 x3) where
    bimap f g (x1, x2, x3, a, b) = (x1, x2, x3, f a, g b)

instance Bifunctor ((,,,,,) x1 x2 x3 x4) where
    bimap f g (x1, x2, x3, x4, a, b) = (x1, x2, x3, x4, f a, g b)

instance Bifunctor ((,,,,,,) x1 x2 x3 x4 x5) where
    bimap f g (x1, x2, x3, x4, x5, a, b) = (x1, x2, x3, x4, x5, f a, g b)

instance Bifunctor Either where
    bimap f _ (Left a) = Left (f a)
    bimap _ g (Right b) = Right (g b)<|MERGE_RESOLUTION|>--- conflicted
+++ resolved
@@ -36,11 +36,7 @@
 -- If you supply both, you should also ensure:
 --
 -- ```
-<<<<<<< HEAD
--- @'bimap' f g ≡ 'first' f '.' 'second' g@
-=======
 -- bimap f g ≡ first f . second g
->>>>>>> 70196083
 -- ```
 --
 -- By parametricity, these will ensure that:
@@ -58,11 +54,7 @@
     -- | Map over both arguments at the same time.
     --
     -- ```
-<<<<<<< HEAD
-    -- @'bimap' f g ≡ 'first' f '.' 'second' g@
-=======
     -- bimap f g ≡ first f . second g
->>>>>>> 70196083
     -- ```
     --
     -- Examples:
@@ -84,11 +76,7 @@
     -- | Map covariantly over the first argument.
     --
     -- ```
-<<<<<<< HEAD
-    -- @'first' f ≡ 'bimap' f 'identity'@
-=======
     -- first f ≡ bimap f identity
->>>>>>> 70196083
     -- ```
     --
     -- Examples:
