-- Copyright (c) 2023 Digital Asset (Switzerland) GmbH and/or its affiliates. All rights reserved.
-- SPDX-License-Identifier: Apache-2.0

module Loop where

import Daml.Script

loop : Int -> ()
loop x = loop (x + 1) 

<<<<<<< HEAD
-- @ERROR range=12:1-12:23; Evaluation timed out after 5 seconds
loop_in_script_machine = script do
  alice <- allocateParty "p"
  pure $ loop 1
  
=======
>>>>>>> dd9c0717
template Helper
  with
    p : Party
  where
    signatory p
    choice Loop : ()
      controller p
      do
        pure $ loop 1

<<<<<<< HEAD
-- @ERROR range=27:1-27:23; Evaluation timed out after 5 seconds
loop_in_ledger_machine = script do 
   alice <- allocateParty "p"
   alice `submit` createAndExerciseCmd (Helper alice) Go
  
=======
-- @ERROR range=24:1-24:16; Evaluation timed out after 1 seconds
scenarioMachine = scenario do
  pure $ loop 1

-- @ERROR range=28:1-28:32; Evaluation timed out after 1 seconds
ledgerMachineFromScenarioSubmit = scenario do
   alice <- getParty "p"
   alice `submit` createAndExercise (Helper alice) Loop

-- @ERROR range=33:1-33:40; Evaluation timed out after 1 seconds
ledgerMachineFromScenarioSubmitMustFail = scenario do
   alice <- getParty "p"
   alice `submitMustFail` createAndExercise (Helper alice) Loop

-- @ERROR range=38:1-38:14; Evaluation timed out after 1 seconds
scriptMachine = script do
    pure $ loop 1

-- @ERROR range=42:1-42:30; Evaluation timed out after 1 seconds
ledgerMachineFromScriptSubmit = script do
   alice <- allocateParty "p"
   alice `submit` createAndExerciseCmd (Helper alice) Loop

-- @ERROR range=47:1-47:38; Evaluation timed out after 1 seconds
ledgerMachineFromScriptSubmitMustFail= script do
   alice <- allocateParty "p"
   alice `submitMustFail` createAndExerciseCmd (Helper alice) Loop
>>>>>>> dd9c0717
<|MERGE_RESOLUTION|>--- conflicted
+++ resolved
@@ -1,21 +1,15 @@
 -- Copyright (c) 2023 Digital Asset (Switzerland) GmbH and/or its affiliates. All rights reserved.
 -- SPDX-License-Identifier: Apache-2.0
+
+-- @ENABLE-SCENARIOS
 
 module Loop where
 
 import Daml.Script
 
 loop : Int -> ()
-loop x = loop (x + 1) 
+loop x = loop (x + 1)
 
-<<<<<<< HEAD
--- @ERROR range=12:1-12:23; Evaluation timed out after 5 seconds
-loop_in_script_machine = script do
-  alice <- allocateParty "p"
-  pure $ loop 1
-  
-=======
->>>>>>> dd9c0717
 template Helper
   with
     p : Party
@@ -26,38 +20,30 @@
       do
         pure $ loop 1
 
-<<<<<<< HEAD
--- @ERROR range=27:1-27:23; Evaluation timed out after 5 seconds
-loop_in_ledger_machine = script do 
-   alice <- allocateParty "p"
-   alice `submit` createAndExerciseCmd (Helper alice) Go
-  
-=======
 -- @ERROR range=24:1-24:16; Evaluation timed out after 1 seconds
 scenarioMachine = scenario do
   pure $ loop 1
 
 -- @ERROR range=28:1-28:32; Evaluation timed out after 1 seconds
 ledgerMachineFromScenarioSubmit = scenario do
-   alice <- getParty "p"
-   alice `submit` createAndExercise (Helper alice) Loop
+  alice <- getParty "p"
+  alice `submit` createAndExercise (Helper alice) Loop
 
 -- @ERROR range=33:1-33:40; Evaluation timed out after 1 seconds
 ledgerMachineFromScenarioSubmitMustFail = scenario do
-   alice <- getParty "p"
-   alice `submitMustFail` createAndExercise (Helper alice) Loop
+  alice <- getParty "p"
+  alice `submitMustFail` createAndExercise (Helper alice) Loop
 
 -- @ERROR range=38:1-38:14; Evaluation timed out after 1 seconds
 scriptMachine = script do
-    pure $ loop 1
+  pure $ loop 1
 
 -- @ERROR range=42:1-42:30; Evaluation timed out after 1 seconds
 ledgerMachineFromScriptSubmit = script do
-   alice <- allocateParty "p"
-   alice `submit` createAndExerciseCmd (Helper alice) Loop
+  alice <- allocateParty "p"
+  alice `submit` createAndExerciseCmd (Helper alice) Loop
 
 -- @ERROR range=47:1-47:38; Evaluation timed out after 1 seconds
 ledgerMachineFromScriptSubmitMustFail= script do
-   alice <- allocateParty "p"
-   alice `submitMustFail` createAndExerciseCmd (Helper alice) Loop
->>>>>>> dd9c0717
+  alice <- allocateParty "p"
+  alice `submitMustFail` createAndExerciseCmd (Helper alice) Loop