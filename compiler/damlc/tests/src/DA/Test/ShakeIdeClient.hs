--- conflicted
+++ resolved
@@ -795,12 +795,7 @@
             expectGoToDefinition
               (foo, 3, [7..19])
               (In $ case LF.versionMajor lfVersion of
-<<<<<<< HEAD
-                      LF.V1 -> "Daml.Script"
                       LF.V2 -> "Daml.Script.Internal.Questions.PartyManagement")
-=======
-                      LF.V2 -> "Daml.Script.Questions.PartyManagement")
->>>>>>> d7c8e125
 
     ,    testCase' "Exception goto definition" $ do
             foo <- makeModule "Foo"
