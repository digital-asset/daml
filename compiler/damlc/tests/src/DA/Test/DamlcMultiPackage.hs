--- conflicted
+++ resolved
@@ -94,16 +94,11 @@
 
   withTempDir $ \damlHome -> do
     setEnv "DAML_HOME" damlHome True
-<<<<<<< HEAD
-    -- Install sdk 0.0.0 into temp DAML_HOME
-    void $ readProcess damlAssistant ["install", release] ""
-=======
     -- Install sdk `env:DAML_SDK_RELEASE_VERSION` into temp DAML_HOME
     -- corresponds to:
     --   - `0.0.0` on PR builds
     --   - `x.y.z-snapshot.yyyymmdd.nnnnn.m.vpppppppp` on MAIN/Release builds
-    void $ readCreateProcess (proc damlAssistant ["install", release, "--install-with-custom-version", sdkVersion]) ""
->>>>>>> 730d377f
+    void $ readProcess damlAssistant ["install", release, "--install-with-custom-version", sdkVersion] ""
     -- Install a copy under the release version 10.0.0
     void $ readProcess damlAssistant ["install", release, "--install-with-custom-version", "10.0.0"] ""
 
