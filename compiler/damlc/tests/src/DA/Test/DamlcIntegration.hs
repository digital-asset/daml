-- Copyright (c) 2023 Digital Asset (Switzerland) GmbH and/or its affiliates. All rights reserved.
-- SPDX-License-Identifier: Apache-2.0

-- | Test driver for Daml-GHC CompilerService.
-- For each file, compile it with GHC, convert it,
-- typecheck with LF, test it.  Test annotations are documented as 'Ann'.
module DA.Test.DamlcIntegration
  ( main
  ) where

{- HLINT ignore "locateRunfiles/package_app" -}

import           DA.Bazel.Runfiles
import           DA.Daml.Options
import           DA.Daml.Options.Types
import           DA.Test.Util (standardizeQuotes)

import           DA.Daml.LF.Ast as LF hiding (IsTest)
import           "ghc-lib-parser" UniqSupply
import           "ghc-lib-parser" Unique

import           Control.Concurrent.Extra
import           Control.DeepSeq
import           Control.Exception.Extra
import           Control.Monad
import           Control.Monad.IO.Class
import           DA.Daml.LF.Proto3.EncodeV1
import qualified DA.Daml.LF.Proto3.Archive.Encode as Archive
import           DA.Pretty hiding (first)
import qualified DA.Daml.LF.ScenarioServiceClient as SS
import qualified DA.Service.Logger as Logger
import qualified DA.Service.Logger.Impl.IO as Logger
import Development.IDE.Core.Compile
import Development.IDE.Core.Debouncer
import Development.IDE.Core.Shake (ShakeLspEnv(..), NotificationHandler(..))
import qualified Development.IDE.Types.Logger as IdeLogger
import Development.IDE.Types.Location
import qualified Data.Aeson.Encode.Pretty as A
import qualified Data.ByteString as BS
import qualified Data.ByteString.Lazy.Char8 as BSL
import           Data.Char
import qualified Data.DList as DList
import Data.Foldable
import           Data.List.Extra
import Data.IORef
import Data.Proxy
import           Development.IDE.Types.Diagnostics
import           Data.Maybe
import           Development.Shake hiding (cmd, withResource, withTempDir)
import           System.Directory.Extra
import           System.Environment.Blank (setEnv)
import           System.FilePath
import           System.Process (readProcess)
import           System.IO
import           System.IO.Extra
import           System.Info.Extra (isWindows)
import           Text.Read
import qualified Data.HashSet as HashSet
import qualified Data.Text as T
import           System.Time.Extra
import Development.IDE.Core.API
import Development.IDE.Core.Rules.Daml
import qualified Development.IDE.Types.Diagnostics as D
import Development.IDE.GHC.Util
import           Data.Tagged                  (Tagged (..))
import qualified GHC
import Options.Applicative (execParser, forwardOptions, info, many, strArgument)
import Outputable (ppr, showSDoc)
import qualified Proto3.Suite.JSONPB as JSONPB

import Test.Tasty
import qualified Test.Tasty.HUnit as HUnit
import Test.Tasty.HUnit ((@?=))
import Test.Tasty.Options
import Test.Tasty.Providers
import Test.Tasty.Providers.ConsoleFormat (noResultDetails)
import Test.Tasty.Runners (Outcome(..), Result(..))

import DA.Daml.Package.Config (PackageSdkVersion (..))
import DA.Cli.Damlc.DependencyDb (installDependencies)
import DA.Cli.Damlc.Packaging (createProjectPackageDb)

import Module (stringToUnitId)

-- Newtype to avoid mixing up the loging function and the one for registering TODOs.
newtype TODO = TODO String

newtype LfVersionOpt = LfVersionOpt Version
  deriving (Eq)

instance IsOption LfVersionOpt where
  defaultValue = LfVersionOpt versionDefault
  -- Tasty seems to force the value somewhere so we cannot just set this
  -- to `error`. However, this will always be set.
  parseValue = fmap LfVersionOpt . parseVersion
  optionName = Tagged "daml-lf-version"
  optionHelp = Tagged "Daml-LF version to test"

newtype SkipValidationOpt = SkipValidationOpt Bool
  deriving (Eq)

instance IsOption SkipValidationOpt where
  defaultValue = SkipValidationOpt False
  -- Tasty seems to force the value somewhere so we cannot just set this
  -- to `error`. However, this will always be set.
  parseValue = fmap SkipValidationOpt . safeReadBool
  optionName = Tagged "skip-validation"
  optionHelp = Tagged "Skip package validation in scenario service (true|false)"

-- | Creates a temp directory with daml script installed, gives the database db path and package flag
withDamlScriptDep :: Version -> ((FilePath, PackageFlag) -> IO ()) -> IO ()
withDamlScriptDep lfVer cont = do
  withTempDir $ \dir -> do
    withCurrentDirectory dir $ do
      let projDir = toNormalizedFilePath' dir
          -- Bring in daml-script-0.0.0 as previously installed by withDamlScriptDep, must include package db 
          packageFlag = ExposePackage "--package daml-script-0.0.0 (Daml.Script)" (UnitIdArg $ stringToUnitId "daml-script-0.0.0") (ModRenaming True [])
      
      scriptDar <- locateRunfiles $ mainWorkspace </> "daml-script/daml/daml-script-" <> renderVersion lfVer <> ".dar"

      installDependencies
        projDir
        (defaultOptions $ Just lfVer)
        (PackageSdkVersion "0.0.0")
        ["daml-prim", "daml-stdlib", scriptDar]
        []
      createProjectPackageDb
        projDir
        (defaultOptions $ Just lfVer)
        mempty

      
      cont (dir </> projectPackageDatabase, packageFlag)

main :: IO ()
main = do
<<<<<<< HEAD
  let scenarioConf = SS.defaultScenarioServiceConfig { SS.cnfJvmOptions = ["-Xmx200M"], SS.cnfEvaluationTimeout = Just 5 }
=======
  let scenarioConf = SS.defaultScenarioServiceConfig { SS.cnfJvmOptions = ["-Xmx200M"], SS.cnfEvaluationTimeout = Just 1 }
>>>>>>> dd9c0717
  -- This is a bit hacky, we want the LF version before we hand over to
  -- tasty. To achieve that we first pass with optparse-applicative ignoring
  -- everything apart from the LF version.
  LfVersionOpt lfVer <- do
      let parser = optionCLParser <* many (strArgument @String mempty)
      execParser (info parser forwardOptions)
  scenarioLogger <- Logger.newStderrLogger Logger.Warning "scenario"
 
  withDamlScriptDep lfVer $ \scriptPackageData ->
    SS.withScenarioService lfVer scenarioLogger scenarioConf $ \scenarioService -> do
      hSetEncoding stdout utf8
      setEnv "TASTY_NUM_THREADS" "1" True
      todoRef <- newIORef DList.empty
      let registerTODO (TODO s) = modifyIORef todoRef (`DList.snoc` ("TODO: " ++ s))
      integrationTests <- getIntegrationTests registerTODO scenarioService scriptPackageData
      let tests = testGroup "All" [parseRenderRangeTest, uniqueUniques, integrationTests]
      defaultMainWithIngredients ingredients tests
        `finally` (do
        todos <- readIORef todoRef
        putStr (unlines (DList.toList todos)))
      where ingredients =
              includingOptions
                [ Option (Proxy @LfVersionOpt)
                , Option (Proxy @SkipValidationOpt)
                ] :
              defaultIngredients

parseRenderRangeTest :: TestTree
parseRenderRangeTest =
    let s = "1:1-1:1"
        r = parseRange s
    in
    testGroup "parseRange roundtrips with..."
        [ HUnit.testCase "renderRange" $ renderRange r @?= s
        , HUnit.testCase "showDiagnostics" $ do
            let d = D.Diagnostic r Nothing Nothing Nothing "" Nothing Nothing
            let x = showDiagnostics [("", D.ShowDiag, d)]
            unless (T.pack s `T.isInfixOf` x) $
              HUnit.assertFailure $ "Cannot find range " ++ s ++ " in diagnostic:\n" ++ T.unpack x

        ]

uniqueUniques :: TestTree
uniqueUniques = HUnit.testCase "Uniques" $
    withNumCapabilities 100 $ do
        setNumCapabilities 100
        var <- mkSplitUniqSupply 'x'
        ans <- forM (take 100 $ listSplitUniqSupply var) $ \u -> onceFork $ do
            evaluate $ force $ map getKey $ take 100 $ uniqsFromSupply u
        results <- sequence ans
        let n = length $ nubOrd $ concat results
        n @?= 10000

getDamlTestFiles :: FilePath -> IO [(String, FilePath, [Ann])]
getDamlTestFiles location = do
    -- test files are declared as data in BUILD.bazel
    testsLocation <- locateRunfiles $ mainWorkspace </> location
    files <- filter (".daml" `isExtensionOf`) <$> listFiles testsLocation
    forM files $ \file -> do
        anns <- readFileAnns file
        pure (makeRelative testsLocation file, file, anns)

getBondTradingTestFiles :: IO [(String, FilePath, [Ann])]
getBondTradingTestFiles = do
    -- only run Test.daml (see https://github.com/digital-asset/daml/issues/726)
    bondTradingLocation <- locateRunfiles $ mainWorkspace </> "compiler/damlc/tests/bond-trading"
    let file = bondTradingLocation </> "Test.daml"
    anns <- readFileAnns file
    pure [("bond-trading/Test.daml", file, anns)]

getCantSkipPreprocessorTestFiles :: IO [(String, FilePath, [Ann])]
getCantSkipPreprocessorTestFiles = do
    cantSkipPreprocessorLocation <- locateRunfiles $ mainWorkspace </> "compiler/damlc/tests/cant-skip-preprocessor"
    let file = cantSkipPreprocessorLocation </> "DA" </> "Internal" </> "Hack.daml"
    anns <- readFileAnns file
    pure [("cant-skip-preprocessor/DA/Internal/Hack.daml", file, anns)]

getIntegrationTests :: (TODO -> IO ()) -> SS.Handle -> (FilePath, PackageFlag) -> IO TestTree
getIntegrationTests registerTODO scenarioService (packageDbPath, packageFlag) = do
    putStrLn $ "rtsSupportsBoundThreads: " ++ show rtsSupportsBoundThreads
    do n <- getNumCapabilities; putStrLn $ "getNumCapabilities: " ++ show n

    damlTests <-
        mconcat @(IO [(String, FilePath, [Ann])])
            [ getDamlTestFiles "compiler/damlc/tests/daml-test-files"
            , getBondTradingTestFiles
            , getCantSkipPreprocessorTestFiles
            ]

    let (scenariosEnabledTests, plainTests) =
            partition (\(_, _, anns) -> any isEnableScenariosYes anns) damlTests

    let outdir = "compiler/damlc/output"
    createDirectoryIfMissing True outdir

    -- initialise the compiler service
    vfs <- makeVFSHandle
    -- We use a separate service for generated files so that we can test files containing internal imports.
    let tree :: TestTree
        tree = askOption $ \(LfVersionOpt version) -> askOption $ \(SkipValidationOpt skipValidation) ->
          let opts = (defaultOptions (Just version))
                { optPackageDbs = [packageDbPath]
                , optThreads = 0
                , optCoreLinting = True
                , optDlintUsage = DlintEnabled DlintOptions
                    { dlintRulesFile = DefaultDlintRulesFile
                    , dlintHintFiles = NoDlintHintFiles
                    }
                , optSkipScenarioValidation = SkipScenarioValidation skipValidation
                , optPackageImports = [packageFlag]
                }

              mkIde options = do
                damlEnv <- mkDamlEnv options (Just scenarioService)
                initialise
                  (mainRule options)
                  (DummyLspEnv $ NotificationHandler $ \_ _ -> pure ())
                  IdeLogger.noLogging
                  noopDebouncer
                  damlEnv
                  (toCompileOpts options)
                  vfs
          in
          withResource
            (mkIde opts)
            shutdown
            $ \service ->
          withResource
            (mkIde opts { optEnableScenarios = EnableScenarios True })
            shutdown
            $ \serviceScenariosEnabled ->
          testGroup ("Tests for Daml-LF " ++ renderPretty version) $
            map (testCase version service outdir registerTODO) plainTests <>
            map (testCase version serviceScenariosEnabled outdir registerTODO) scenariosEnabledTests

    pure tree

newtype TestCase = TestCase ((String -> IO ()) -> IO Result)

instance IsTest TestCase where
  run _ (TestCase r) _ = do
    logger <- newIORef DList.empty
    let log msg = modifyIORef logger (`DList.snoc` msg)
    res <- r log
    msgs <- readIORef logger
    let desc
          | null (resultDescription res) = unlines (DList.toList msgs)
          | otherwise = unlines (DList.toList (msgs `DList.snoc` resultDescription res))
    pure $ res { resultDescription = desc }
  testOptions = Tagged []

testCase :: LF.Version -> IO IdeState -> FilePath -> (TODO -> IO ()) -> (String, FilePath, [Ann]) -> TestTree
testCase version getService outdir registerTODO (name, file, anns) = singleTest name . TestCase $ \log -> do
  service <- getService
  if any (`notElem` supportedOutputVersions) [v | UntilLF v <- anns] then
    pure (testFailed "Unsupported Daml-LF version in UNTIL-LF annotation")
  else if any (ignoreVersion version) anns
    then pure $ Result
      { resultOutcome = Success
      , resultDescription = ""
      , resultShortDescription = "IGNORE"
      , resultTime = 0
      , resultDetailsPrinter = noResultDetails
      }
    else do
      -- FIXME: Use of unsafeClearDiagnostics is only because we don't naturally lose them when we change setFilesOfInterest
      unsafeClearDiagnostics service
      ex <- try $ mainProj service outdir log (toNormalizedFilePath' file) :: IO (Either SomeException Package)
      diags <- getDiagnostics service
      for_ [file ++ ", " ++ x | Todo x <- anns] (registerTODO . TODO)
      resDiag <- checkDiagnostics log [fields | DiagnosticFields fields <- anns] $
        [ideErrorText "" $ T.pack $ show e | Left e <- [ex], not $ "_IGNORE_" `isInfixOf` show e] ++ diags
      resQueries <- runJqQuery log outdir file [q | QueryLF q <- anns]
      let failures = catMaybes $ resDiag : resQueries
      case failures of
        err : _others -> pure $ testFailed err
        [] -> pure $ testPassed ""
  where
    ignoreVersion version = \case
      Ignore -> True
      SinceLF minVersion -> version < minVersion
      UntilLF maxVersion -> version >= maxVersion
      _ -> False

runJqQuery :: (String -> IO ()) -> FilePath -> FilePath -> [String] -> IO [Maybe String]
runJqQuery log outdir file qs = do
  let proj = takeBaseName file
  forM qs $ \q -> do
    log $ "running jq query: " ++ q
    let jqKey = "external" </> "jq_dev_env" </> "bin" </> if isWindows then "jq.exe" else "jq"
    jq <- locateRunfiles $ mainWorkspace </> jqKey
    queryLfDir <- locateRunfiles $ mainWorkspace </> "compiler/damlc/tests/src"
    let fullQuery = "import \"./query-lf\" as lf; . as $pkg | " ++ q
    out <- readProcess jq ["-L", queryLfDir, fullQuery, outdir </> proj <.> "json"] ""
    case trim out of
      "true" -> pure Nothing
      other -> pure $ Just $ "jq query failed: got " ++ other


data DiagnosticField
  = DFilePath !FilePath
  | DRange !Range
  | DSeverity !DiagnosticSeverity
  | DSource !String
  | DMessage !String

renderRange :: Range -> String
renderRange r = p (_start r) ++ "-" ++ p (_end r)
  where
    p x = show (_line x + 1) ++ ":" ++ show (_character x + 1)

renderDiagnosticField :: DiagnosticField -> String
renderDiagnosticField f = case f of
    DFilePath fp -> "file=" ++ fp ++ ";"
    DRange r -> "range=" ++ renderRange r ++ ";"
    DSeverity s -> case s of
        DsError -> "@ERROR"
        DsWarning -> "@WARN"
        DsInfo -> "@INFO"
        DsHint -> "@HINT"
    DSource s -> "source=" ++ s ++ ";"
    DMessage m -> m

renderDiagnosticFields :: [DiagnosticField] -> String
renderDiagnosticFields fs = unwords ("--" : map renderDiagnosticField fs)

checkDiagnostics :: (String -> IO ()) -> [[DiagnosticField]] -> [D.FileDiagnostic] -> IO (Maybe String)
checkDiagnostics log expected got
    -- you require the same number of diagnostics as expected
    -- and each diagnostic is at least partially expected
    | length expected /= length got = do
        logDiags
        pure $ Just $ "Wrong number of diagnostics, expected " ++ show (length expected) ++ ", but got " ++ show (length got)
    | notNull bad = do
        logDiags
        pure $ Just $ unlines ("Could not find matching diagnostics:" : map renderDiagnosticFields bad)
    | otherwise = pure Nothing
    where checkField :: D.FileDiagnostic -> DiagnosticField -> Bool
          checkField (fp, _, D.Diagnostic{..}) f = case f of
            DFilePath p -> toNormalizedFilePath' p == fp
            DRange r -> r == _range
            DSeverity s -> Just s == _severity
            DSource s -> Just (T.pack s) == _source
            DMessage m -> standardizeQuotes(T.pack m) `T.isInfixOf` standardizeQuotes(T.unwords (T.words _message))
          logDiags = log $ T.unpack $ showDiagnostics got
          bad = filter
            (\expFields -> not $ any (\diag -> all (checkField diag) expFields) got)
            expected

------------------------------------------------------------
-- functionality
data Ann
    = Ignore                             -- Don't run this test at all
    | SinceLF LF.Version                 -- Only run this test since the given Daml-LF version (inclusive)
    | UntilLF LF.Version                 -- Only run this test until the given Daml-LF version (exclusive)
    | DiagnosticFields [DiagnosticField] -- I expect a diagnostic that has the given fields
    | QueryLF String                     -- The jq query against the produced Daml-LF returns "true"
    | Todo String                        -- Just a note that is printed out
    | EnableScenariosYes                 -- Run this test with --enable-scenarios=yes

isEnableScenariosYes :: Ann -> Bool
isEnableScenariosYes = \case
    EnableScenariosYes -> True
    _ -> False

readFileAnns :: FilePath -> IO [Ann]
readFileAnns file = do
    enc <- mkTextEncoding "UTF-8//IGNORE" -- ignore unknown characters
    mapMaybe f . lines <$> readFileEncoding' enc file
    where
        f :: String -> Maybe Ann
        f (stripPrefix "-- @" . trim -> Just x) = case word1 $ trim x of
            ("IGNORE",_) -> Just Ignore
            ("ENABLE-SCENARIOS",_) -> Just EnableScenariosYes
            ("SINCE-LF", x) -> Just $ SinceLF $ fromJust $ LF.parseVersion $ trim x
            ("UNTIL-LF", x) -> Just $ UntilLF $ fromJust $ LF.parseVersion $ trim x
            ("SINCE-LF-FEATURE", x) -> Just $ SinceLF $ LF.versionForFeaturePartial $ T.pack $ trim x
            ("UNTIL-LF-FEATURE", x) -> Just $ UntilLF $ LF.versionForFeaturePartial $ T.pack $ trim x
            ("ERROR",x) -> Just (DiagnosticFields (DSeverity DsError : parseFields x))
            ("WARN",x) -> Just (DiagnosticFields (DSeverity DsWarning : parseFields x))
            ("INFO",x) -> Just (DiagnosticFields (DSeverity DsInfo : parseFields x))
            ("QUERY-LF", x) -> Just $ QueryLF x
            ("TODO",x) -> Just $ Todo x
            _ -> error $ "Can't understand test annotation in " ++ show file ++ ", got " ++ show x
        f _ = Nothing

parseFields :: String -> [DiagnosticField]
parseFields = map (parseField . trim) . wordsBy (==';')

parseField :: String -> DiagnosticField
parseField s =
  case stripInfix "=" s of
    Nothing -> DMessage s
    Just (name, val) ->
      case trim (map toLower name) of
        "file" -> DFilePath val
        "range" -> DRange (parseRange val)
        "source" -> DSource val
        "message" -> DMessage val
        -- We do not parse severity fields as they are already
        -- specified by using @FAIL or @WARN.
        _ -> DMessage s

parseRange :: String -> Range
parseRange s =
  case traverse readMaybe (wordsBy (`elem` (":-" :: String)) s) of
    Just [rowStart, colStart, rowEnd, colEnd] ->
      Range
        -- NOTE(MH): The locations/ranges in dagnostics are zero-based
        -- internally but are pretty-printed one-based, both by our command
        -- line tools and in vscode. In our test files, we want to specify them
        -- the way they are printed to be able to just copy & paste them. Thus,
        -- we need to subtract 1 from all coordinates here.
        (Position (rowStart - 1) (colStart - 1))
        (Position (rowEnd - 1) (colEnd - 1))
    _ -> error $ "Failed to parse range, got " ++ s

mainProj :: IdeState -> FilePath -> (String -> IO ()) -> NormalizedFilePath -> IO LF.Package
mainProj service outdir log file = do
    let proj = takeBaseName (fromNormalizedFilePath file)

    -- NOTE (MK): For some reason ghcide’s `prettyPrint` seems to fall over on Windows with `commitBuffer: invalid argument`.
    -- With `fakeDynFlags` things seem to work out fine.
    let corePrettyPrint = timed log "Core pretty-printing" . liftIO . writeFile (outdir </> proj <.> "core") . showSDoc fakeDynFlags . ppr
    let lfSave = timed log "LF saving" . liftIO . BS.writeFile (outdir </> proj <.> "dalf") . Archive.encodeArchive
    let lfPrettyPrint = timed log "LF pretty-printing" . liftIO . writeFile (outdir </> proj <.> "pdalf") . renderPretty
    let jsonSave pkg =
            let json = A.encodePretty $ JSONPB.toJSONPB (encodePackage pkg) JSONPB.jsonPBOptions
            in timed log "JSON saving" . liftIO . BSL.writeFile (outdir </> proj <.> "json") $ json

    setFilesOfInterest service (HashSet.singleton file)
    runActionSync service $ do
            dlint log file
            lf <- lfConvert log file
            lfPrettyPrint lf
            core <- ghcCompile log file
            corePrettyPrint core
            lf <- lfTypeCheck log file
            lfSave lf
            lfRunScenarios log file
            lfRunScripts log file
            jsonSave lf
            pure lf

unjust :: Action (Maybe b) -> Action b
unjust act = do
    res <- act
    case res of
      Nothing -> fail "_IGNORE_"
      Just v -> return v

dlint :: (String -> IO ()) -> NormalizedFilePath -> Action ()
dlint log file = timed log "DLint" $ unjust $ getDlintIdeas file

ghcCompile :: (String -> IO ()) -> NormalizedFilePath -> Action GHC.CoreModule
ghcCompile log file = timed log "GHC compile" $ do
    (_, Just (safeMode, guts, details)) <- generateCore (RunSimplifier False) file
    pure $ cgGutsToCoreModule safeMode guts details

lfConvert :: (String -> IO ()) -> NormalizedFilePath -> Action LF.Package
lfConvert log file = timed log "LF convert" $ unjust $ getRawDalf file

lfTypeCheck :: (String -> IO ()) -> NormalizedFilePath -> Action LF.Package
lfTypeCheck log file = timed log "LF type check" $ unjust $ getDalf file

lfRunScenarios :: (String -> IO ()) -> NormalizedFilePath -> Action ()
lfRunScenarios log file = timed log "LF scenario execution" $ void $ unjust $ runScenarios file

lfRunScripts :: (String -> IO ()) -> NormalizedFilePath -> Action ()
lfRunScripts log file = timed log "LF scripts execution" $ void $ unjust $ runScripts file

timed :: MonadIO m => (String -> IO ()) -> String -> m a -> m a
timed log msg act = do
    time <- liftIO offsetTime
    res <- act
    time <- liftIO time
    liftIO $ log $ "Time: " ++ msg ++ " = " ++ showDuration time
    return res<|MERGE_RESOLUTION|>--- conflicted
+++ resolved
@@ -134,11 +134,7 @@
 
 main :: IO ()
 main = do
-<<<<<<< HEAD
-  let scenarioConf = SS.defaultScenarioServiceConfig { SS.cnfJvmOptions = ["-Xmx200M"], SS.cnfEvaluationTimeout = Just 5 }
-=======
   let scenarioConf = SS.defaultScenarioServiceConfig { SS.cnfJvmOptions = ["-Xmx200M"], SS.cnfEvaluationTimeout = Just 1 }
->>>>>>> dd9c0717
   -- This is a bit hacky, we want the LF version before we hand over to
   -- tasty. To achieve that we first pass with optparse-applicative ignoring
   -- everything apart from the LF version.
