-- Copyright (c) 2023 Digital Asset (Switzerland) GmbH and/or its affiliates. All rights reserved.
-- SPDX-License-Identifier: Apache-2.0

{-# LANGUAGE TemplateHaskell     #-}
{-# LANGUAGE PolyKinds           #-}
{-# LANGUAGE DataKinds           #-}
{-# LANGUAGE ApplicativeDo       #-}
{-# LANGUAGE RankNTypes       #-}
{-# LANGUAGE CPP #-}
{-# LANGUAGE MultiWayIf #-}
{-# LANGUAGE TypeFamilies #-}
<<<<<<< HEAD
{-# LANGUAGE DisambiguateRecordFields #-}
=======
{-# LANGUAGE RankNTypes #-}
>>>>>>> 5eb2696d

-- | Main entry-point of the Daml compiler
module DA.Cli.Damlc (main) where

import qualified "zip-archive" Codec.Archive.Zip as ZipArchive
import Control.Exception (bracket, catch, handle, throwIO)
import Control.Exception.Safe (catchIO)
<<<<<<< HEAD
import Control.Monad.Except (liftIO)
import Control.Monad.Extra (whenM, whenJust)
=======
import Control.Monad.Except (forM, forM_, liftIO, unless, void, when)
import Control.Monad.Extra (allM, mapMaybeM, whenM, whenJust)
import Control.Monad.Trans.Cont (ContT (..), evalContT)
>>>>>>> 5eb2696d
import DA.Bazel.Runfiles (Resource(..),
                          locateResource,
                          mainWorkspace,
                          resourcesPath,
                          runfilesPathPrefix,
                          setRunfilesEnv)
import qualified DA.Cli.Args as ParseArgs
import DA.Cli.Options (Debug(..),
                       EnableMultiPackage(..),
                       InitPkgDb(..),
                       MultiPackageBuildAll(..),
                       MultiPackageLocation(..),
                       MultiPackageNoCache(..),
                       ProjectOpts(..),
                       Style(..),
                       Telemetry(..),
                       cliOptDetailLevel,
                       debugOpt,
                       disabledDlintUsageParser,
                       enabledDlintUsageParser,
                       enableMultiPackageOpt,
                       enableScenarioServiceOpt,
                       incrementalBuildOpt,
                       initPkgDbOpt,
                       inputDarOpt,
                       inputFileOpt,
                       inputFileOptWithExt,
                       multiPackageBuildAllOpt,
                       multiPackageLocationOpt,
                       multiPackageNoCacheOpt,
                       optionalDlintUsageParser,
                       optionalOutputFileOpt,
                       optionsParser,
                       optPackageName,
                       outputFileOpt,
                       packageNameOpt,
                       projectOpts,
                       render,
                       studioAutorunAllScenariosOpt,
                       targetFileNameOpt,
                       telemetryOpt)
import DA.Cli.Damlc.BuildInfo (buildInfo)
import DA.Cli.Damlc.Command.MultiIde (runMultiIde)
import qualified DA.Daml.Dar.Reader as InspectDar
import qualified DA.Cli.Damlc.Command.Damldoc as Damldoc
import DA.Cli.Damlc.Packaging (createProjectPackageDb, mbErr)
import DA.Cli.Damlc.DependencyDb (installDependencies)
import DA.Cli.Damlc.Test (CoveragePaths(..),
                          LoadCoverageOnly(..),
                          RunAllTests(..),
                          ShowCoverage(..),
                          TableOutputPath(..),
                          TransactionsOutputPath(..),
                          UseColor(..),
                          execTest,
                          getRunAllTests,
                          loadAggregatePrintResults,
                          CoverageFilter(..))
import DA.Daml.Compiler.Dar (FromDalf(..),
                             breakAt72Bytes,
                             buildDar,
                             createDarFile,
                             damlFilesInDir,
                             getDamlRootFiles,
                             writeIfacesAndHie)
import DA.Daml.Compiler.Output (diagnosticsLogger, writeOutput, writeOutputBSL)
import qualified DA.Daml.Compiler.Repl as Repl
import DA.Daml.Compiler.DocTest (docTest)
import DA.Daml.Desugar (desugar)
import DA.Daml.LF.ScenarioServiceClient (readScenarioServiceConfig, withScenarioService')
import qualified DA.Daml.LF.ReplClient as ReplClient
import DA.Daml.Compiler.Validate (validateDar)
import qualified DA.Daml.LF.Ast as LF
import DA.Daml.LF.Ast.Util (splitUnitId)
import qualified DA.Daml.LF.Proto3.Archive as Archive
import DA.Daml.LF.Reader (dalfPaths,
                          mainDalf,
                          mainDalfPath,
                          manifestPath,
                          readDalfManifest,
                          readDalfs,
                          readManifest)
import DA.Daml.LanguageServer (runLanguageServer)
import DA.Daml.Options (toCompileOpts)
import DA.Daml.Options.Types (EnableScenarioService(..),
                              Haddock(..),
                              IncrementalBuild (..),
                              Options,
                              SkipScenarioValidation(..),
                              StudioAutorunAllScenarios,
                              damlArtifactDir,
                              distDir,
                              getLogger,
                              ifaceDir,
                              optDamlLfVersion,
                              optEnableOfInterestRule,
                              optEnableScenarios,
                              optHaddock,
                              optIfaceDir,
                              optImportPath,
                              optIncrementalBuild,
                              optMbPackageName,
                              optMbPackageVersion,
                              optPackageDbs,
                              optPackageImports,
                              optScenarioService,
                              optSkipScenarioValidation,
                              optThreads,
                              pkgNameVersion,
                              projectPackageDatabase)
import DA.Daml.Package.Config (MultiPackageConfigFields(..),
                               PackageConfigFields(..),
                               PackageSdkVersion(..),
                               checkPkgConfig,
                               findMultiPackageConfig,
                               withPackageConfig,
                               withMultiPackageConfig)
import DA.Daml.Project.Config (queryProjectConfig, queryProjectConfigRequired, readProjectConfig)
import DA.Daml.Project.Consts (ProjectCheck(..),
                               damlCacheEnvVar,
                               damlPathEnvVar,
                               getProjectPath,
                               getSdkVersion,
                               multiPackageConfigName,
                               projectConfigName,
                               sdkVersionEnvVar,
                               withExpectProjectRoot,
                               withProjectRoot)
import DA.Daml.Project.Types (ConfigError(..), ProjectPath(..), ProjectConfig)
import qualified DA.Pretty
import qualified DA.Service.Logger as Logger
import qualified DA.Service.Logger.Impl.GCP as Logger.GCP
import qualified DA.Service.Logger.Impl.IO as Logger.IO
import DA.Signals (installSignalHandlers)
import qualified Com.Daml.DamlLfDev.DamlLf as PLF
import qualified Data.Aeson.Encode.Pretty as Aeson.Pretty
import qualified Data.Aeson.Text as Aeson
import Data.Bifunctor (bimap, second)
import qualified Data.ByteString as B
import qualified Data.ByteString.Char8 as BSC
import qualified Data.ByteString.Lazy as BSL
import qualified Data.ByteString.Lazy.Char8 as BSLC
import qualified Data.ByteString.UTF8 as BSUTF8
import Data.Either (fromRight, partitionEithers)
import Data.FileEmbed (embedFile)
import qualified Data.HashSet as HashSet
import Data.List (isPrefixOf)
import Data.List.Extra (elemIndices, nubOrd, nubSort, nubSortOn)
import qualified Data.List.Split as Split
import qualified Data.Map.Strict as Map
import Data.Maybe (catMaybes, fromMaybe, listToMaybe, mapMaybe)
import qualified Data.Text.Extended as T
import Data.Text.Encoding (encodeUtf8)
import qualified Data.Text.Lazy.IO as TL
import qualified Data.Text.IO as T
import Data.Traversable (for)
import Data.Typeable (Typeable)
import qualified Data.Yaml as Y
import Development.IDE.Core.API (getDalf, makeVFSHandle, runActionSync, setFilesOfInterest)
import Development.IDE.Core.Debouncer (newAsyncDebouncer, noopDebouncer)
import Development.IDE.Core.IdeState.Daml (getDamlIdeState,
                                           enabledPlugins,
                                           withDamlIdeState,
                                           toIdeLogger)
import Development.IDE.Core.Rules (transitiveModuleDeps)
import Development.IDE.Core.Rules.Daml (getDlintIdeas, getSpanInfo)
import Development.IDE.Core.Shake (Config(..),
                                   IdeResult,
                                   NotificationHandler(..),
                                   ShakeLspEnv(..),
                                   actionLogger,
                                   defineEarlyCutoffWithDefaultRunChanged,
                                   getDiagnostics,
                                   use,
                                   use_,
                                   uses,
                                   uses_)
import Development.IDE.GHC.Util (hscEnv, moduleImportPath)
import Development.IDE.Types.Location (NormalizedFilePath, fromNormalizedFilePath, toNormalizedFilePath')
import "ghc-lib-parser" DynFlags (DumpFlag(..),
                                  ModRenaming(..),
                                  PackageArg(..),
                                  PackageFlag(..))
import GHC.Conc (getNumProcessors)
import "ghc-lib-parser" Module (unitIdString, stringToUnitId)
import qualified Network.Socket as NS
import Options.Applicative.Extended (flagYesNoAuto, optionOnce, strOptionOnce)
import Options.Applicative ((<|>),
                            CommandFields,
                            Mod,
                            Parser,
                            ParserInfo,
                            ParserResult(..),
                            auto,
                            command,
                            eitherReader,
                            execParserPure,
                            flag,
                            flag',
                            fullDesc,
                            handleParseResult,
                            headerDoc,
                            help,
                            helper,
                            info,
                            internal,
                            liftA2,
                            long,
                            many,
                            metavar,
                            optional,
                            prefs,
                            progDesc,
                            renderFailure,
                            short,
                            str,
                            strArgument,
                            subparser,
                            switch,
                            value)
import qualified Options.Applicative (option, strOption)
import qualified Options.Applicative.Types as Options.Applicative (readerAsk)
import qualified Proto3.Suite as PS
import qualified Proto3.Suite.JSONPB as Proto.JSONPB
import System.Directory.Extra
import System.Environment
import System.Exit
import System.FilePath
import System.IO.Extra
import System.Process (StdStream(..),
                      CreateProcess(..),
                      proc,
                      withCreateProcess,
                      waitForProcess,
                      )
import qualified Text.PrettyPrint.ANSI.Leijen as PP
import Development.IDE.Core.RuleTypes
import "ghc-lib-parser" ErrUtils
-- For dumps
import "ghc-lib" GHC
import "ghc-lib-parser" HsDumpAst
import "ghc-lib" HscStats
import "ghc-lib-parser" HscTypes
import qualified "ghc-lib-parser" Outputable as GHC
import qualified SdkVersion
import "ghc-lib-parser" Util (looksLikePackageName)
import Text.Regex.TDFA

import qualified Development.IDE.Core.Service as IDE
import Control.DeepSeq
import Data.Binary
import Data.Hashable
import GHC.Generics (Generic)
import Development.Shake (Rules, RuleResult)
import Development.Shake.Rule (RunChanged (ChangedRecomputeDiff, ChangedRecomputeSame))
import qualified Development.IDE.Types.Logger as IDELogger

import Control.Monad

--------------------------------------------------------------------------------
-- Commands
--------------------------------------------------------------------------------

data CommandName =
    Build
  | Clean
  | Compile
  | DamlDoc
  | DebugIdeSpanInfo
  | Desugar
  | DocTest
  | Ide
  | Init
  | Inspect
  | InspectDar
  | ValidateDar
  | License
  | Lint
  | MergeDars
  | Package
  | Test
  | Repl
  | MultiIde
  deriving (Ord, Show, Eq)
data Command = Command CommandName (Maybe ProjectOpts) (IO ())

cmdMultiIde :: Int -> Mod CommandFields Command
cmdMultiIde _numProcessors =
    command "multi-ide" $ info (helper <*> cmd) $
       progDesc
        "Start the Daml language server on standard input/output."
    <> fullDesc
  where
    cmd = execMultiIde <$> many (strArgument mempty)
    execMultiIde args = Command MultiIde Nothing $ runMultiIde args

cmdIde :: Int -> Mod CommandFields Command
cmdIde numProcessors =
    command "ide" $ info (helper <*> cmd) $
       progDesc
        "Start the Daml language server on standard input/output."
    <> fullDesc
  where
    cmd = execIde
        <$> telemetryOpt
        <*> debugOpt
        <*> enableScenarioServiceOpt
        <*> studioAutorunAllScenariosOpt
        <*> optionsParser
              numProcessors
              (EnableScenarioService True)
              (pure Nothing)
              (optionalDlintUsageParser True)

cmdLicense :: Mod CommandFields Command
cmdLicense =
    command "license" $ info (helper <*> pure execLicense) $
       progDesc
        "License information for open-source projects included in Daml."
    <> fullDesc

cmdCompile :: Int -> Mod CommandFields Command
cmdCompile numProcessors =
    command "compile" $ info (helper <*> cmd) $
        progDesc "Compile the Daml program into a Core/Daml-LF archive."
    <> fullDesc
  where
    cmd = execCompile
        <$> inputFileOpt
        <*> outputFileOpt
        <*> optionsParser
              numProcessors
              (EnableScenarioService False)
              optPackageName
              disabledDlintUsageParser
        <*> optWriteIface
        <*> optional (strOptionOnce $ long "iface-dir" <> metavar "IFACE_DIR" <> help "Directory for interface files")

    optWriteIface =
        fmap WriteInterface $
        switch $
        help "Produce interface files. This is used for building the package db for daml-prim and daml-stdib" <>
        long "write-iface"

cmdDesugar :: Int -> Mod CommandFields Command
cmdDesugar numProcessors =
  command "desugar" $ info (helper <*> cmd) $
      progDesc "Show the desugared Daml program"
    <> fullDesc
  where
    cmd = execDesugar
      <$> inputFileOpt
      <*> outputFileOpt
      <*> optionsParser
            numProcessors
            (EnableScenarioService False)
            optPackageName
            disabledDlintUsageParser

cmdDebugIdeSpanInfo :: Int -> Mod CommandFields Command
cmdDebugIdeSpanInfo numProcessors =
  command "debug-ide-span-info" $ info (helper <*> cmd) $
      progDesc "Show the IDE span infos for the Daml program"
    <> fullDesc
  where
    cmd = execDebugIdeSpanInfo
      <$> inputFileOpt
      <*> outputFileOpt
      <*> optionsParser
            numProcessors
            (EnableScenarioService False)
            optPackageName
            disabledDlintUsageParser

cmdLint :: Int -> Mod CommandFields Command
cmdLint numProcessors =
    command "lint" $ info (helper <*> cmd) $
        progDesc "Lint the Daml program."
    <> fullDesc
  where
    cmd = execLint
        <$> many inputFileOpt
        <*> optionsParser
              numProcessors
              (EnableScenarioService False)
              optPackageName
              enabledDlintUsageParser

cmdTest :: Int -> Mod CommandFields Command
cmdTest numProcessors =
    command "test" $ info (helper <*> cmd) $
       progDesc progDoc
    <> fullDesc
  where
    progDoc = unlines
      [ "Test the current Daml project or the given files by running all test declarations."
      , "Must be in Daml project if --files is not set."
      ]
    cmd = runTestsInProjectOrFiles
      <$> projectOpts "daml test"
      <*> filesOpt
      <*> fmap RunAllTests runAllTests
      <*> fmap LoadCoverageOnly loadCoverageOnly
      <*> fmap ShowCoverage showCoverageOpt
      <*> fmap UseColor colorOutput
      <*> junitOutput
      <*> optionsParser
            numProcessors
            (EnableScenarioService True)
            optPackageName
            disabledDlintUsageParser
      <*> initPkgDbOpt
      <*> fmap TableOutputPath tableOutputPathOpt
      <*> fmap TransactionsOutputPath transactionsOutputPathOpt
      <*> coveragePathsOpt
      <*> many coverageFilterSkipOpt
    filesOpt = optional (flag' () (long "files" <> help filesDoc) *> many inputFileOpt)
    filesDoc = "Only run test declarations in the specified files."
    junitOutput = optional $ strOptionOnce $ long "junit" <> metavar "FILENAME" <> help "Filename of JUnit output file"
    colorOutput = switch $ long "color" <> help "Colored test results"
    showCoverageOpt = switch $ long "show-coverage" <> help "Show detailed test coverage"
    runAllTests = switch $ long "all" <> help "Run tests in current project as well as dependencies"
    tableOutputPathOpt = optional $ strOptionOnce $ long "table-output" <> help "Filename to which table should be output"
    transactionsOutputPathOpt = optional $ strOptionOnce $ long "transactions-output" <> help "Filename to which the transaction list should be output"
    coveragePathsOpt =
      let loadCoveragePaths = many $ Options.Applicative.strOption $ long "load-coverage" <> help "File to read prior coverage results from. Can be specified more than once."
          saveCoveragePath = optional $ strOptionOnce $ long "save-coverage" <> help "File to write final aggregated coverage results to."
      in
      CoveragePaths <$> loadCoveragePaths <*> saveCoveragePath
    loadCoverageOnly = switch $ long "load-coverage-only" <> help "Don't run any tests - only load coverage results from files and write the aggregate to a single file."
    coverageFilterSkipOpt =
      Options.Applicative.option (Options.Applicative.readerAsk >>= fmap CoverageFilter . makeRegexM) $
        long "coverage-ignore-choice" <> help "Remove choices matching a regex from the coverage report. The full name of a local choice takes the format '<module>:<template name>:<choice name>', preceded by '<package id>:' for nonlocal packages."

runTestsInProjectOrFiles ::
       ProjectOpts
    -> Maybe [FilePath]
    -> RunAllTests
    -> LoadCoverageOnly
    -> ShowCoverage
    -> UseColor
    -> Maybe FilePath
    -> Options
    -> InitPkgDb
    -> TableOutputPath
    -> TransactionsOutputPath
    -> CoveragePaths
    -> [CoverageFilter]
    -> Command
runTestsInProjectOrFiles projectOpts mbInFiles allTests (LoadCoverageOnly True) coverage _ _ _ _ _ _ coveragePaths coverageFilters = Command Test (Just projectOpts) effect
  where effect = do
          when (getRunAllTests allTests) $ do
            hPutStrLn stderr "Cannot specify --all and --load-coverage-only at the same time."
            exitFailure
          case mbInFiles of
            Just _ -> do
              hPutStrLn stderr "Cannot specify --all and --load-coverage-only at the same time."
              exitFailure
            Nothing -> do
              loadAggregatePrintResults coveragePaths coverageFilters coverage Nothing
runTestsInProjectOrFiles projectOpts Nothing allTests _ coverage color mbJUnitOutput cliOptions initPkgDb tableOutputPath transactionsOutputPath coveragePaths coverageFilters = Command Test (Just projectOpts) effect
  where effect = withExpectProjectRoot (projectRoot projectOpts) "daml test" $ \pPath relativize -> do
        installDepsAndInitPackageDb cliOptions initPkgDb
        mbJUnitOutput <- traverse relativize mbJUnitOutput
        withPackageConfig (ProjectPath pPath) $ \PackageConfigFields{..} -> do
            -- TODO: We set up one scenario service context per file that
            -- we pass to execTest and scenario contexts are quite expensive.
            -- Therefore we keep the behavior of only passing the root file
            -- if source points to a specific file.
            files <- getDamlRootFiles pSrc
            execTest files allTests coverage color mbJUnitOutput cliOptions tableOutputPath transactionsOutputPath coveragePaths coverageFilters
runTestsInProjectOrFiles projectOpts (Just inFiles) allTests _ coverage color mbJUnitOutput cliOptions initPkgDb tableOutputPath transactionsOutputPath coveragePaths coverageFilters = Command Test (Just projectOpts) effect
  where effect = withProjectRoot' projectOpts $ \relativize -> do
        installDepsAndInitPackageDb cliOptions initPkgDb
        mbJUnitOutput <- traverse relativize mbJUnitOutput
        inFiles' <- mapM (fmap toNormalizedFilePath' . relativize) inFiles
        execTest inFiles' allTests coverage color mbJUnitOutput cliOptions tableOutputPath transactionsOutputPath coveragePaths coverageFilters

cmdInspect :: Mod CommandFields Command
cmdInspect =
    command "inspect" $ info (helper <*> cmd)
      $ progDesc "Pretty print a DALF file or the main DALF of a DAR file"
    <> fullDesc
  where
    jsonOpt = switch $ long "json" <> help "Output the raw Protocol Buffer structures as JSON"
    cmd = execInspect <$> inputFileOptWithExt ".dalf or .dar" <*> outputFileOpt <*> jsonOpt <*> cliOptDetailLevel

cmdBuild :: Int -> Mod CommandFields Command
cmdBuild numProcessors =
    command "build" $
    info (helper <*> cmd) $
    progDesc "Initialize, build and package the Daml project" <> fullDesc
  where
    cmd =
        execBuild
            <$> projectOpts "daml build"
            <*> optionsParser
                  numProcessors
                  (EnableScenarioService False)
                  (pure Nothing)
                  disabledDlintUsageParser
            <*> optionalOutputFileOpt
            <*> incrementalBuildOpt
            <*> initPkgDbOpt
            <*> enableMultiPackageOpt
            <*> multiPackageBuildAllOpt
            <*> multiPackageNoCacheOpt
            <*> multiPackageLocationOpt

cmdRepl :: Int -> Mod CommandFields Command
cmdRepl numProcessors =
    command "repl" $ info (helper <*> cmd) $
    progDesc "Launch the Daml REPL." <>
    fullDesc
  where
    cmd =
        execRepl
            <$> many (strArgument (help "DAR to load in the repl" <> metavar "DAR"))
            <*> many packageImport
            <*> optional
                  ((,) <$> strOptionOnce (long "ledger-host" <> help "Host of the ledger API")
                       <*> strOptionOnce (long "ledger-port" <> help "Port of the ledger API")
                  )
            <*> accessTokenFileFlag
            <*> optional
                  (ReplClient.ApplicationId <$>
                     strOptionOnce
                       (long "application-id" <>
                        help "Application ID used for command submissions"
                       )
                  )
            <*> sslConfig
            <*> optional
                    (optionOnce auto $
                        long "max-inbound-message-size" <>
                        help "Optional max inbound message size in bytes."
                    )
            <*> timeModeFlag
            <*> projectOpts "daml repl"
            <*> optionsParser
                  numProcessors
                  (EnableScenarioService False)
                  (pure Nothing)
                  disabledDlintUsageParser
            <*> strOptionOnce (long "script-lib" <> value "daml-script" <> internal)
            -- This is useful for tests and `bazel run`.

    packageImport = Options.Applicative.option readPackage $
        long "import"
        <> short 'i'
        <> help "Import modules of these packages into the REPL"
        <> metavar "PACKAGE"
      where
        readPackage = eitherReader $ \s -> do
            let pkg@(name, _) = splitUnitId (stringToUnitId s)
                strName = T.unpack . LF.unPackageName $ name
            unless (looksLikePackageName strName) $
                Left $ "Illegal package name: " ++ strName
            pure pkg
    accessTokenFileFlag = optional . optionOnce str $
        long "access-token-file"
        <> metavar "TOKEN_PATH"
        <> help "Path to the token-file for ledger authorization"

    sslConfig :: Parser (Maybe ReplClient.ClientSSLConfig)
    sslConfig = do
        tls <- switch $ mconcat
            [ long "tls"
            , help "Enable TLS for the connection to the ledger. This is implied if --cacrt, --pem or --crt are passed"
            ]
        mbCACert <- optional $ strOptionOnce $ mconcat
            [ long "cacrt"
            , help "The crt file to be used as the trusted root CA."
            ]
        mbClientKeyCertPair <- optional $ liftA2 ReplClient.ClientSSLKeyCertPair
            (strOptionOnce $ mconcat
                 [ long "pem"
                 , help "The pem file to be used as the private key in mutual authentication."
                 ]
            )
            (strOptionOnce $ mconcat
                 [ long "crt"
                 , help "The crt file to be used as the cert chain in mutual authentication."
                 ]
            )
        return $ case (tls, mbCACert, mbClientKeyCertPair) of
            (False, Nothing, Nothing) -> Nothing
            (_, _, _) -> Just ReplClient.ClientSSLConfig
                { serverRootCert = mbCACert
                , clientSSLKeyCertPair = mbClientKeyCertPair
                , clientMetadataPlugin = Nothing
                }

    timeModeFlag :: Parser ReplClient.ReplTimeMode
    timeModeFlag =
        (flag' ReplClient.ReplWallClock $ mconcat
            [ short 'w'
            , long "wall-clock-time"
            , help "Use wall clock time (UTC). (this is the default)"
            ])
        <|> (flag ReplClient.ReplWallClock ReplClient.ReplStatic $ mconcat
            [ short 's'
            , long "static-time"
            , help "Use static time."
            ])


cmdClean :: Mod CommandFields Command
cmdClean =
    command "clean" $
    info (helper <*> cmd) $
    progDesc "Remove Daml project build artifacts" <> fullDesc
  where
    cmd = execClean <$> projectOpts "daml clean"

cmdInit :: Int -> Mod CommandFields Command
cmdInit numProcessors =
    command "init" $
    info (helper <*> cmd) $ progDesc "Initialize a Daml project" <> fullDesc
  where
    cmd = execInit
            <$> optionsParser
                  numProcessors
                  (EnableScenarioService False)
                  (pure Nothing)
                  disabledDlintUsageParser
            <*> projectOpts "daml damlc init"

cmdPackage :: Int -> Mod CommandFields Command
cmdPackage numProcessors =
    command "package" $ info (helper <*> cmd) $
       progDesc "Compile the Daml program into a DAR (deprecated)"
    <> fullDesc
  where
    cmd = execPackage
        <$> projectOpts "daml damlc package"
        <*> inputFileOpt
        <*> optionsParser
              numProcessors
              (EnableScenarioService False)
              (Just <$> packageNameOpt)
              disabledDlintUsageParser
        <*> optionalOutputFileOpt
        <*> optFromDalf

    optFromDalf :: Parser FromDalf
    optFromDalf = fmap FromDalf $
      switch $
      help "package an existing dalf file rather than compiling Daml sources" <>
      long "dalf" <>
      internal

cmdInspectDar :: Mod CommandFields Command
cmdInspectDar =
    command "inspect-dar" $
    info (helper <*> cmd) $ progDesc "Inspect a DAR archive" <> fullDesc
  where
    jsonOpt =
        flag InspectDar.PlainText InspectDar.Json $
        long "json" <> help "Output the information in JSON"
    cmd = execInspectDar
        <$> inputDarOpt
        <*> jsonOpt

cmdValidateDar :: Mod CommandFields Command
cmdValidateDar =
    command "validate-dar" $
    info (helper <*> cmd) $ progDesc "Validate a DAR archive" <> fullDesc
  where
    cmd = execValidateDar <$> inputDarOpt

cmdMergeDars :: Mod CommandFields Command
cmdMergeDars =
    command "merge-dars" $
    info (helper <*> cmd) $ progDesc "Merge two dar archives into one" <> fullDesc
  where
    cmd = execMergeDars <$> inputDarOpt <*> inputDarOpt <*> targetFileNameOpt

cmdDocTest :: Int -> Mod CommandFields Command
cmdDocTest numProcessors =
    command "doctest" $
    info (helper <*> cmd) $
    progDesc "Early Access (Labs). doc tests" <> fullDesc
  where
    cmd = execDocTest
        <$> optionsParser
              numProcessors
              (EnableScenarioService True)
              optPackageName
              disabledDlintUsageParser
        <*> strOptionOnce (long "script-lib" <> value "daml-script" <> internal)
            -- This is useful for tests and `bazel run`.
        <*> (ImportSource <$> flagYesNoAuto "import-source" True "Should source code directory be directly imported" internal)
            -- We need this when generating docs for stdlib, as we do not want to directly provide the source here,
            -- instead we use the already provided stdlib in the env. The reason for this is that Daml.Script relies on stdlib,
            -- and recompiling it alongside Daml.Script causes issues with missing interface files
        <*> many inputFileOpt

--------------------------------------------------------------------------------
-- Execution
--------------------------------------------------------------------------------

execLicense :: Command
execLicense =
  Command License Nothing effect
  where
    effect = B.putStr licenseData
    licenseData :: B.ByteString
    licenseData = $(embedFile "NOTICES")

execIde :: Telemetry
        -> Debug
        -> EnableScenarioService
        -> StudioAutorunAllScenarios
        -> Options
        -> Command
execIde telemetry (Debug debug) enableScenarioService autorunAllScenarios options =
    Command Ide Nothing effect
  where effect = NS.withSocketsDo $ do
          let threshold =
                  if debug
                  then Logger.Debug
                  else Logger.Info
          loggerH <- Logger.IO.newIOLogger
            stderr
            (Just 5000)
            -- NOTE(JM): ^ Limit the message length to 5000 characters as VSCode
            -- performance will be significatly impacted by large log output.
            threshold
            "LanguageServer"
          damlCacheM <- lookupEnv damlCacheEnvVar
          damlPathM <- lookupEnv damlPathEnvVar
          let gcpConfig = Logger.GCP.GCPConfig
                  { gcpConfigTag = "ide"
                  , gcpConfigCachePath = damlCacheM
                  , gcpConfigDamlPath = damlPathM
                  }
              withLogger f = case telemetry of
                  TelemetryOptedIn ->
                    let logOfInterest prio = prio `elem` [Logger.Telemetry, Logger.Warning, Logger.Error] in
                    Logger.GCP.withGcpLogger gcpConfig logOfInterest loggerH $ \gcpStateM loggerH' -> do
                      whenJust gcpStateM $ \gcpState -> do
                        Logger.GCP.setOptIn gcpState
                        Logger.GCP.logMetaData gcpState
                      f loggerH'
                  TelemetryOptedOut -> Logger.GCP.withGcpLogger gcpConfig (const False) loggerH $ \gcpStateM loggerH -> do
                      whenJust gcpStateM $ \gcpState -> Logger.GCP.logOptOut gcpState
                      f loggerH
                  TelemetryIgnored -> Logger.GCP.withGcpLogger gcpConfig (const False) loggerH $ \gcpStateM loggerH -> do
                      whenJust gcpStateM $ \gcpState -> Logger.GCP.logIgnored gcpState
                      f loggerH
                  TelemetryDisabled -> f loggerH
          options <- pure options
              { optScenarioService = enableScenarioService
              , optEnableOfInterestRule = True
              , optSkipScenarioValidation = SkipScenarioValidation True
              -- TODO(MH): The `optionsParser` does not provide a way to skip
              -- individual options. As a stopgap we ignore the argument to
              -- --jobs.
              , optThreads = 0
              }
          installDepsAndInitPackageDb options (InitPkgDb True)
          scenarioServiceConfig <- readScenarioServiceConfig
          withLogger $ \loggerH ->
              withScenarioService' enableScenarioService (optEnableScenarios options) (optDamlLfVersion options) loggerH scenarioServiceConfig $ \mbScenarioService -> do
                  sdkVersion <- getSdkVersion `catchIO` const (pure "Unknown (not started via the assistant)")
                  Logger.logInfo loggerH (T.pack $ "SDK version: " <> sdkVersion)
                  debouncer <- newAsyncDebouncer
                  runLanguageServer loggerH enabledPlugins Config $ \lspEnv vfs _ ->
                      getDamlIdeState options autorunAllScenarios mbScenarioService loggerH debouncer (RealLspEnv lspEnv) vfs


-- | Whether we should write interface files during `damlc compile`.
newtype WriteInterface = WriteInterface Bool

execCompile :: FilePath -> FilePath -> Options -> WriteInterface -> Maybe FilePath -> Command
execCompile inputFile outputFile opts (WriteInterface writeInterface) mbIfaceDir =
  Command Compile (Just projectOpts) effect
  where
    projectOpts = ProjectOpts Nothing (ProjectCheck "" False)
    effect = withProjectRoot' projectOpts $ \relativize -> do
      loggerH <- getLogger opts "compile"
      inputFile <- toNormalizedFilePath' <$> relativize inputFile
      opts <- pure opts { optIfaceDir = mbIfaceDir }
      withDamlIdeState opts loggerH diagnosticsLogger $ \ide -> do
          setFilesOfInterest ide (HashSet.singleton inputFile)
          runActionSync ide $ do
            -- Support for '-ddump-parsed', '-ddump-parsed-ast', '-dsource-stats'.
            dflags <- hsc_dflags . hscEnv <$> use_ GhcSession inputFile
            parsed <- pm_parsed_source <$> use_ GetParsedModule inputFile
            liftIO $ do
              ErrUtils.dumpIfSet_dyn dflags Opt_D_dump_parsed "Parser" $ GHC.ppr parsed
              ErrUtils.dumpIfSet_dyn dflags Opt_D_dump_parsed_ast "Parser AST" $ showAstData NoBlankSrcSpan parsed
              ErrUtils.dumpIfSet_dyn dflags Opt_D_source_stats "Source Statistics" $ ppSourceStats False parsed

            when writeInterface $ do
                files <- nubSort . concatMap transitiveModuleDeps <$> use GetDependencies inputFile
                mbIfaces <- writeIfacesAndHie (toNormalizedFilePath' $ fromMaybe ifaceDir $ optIfaceDir opts) files
                void $ liftIO $ mbErr "ERROR: Compilation failed." mbIfaces

            mbDalf <- getDalf inputFile
            dalf <- liftIO $ mbErr "ERROR: Compilation failed." mbDalf
            liftIO $ write dalf
    write bs
      | outputFile == "-" = putStrLn $ render Colored $ DA.Pretty.pretty bs
      | otherwise = do
        createDirectoryIfMissing True $ takeDirectory outputFile
        B.writeFile outputFile $ Archive.encodeArchive bs

execDesugar :: FilePath -> FilePath -> Options -> Command
execDesugar inputFile outputFile opts = Command Desugar (Just projectOpts) effect
  where
    projectOpts = ProjectOpts Nothing (ProjectCheck "" False)
    effect = withProjectRoot' projectOpts $ \relativize ->
      liftIO . write =<< desugar opts =<< relativize inputFile
    write s
      | outputFile == "-" = T.putStrLn s
      | otherwise = do
        createDirectoryIfMissing True $ takeDirectory outputFile
        T.writeFile outputFile s

execDebugIdeSpanInfo :: FilePath -> FilePath -> Options -> Command
execDebugIdeSpanInfo inputFile outputFile opts =
  Command DebugIdeSpanInfo (Just projectOpts) effect
  where
    projectOpts = ProjectOpts Nothing (ProjectCheck "" False)
    effect =
      withProjectRoot' projectOpts $ \relativize -> do
        loggerH <- getLogger opts "debug-ide-span-info"
        inputFile <- toNormalizedFilePath' <$> relativize inputFile
        spanInfo <- withDamlIdeState opts loggerH diagnosticsLogger $ \ide -> do
          setFilesOfInterest ide (HashSet.singleton inputFile)
          runActionSync ide $ do
            dflags <- hsc_dflags . hscEnv <$> use_ GhcSession inputFile
            getSpanInfo dflags inputFile
        write $ Aeson.encodeToLazyText spanInfo
    write s
      | outputFile == "-" = TL.putStrLn s
      | otherwise = do
        createDirectoryIfMissing True $ takeDirectory outputFile
        TL.writeFile outputFile s

execLint :: [FilePath] -> Options -> Command
execLint inputFiles opts =
  Command Lint (Just projectOpts) effect
  where
     projectOpts = ProjectOpts Nothing (ProjectCheck "" False)
     effect =
       withProjectRoot' projectOpts $ \relativize ->
       do
         loggerH <- getLogger opts "lint"
         withDamlIdeState opts loggerH diagnosticsLogger $ \ide -> do
             inputFiles <- getInputFiles relativize inputFiles
             setFilesOfInterest ide (HashSet.fromList inputFiles)
             diags <- forM inputFiles $ \inputFile -> do
               void $ runActionSync ide $ getDlintIdeas inputFile
               getDiagnostics ide
             if all null diags then
               hPutStrLn stderr "No hints"
             else
               exitFailure
     getInputFiles relativize = \case
       [] -> do
           withPackageConfig defaultProjectPath $ \PackageConfigFields {pSrc} -> do
           getDamlRootFiles pSrc
       fs -> forM fs $ fmap toNormalizedFilePath' . relativize

defaultProjectPath :: ProjectPath
defaultProjectPath = ProjectPath "."

-- | If we're in a daml project, read the daml.yaml field, install the dependencies and create the
-- project local package database. Otherwise do nothing.
execInit :: Options -> ProjectOpts -> Command
execInit opts projectOpts =
  Command Init (Just projectOpts) effect
  where effect = withProjectRoot' projectOpts $ \_relativize ->
          installDepsAndInitPackageDb
            opts
            (InitPkgDb True)

installDepsAndInitPackageDb :: Options -> InitPkgDb -> IO ()
installDepsAndInitPackageDb opts (InitPkgDb shouldInit) =
    when shouldInit $ do
        -- Rather than just checking that there is a daml.yaml file we check that it has a project configuration.
        -- This allows us to have a `daml.yaml` in the root of a multi-package project that just has an `sdk-version` field.
        -- Once the IDE handles `initPackageDb` properly in multi-package projects instead of simply calling it once on
        -- startup, this can be removed.
        isProject <- withPackageConfig defaultProjectPath (const $ pure True) `catch` (\(_ :: ConfigError) -> pure False)
        when isProject $ do
            projRoot <- getCurrentDirectory
            withPackageConfig defaultProjectPath $ \PackageConfigFields {..} -> do
              installDependencies
                  (toNormalizedFilePath' projRoot)
                  opts
                  pSdkVersion
                  pDependencies
                  pDataDependencies
              createProjectPackageDb (toNormalizedFilePath' projRoot) opts pModulePrefixes

execBuild
  :: ProjectOpts
  -> Options
  -> Maybe FilePath
  -> IncrementalBuild
  -> InitPkgDb
  -> EnableMultiPackage
  -> MultiPackageBuildAll
  -> MultiPackageNoCache
  -> MultiPackageLocation
  -> Command
execBuild projectOpts opts mbOutFile incrementalBuild initPkgDb enableMultiPackage buildAll noCache multiPackageLocation =
  Command Build (Just projectOpts) $ evalContT $ do
    relativize <- ContT $ withProjectRoot' (projectOpts {projectCheck = ProjectCheck "" False})

    let buildSingle :: PackageConfigFields -> IO ()
        buildSingle pkgConfig = void $ buildEffect relativize pkgConfig opts mbOutFile incrementalBuild initPkgDb
        buildMulti :: Maybe PackageConfigFields -> ProjectPath -> IO ()
        buildMulti mPkgConfig multiPackageConfigPath =
          withMultiPackageConfig multiPackageConfigPath $ \multiPackageConfig ->
            multiPackageBuildEffect relativize mPkgConfig multiPackageConfig projectOpts opts mbOutFile incrementalBuild initPkgDb noCache

    -- TODO: This throws if you have the sdk-version only daml.yaml, ideally it should return Nothing
    mPkgConfig <- ContT $ withMaybeConfig $ withPackageConfig defaultProjectPath
    liftIO $ if getEnableMultiPackage enableMultiPackage then do
      mMultiPackagePath <- case multiPackageLocation of
        MPLSearch -> do
          mPath <- findMultiPackageConfig defaultProjectPath
          case mPath of
            Nothing -> do
              hPutStrLn stderr $ "Couldn't find multi-package.yaml at or above the current directory.\n"
                <> "Use --multi-package-path to specify the multi-package.yaml path."
              exitFailure
            Just path -> pure $ Just path
        MPLPath path -> do
          hasMultiPackage <- doesFileExist $ path </> multiPackageConfigName
          unless hasMultiPackage $ do
            hPutStrLn stderr $ (path </> multiPackageConfigName) <> " does not exist."
            exitFailure
          pure $ Just $ ProjectPath path
        MPLCurrent -> do
          hasMultiPackage <- doesFileExist $ unwrapProjectPath defaultProjectPath </> multiPackageConfigName
          pure $ if hasMultiPackage then Just defaultProjectPath else Nothing
      -- At this point, if mMultiPackagePath is Just, we know it points to a multi-package.yaml
      
      case (getMultiPackageBuildAll buildAll, mPkgConfig, mMultiPackagePath) of
        -- We're attempting to multi-package build --all, so we require that we have a multi-package.yaml, but do not care if we have a daml.yaml
        (True, _, Just multiPackagePath) ->
          -- TODO[SW]: Ideally we would error here if any of the flags that change `opts` has been set, as it won't be propagated
          -- Its unclear how to implement this.
          buildMulti Nothing multiPackagePath

        -- We're attempting to multi-package build --all but we don't have a multi-package.yaml
        (True, _, Nothing) -> do
          hPutStrLn stderr
            "Attempted to build all packages, but could not find a multi-package.yaml. Use --multi-package-search or --multi-package-path to specify its location."
          exitFailure

        -- We know the package we want and we have a multi-package.yaml
        (False, Just pkgConfig, Just multiPackagePath) -> buildMulti (Just pkgConfig) multiPackagePath

        -- We know the package we want but we do not have a multi-package. The user has provided no reason they would want a multi-package build.
        (False, Just pkgConfig, Nothing) -> buildSingle pkgConfig

        -- We have no package context, but we have found a multi package at the current directory
        (False, Nothing, Just _) -> do
          hPutStrLn stderr $ "No daml.yaml found, but a multi-package.yaml was found instead.\n"
            <> "If you intended to build everything within this multi-package.yaml, use the --all flag"
          exitFailure

        -- We have nothing, we're lost
        (False, Nothing, Nothing) -> do
          hPutStrLn stderr "No daml.yaml or multi-package.yaml could be found."
          exitFailure
    else
      case mPkgConfig of
        Nothing -> do
          hPutStrLn stderr "daml build: Not in project."
          exitFailure
        Just pkgConfig -> do
          let usedMultiPackageOption =
                getMultiPackageBuildAll buildAll
                  || getMultiPackageNoCache noCache
                  || multiPackageLocation /= MPLCurrent
          if usedMultiPackageOption
            then do
              hPutStrLn stderr "Multi-package build option used without enabling multi-package via the --enable-multi-package flag."
              exitFailure
            else buildSingle pkgConfig

-- Takes the withPackageConfig style functions and changes the continuation
-- to give a Maybe, where Nothing signifies a missing file. Parse errors are still thrown
withMaybeConfig
  :: forall config x
  .  (forall y. (config -> IO y) -> IO y)
  -> (Maybe config -> IO x)
  -> IO x
withMaybeConfig withConfig handler = do
  mConfig <-
    handle (\case
      ConfigFileInvalid _ (Y.InvalidYaml (Just (Y.YamlException exc))) | "Yaml file not found: " `isPrefixOf` exc ->
        pure Nothing
      e -> throwIO e
    ) (withConfig $ pure . Just)
  handler mConfig

buildEffect :: (FilePath -> IO FilePath) -> PackageConfigFields -> Options -> Maybe FilePath -> IncrementalBuild -> InitPkgDb -> IO (Maybe LF.PackageId)
buildEffect relativize pkgConfig@PackageConfigFields{..} opts mbOutFile incrementalBuild initPkgDb = do
  installDepsAndInitPackageDb opts initPkgDb
  loggerH <- getLogger opts "build"
  Logger.logInfo loggerH $ "Compiling " <> LF.unPackageName pName <> " to a DAR."
  let errors = checkPkgConfig pkgConfig
  unless (null errors) $ do
      mapM_ (Logger.logError loggerH) errors
      exitFailure
  withDamlIdeState
      opts
        { optMbPackageName = Just pName
        , optMbPackageVersion = pVersion
        , optIncrementalBuild = incrementalBuild
        }
      loggerH
      diagnosticsLogger $ \compilerH -> do
      mbDar <-
          buildDar
              compilerH
              pkgConfig
              (toNormalizedFilePath' $ fromMaybe ifaceDir $ optIfaceDir opts)
              (FromDalf False)
      (dar, mPkgId) <- mbErr "ERROR: Creation of DAR file failed." mbDar
      fp <- targetFilePath relativize $ unitIdString (pkgNameVersion pName pVersion)
      createDarFile loggerH fp dar
      pure mPkgId
    where
        targetFilePath rel name =
          case mbOutFile of
            Nothing -> pure $ distDir </> name <.> "dar"
            Just out -> rel out


{- | Multi Build! (the multi-package.yaml approach)
  This is currently separate to build, but won't be in future.
  Multi build is a light wrapper over the top of the existing build, and does not interact with the internals of the build process at all
  It spins up its own empty shake environment purely for the caching behaviour, and defers as soon as possible to the usual build process
  We strictly defer via the CLI interface, to support different versions of the SDK in future.

  The general idea is taken somewhat from cabal, in which we define some kind of project file (currently multi-package.yaml)
  which lists directories to packages (folders containing a daml.yaml) that are in our project, and we'd like to rebuild together.
  Then, any data-dependency on one of these packages will first ensure the dar artefact is up to date with the source, and rebuild if not.
  As such, any set of packages with these relations will continue to be buildable without the multi-package.yaml.
  Given we may want to build specific packages within our dependency multi-tree (be that a sub tree, or an alternate root),
  the multi-package.yaml is not required to be in the same directory as any given package. We only require it is at or above
  (in the directory tree) the package you are building. multi-build will first look for this file before attempting to build.

  The process is as follows:
  - Search for the multi-package.yaml file by traversing up the directory tree to root until we are at a directory containing the file.
  - Set up own shake environment, defer to it immediately with the project path
  - Within the shake rule:
  - Partially read the daml.yaml file, looking for data dependencies, and some other details needed for caching
  - Intercept the packages data dependencies with the packages we have listed in multi-package.yaml.
  - Call to shake to build all the above subset of data-dependencies, each will return data about the DAR that exists (or was built)
  - If we already have a DAR, check its staleness. Staleness is defined by any source files being different
      or any of the package ids of souce dependencies being different between what is currently built, and what is embedded in our dar.
  - If either are different, call to the SDK via CLI to build our own DAR.
  - Get the package ID of the DAR we have created, and return it to shake, which can use it as a caching key.

  Due to shakes caching behaviour, this will automatically discover the build order for free, by doing a depth first search over the tree then
    caching any "nodes" we've already seen entirely within Shake - our rule will not be called twice for any package within the tree for any given multi-build.
  
  We currently rely on shake to find cycles, how its errors includes too much information about internals, so we'll need to implement our own cycle detection.
-}
multiPackageBuildEffect
  :: (FilePath -> IO FilePath)
  -> Maybe PackageConfigFields -- Nothing signifies build all
  -> MultiPackageConfigFields
  -> ProjectOpts
  -> Options
  -> Maybe FilePath
  -> IncrementalBuild
  -> InitPkgDb
  -> MultiPackageNoCache
  -> IO ()
multiPackageBuildEffect relativize mPkgConfig multiPackageConfig projectOpts opts mbOutFile incrementalBuild initPkgDb noCache = do
  vfs <- makeVFSHandle
  loggerH <- getLogger opts "multi-package build"
  cDir <- getCurrentDirectory
  assistantPath <- getEnv "DAML_ASSISTANT"
  -- Must drop DAML_PROJECT from env var so it can be repopulated based on `cwd`
  assistantEnv <- filter ((/="DAML_PROJECT") . fst) <$> getEnvironment

  buildableDataDepsMapping <- fmap Map.fromList $ for (mpPackagePaths multiPackageConfig) $ \path -> do
    darPath <- darPathFromDamlYaml path
    pure (darPath, path)

  let assistantRunner = AssistantRunner $ \location args ->
        withCreateProcess ((proc assistantPath args) {cwd = Just location, env = Just assistantEnv}) $ \_ _ _ p -> do
          exitCode <- waitForProcess p
          when (exitCode /= ExitSuccess) $ error $ "Failed to build package at " <> location <> "."

      buildableDataDeps = BuildableDataDeps $ flip Map.lookup buildableDataDepsMapping
      mRootPkgBuilder = flip fmap mPkgConfig $ \pkgConfig -> do
        mPkgId <- buildEffect relativize pkgConfig opts mbOutFile incrementalBuild initPkgDb
        pure $ fromMaybe
          (error "Internal error: root package was built from dalf, giving no package-id. This is incompatible with multi-package")
          mPkgId
      mRootPkgData = (toNormalizedFilePath' $ maybe cDir unwrapProjectPath $ projectRoot projectOpts,) <$> mRootPkgBuilder
      rule = buildMultiRule assistantRunner buildableDataDeps noCache mRootPkgData
 
  -- Set up a near empty shake environment, with just the buildMulti rule
  bracket
    (IDE.initialise rule (DummyLspEnv diagnosticsLogger) (toIdeLogger loggerH) noopDebouncer (toCompileOpts opts) vfs)
    IDE.shutdown
    $ \ideState -> runActionSync ideState
      $ case mRootPkgData of
          Nothing -> void $ uses_ BuildMulti $ toNormalizedFilePath' <$> mpPackagePaths multiPackageConfig
          Just (rootPkgPath, _) -> void $ use_ BuildMulti rootPkgPath

data AssistantRunner = AssistantRunner { runAssistant :: FilePath -> [String] -> IO ()}

-- Stores a mapping from dar path to project path
data BuildableDataDeps = BuildableDataDeps { getDataDepSource :: FilePath -> Maybe FilePath }

data BuildMulti = BuildMulti
    deriving (Eq, Show, Typeable, Generic)
instance Binary BuildMulti
instance Hashable BuildMulti
instance NFData BuildMulti

-- We return all the information needed to derive the dalf name
type instance RuleResult BuildMulti = (LF.PackageName, LF.PackageVersion, LF.PackageId)

-- Subset of PackageConfig needed for multi-package build deferring.
data BuildMultiPackageConfig = BuildMultiPackageConfig
  { bmSdkVersion :: PackageSdkVersion
  , bmName :: LF.PackageName
  , bmVersion :: LF.PackageVersion
  , bmDataDeps :: [FilePath]
      -- ^ not canonicalized
  , bmSourceDaml :: FilePath
      -- ^ not canonicalized
  , bmOutput :: Maybe FilePath
      -- ^ not canonicalized
  }

-- Version of getDamlFiles from Dar.hs that assumes source is a folder, and runs in IO rather than action
-- Throws an error if its a path to a file
getDamlFilesBuildMulti :: (String -> IO ()) -> FilePath -> FilePath -> IO (Map.Map FilePath BSL.ByteString)
getDamlFilesBuildMulti log packagePath srcDir = do
  let path = normalise $ packagePath </> srcDir
  exists <- doesDirectoryExist path
  if exists then do
    files <- fmap fromNormalizedFilePath <$> damlFilesInDir path
    Map.fromList <$> traverse (\file -> (makeRelative path file,) <$> BSL.readFile file) files
  else do
    log $ "WARNING: Multi-package caching does not support setting the daml.yaml source value to a daml file. This package will always rebuild.\n"
      <> "Change the source value in "
      <> (packagePath </> projectConfigName)
      <> " to a directory to allow correct caching.\n"
    pure Map.empty
    

-- Extract the name/version string and package ID of a given dalf in a dar.
entryToDalfData :: ZipArchive.Entry -> Maybe (String, LF.PackageId)
entryToDalfData entry = do
  let fileName = takeBaseName $ ZipArchive.eRelativePath entry
  lastDash <- listToMaybe $ reverse $ elemIndices '-' fileName
  pure $ second (LF.PackageId . T.pack . tail) $ splitAt lastDash fileName

dalfDataKey :: LF.PackageName -> LF.PackageVersion -> String
dalfDataKey name version = T.unpack (LF.unPackageName name <> "-" <> LF.unPackageVersion version)

-- Given an archive, returns the packagename-packageversion string with package ID for all dalfs, and the file path and file contents for all daml files.
readDarStalenessData :: ZipArchive.Archive -> (Map.Map String LF.PackageId, Map.Map FilePath BSL.ByteString)
readDarStalenessData archive =
  bimap Map.fromList Map.fromList . partitionEithers $
    flip mapMaybe (ZipArchive.zEntries archive) $ \entry ->
      case takeExtension $ ZipArchive.eRelativePath entry of
        ".dalf" -> Left <$> entryToDalfData entry
        ".daml" ->
          -- Drop the first directory in the path, as thats the folder containing the entire package contents.
          -- Previously structured this way to support multiple packages in one dar.
          let relPackagePath = joinPath $ tail $ splitPath $ ZipArchive.eRelativePath entry
           in Just $ Right (relPackagePath, ZipArchive.fromEntry entry)
        _ -> Nothing

-- | Gets the package id of a Dar in the given project ONLY if it is not stale.
getPackageIdIfFresh :: IDELogger.Logger -> FilePath -> BuildMultiPackageConfig -> [(LF.PackageName, LF.PackageVersion, LF.PackageId)] -> IO (Maybe LF.PackageId)
getPackageIdIfFresh logger path BuildMultiPackageConfig {..} sourceDepPids = do
  let logDebug str = IDELogger.logDebug logger $ T.pack $ path <> ": " <> str
      logInfo str = IDELogger.logInfo logger $ T.pack str
  darPath <- deriveDarPath path bmName bmVersion bmOutput
  exists <- doesFileExist darPath
  if not exists
    then do
      logDebug "No DAR found, build is stale."
      pure Nothing
    else do
      logDebug "DAR found, checking staleness."
      -- Get the real source files we expect to be included in the dar
      sourceFiles <- getDamlFilesBuildMulti logInfo path bmSourceDaml

      -- Pull all information we need from the dar.
      (archiveDalfPids, archiveSourceFiles) <-
        readDarStalenessData . ZipArchive.toArchive <$> BSL.readFile darPath

      let getArchiveDalfPid :: LF.PackageName -> LF.PackageVersion -> Maybe LF.PackageId
          getArchiveDalfPid name version = dalfDataKey name version `Map.lookup` archiveDalfPids
          -- We check source files by comparing the maps, any extra, missing or changed files will be covered by this, regardless of order
          sourceFilesCorrect = sourceFiles == archiveSourceFiles

      -- Expanded `all` check that allows us to log specific dependencies being stale. Useful for debugging, maybe we can remove it.
      sourceDepsCorrect <-
        allM (\(name, version, pid) -> do
          let archiveDalfPid = getArchiveDalfPid name version
              valid = archiveDalfPid == Just pid

          when (not valid) $ logDebug $ 
            "Source dependency \"" <> dalfDataKey name version <> "\" is stale. Expected PackageId "
              <> T.unpack (LF.unPackageId pid) <> " but got " <> (show $ LF.unPackageId <$> archiveDalfPid) <> "."

          pure valid
        ) sourceDepPids

      logDebug $ "Source dependencies are " <> (if sourceDepsCorrect then "not " else "") <> "stale."
      logDebug $ "Source files are " <> (if sourceFilesCorrect then "not " else "") <> "stale."
      pure $ if sourceDepsCorrect && sourceFilesCorrect then getArchiveDalfPid bmName bmVersion else Nothing

buildMultiRule
  :: AssistantRunner
  -> BuildableDataDeps
  -> MultiPackageNoCache
  -> Maybe (NormalizedFilePath, IO LF.PackageId)
  -> Rules ()
buildMultiRule assistantRunner buildableDataDeps (MultiPackageNoCache noCache) mRootPackage =
  defineEarlyCutoffWithDefaultRunChanged $ \BuildMulti path -> do
    logger <- actionLogger

    liftIO $ IDELogger.logDebug logger $ T.pack $ "Considering building: " <> fromNormalizedFilePath path

    let filePath = fromNormalizedFilePath path
    bmPkgConfig@BuildMultiPackageConfig {..} <- liftIO $ buildMultiPackageConfigFromDamlYaml filePath

    -- Wrap up a PackageId and changed flag into the expected Shake return structure
    let makeReturn :: LF.PackageId -> Bool -> (Maybe B.ByteString, RunChanged, IdeResult (LF.PackageName, LF.PackageVersion, LF.PackageId))
        makeReturn pid changed = 
          ( Just $ encodeUtf8 $ LF.unPackageId pid
          , if changed then ChangedRecomputeDiff else ChangedRecomputeSame
          , ([], Just (bmName, bmVersion, pid))
          )

    toBuild <- liftIO $ withCurrentDirectory filePath $ flip mapMaybeM bmDataDeps $ \darPath -> do
      canonDarPath <- canonicalizePath darPath
      pure $ getDataDepSource buildableDataDeps canonDarPath

    -- Build all our deps!
    sourceDepsData <- uses_ BuildMulti $ toNormalizedFilePath' <$> toBuild

    liftIO $ case mRootPackage of
      -- We're building the root package, we'll envoke the normal builder directly with the Options already applied
      Just (pkgRootPath, builder) | path == pkgRootPath -> do
        IDELogger.logInfo logger $ T.pack $ "Building " <> filePath
        pkgId <- builder
        pure $ makeReturn pkgId True
      _ -> do
        -- Check our own staleness, if we're not stale, give the package ID to return to shake.
        -- If caching disabled, we fail this check pre-emtively
        ownValidPid <- 
          if noCache
            then pure Nothing
            else getPackageIdIfFresh logger filePath bmPkgConfig sourceDepsData

        case ownValidPid of
          Just pid -> do
            IDELogger.logInfo logger $ T.pack $ filePath <> " is unchanged."
            pure $ makeReturn pid False
          Nothing -> do
            IDELogger.logInfo logger $ T.pack $ "Building " <> filePath

            -- Call build via daml assistant so it selects the correct SDK version.
            -- TODO[SW]: Update this check to compare version to most recent snapshot, once a snapshot is released that won't error with --enable-multi-package.
            runAssistant assistantRunner filePath $
              ["build"] <> (["--enable-multi-package=no" | unPackageSdkVersion bmSdkVersion == "0.0.0"])
            
            darPath <- deriveDarPath filePath bmName bmVersion bmOutput
            -- Extract the new package ID from the dar we just built, by reading the DAR and looking for the dalf that matches our package name/version
            archive <- ZipArchive.toArchive <$> BSL.readFile darPath
            let archiveDalfPids = Map.fromList $ mapMaybe entryToDalfData $ ZipArchive.zEntries archive
                mOwnPid = dalfDataKey bmName bmVersion `Map.lookup` archiveDalfPids
                ownPid = fromMaybe (error "Failed to get PID of own package - implies a DAR was built without its own dalf, something broke!") mOwnPid

            pure $ makeReturn ownPid True

execRepl
    :: [FilePath]
    -> [(LF.PackageName, Maybe LF.PackageVersion)]
    -> Maybe (String, String)
    -> Maybe FilePath
    -> Maybe ReplClient.ApplicationId
    -> Maybe ReplClient.ClientSSLConfig
    -> Maybe ReplClient.MaxInboundMessageSize
    -> ReplClient.ReplTimeMode
    -> ProjectOpts
    -> Options
    -> FilePath
    -> Command
execRepl dars importPkgs mbLedgerConfig mbAuthToken mbAppId mbSslConf mbMaxInboundMessageSize timeMode projectOpts opts scriptDar = Command Repl (Just projectOpts) effect
  where
        toPackageFlag (LF.PackageName name, Nothing) =
            ExposePackage "--import" (PackageArg $ T.unpack name) (ModRenaming True [])
        toPackageFlag (name, mbVer) =
            ExposePackage "--import" (UnitIdArg (pkgNameVersion name mbVer)) (ModRenaming True [])
        pkgFlags = [ toPackageFlag pkg | pkg <- importPkgs ]
        effect = do
            -- We change directory so make this absolute
            dars <- mapM makeAbsolute dars
            opts <- pure opts
                { optScenarioService = EnableScenarioService False
                , optPackageImports = optPackageImports opts ++ pkgFlags
                }
            logger <- getLogger opts "repl"
            jar <- locateResource Resource
                -- //compiler/repl-service/server:repl_service_jar
                { resourcesPath = "repl-service.jar"
                  -- In a packaged application, this is stored directly underneath
                  -- the resources directory because it's the target's only output.
                  -- See @bazel_tools/packaging/packaging.bzl@.
                , runfilesPathPrefix = mainWorkspace </> "compiler" </> "repl-service" </> "server"
                }
            ReplClient.withReplClient (ReplClient.Options jar mbLedgerConfig mbAuthToken mbAppId mbSslConf mbMaxInboundMessageSize timeMode Inherit) $ \replHandle ->
                withTempDir $ \dir ->
                withCurrentDirectory dir $ do
                sdkVer <- fromMaybe SdkVersion.sdkVersion <$> lookupEnv sdkVersionEnvVar
                writeFileUTF8 "daml.yaml" $ unlines $
                    [ "sdk-version: " <> sdkVer
                    , "name: repl"
                    , "version: 0.0.1"
                    , "source: ."
                    , "dependencies:"
                    , "- daml-prim"
                    , "- daml-stdlib"
                    , "- " <> show scriptDar
                    , "data-dependencies:"
                    ] ++ ["- " <> show dar | dar <- dars]
                installDepsAndInitPackageDb opts (InitPkgDb True)
                replLogger <- Repl.newReplLogger
                withDamlIdeState opts logger (Repl.replEventLogger replLogger)
                    (Repl.runRepl importPkgs opts replHandle replLogger)

-- | Remove any build artifacts if they exist.
execClean :: ProjectOpts -> Command
execClean projectOpts =
  Command Clean (Just projectOpts) effect
  where effect = do
            withProjectRoot' projectOpts $ \_relativize -> do
                isProject <- doesFileExist projectConfigName
                when isProject $ do
                    let removeAndWarn path = do
                            whenM (doesDirectoryExist path) $ do
                                putStrLn ("Removing directory " <> path)
                                removePathForcibly path
                            whenM (doesFileExist path) $ do
                                putStrLn ("Removing file " <> path)
                                removePathForcibly path
                    removeAndWarn damlArtifactDir
                    putStrLn "Removed build artifacts."

execPackage :: ProjectOpts
            -> FilePath -- ^ input file
            -> Options
            -> Maybe FilePath
            -> FromDalf
            -> Command
execPackage projectOpts filePath opts mbOutFile dalfInput =
  Command Package (Just projectOpts) effect
  where
    effect = withProjectRoot' projectOpts $ \relativize -> do
      hPutStrLn stderr $ unlines
        [ "WARNING: The comannd"
        , ""
        , "    daml damlc package"
        , ""
        , "is deprecated. Please use"
        , ""
        , "    daml build"
        , ""
        , "instead."
        ]
      loggerH <- getLogger opts "package"
      filePath <- relativize filePath
      withDamlIdeState opts loggerH diagnosticsLogger $ \ide -> do
          -- We leave the sdk version blank and the list of exposed modules empty.
          -- This command is being removed anytime now and not present
          -- in the new daml assistant.
          mbDar <- buildDar ide
                            PackageConfigFields
                              { pName = fromMaybe (LF.PackageName $ T.pack $ takeBaseName filePath) $ optMbPackageName opts
                              , pSrc = filePath
                              , pExposedModules = Nothing
                              , pVersion = optMbPackageVersion opts
                              , pDependencies = []
                              , pDataDependencies = []
                              , pSdkVersion = PackageSdkVersion SdkVersion.sdkVersion
                              , pModulePrefixes = Map.empty
                              , pUpgradedPackagePath = Nothing
                              -- execPackage is deprecated so it doesn't need to support upgrades
                              }
                            (toNormalizedFilePath' $ fromMaybe ifaceDir $ optIfaceDir opts)
                            dalfInput
          case mbDar of
            Nothing -> do
                hPutStrLn stderr "ERROR: Creation of DAR file failed."
                exitFailure
            Just (dar, _) -> createDarFile loggerH targetFilePath dar
    -- This is somewhat ugly but our CLI parser guarantees that this will always be present.
    -- We could parametrize CliOptions by whether the package name is optional
    -- but I don’t think that is worth the complexity of carrying around a type parameter.
    name = fromMaybe (error "Internal error: Package name was not present") (optMbPackageName opts)

    -- The default output filename is based on Maven coordinates if
    -- the package name is specified via them, otherwise we use the
    -- name.
    defaultDarFile =
      case Split.splitOn ":" (T.unpack $ LF.unPackageName name) of
        [_g, a, v] -> a <> "-" <> v <> ".dar"
        _otherwise -> (T.unpack $ LF.unPackageName name) <> ".dar"

    targetFilePath = fromMaybe defaultDarFile mbOutFile

-- | Given a path to a .dalf or a .dar return the bytes of either the .dalf file
-- or the main dalf from the .dar
-- In addition to the bytes, we also return the basename of the dalf file.
getDalfBytes :: FilePath -> IO (B.ByteString, FilePath)
getDalfBytes fp
  | "dar" `isExtensionOf` fp = do
        dar <- B.readFile fp
        let archive = ZipArchive.toArchive $ BSL.fromStrict dar
        manifest <- either fail pure $ readDalfManifest archive
        dalfs <- either fail pure $ readDalfs archive
        pure (BSL.toStrict $ mainDalf dalfs, takeBaseName $ mainDalfPath manifest)
  | otherwise = (, takeBaseName fp) <$> B.readFile fp

execInspect :: FilePath -> FilePath -> Bool -> DA.Pretty.PrettyLevel -> Command
execInspect inFile outFile jsonOutput lvl =
  Command Inspect Nothing effect
  where
    effect = do
      (bytes, _) <- getDalfBytes inFile
      if jsonOutput
      then do
        payloadBytes <- PLF.archivePayload <$> errorOnLeft "Cannot decode archive" (PS.fromByteString bytes)
        archive :: PLF.ArchivePayload <- errorOnLeft "Cannot decode archive payload" $ PS.fromByteString payloadBytes
        writeOutputBSL outFile
         $ Aeson.Pretty.encodePretty
         $ Proto.JSONPB.toAesonValue archive
      else do
        (pkgId, lfPkg) <- errorOnLeft "Cannot decode package" $
                   Archive.decodeArchive Archive.DecodeAsMain bytes
        writeOutput outFile $ render Plain $
          DA.Pretty.vcat
            [ DA.Pretty.keyword_ "package" DA.Pretty.<-> DA.Pretty.text (LF.unPackageId pkgId)
            , DA.Pretty.pPrintPrec lvl 0 lfPkg
            ]

errorOnLeft :: Show a => String -> Either a b -> IO b
errorOnLeft desc = \case
  Left err -> ioError $ userError $ unlines [ desc, show err ]
  Right x  -> return x

execInspectDar :: FilePath -> InspectDar.Format -> Command
execInspectDar inFile jsonOutput =
  Command InspectDar Nothing (InspectDar.inspectDar inFile jsonOutput)

execValidateDar :: FilePath -> Command
execValidateDar inFile =
  Command ValidateDar Nothing effect
  where
    effect = do
      n <- validateDar inFile -- errors if validation fails
      putStrLn $ "DAR is valid; contains " <> show n <> " packages."

-- | Merge two dars. The idea is that the second dar is a delta. Hence, we take the main in the
-- manifest from the first.
execMergeDars :: FilePath -> FilePath -> Maybe FilePath -> Command
execMergeDars darFp1 darFp2 mbOutFp =
  Command MergeDars Nothing effect
  where
    effect = do
      let outFp = fromMaybe darFp1 mbOutFp
      bytes1 <- B.readFile darFp1
      bytes2 <- B.readFile darFp2
      let dar1 = ZipArchive.toArchive $ BSL.fromStrict bytes1
      let dar2 = ZipArchive.toArchive $ BSL.fromStrict bytes2
      mf <- mergeManifests dar1 dar2
      let merged =
              ZipArchive.Archive
                  (nubSortOn ZipArchive.eRelativePath $ mf : ZipArchive.zEntries dar1 ++ ZipArchive.zEntries dar2)
                  -- nubSortOn keeps the first occurrence
                  Nothing
                  BSL.empty
      BSL.writeFile outFp $ ZipArchive.fromArchive merged
    mergeManifests dar1 dar2 = do
        manifest1 <- either fail pure $ readDalfManifest dar1
        manifest2 <- either fail pure $ readDalfManifest dar2
        let mergedDalfs = BSC.intercalate ", " $ map BSUTF8.fromString $ nubSort $ dalfPaths manifest1 ++ dalfPaths manifest2
        attrs1 <- either fail pure $ readManifest dar1
        attrs1 <- pure $ map (\(k, v) -> if k == "Dalfs" then (k, mergedDalfs) else (k, v)) attrs1
        pure $ ZipArchive.toEntry manifestPath 0 $ BSLC.unlines $
            map (\(k, v) -> breakAt72Bytes $ BSL.fromStrict $ k <> ": " <> v) attrs1

-- | Should source files for doc test be imported into the test project (default yes)
newtype ImportSource = ImportSource Bool

execDocTest :: Options -> FilePath -> ImportSource -> [FilePath] -> Command
execDocTest opts scriptDar (ImportSource importSource) files =
  Command DocTest Nothing effect
  where
    effect = do
      let files' = map toNormalizedFilePath' files
          packageFlag =
            ExposePackage
              ("--package daml-script-" <> SdkVersion.sdkPackageVersion)
              (UnitIdArg $ stringToUnitId $ "daml-script-" <> SdkVersion.sdkPackageVersion)
              (ModRenaming True [])

      logger <- getLogger opts "doctest"

      -- Install daml-script in their project and update the package db
      -- Note this installs directly to the users dependency database, giving this command side effects.
      -- An approach of copying out the deps into a temporary location to build/run the tests has been considered
      -- but the effort to build this, combined with the low number of users of this feature, as well as most projects
      -- already using daml-script has led us to leave this as is. We'll fix this if someone is affected and notifies us.
      installDependencies "." opts (PackageSdkVersion SdkVersion.sdkVersion) [scriptDar] []
      createProjectPackageDb "." opts mempty

      opts <- pure opts
        { optPackageDbs = projectPackageDatabase : optPackageDbs opts
        , optPackageImports = packageFlag : optPackageImports opts
        -- Drop version information to avoid package clashes (specifically when generating for internal packages)
        , optMbPackageVersion = Nothing
        }

      -- We don’t add a logger here since we will otherwise emit logging messages twice.
      importPaths <-
        if importSource
          then
            withDamlIdeState opts { optScenarioService = EnableScenarioService False }
              logger (NotificationHandler $ \_ _ -> pure ()) $
              \ideState -> runActionSync ideState $ do
                pmS <- catMaybes <$> uses GetParsedModule files'
                -- This is horrible but we do not have a way to change the import paths in a running
                -- IdeState at the moment.
                pure $ nubOrd $ mapMaybe (uncurry moduleImportPath) (zip files' pmS)
          else pure []
      opts <- pure opts
        { optImportPath = importPaths <> optImportPath opts
        , optHaddock = Haddock True
        }
      withDamlIdeState opts logger diagnosticsLogger $ \ideState ->
          docTest ideState files'

--------------------------------------------------------------------------------
-- main
--------------------------------------------------------------------------------

options :: Int -> Parser Command
options numProcessors =
    subparser
      (  cmdIde numProcessors
      <> cmdMultiIde numProcessors
      <> cmdLicense
      -- cmdPackage can go away once we kill the old assistant.
      <> cmdPackage numProcessors
      <> cmdBuild numProcessors
      <> cmdTest numProcessors
      <> Damldoc.cmd numProcessors (\cli -> Command DamlDoc Nothing $ Damldoc.exec cli)
      <> cmdInspectDar
      <> cmdValidateDar
      <> cmdDocTest numProcessors
      <> cmdLint numProcessors
      <> cmdRepl numProcessors
      )
    <|> subparser
      (internal -- internal commands
        <> cmdInspect
        <> cmdMergeDars
        <> cmdInit numProcessors
        <> cmdCompile numProcessors
        <> cmdDesugar numProcessors
        <> cmdDebugIdeSpanInfo numProcessors
        <> cmdClean
      )

parserInfo :: Int -> ParserInfo Command
parserInfo numProcessors =
  info (helper <*> options numProcessors)
    (  fullDesc
    <> progDesc "Invoke the Daml compiler. Use -h for help."
    <> headerDoc (Just $ PP.vcat
        [ "damlc - Compiler and IDE backend for the Daml programming language"
        , buildInfo
        ])
    )

-- | Attempts to find the --output flag in the given build-options for a package
-- Given the many ways --output can be specified, we invoke the parser directly
-- Sadly, optparse-applicative gives no way to "ignore" flags it doesn't know about
-- so we must provide all the other flags we might expect.
-- Note: if we ever fully remove a flag in future, an "ignore" parser will need to be added here so
-- that old packages with that flag specified don't trigger an error.
scrapeOutputFlag :: [String] -> Maybe FilePath
scrapeOutputFlag args = 
  case execParserPure (prefs mempty) (info mbOutFileParser mempty) args of
    Success mPath -> mPath
    Failure err -> error $ fst $ renderFailure err "daml build"
    CompletionInvoked _ -> error "Impossible internal completion invoked."
  where
    mbOutFileParser :: Parser (Maybe FilePath)
    mbOutFileParser = do
      void $ optionsParser
        0
        (EnableScenarioService False)
        (pure Nothing)
        disabledDlintUsageParser
      mbOutFile <- optionalOutputFileOpt
      void incrementalBuildOpt
      void initPkgDbOpt
      pure mbOutFile

-- | Query the optional `--output` flag from the daml.yaml build-options
queryProjectConfigBuildOutput :: ProjectConfig -> Either ConfigError (Maybe FilePath)
queryProjectConfigBuildOutput project = do
  mBuildOptions <- queryProjectConfig ["build-options"] project
  pure $ mBuildOptions >>= scrapeOutputFlag

-- | Calculates the canonical path to the DAR for a given package, overriding with a given mOutput if needed
deriveDarPath :: FilePath -> LF.PackageName -> LF.PackageVersion -> Maybe FilePath -> IO FilePath
deriveDarPath path name version mOutput = case mOutput of
  Just output -> withCurrentDirectory path $ canonicalizePath output
  Nothing -> pure $ path </> distDir </> unitIdString (pkgNameVersion name (Just version)) <> ".dar"

-- | Derive the dar path from the daml.yaml, using either the --output override, or the default path derived from name and version
darPathFromDamlYaml :: FilePath -> IO FilePath
darPathFromDamlYaml path = do
  (name, version, mOutput) <- 
    onDamlYaml (error "Failed to read daml.yaml") (\project -> fromRight (error "Failed to get project info") $ do
      name <- queryProjectConfigRequired ["name"] project
      version <- queryProjectConfigRequired ["version"] project
      mOutput <- queryProjectConfigBuildOutput project
      pure (name, version, mOutput)
    ) mbProjectOpts
  deriveDarPath path name version mOutput
  where
    mbProjectOpts = Just $ ProjectOpts (Just $ ProjectPath path) (ProjectCheck "" False)

-- | Subset of parseProjectConfig to get only what we need for differring to the correct build call with multi-package build
buildMultiPackageConfigFromDamlYaml :: FilePath -> IO BuildMultiPackageConfig
buildMultiPackageConfigFromDamlYaml path =
  onDamlYaml
    (error "Failed to parse daml.yaml for build-multi")
    (\project -> fromRight (error "Failed to get project info") $ do
      bmSdkVersion <- queryProjectConfigRequired ["sdk-version"] project
      bmName <- queryProjectConfigRequired ["name"] project
      bmVersion <- queryProjectConfigRequired ["version"] project
      bmSourceDaml <- queryProjectConfigRequired ["source"] project
      bmDataDeps <- fromMaybe [] <$> queryProjectConfig ["data-dependencies"] project
      bmOutput <- queryProjectConfigBuildOutput project
      pure $ BuildMultiPackageConfig {..}
    )
    mbProjectOpts
  where
    mbProjectOpts = Just $ ProjectOpts (Just $ ProjectPath path) (ProjectCheck "" False)

-- | Extract some value from a daml.yaml via a projection function. Return a default value if the file doesn't exist
onDamlYaml :: t -> (ProjectConfig -> t) -> Maybe ProjectOpts -> IO t
onDamlYaml def f mbProjectOpts = do
    -- This is the same logic used in withProjectRoot but we don’t need to change CWD here
    -- and this is simple enough so we inline it here.
    mbEnvProjectPath <- fmap ProjectPath <$> getProjectPath
    let mbProjectPath = projectRoot =<< mbProjectOpts
    let projectPath = fromMaybe (ProjectPath ".") (mbProjectPath <|> mbEnvProjectPath)
    handle (\(_ :: ConfigError) -> pure def) $ do
        project <- readProjectConfig projectPath
        pure $ f project

cliArgsFromDamlYaml :: Maybe ProjectOpts -> IO [String]
cliArgsFromDamlYaml = 
  onDamlYaml [] $ \project -> case queryProjectConfigRequired ["build-options"] project of
    Left _ -> []
    Right xs -> xs

main :: IO ()
main = do
    -- We need this to ensure that logs are flushed on SIGTERM.
    installSignalHandlers
    -- Save the runfiles environment to work around
    -- https://gitlab.haskell.org/ghc/ghc/-/issues/18418.
    setRunfilesEnv
    numProcessors <- getNumProcessors
    let parse = ParseArgs.lax (parserInfo numProcessors)
    cliArgs <- getArgs
    let (_, tempParseResult) = parse cliArgs
    -- Note: need to parse given args first to decide whether we need to add
    -- args from daml.yaml.
    Command cmd mbProjectOpts _ <- handleParseResult tempParseResult
    damlYamlArgs <- if cmdUseDamlYamlArgs cmd
      then cliArgsFromDamlYaml mbProjectOpts
      else pure []
    let args = cliArgs ++ damlYamlArgs
        (errMsgs, parseResult) = parse args
    Command _ _ io <- handleParseResult parseResult
    forM_ errMsgs $ \msg -> do
        hPutStrLn stderr msg
    withProgName "damlc" io

-- | Commands for which we add the args from daml.yaml build-options.
cmdUseDamlYamlArgs :: CommandName -> Bool
cmdUseDamlYamlArgs = \case
  Build -> True
  Clean -> False -- don't need any flags to remove files
  Compile -> True
  DamlDoc -> True
  DebugIdeSpanInfo -> True
  Desugar -> True
  DocTest -> True
  Ide -> True
  Init -> True
  Inspect -> False -- just reads the dalf
  InspectDar -> False -- just reads the dar
  ValidateDar -> False -- just reads the dar
  License -> False -- just prints the license
  Lint -> True
  MergeDars -> False -- just reads the dars
  Package -> False -- deprecated
  Test -> True
  Repl -> True
  MultiIde -> False

withProjectRoot' :: ProjectOpts -> ((FilePath -> IO FilePath) -> IO a) -> IO a
withProjectRoot' ProjectOpts{..} act =
    withProjectRoot projectRoot projectCheck (const act)<|MERGE_RESOLUTION|>--- conflicted
+++ resolved
@@ -9,11 +9,8 @@
 {-# LANGUAGE CPP #-}
 {-# LANGUAGE MultiWayIf #-}
 {-# LANGUAGE TypeFamilies #-}
-<<<<<<< HEAD
 {-# LANGUAGE DisambiguateRecordFields #-}
-=======
 {-# LANGUAGE RankNTypes #-}
->>>>>>> 5eb2696d
 
 -- | Main entry-point of the Daml compiler
 module DA.Cli.Damlc (main) where
@@ -21,14 +18,9 @@
 import qualified "zip-archive" Codec.Archive.Zip as ZipArchive
 import Control.Exception (bracket, catch, handle, throwIO)
 import Control.Exception.Safe (catchIO)
-<<<<<<< HEAD
-import Control.Monad.Except (liftIO)
-import Control.Monad.Extra (whenM, whenJust)
-=======
 import Control.Monad.Except (forM, forM_, liftIO, unless, void, when)
 import Control.Monad.Extra (allM, mapMaybeM, whenM, whenJust)
 import Control.Monad.Trans.Cont (ContT (..), evalContT)
->>>>>>> 5eb2696d
 import DA.Bazel.Runfiles (Resource(..),
                           locateResource,
                           mainWorkspace,
