-- Copyright (c) 2019 Digital Asset (Switzerland) GmbH and/or its affiliates. All rights reserved.
-- SPDX-License-Identifier: Apache-2.0

{-# LANGUAGE OverloadedStrings   #-}
{-# LANGUAGE TemplateHaskell     #-}
{-# LANGUAGE ApplicativeDo       #-}

-- | Main entry-point of the DAML compiler
module DA.Cli.Damlc (main) where

import Control.Monad.Except
import Control.Monad.Extra (whenM)
import DA.Signals
import DA.Cli.Damlc.Base
import DA.Cli.Damlc.IdeState
import Control.Exception.Safe (catchIO)
import Data.Maybe
import Control.Exception
import qualified "cryptonite" Crypto.Hash as Crypto
import Codec.Archive.Zip
import qualified Da.DamlLf as PLF
import           DA.Cli.Damlc.BuildInfo
import           DA.Cli.Damlc.Command.Damldoc      (cmdDamlDoc)
import           DA.Cli.Args
import qualified DA.Pretty
import DA.Daml.Compiler.Dar
import DA.Daml.Compiler.Scenario
import DA.Daml.Compiler.Upgrade
import DA.Daml.Options.Types
import DA.Daml.LanguageServer
import qualified DA.Daml.LF.Ast as LF
import qualified DA.Daml.LF.Proto3.Archive as Archive
import qualified DA.Service.Logger                 as Logger
import qualified DA.Service.Logger.Impl.IO         as Logger.IO
import qualified DA.Service.Logger.Impl.GCP        as Logger.GCP
import DAML.Project.Consts
import DAML.Project.Config
import DAML.Project.Types (ProjectPath(..), ConfigError)
import qualified Data.Aeson.Encode.Pretty as Aeson.Pretty
import Data.ByteArray.Encoding (Base (Base16), convertToBase)
import qualified Data.ByteString                   as B
import qualified Data.ByteString.Lazy as BSL
import qualified Data.ByteString.Char8 as BSC
import Data.FileEmbed (embedFile)
import qualified Data.Set as Set
import qualified Data.List.Split as Split
import qualified Data.Text as T
import qualified Data.Text.Encoding as TE
import Development.IDE.Core.API
import Development.IDE.Core.Service (runAction)
import Development.IDE.Core.Rules.Daml (getDalf)
import Development.IDE.Core.RuleTypes.Daml (DalfPackage(..))
import Development.IDE.Types.Diagnostics
import Development.IDE.Types.Location
import GHC.Conc
import qualified Network.Socket                    as NS
import Options.Applicative.Extended
import qualified Proto3.Suite as PS
import qualified Proto3.Suite.JSONPB as Proto.JSONPB
import Safe
import System.Directory
import System.Environment
import System.Exit
import System.FilePath
import System.IO.Extra
import System.Process(callCommand)
import           System.IO
import qualified Text.PrettyPrint.ANSI.Leijen      as PP
import DA.Cli.Damlc.Test
import DA.Bazel.Runfiles
import DA.Cli.Visual
import Data.List
import qualified Data.NameMap as NM
import qualified Data.Map.Strict as MS

--------------------------------------------------------------------------------
-- Commands
--------------------------------------------------------------------------------

cmdIde :: Mod CommandFields Command
cmdIde =
    command "ide" $ info (helper <*> cmd) $
       progDesc
        "Start the DAML language server on standard input/output."
    <> fullDesc
  where
    cmd = execIde <$> telemetryOpt <*> debugOpt <*> enableScenarioOpt

cmdLicense :: Mod CommandFields Command
cmdLicense =
    command "license" $ info (helper <*> pure execLicense) $
       progDesc
        "Show the licensing information!"
    <> fullDesc

cmdCompile :: Int -> Mod CommandFields Command
cmdCompile numProcessors =
    command "compile" $ info (helper <*> cmd) $
        progDesc "Compile the DAML program into a Core/DAML-LF archive."
    <> fullDesc
  where
    cmd = execCompile
        <$> inputFileOpt
        <*> outputFileOpt
        <*> optionsParser numProcessors (EnableScenarioService False) optPackageName

cmdTest :: Int -> Mod CommandFields Command
cmdTest numProcessors =
    command "test" $ info (helper <*> cmd) $
       progDesc progDoc
    <> fullDesc
  where
    progDoc = unlines
      [ "Test the current DAML project or the given files by running all test declarations."
      , "Must be in DAML project if --files is not set."
      ]
    cmd = runTestsInProjectOrFiles
      <$> projectOpts "daml test"
      <*> filesOpt
      <*> fmap UseColor colorOutput
      <*> junitOutput
      <*> optionsParser numProcessors (EnableScenarioService True) optPackageName
    filesOpt = optional (flag' () (long "files" <> help filesDoc) *> many inputFileOpt)
    filesDoc = "Only run test declarations in the specified files."
    junitOutput = optional $ strOption $ long "junit" <> metavar "FILENAME" <> help "Filename of JUnit output file"
    colorOutput = switch $ long "color" <> help "Colored test results"

runTestsInProjectOrFiles :: ProjectOpts -> Maybe [FilePath] -> UseColor -> Maybe FilePath -> Options -> IO ()
runTestsInProjectOrFiles projectOpts Nothing color mbJUnitOutput cliOptions =
    withExpectProjectRoot (projectRoot projectOpts) "daml test" $ \pPath _ -> do
        project <- readProjectConfig $ ProjectPath pPath
        case parseProjectConfig project of
            Left err -> throwIO err
            Right PackageConfigFields {..} -> execTest [toNormalizedFilePath pMain] color mbJUnitOutput cliOptions
runTestsInProjectOrFiles projectOpts (Just inFiles) color mbJUnitOutput cliOptions =
    withProjectRoot' projectOpts $ \relativize -> do
        inFiles' <- mapM (fmap toNormalizedFilePath . relativize) inFiles
        execTest inFiles' color mbJUnitOutput cliOptions

cmdInspect :: Mod CommandFields Command
cmdInspect =
    command "inspect" $ info (helper <*> cmd)
      $ progDesc "Inspect a DAML-LF Archive."
    <> fullDesc
  where
    jsonOpt = switch $ long "json" <> help "Output the raw Protocol Buffer structures as JSON"
    cmd = execInspect <$> inputFileOpt <*> outputFileOpt <*> jsonOpt

cmdVisual :: Mod CommandFields Command
cmdVisual =
    command "visual" $ info (helper <*> cmd) $ progDesc "Generate visual from dar" <> fullDesc
    where
      cmd = execVisual <$> inputDarOpt <*> dotFileOpt


cmdBuild :: Int -> Mod CommandFields Command
cmdBuild numProcessors =
    command "build" $
    info (helper <*> cmd) $
    progDesc "Initialize, build and package the DAML project" <> fullDesc
  where
    cmd =
        execBuild
            <$> projectOpts "daml build"
            <*> optionsParser numProcessors (EnableScenarioService False) (pure Nothing)
            <*> optionalOutputFileOpt
            <*> initPkgDbOpt

cmdClean :: Mod CommandFields Command
cmdClean =
    command "clean" $
    info (helper <*> cmd) $
    progDesc "Remove DAML project build artifacts" <> fullDesc
  where
    cmd = execClean <$> projectOpts "daml clean"

cmdInit :: Mod CommandFields Command
cmdInit =
    command "init" $
    info (helper <*> cmd) $ progDesc "Initialize a DAML project" <> fullDesc
  where
    cmd = execInit <$> lfVersionOpt <*> projectOpts "daml damlc init" <*> pure (InitPkgDb True)

cmdPackage :: Int -> Mod CommandFields Command
cmdPackage numProcessors =
    command "package" $ info (helper <*> cmd) $
       progDesc "Compile the DAML program into a DAML Archive (DAR)"
    <> fullDesc
  where
    dumpPom = fmap DumpPom $ switch $ help "Write out pom and sha256 files" <> long "dump-pom"
    cmd = execPackage
        <$> projectOpts "daml damlc package"
        <*> inputFileOpt
        <*> optionsParser numProcessors (EnableScenarioService False) (Just <$> packageNameOpt)
        <*> optionalOutputFileOpt
        <*> dumpPom
        <*> optFromDalf

    optFromDalf :: Parser FromDalf
    optFromDalf = fmap FromDalf $
      switch $
      help "package an existing dalf file rather than compiling DAML sources" <>
      long "dalf" <>
      internal

cmdInspectDar :: Mod CommandFields Command
cmdInspectDar =
    command "inspect-dar" $
    info (helper <*> cmd) $ progDesc "Inspect a DAR archive" <> fullDesc
  where
    cmd = execInspectDar <$> inputDarOpt

cmdMigrate :: Int -> Mod CommandFields Command
cmdMigrate numProcessors =
    command "migrate" $
    info (helper <*> cmd) $
    progDesc "Generate a migration package to upgrade the ledger" <> fullDesc
  where
    cmd =
        execMigrate
        <$> optionsParser
            numProcessors
            (EnableScenarioService False)
            (Just <$> packageNameOpt)
        <*> inputDarOpt
        <*> inputDarOpt
        <*> targetSrcDirOpt

--------------------------------------------------------------------------------
-- Execution
--------------------------------------------------------------------------------

execLicense :: Command
execLicense = B.putStr licenseData
  where
    licenseData :: B.ByteString
    licenseData = $(embedFile "compiler/daml-licenses/licenses/licensing.md")

execIde :: Telemetry
        -> Debug
        -> EnableScenarioService
        -> Command
execIde telemetry (Debug debug) enableScenarioService = NS.withSocketsDo $ do
    let threshold =
            if debug
            then Logger.Debug
            -- info is used pretty extensively for debug messages in our code base so
            -- I've set the no debug threshold at warning
            else Logger.Warning
    loggerH <- Logger.IO.newIOLogger
      stderr
      (Just 5000)
      -- NOTE(JM): ^ Limit the message length to 5000 characters as VSCode
      -- performance will be significatly impacted by large log output.
      threshold
      "LanguageServer"
    let withLogger f = case telemetry of
            OptedIn -> Logger.GCP.withGcpLogger (>= Logger.Warning) loggerH $ \gcpState loggerH' -> do
                Logger.GCP.logMetaData gcpState
                f loggerH'
            OptedOut -> Logger.GCP.withGcpLogger (const False) loggerH $ \gcpState loggerH -> do
                Logger.GCP.logOptOut gcpState
                f loggerH
            Undecided -> f loggerH
    opts <- defaultOptionsIO Nothing
    opts <- pure $ opts
        { optScenarioService = enableScenarioService
        , optScenarioValidation = ScenarioValidationLight
        , optThreads = 0
        }
    scenarioServiceConfig <- readScenarioServiceConfig
    withLogger $ \loggerH ->
        withScenarioService' enableScenarioService loggerH scenarioServiceConfig $ \mbScenarioService -> do
            -- TODO we should allow different LF versions in the IDE.
            execInit LF.versionDefault (ProjectOpts Nothing (ProjectCheck "" False)) (InitPkgDb True)
            sdkVersion <- getSdkVersion `catchIO` const (pure "Unknown (not started via the assistant)")
            Logger.logInfo loggerH (T.pack $ "SDK version: " <> sdkVersion)
            runLanguageServer
                (getDamlIdeState opts mbScenarioService loggerH)

execCompile :: FilePath -> FilePath -> Options -> Command
execCompile inputFile outputFile opts = withProjectRoot' (ProjectOpts Nothing (ProjectCheck "" False)) $ \relativize -> do
    loggerH <- getLogger opts "compile"
    inputFile <- toNormalizedFilePath <$> relativize inputFile
    opts' <- mkOptions opts
    withDamlIdeState opts' loggerH diagnosticsLogger $ \ide -> do
        setFilesOfInterest ide (Set.singleton inputFile)
        res <- runAction ide $ getDalf inputFile
        case res of
            Nothing -> do
                hPutStrLn stderr "ERROR: Compilation failed."
                exitFailure
            Just dalf -> write dalf
  where
    write bs
      | outputFile == "-" = putStrLn $ render Colored $ DA.Pretty.pretty bs
      | otherwise = do
        createDirectoryIfMissing True $ takeDirectory outputFile
        B.writeFile outputFile $ Archive.encodeArchive bs

newtype DumpPom = DumpPom{unDumpPom :: Bool}

-- | daml.yaml config fields specific to packaging.
data PackageConfigFields = PackageConfigFields
    { pName :: String
    , pMain :: String
    , pExposedModules :: Maybe [String]
    , pVersion :: String
    , pDependencies :: [String]
    , pSdkVersion :: String
    }

-- | Parse the daml.yaml for package specific config fields.
parseProjectConfig :: ProjectConfig -> Either ConfigError PackageConfigFields
parseProjectConfig project = do
    name <- queryProjectConfigRequired ["name"] project
    main <- queryProjectConfigRequired ["source"] project
    exposedModules <- queryProjectConfig ["exposed-modules"] project
    version <- queryProjectConfigRequired ["version"] project
    dependencies <-
        queryProjectConfigRequired ["dependencies"] project
    sdkVersion <- queryProjectConfigRequired ["sdk-version"] project
    Right $ PackageConfigFields name main exposedModules version dependencies sdkVersion

-- | We assume that this is only called within `withProjectRoot`.
withPackageConfig :: (PackageConfigFields -> IO a) -> IO a
withPackageConfig f = do
    project <- readProjectConfig $ ProjectPath "."
    case parseProjectConfig project of
        Left err -> throwIO err
        Right pkgConfig -> f pkgConfig

-- | If we're in a daml project, read the daml.yaml field and create the project local package
-- database. Otherwise do nothing.
execInit :: LF.Version -> ProjectOpts -> InitPkgDb -> IO ()
execInit lfVersion projectOpts (InitPkgDb shouldInit) =
    when shouldInit $
    withProjectRoot' projectOpts $ \_relativize -> do
        isProject <- doesFileExist projectConfigName
        when isProject $ do
          project <- readProjectConfig $ ProjectPath "."
          case parseProjectConfig project of
              Left err -> throwIO err
              Right PackageConfigFields {..} -> do
                  createProjectPackageDb lfVersion pDependencies

-- | Create the project package database containing the given dar packages.
createProjectPackageDb :: LF.Version -> [FilePath] -> IO ()
createProjectPackageDb lfVersion fps = do
    let dbPath = projectPackageDatabase </> lfVersionString lfVersion
    createDirectoryIfMissing True $ dbPath </> "package.conf.d"
    let fps0 = filter (`notElem` basePackages) fps
    forM_ fps0 $ \fp -> do
        bs <- BSL.readFile fp
        let archive = toArchive bs
        let confFiles =
                [ e
                | e <- zEntries archive
                , ".conf" `isExtensionOf` eRelativePath e
                ]
        let dalfs =
                [ e
                | e <- zEntries archive
                , ".dalf" `isExtensionOf` eRelativePath e
                ]
        let srcs =
                [ e
                | e <- zEntries archive
                , takeExtension (eRelativePath e) `elem` [".daml", ".hie", ".hi"]
                ]
        forM_ dalfs $ \dalf ->
            BSL.writeFile (dbPath </> eRelativePath dalf) (fromEntry dalf)
        forM_ confFiles $ \conf ->
            BSL.writeFile
                (dbPath </> "package.conf.d" </> (takeFileName $ eRelativePath conf))
                (fromEntry conf)
        forM_ srcs $ \src -> do
            let path = dbPath </> eRelativePath src
            createDirectoryIfMissing True $ takeDirectory path
            BSL.writeFile path (fromEntry src)
    ghcPkgPath <- locateRunfiles (mainWorkspace </> "compiler" </> "damlc" </> "ghc-pkg")
    callCommand $
        unwords
            [ ghcPkgPath </> "ghc-pkg"
            , "recache"
            -- ghc-pkg insists on using a global package db and will trie
            -- to find one automatically if we don’t specify it here.
            , "--global-package-db=" ++ (dbPath </> "package.conf.d")
            , "--expand-pkgroot"
            ]

execBuild :: ProjectOpts -> Options -> Maybe FilePath -> InitPkgDb -> IO ()
execBuild projectOpts options mbOutFile initPkgDb = withProjectRoot' projectOpts $ \_relativize -> do
    execInit (optDamlLfVersion options) projectOpts initPkgDb
    withPackageConfig $ \PackageConfigFields {..} -> do
        putStrLn $ "Compiling " <> pMain <> " to a DAR."
        options' <- mkOptions options
        let opts = options'
                    { optMbPackageName = Just pName
                    , optWriteInterface = True
                    }
        loggerH <- getLogger opts "package"
        let confFile =
                mkConfFile
                    pName
                    pVersion
                    pExposedModules
                    pDependencies
        withDamlIdeState opts loggerH diagnosticsLogger $ \compilerH -> do
            mbDar <-
                buildDar
                    compilerH
                    (toNormalizedFilePath pMain)
                    pExposedModules
                    pName
                    pSdkVersion
                    (\pkg -> [confFile pkg])
                    (FromDalf False)
            case mbDar of
                Nothing -> do
                    hPutStrLn stderr "ERROR: Creation of DAR file failed."
                    exitFailure
                Just dar -> do
                    let fp = targetFilePath pName
                    createDirectoryIfMissing True $ takeDirectory fp
                    B.writeFile fp dar
                    putStrLn $ "Created " <> fp <> "."
    where
        -- The default output filename is based on Maven coordinates if
        -- the package name is specified via them, otherwise we use the
        -- name.
        defaultDarFile name =
            case Split.splitOn ":" name of
                [_g, a, v] -> a <> "-" <> v <> ".dar"
                _otherwise -> name <> ".dar"
        targetFilePath name = fromMaybe (distDir </> defaultDarFile name) mbOutFile
        mkConfFile ::
               String
            -> String
            -> Maybe [String]
            -> [FilePath]
            -> LF.Package
            -> (String, B.ByteString)
        mkConfFile name version exposedMods deps pkg = (confName, bs)
          where
            confName = name ++ ".conf"
            bs =
                BSC.pack $
                unlines
                    [ "name: " ++ name
                    , "id: " ++ name
                    , "key: " ++ name
                    , "version: " ++ version
                    , "exposed: True"
                    , "exposed-modules: " ++ unwords (fromMaybe (map T.unpack $ LF.packageModuleNames pkg) exposedMods)
                    , "import-dirs: ${pkgroot}" </> name
                    , "library-dirs: ${pkgroot}" </> name
                    , "data-dir: ${pkgroot}" </> name
                    , "depends: " ++
                      unwords [dropExtension $ takeFileName dep | dep <- deps]
                    ]

-- | Remove any build artifacts if they exist.
execClean :: ProjectOpts -> IO ()
execClean projectOpts = do
    withProjectRoot' projectOpts $ \_relativize -> do
        isProject <- doesFileExist projectConfigName
        when isProject $ do
            let removeAndWarn path = do
                    whenM (doesDirectoryExist path) $ do
                        putStrLn ("Removing directory " <> path)
                        removePathForcibly path
                    whenM (doesFileExist path) $ do
                        putStrLn ("Removing file " <> path)
                        removePathForcibly path
            removeAndWarn damlArtifactDir
            putStrLn "Removed build artifacts."

lfVersionString :: LF.Version -> String
lfVersionString = DA.Pretty.renderPretty

execPackage:: ProjectOpts
            -> FilePath -- ^ input file
            -> Options
            -> Maybe FilePath
            -> DumpPom
            -> FromDalf
            -> IO ()
execPackage projectOpts filePath opts mbOutFile dumpPom dalfInput = withProjectRoot' projectOpts $ \relativize -> do
    loggerH <- getLogger opts "package"
    filePath <- relativize filePath
    opts' <- mkOptions opts
    withDamlIdeState opts' loggerH diagnosticsLogger $ \ide -> do
        let path = toNormalizedFilePath filePath
        -- We leave the sdk version blank and the list of exposed modules empty.
        -- This command is being removed anytime now and not present
        -- in the new daml assistant.
        mbDar <- buildDar ide path Nothing name "" (const []) dalfInput
        case mbDar of
          Nothing -> do
              hPutStrLn stderr "ERROR: Creation of DAR file failed."
              exitFailure
          Just dar -> do
            createDirectoryIfMissing True $ takeDirectory targetFilePath
            B.writeFile targetFilePath dar
            putStrLn $ "Created " <> targetFilePath <> "."
            when (unDumpPom dumpPom) $ createPomAndSHA256 dar
  where
    -- This is somewhat ugly but our CLI parser guarantees that this will always be present.
    -- We could parametrize CliOptions by whether the package name is optional
    -- but I don’t think that is worth the complexity of carrying around a type parameter.
    name = fromMaybe (error "Internal error: Package name was not present") (optMbPackageName opts)
    pomContents groupId artifactId version =
        TE.encodeUtf8 $ T.pack $
          "<?xml version=\"1.0\" encoding=\"UTF-8\"?>\n\
          \<project xsi:schemaLocation=\"http://maven.apache.org/POM/4.0.0 http://maven.apache.org/xsd/maven-4.0.0.xsd\"\
          \ xmlns=\"http://maven.apache.org/POM/4.0.0\"\
          \ xmlns:xsi=\"http://www.w3.org/2001/XMLSchema-instance\">\n\
          \  <modelVersion>4.0.0</modelVersion>\n\
          \  <groupId>" <> groupId <> "</groupId>\n\
          \  <artifactId>" <> artifactId <> "</artifactId>\n\
          \  <version>" <> version <> "</version>\n\
          \  <name>" <> artifactId <> "</name>\n\
          \  <type>dar</type>\n\
          \  <description>A Digital Asset DAML package</description>\n\
          \</project>"

    -- The default output filename is based on Maven coordinates if
    -- the package name is specified via them, otherwise we use the
    -- name.
    defaultDarFile =
      case Split.splitOn ":" name of
        [_g, a, v] -> a <> "-" <> v <> ".dar"
        _otherwise -> name <> ".dar"

    targetFilePath = fromMaybe defaultDarFile mbOutFile
    targetDir = takeDirectory targetFilePath

    createPomAndSHA256 darContent = do
      case Split.splitOn ":" name of
          [g, a, v] -> do
            let basePath = targetDir </> a <> "-" <> v
            let pomPath = basePath <.> "pom"
            let pomContent = pomContents g a v
            let writeAndAnnounce path content = do
                  B.writeFile path content
                  putStrLn $ "Created " <> path <> "."

            writeAndAnnounce pomPath pomContent
            writeAndAnnounce (basePath <.> "dar" <.> "sha256")
              (convertToBase Base16 $ Crypto.hashWith Crypto.SHA256 darContent)
            writeAndAnnounce (basePath <.> "pom" <.> "sha256")
              (convertToBase Base16 $ Crypto.hashWith Crypto.SHA256 pomContent)
          _ -> do
            putErrLn $ "ERROR: Not creating pom file as package name '" <> name <> "' is not a valid Maven coordinate (expected '<groupId>:<artifactId>:<version>')"
            exitFailure

    putErrLn = hPutStrLn System.IO.stderr

execInspect :: FilePath -> FilePath -> Bool -> Command
execInspect inFile outFile jsonOutput = do
    bytes <- B.readFile inFile
    if jsonOutput
    then do
      archive :: PLF.ArchivePayload <- errorOnLeft "Cannot decode archive" (PS.fromByteString bytes)
      writeOutputBSL outFile
       $ Aeson.Pretty.encodePretty
       $ Proto.JSONPB.toAesonValue archive
    else do
      (pkgId, lfPkg) <- errorOnLeft "Cannot decode package" $
                 Archive.decodeArchive bytes
      writeOutput outFile $ render Plain $
        DA.Pretty.vsep
          [ DA.Pretty.keyword_ "package" DA.Pretty.<-> DA.Pretty.text (LF.unPackageId pkgId) DA.Pretty.<-> DA.Pretty.keyword_ "where"
          , DA.Pretty.nest 2 (DA.Pretty.pretty lfPkg)
          ]

errorOnLeft :: Show a => String -> Either a b -> IO b
errorOnLeft desc = \case
  Left err -> ioError $ userError $ unlines [ desc, show err ]
  Right x  -> return x

execInspectDar :: FilePath -> Command
execInspectDar inFile = do
    bytes <- B.readFile inFile

    putStrLn "DAR archive contains the following files: \n"
    let dar = toArchive $ BSL.fromStrict bytes
    let files = [eRelativePath e | e <- zEntries dar]
    mapM_ putStrLn files

    putStrLn "\nDAR archive contains the following packages: \n"
    let dalfEntries =
            [e | e <- zEntries dar, ".dalf" `isExtensionOf` eRelativePath e]
    forM_ dalfEntries $ \dalfEntry -> do
        let dalf = BSL.toStrict $ fromEntry dalfEntry
        (pkgId, _lfPkg) <-
            errorOnLeft
                ("Cannot decode package " <> eRelativePath dalfEntry)
                (Archive.decodeArchive dalf)
        putStrLn $
            (dropExtension $ takeFileName $ eRelativePath dalfEntry) <> " " <>
            show (LF.unPackageId pkgId)

execMigrate ::
       Options -> FilePath -> FilePath -> Maybe FilePath -> Command
execMigrate opts inFile1 inFile2 mbDir = do
    loggerH <- getLogger opts "migrate"
    [(pkgName1, pkgId1, lfPkg1, pkgMap1), (pkgName2, pkgId2, lfPkg2, pkgMap2)] <-
        forM [inFile1, inFile2] $ \inFile -> do
            let pkg = takeBaseName inFile
            bytes <- B.readFile inFile
            let dar = toArchive $ BSL.fromStrict bytes
            manifest <- getEntry "META-INF/MANIFEST.MF" dar
            mainDalfPath <-
                maybe (ioError $ userError "Missing Main-Dalf entry in META-INF/MANIFEST.MF") pure $
                headMay
                    [ main
                    | l <-
                          lines $ BSC.unpack $ BSL.toStrict $ fromEntry manifest
                    , Just main <- [stripPrefix "Main-Dalf: " l]
                    ]
            mainDalf <- BSL.toStrict . fromEntry <$> getEntry mainDalfPath dar
            (pkgId, lfPkg) <-
                errorOnLeft
                    ("Cannot decode package " <> mainDalfPath)
                    (Archive.decodeArchive mainDalf)
            pkgMap <- generatePkgMap loggerH dar
            pure (pkg, pkgId, lfPkg, pkgMap)
    let eqModNames =
            (NM.names $ LF.packageModules lfPkg1) `intersect`
            (NM.names $ LF.packageModules lfPkg2)
    forM_ eqModNames $ \m@(LF.ModuleName modName) -> do
        [genSrc1, genSrc2] <-
            forM [(pkgId1, lfPkg1, pkgMap1), (pkgId2, lfPkg2, pkgMap2)] $ \(pkgId, pkg, pkgMap) -> do
                generateSrcFromLf pkgId pkgMap <$> getModule m pkg
        let upgradeModPath =
                (joinPath $ fromMaybe "" mbDir : map T.unpack modName) <>
                ".daml"
        let instancesModPath1 =
                replaceBaseName upgradeModPath $
                takeBaseName upgradeModPath <> "InstancesA"
        let instancesModPath2 =
                replaceBaseName upgradeModPath $
                takeBaseName upgradeModPath <> "InstancesB"
        templateNames <-
            map (T.unpack . T.intercalate "." . LF.unTypeConName) .
            NM.names . LF.moduleTemplates <$>
            getModule m lfPkg1
        let generatedUpgradeMod =
                generateUpgradeModule
                    templateNames
                    (T.unpack $ LF.moduleNameString m)
                    pkgName1
                    pkgName2
        let generatedInstancesMod1 =
                generateGenInstancesModule "A" (pkgName1, genSrc1)
        let generatedInstancesMod2 =
                generateGenInstancesModule "B" (pkgName2, genSrc2)
        forM_
            [ (upgradeModPath, generatedUpgradeMod)
            , (instancesModPath1, generatedInstancesMod1)
            , (instancesModPath2, generatedInstancesMod2)
            ] $ \(path, mod) -> do
            createDirectoryIfMissing True $ takeDirectory path
            writeFile path mod
  where
    getEntry fp dar =
        maybe (ioError $ userError $ "Package does not contain " <> fp) pure $
        findEntryByPath fp dar
    getModule modName pkg =
        maybe
            (ioError $
             userError $
             T.unpack $ "Can't find module" <> LF.moduleNameString modName)
            pure $
        NM.lookup modName $ LF.packageModules pkg
    generatePkgMap logH dar =
        withTempDir $ \tmpDir -> do
            extractFilesFromArchive [OptDestination tmpDir] dar
            (diags, pkgMap) <- generatePackageMap [tmpDir]
            unless (null diags) $ Logger.logWarning logH $ showDiagnostics diags
            pure $ MS.map dalfPackageId pkgMap

--------------------------------------------------------------------------------
-- main
--------------------------------------------------------------------------------

optDebugLog :: Parser Bool
optDebugLog = switch $ help "Enable debug output" <> long "debug"

optHlintEnable :: Parser Bool
optHlintEnable = switch $ help "Enable hlint" <> long "hlint"

optPackageName :: Parser (Maybe String)
optPackageName = optional $ strOption $
       metavar "PACKAGE-NAME"
    <> help "create package artifacts for the given package name"
    <> long "package-name"

-- | Parametrized by the type of pkgname parser since we want that to be different for
-- "package".
optionsParser :: Int -> EnableScenarioService -> Parser (Maybe String) -> Parser Options
optionsParser numProcessors enableScenarioService parsePkgName = Options
    <$> optImportPath
    <*> optPackageDir
    <*> parsePkgName
    <*> optWriteIface
    <*> pure Nothing
    <*> optHideAllPackages
    <*> many optPackage
    <*> optShakeProfiling
    <*> optShakeThreads
    <*> lfVersionOpt
    <*> optDebugLog
    <*> (concat <$> many optGhcCustomOptions)
    <*> pure enableScenarioService
    <*> pure (optScenarioValidation $ defaultOptions Nothing)
<<<<<<< HEAD
    <*> optHlintEnable
    <*> optHlintDataDir
=======
    <*> pure False
>>>>>>> 0f718eb3
  where
    optImportPath :: Parser [FilePath]
    optImportPath =
        many $
        strOption $
        metavar "INCLUDE-PATH" <>
        help "Path to an additional source directory to be included" <>
        long "include"

    optPackageDir :: Parser [FilePath]
    optPackageDir = many $ strOption $ metavar "LOC-OF-PACKAGE-DB"
                      <> help "use package database in the given location"
                      <> long "package-db"

    optWriteIface :: Parser Bool
    optWriteIface =
        switch $
          help "Whether to write interface files during type checking, required for building a package such as daml-prim" <>
          long "write-iface"

    optPackage :: Parser (String, [(String, String)])
    optPackage =
      option auto $
      metavar "PACKAGE" <>
      help "explicit import of a package with optional renaming of modules" <>
      long "package" <>
      internal

    optHideAllPackages :: Parser Bool
    optHideAllPackages =
      switch $
      help "hide all packages, use -package for explicit import" <>
      long "hide-all-packages" <>
      internal

    optShakeProfiling :: Parser (Maybe FilePath)
    optShakeProfiling = optional $ strOption $
           metavar "PROFILING-REPORT"
        <> help "path to Shake profiling report"
        <> long "shake-profiling"

    optHlintDataDir :: Parser (Maybe FilePath)
    optHlintDataDir = optional $ strOption $
        metavar "HLINT-DATA"
        <> help "Path to a directory containing a hlint.yaml"
        <> long "hlint-data-dir"

    -- optparse-applicative does not provide a nice way
    -- to make the argument for -j optional, see
    -- https://github.com/pcapriotti/optparse-applicative/issues/243
    optShakeThreads :: Parser Int
    optShakeThreads =
        flag' numProcessors
          (short 'j' <>
           internal) <|>
        option auto
          (long "jobs" <>
           metavar "THREADS" <>
           help threadsHelp <>
           value 1)
    threadsHelp =
        unlines
            [ "The number of threads to run in parallel."
            , "When -j is not passed, 1 thread is used."
            , "If -j is passed, the number of threads defaults to the number of processors."
            , "Use --jobs=N to explicitely set the number of threads to N."
            , "Note that the output is not deterministic for > 1 job."
            ]

    optGhcCustomOptions :: Parser [String]
    optGhcCustomOptions =
        option (stringsSepBy ' ') $
        long "ghc-option" <>
        metavar "OPTION" <>
        help "Options to pass to the underlying GHC"

options :: Int -> Parser Command
options numProcessors =
    subparser
      (  cmdIde
      <> cmdLicense
      -- cmdPackage can go away once we kill the old assistant.
      <> cmdPackage numProcessors
      <> cmdBuild numProcessors
      <> cmdTest numProcessors
      <> cmdDamlDoc
      <> cmdVisual
      <> cmdInspectDar
      )
    <|> subparser
      (internal -- internal commands
        <> cmdInspect
        <> cmdVisual
        <> cmdMigrate numProcessors
        <> cmdInit
        <> cmdCompile numProcessors
        <> cmdClean
      )

parserInfo :: Int -> ParserInfo Command
parserInfo numProcessors =
  info (helper <*> options numProcessors)
    (  fullDesc
    <> progDesc "Invoke the DAML compiler. Use -h for help."
    <> headerDoc (Just $ PP.vcat
        [ "damlc - Compiler and IDE backend for the Digital Asset Modelling Language"
        , buildInfo
        ])
    )

main :: IO ()
main = do
    -- We need this to ensure that logs are flushed on SIGTERM.
    installSignalHandlers
    numProcessors <- getNumProcessors
    withProgName "damlc" $ join $ execParserLax (parserInfo numProcessors)

withProjectRoot' :: ProjectOpts -> ((FilePath -> IO FilePath) -> IO a) -> IO a
withProjectRoot' ProjectOpts{..} act =
    withProjectRoot projectRoot projectCheck (const act)<|MERGE_RESOLUTION|>--- conflicted
+++ resolved
@@ -716,12 +716,9 @@
     <*> (concat <$> many optGhcCustomOptions)
     <*> pure enableScenarioService
     <*> pure (optScenarioValidation $ defaultOptions Nothing)
-<<<<<<< HEAD
     <*> optHlintEnable
     <*> optHlintDataDir
-=======
     <*> pure False
->>>>>>> 0f718eb3
   where
     optImportPath :: Parser [FilePath]
     optImportPath =
