--- conflicted
+++ resolved
@@ -31,11 +31,7 @@
                        ProjectOpts(..),
                        Style(..),
                        Telemetry(..),
-<<<<<<< HEAD
-                       multiBuildAllOpt,
-=======
                        cliOptDetailLevel,
->>>>>>> 39440539
                        debugOpt,
                        disabledDlintUsageParser,
                        enabledDlintUsageParser,
@@ -46,6 +42,7 @@
                        inputDarOpt,
                        inputFileOpt,
                        inputFileOptWithExt,
+                       multiBuildAllOpt,
                        multiBuildNoCacheOpt,
                        optionalDlintUsageParser,
                        optionalOutputFileOpt,
