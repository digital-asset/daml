--- conflicted
+++ resolved
@@ -1204,14 +1204,9 @@
   We currently rely on shake to find cycles, how its errors includes too much information about internals, so we'll need to implement our own cycle detection.
 -}
 multiPackageBuildEffect
-<<<<<<< HEAD
-  :: (FilePath -> IO FilePath)
-  -> MultiPackageBuildMode CompositeDar
-=======
   :: SdkVersion.Class.SdkVersioned
   => (FilePath -> IO FilePath)
-  -> Maybe PackageConfigFields -- Nothing signifies build all
->>>>>>> 8cbb7f79
+  -> MultiPackageBuildMode CompositeDar
   -> MultiPackageConfigFields
   -> ProjectOpts
   -> Options
