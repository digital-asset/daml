--- conflicted
+++ resolved
@@ -23,20 +23,11 @@
 pattern Daml3ScriptInternalModule :: GHC.Module
 pattern Daml3ScriptInternalModule <- ModuleIn Daml3ScriptPackage "Daml.Script.Internal"
 
-pattern Daml3ScriptPackage :: GHC.UnitId
-pattern Daml3ScriptPackage <- (T.stripPrefix "daml3-script-" . fsToText . unitIdFS -> Just _)
-pattern Daml3ScriptInternalModule :: GHC.Module
-pattern Daml3ScriptInternalModule <- ModuleIn Daml3ScriptPackage "Daml.Script.Internal"
-
 substUnit :: TyVar -> Type -> Type
 substUnit tyVar ty = TyCoRep.substTy (setTvSubstEnv emptyTCvSubst $ mkVarEnv [(tyVar, TyConApp unitTyCon [])]) ty
 
 isDamlScriptType :: TyCon -> Bool
-<<<<<<< HEAD
-isDamlScriptType (NameIn DamlScriptModule "Script") = True
-=======
 isDamlScriptType (NameIn Daml2ScriptModule "Script") = True
->>>>>>> 6640c6fb
 isDamlScriptType (NameIn Daml3ScriptInternalModule "Script") = True
 isDamlScriptType _ = False
 
