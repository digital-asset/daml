--- conflicted
+++ resolved
@@ -210,14 +210,10 @@
             warnWithContextF present $ WTemplateChangedSignatories $ NM.name $ _present template
     withContextF present (ContextTemplate (_present module_) (_present template) TPObservers) $
         whenDifferent "observers" (extractFuncFromFuncThis . tplObservers) template $
-<<<<<<< HEAD
             warnWithContextF present $ WTemplateChangedObservers $ NM.name $ _present template
     withContextF present (ContextTemplate (_present module_) (_present template) TPAgreement) $
         whenDifferent "agreement" (extractFuncFromFuncThis . tplAgreement) template $
             warnWithContextF present $ WTemplateChangedAgreement $ NM.name $ _present template
-=======
-            warnWithContext $ WTemplateChangedObservers $ NM.name $ present template
->>>>>>> ce6f95fd
 
     withContextF present (ContextTemplate (_present module_) (_present template) TPKey) $ do
         case fmap tplKey template of
