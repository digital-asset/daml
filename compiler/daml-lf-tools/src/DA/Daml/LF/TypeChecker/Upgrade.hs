-- Copyright (c) 2024 Digital Asset (Switzerland) GmbH and/or its affiliates. All rights reserved.
-- SPDX-License-Identifier: Apache-2.0

{-# LANGUAGE DeriveAnyClass #-}
{-# LANGUAGE TemplateHaskell #-}
<<<<<<< HEAD
{-# LANGUAGE ConstraintKinds #-}
{-# LANGUAGE TypeFamilies #-}
=======
>>>>>>> a9d14fbb

module DA.Daml.LF.TypeChecker.Upgrade (
        module DA.Daml.LF.TypeChecker.Upgrade
    ) where

import           Control.DeepSeq
import           Control.Monad (unless, forM_, when)
import           Control.Monad.Reader (withReaderT)
import           Control.Lens hiding (Context)
import           DA.Daml.LF.Ast as LF
import           DA.Daml.LF.Ast.Alpha (alphaExpr, alphaType)
import           DA.Daml.LF.TypeChecker.Check (expandTypeSynonyms)
import           DA.Daml.LF.TypeChecker.Env
import           DA.Daml.LF.TypeChecker.Error
import           Data.Data
import           Data.Hashable
import qualified Data.HashMap.Strict as HMS
import qualified Data.NameMap as NM
import qualified Data.Text as T
import           Development.IDE.Types.Diagnostics
import           GHC.Generics (Generic)

data Upgrading a = Upgrading
    { _past :: a
    , _present :: a
    }
    deriving (Eq, Data, Generic, NFData, Show)

makeLenses ''Upgrading

instance Functor Upgrading where
    fmap f Upgrading{..} = Upgrading (f _past) (f _present)

instance Foldable Upgrading where
    foldMap f Upgrading{..} = f _past <> f _present

instance Traversable Upgrading where
    traverse f Upgrading{..} = Upgrading <$> f _past <*> f _present

instance Applicative Upgrading where
    pure a = Upgrading a a
    (<*>) f a = Upgrading { _past = _past f (_past a), _present = _present f (_present a) }

foldU :: (a -> a -> b) -> Upgrading a -> b
foldU f u = f (_past u) (_present u)

-- Allows us to split the world into upgraded and non-upgraded
<<<<<<< HEAD
type MonadUpgrade m = MonadGammaF (Upgrading Gamma) m

runGammaUnderUpgrades :: (MonadGamma m1, MonadUpgrade m2) => Upgrading (m1 a) -> m2 (Upgrading a)
=======
type TcUpgradeM = TcMF (Upgrading Gamma)

runGammaUnderUpgrades :: Upgrading (TcM a) -> TcUpgradeM (Upgrading a)
>>>>>>> a9d14fbb
runGammaUnderUpgrades Upgrading{ _past = pastAction, _present = presentAction } = do
    pastResult <- withReaderT _past pastAction
    presentResult <- withReaderT _present presentAction
    pure Upgrading { _past = pastResult, _present = presentResult }

checkUpgrade :: Version -> Upgrading LF.Package -> [Diagnostic]
checkUpgrade version package =
    let upgradingWorld = fmap (\package -> emptyGamma (initWorldSelf [] package) version) package
        result =
            runGammaF
                upgradingWorld
                (checkUpgradeM package)
    in
    case result of
      Left err -> [toDiagnostic err]
      Right ((), warnings) -> map toDiagnostic warnings

<<<<<<< HEAD
checkUpgradeM :: MonadUpgrade m => Upgrading LF.Package -> m ()
=======
checkUpgradeM :: Upgrading LF.Package -> TcUpgradeM ()
>>>>>>> a9d14fbb
checkUpgradeM package = do
    (upgradedModules, _new) <- checkDeleted (EUpgradeError . MissingModule . NM.name) $ NM.toHashMap . packageModules <$> package
    forM_ upgradedModules checkModule

extractDelExistNew
    :: (Eq k, Hashable k)
    => Upgrading (HMS.HashMap k a)
    -> (HMS.HashMap k a, HMS.HashMap k (Upgrading a), HMS.HashMap k a)
extractDelExistNew Upgrading{..} =
    ( _past `HMS.difference` _present
    , HMS.intersectionWith Upgrading _past _present
    , _present `HMS.difference` _past
    )

checkDeleted
<<<<<<< HEAD
    :: (Eq k, Hashable k, MonadUpgrade m)
=======
    :: (Eq k, Hashable k)
>>>>>>> a9d14fbb
    => (a -> Error)
    -> Upgrading (HMS.HashMap k a)
    -> TcUpgradeM (HMS.HashMap k (Upgrading a), HMS.HashMap k a)
checkDeleted handleError upgrade = do
    let (deleted, existing, new) = extractDelExistNew upgrade
    throwIfNonEmpty handleError deleted
    pure (existing, new)

throwIfNonEmpty
<<<<<<< HEAD
    :: (Eq k, Hashable k, MonadUpgrade m)
=======
    :: (Eq k, Hashable k)
>>>>>>> a9d14fbb
    => (a -> Error)
    -> HMS.HashMap k a
    -> TcUpgradeM ()
throwIfNonEmpty handleError hm =
    case HMS.toList hm of
      ((_, first):_) -> throwWithContextF present $ handleError first
      _ -> pure ()

<<<<<<< HEAD
checkModule :: MonadUpgrade m => Upgrading LF.Module -> m ()
=======
checkModule :: Upgrading LF.Module -> TcUpgradeM ()
>>>>>>> a9d14fbb
checkModule module_ = do
    (existingTemplates, _new) <- checkDeleted (EUpgradeError . MissingTemplate . NM.name) $ NM.toHashMap . moduleTemplates <$> module_
    forM_ existingTemplates $ \template ->
        withContextF
            present
            (ContextTemplate (_present module_) (_present template) TPWhole)
            (checkTemplate module_ template)

    -- checkDeleted should only trigger on datatypes not belonging to templates or choices, which we checked above
    (dtExisting, _dtNew) <- checkDeleted (EUpgradeError . MissingDataCon . NM.name) $ NM.toHashMap . moduleDataTypes <$> module_

    -- For a datatype, derive its context
    let deriveChoiceInfo :: LF.Module -> HMS.HashMap LF.TypeConName (LF.Template, LF.TemplateChoice)
        deriveChoiceInfo module_ = HMS.fromList $ do
            template <- NM.toList (moduleTemplates module_)
            choice <- NM.toList (tplChoices template)
            TCon dtName <- [snd (chcArgBinder choice)] -- Choice inputs should always be type constructors
            pure (qualObject dtName, (template, choice))
        deriveVariantInfo :: LF.Module -> HMS.HashMap LF.TypeConName (LF.DefDataType, LF.VariantConName)
        deriveVariantInfo module_ = HMS.fromList $ do
            dataType <- NM.toList (moduleDataTypes module_)
            DataVariant variants <- pure $ dataCons dataType
            (variantName, TConApp recordName _) <- variants
            pure (qualObject recordName, (dataType, variantName))
        dataTypeOrigin
            :: DefDataType -> Module
            -> (UpgradedRecordOrigin, Context)
        dataTypeOrigin dt module_
            | Just template <- NM.name dt `NM.lookup` moduleTemplates module_ =
                ( TemplateBody (NM.name dt)
                , ContextTemplate module_ template TPWhole
                )
            | Just (template, choice) <- NM.name dt `HMS.lookup` deriveChoiceInfo module_ =
                ( TemplateChoiceInput (NM.name template) (NM.name choice)
                , ContextTemplate module_ template (TPChoice choice)
                )
            | Just (variant, variantName) <- NM.name dt `HMS.lookup` deriveVariantInfo module_ =
                ( VariantConstructor (dataTypeCon variant) variantName
                , ContextDefDataType module_ variant
                )
            | otherwise =
                ( TopLevel (dataTypeCon dt)
                , ContextDefDataType module_ dt
                )

    forM_ dtExisting $ \dt ->
        -- Get origin/context for each datatype in both _past and _present
        let origin = dataTypeOrigin <$> dt <*> module_
        in
        -- If origins don't match, record has changed origin
        if foldU (/=) (fst <$> origin) then
            withContextF present (ContextDefDataType (_present module_) (_present dt)) $
                throwWithContextF present (EUpgradeError (RecordChangedOrigin (dataTypeCon (_present dt)) (fst (_past origin)) (fst (_present origin))))
        else do
            let (presentOrigin, context) = _present origin
            withContextF present context $ checkDefDataType presentOrigin dt

<<<<<<< HEAD
checkTemplate :: forall m. MonadUpgrade m => Upgrading Module -> Upgrading LF.Template -> m ()
=======
checkTemplate :: Upgrading Module -> Upgrading LF.Template -> TcUpgradeM ()
>>>>>>> a9d14fbb
checkTemplate module_ template = do
    -- Check that no choices have been removed
    (existingChoices, _existingNew) <- checkDeleted (EUpgradeError . MissingChoice . NM.name) $ NM.toHashMap . tplChoices <$> template
    forM_ existingChoices $ \choice -> do
        withContextF present (ContextTemplate (_present module_) (_present template) (TPChoice (_present choice))) $ do
            checkUpgradeType (fmap chcReturnType choice)
                (EUpgradeError (ChoiceChangedReturnType (NM.name (_present choice))))

            whenDifferent "controllers" (extractFuncFromFuncThisArg . chcControllers) choice $
                warnWithContextF present $ WChoiceChangedControllers $ NM.name $ _present choice

            let observersErr = WChoiceChangedObservers $ NM.name $ _present choice
            case fmap (mapENilToNothing . chcObservers) choice of
               Upgrading { _past = Nothing, _present = Nothing } -> do
                   pure ()
               Upgrading { _past = Just _past, _present = Just _present } -> do
                   whenDifferent "observers"
                       extractFuncFromFuncThisArg (Upgrading _past _present)
                       (warnWithContextF present observersErr)
               _ -> do
                   warnWithContextF present observersErr

            let authorizersErr = WChoiceChangedAuthorizers $ NM.name $ _present choice
            case fmap (mapENilToNothing . chcAuthorizers) choice of
               Upgrading { _past = Nothing, _present = Nothing } -> pure ()
               Upgrading { _past = Just _past, _present = Just _present } ->
                   whenDifferent "authorizers"
                       extractFuncFromFuncThisArg (Upgrading _past _present)
                       (warnWithContextF present authorizersErr)
               _ -> warnWithContextF present authorizersErr
        pure choice

    -- This check assumes that we encode signatories etc. on a template as
    -- $<uniquename> this, where $<uniquename> is a function that contains the
    -- actual definition. We resolve this function and check that it is
    -- identical.
    withContextF present (ContextTemplate (_present module_) (_present template) TPPrecondition) $
        whenDifferent "precondition" (extractFuncFromCaseFuncThis . tplPrecondition) template $
            warnWithContextF present $ WTemplateChangedPrecondition $ NM.name $ _present template
    withContextF present (ContextTemplate (_present module_) (_present template) TPSignatories) $
        whenDifferent "signatories" (extractFuncFromFuncThis . tplSignatories) template $
            warnWithContextF present $ WTemplateChangedSignatories $ NM.name $ _present template
    withContextF present (ContextTemplate (_present module_) (_present template) TPObservers) $
        whenDifferent "observers" (extractFuncFromFuncThis . tplObservers) template $
            warnWithContextF present $ WTemplateChangedObservers $ NM.name $ _present template

    withContextF present (ContextTemplate (_present module_) (_present template) TPKey) $ do
        case fmap tplKey template of
           Upgrading { _past = Nothing, _present = Nothing } -> do
               pure ()
           Upgrading { _past = Just pastKey, _present = Just presentKey } -> do
               let tplKey = Upgrading pastKey presentKey

               -- Key type musn't change
               checkUpgradeType (fmap tplKeyType tplKey)
                   (EUpgradeError (TemplateChangedKeyType (NM.name (_present template))))

               -- But expression for computing it may
               whenDifferent "key expression"
                   (extractFuncFromFuncThis . tplKeyBody) tplKey
                   (warnWithContextF present $ WTemplateChangedKeyExpression $ NM.name $ _present template)
               whenDifferent "key maintainers"
                   (extractFuncFromTyAppNil . tplKeyMaintainers) tplKey
                   (warnWithContextF present $ WTemplateChangedKeyMaintainers $ NM.name $ _present template)
           Upgrading { _past = Just pastKey, _present = Nothing } ->
               throwWithContextF present $ EUpgradeError $ TemplateRemovedKey (NM.name (_present template)) pastKey
           Upgrading { _past = Nothing, _present = Just presentKey } ->
               throwWithContextF present $ EUpgradeError $ TemplateAddedKey (NM.name (_present template)) presentKey

    -- TODO: Check that return type of a choice is compatible
    pure ()
    where
        mapENilToNothing :: Maybe Expr -> Maybe Expr
        mapENilToNothing (Just (LF.ENil (LF.TBuiltin LF.BTParty))) = Nothing
        mapENilToNothing e = e

        -- Given an extractor from the list below, whenDifferent runs an action
        -- when the relevant expressions differ.
        whenDifferent :: Show a => String -> (a -> Module -> Either String Expr) -> Upgrading a -> TcUpgradeM () -> TcUpgradeM ()
        whenDifferent field extractor exprs act =
            let resolvedWithPossibleError = sequence $ extractor <$> exprs <*> module_
            in
            case resolvedWithPossibleError of
                Left err ->
                    warnWithContextF present (WCouldNotExtractForUpgradeChecking (T.pack field) (Just (T.pack err)))
                Right resolvedExprs ->
                    let exprsMatch = foldU alphaExpr $ fmap removeLocations resolvedExprs
                    in
                    unless exprsMatch act

        -- Each extract function takes an expression, extracts a relevant
        -- ExprValName, and performs lookups necessary to get the actual
        -- definition.

        -- Given an expression in a module:
        -- $mydef this
        -- Extract the definition of $mydef from the module
        extractFuncFromFuncThis :: Expr -> Module -> Either String Expr
        extractFuncFromFuncThis expr module_
            | ETmApp{..} <- expr
            , EVal qualEvn <- tmappFun
            , EVar (ExprVarName "this") <- tmappArg
            = lookupInModule module_ (qualObject qualEvn)
            | otherwise
            = Left "extractFuncFromFuncThis: Wrong shape"

        -- Given an expression in a module:
        -- $mydef this arg
        -- Extract the definition of $mydef from the module
        extractFuncFromFuncThisArg :: Expr -> Module -> Either String Expr
        extractFuncFromFuncThisArg expr module_
            | outer@ETmApp{} <- expr
            , EVar (ExprVarName "arg") <- tmappArg outer
            , inner@ETmApp{} <- tmappFun outer
            , EVar (ExprVarName "this") <- tmappArg inner
            , EVal qualEvn <- tmappFun inner
            = lookupInModule module_ (qualObject qualEvn)
            | otherwise
            = Left "extractFuncFromFuncThisArg: Wrong shape"

        -- Given an expression in a module:
        -- case $mydef this of ...
        -- Extract the definition of $mydef from the module
        extractFuncFromCaseFuncThis :: Expr -> Module -> Either String Expr
        extractFuncFromCaseFuncThis expr module_
            | ECase{..} <- expr
            = extractFuncFromFuncThis casScrutinee module_
            | otherwise
            = Left "extractFuncFromCaseFuncThis: No ECase found"

        -- Given an expression in a module:
        -- $mydef @[] []
        -- where $mydef is a term of the shape for extractFuncFromProxyApp
        -- Extract the internals of $mydef using extractFuncFromProxyApp
        extractFuncFromTyAppNil :: Expr -> Module -> Either String Expr
        extractFuncFromTyAppNil expr module_
            | outer@ETmApp{} <- expr
            , ENil{} <- tmappArg outer
            , inner@ETyApp{} <- tmappFun outer
            , TBuiltin BTList <- tyappType inner
            , EVal qualEvn <- tyappExpr inner
            = do
                definition <- lookupInModule module_ (qualObject qualEvn)
                extractFuncFromProxyApp definition module_
            | otherwise
            = Left "extractFuncFromTyAppNil: Wrong shape"

        -- Given an expression in a module:
        -- ∀(proxy : * -> *). \(_arg : proxy a) -> $mydef
        -- Extract the definition of $mydef from the module
        extractFuncFromProxyApp :: Expr -> Module -> Either String Expr
        extractFuncFromProxyApp expr module_
            | outer@ETyLam{} <- expr
            , (TypeVarName "proxy", KArrow KStar KStar) <- tylamBinder outer
            , inner@ETmLam{} <- tylamBody outer
            , (_, TApp (TVar (TypeVarName "proxy")) _) <- tmlamBinder inner
            , EVal qualEvn <- tmlamBody inner
            = lookupInModule module_ (qualObject qualEvn)
            | otherwise
            = Left "extractFuncFromProxyApp: Wrong shape"

        lookupInModule :: Module -> ExprValName -> Either String Expr
        lookupInModule module_ evn =
            case NM.lookup evn (moduleValues module_) of
                Nothing -> Left ("checkTemplate: Trying to get definition of " ++ T.unpack (unExprValName evn) ++ " but it is not defined!")
                Just defValue -> Right (dvalBody defValue)

<<<<<<< HEAD
checkDefDataType :: MonadUpgrade m => UpgradedRecordOrigin -> Upgrading LF.DefDataType -> m ()
=======
checkDefDataType :: UpgradedRecordOrigin -> Upgrading LF.DefDataType -> TcUpgradeM ()
>>>>>>> a9d14fbb
checkDefDataType origin datatype = do
    case fmap dataCons datatype of
      Upgrading { _past = DataRecord _past, _present = DataRecord _present } ->
          checkFields origin (Upgrading {..})
      Upgrading { _past = DataVariant _past, _present = DataVariant _present } -> do
          let upgrade = Upgrading{..}
<<<<<<< HEAD
          (existing, _new) <- checkDeleted (\_ -> EUpgradeError (VariantRemovedVariant origin)) (fmap HMS.fromList upgrade)
          when (not $ and $ foldU (zipWith (==)) $ fmap (map fst) upgrade) $
              throwWithContextF present (EUpgradeError (VariantVariantsOrderChanged origin))
=======
          (existing, new) <- checkDeleted (\_ -> EUpgradeError (VariantRemovedVariant origin)) (fmap HMS.fromList upgrade)
          when (not (null new)) $
              throwWithContextF present $ EUpgradeError (VariantAddedVariant origin)
>>>>>>> a9d14fbb
          when (not (all (foldU alphaType) existing)) $
              throwWithContextF present $ EUpgradeError (VariantChangedVariantType origin)
      Upgrading { _past = DataEnum _past, _present = DataEnum _present } -> do
          let upgrade = Upgrading{..}
<<<<<<< HEAD
          (_, _new) <-
              checkDeleted
                (\_ -> EUpgradeError (EnumRemovedVariant origin))
                (fmap (HMS.fromList . map (,())) upgrade)
          when (not $ and $ foldU (zipWith (==)) upgrade) $
              throwWithContextF present (EUpgradeError (EnumVariantsOrderChanged origin))
=======
          (_, new) <-
              checkDeleted
                (\_ -> EUpgradeError (EnumRemovedVariant origin))
                (fmap (HMS.fromList . map (,())) upgrade)
          when (not (null new)) $
              throwWithContextF present $ EUpgradeError (EnumAddedVariant origin)
>>>>>>> a9d14fbb
      Upgrading { _past = DataInterface {}, _present = DataInterface {} } ->
          pure ()
      _ ->
          throwWithContextF present (EUpgradeError (MismatchDataConsVariety (dataTypeCon (_past datatype))))

<<<<<<< HEAD
checkFields :: MonadUpgrade m => UpgradedRecordOrigin -> Upgrading [(FieldName, Type)] -> m ()
=======
checkFields :: UpgradedRecordOrigin -> Upgrading [(FieldName, Type)] -> TcUpgradeM ()
>>>>>>> a9d14fbb
checkFields origin fields = do
    (existing, new) <- checkDeleted (\_ -> EUpgradeError (RecordFieldsMissing origin)) (fmap HMS.fromList fields)
    -- If a field from the upgraded package has had its type changed
    when (any matchingFieldDifferentType existing) $
        throwWithContextF present (EUpgradeError (RecordFieldsExistingChanged origin))
<<<<<<< HEAD
    when (not (all newFieldOptionalType new)) $
        case origin of
          VariantConstructor{} ->
            throwWithContextF present (EUpgradeError (VariantAddedVariantField origin))
          _ ->
            throwWithContextF present (EUpgradeError (RecordFieldsNewNonOptional origin))
        -- If a new field has a non-optional type
=======
    case origin of
      VariantConstructor{} ->
        when (not (null new)) $
            throwWithContextF present (EUpgradeError (VariantAddedVariantField origin))
      _ ->
        -- If a new field has a non-optional type
        when (not (all newFieldOptionalType new)) $
            throwWithContextF present (EUpgradeError (RecordFieldsNewNonOptional origin))
>>>>>>> a9d14fbb
    -- If the order of fields changed
    when (not $ and $ foldU (zipWith (==)) $ fmap (map fst) fields) $
        throwWithContextF present (EUpgradeError (RecordFieldsOrderChanged origin))
    where
        matchingFieldDifferentType Upgrading{..} = _past /= _present
        newFieldOptionalType (TOptional _) = True
        newFieldOptionalType _ = False

-- Check type upgradability
<<<<<<< HEAD
checkUpgradeType :: MonadUpgrade m => Upgrading Type -> Error -> m ()
=======
checkUpgradeType :: Upgrading Type -> Error -> TcUpgradeM ()
>>>>>>> a9d14fbb
checkUpgradeType type_ err = do
    expandedTypes <- runGammaUnderUpgrades (expandTypeSynonyms <$> type_)
    unless (foldU alphaType expandedTypes) (throwWithContextF present err)<|MERGE_RESOLUTION|>--- conflicted
+++ resolved
@@ -3,11 +3,6 @@
 
 {-# LANGUAGE DeriveAnyClass #-}
 {-# LANGUAGE TemplateHaskell #-}
-<<<<<<< HEAD
-{-# LANGUAGE ConstraintKinds #-}
-{-# LANGUAGE TypeFamilies #-}
-=======
->>>>>>> a9d14fbb
 
 module DA.Daml.LF.TypeChecker.Upgrade (
         module DA.Daml.LF.TypeChecker.Upgrade
@@ -55,15 +50,9 @@
 foldU f u = f (_past u) (_present u)
 
 -- Allows us to split the world into upgraded and non-upgraded
-<<<<<<< HEAD
-type MonadUpgrade m = MonadGammaF (Upgrading Gamma) m
-
-runGammaUnderUpgrades :: (MonadGamma m1, MonadUpgrade m2) => Upgrading (m1 a) -> m2 (Upgrading a)
-=======
 type TcUpgradeM = TcMF (Upgrading Gamma)
 
 runGammaUnderUpgrades :: Upgrading (TcM a) -> TcUpgradeM (Upgrading a)
->>>>>>> a9d14fbb
 runGammaUnderUpgrades Upgrading{ _past = pastAction, _present = presentAction } = do
     pastResult <- withReaderT _past pastAction
     presentResult <- withReaderT _present presentAction
@@ -81,11 +70,7 @@
       Left err -> [toDiagnostic err]
       Right ((), warnings) -> map toDiagnostic warnings
 
-<<<<<<< HEAD
-checkUpgradeM :: MonadUpgrade m => Upgrading LF.Package -> m ()
-=======
 checkUpgradeM :: Upgrading LF.Package -> TcUpgradeM ()
->>>>>>> a9d14fbb
 checkUpgradeM package = do
     (upgradedModules, _new) <- checkDeleted (EUpgradeError . MissingModule . NM.name) $ NM.toHashMap . packageModules <$> package
     forM_ upgradedModules checkModule
@@ -101,11 +86,7 @@
     )
 
 checkDeleted
-<<<<<<< HEAD
-    :: (Eq k, Hashable k, MonadUpgrade m)
-=======
     :: (Eq k, Hashable k)
->>>>>>> a9d14fbb
     => (a -> Error)
     -> Upgrading (HMS.HashMap k a)
     -> TcUpgradeM (HMS.HashMap k (Upgrading a), HMS.HashMap k a)
@@ -115,11 +96,7 @@
     pure (existing, new)
 
 throwIfNonEmpty
-<<<<<<< HEAD
-    :: (Eq k, Hashable k, MonadUpgrade m)
-=======
     :: (Eq k, Hashable k)
->>>>>>> a9d14fbb
     => (a -> Error)
     -> HMS.HashMap k a
     -> TcUpgradeM ()
@@ -128,11 +105,7 @@
       ((_, first):_) -> throwWithContextF present $ handleError first
       _ -> pure ()
 
-<<<<<<< HEAD
-checkModule :: MonadUpgrade m => Upgrading LF.Module -> m ()
-=======
 checkModule :: Upgrading LF.Module -> TcUpgradeM ()
->>>>>>> a9d14fbb
 checkModule module_ = do
     (existingTemplates, _new) <- checkDeleted (EUpgradeError . MissingTemplate . NM.name) $ NM.toHashMap . moduleTemplates <$> module_
     forM_ existingTemplates $ \template ->
@@ -190,11 +163,7 @@
             let (presentOrigin, context) = _present origin
             withContextF present context $ checkDefDataType presentOrigin dt
 
-<<<<<<< HEAD
-checkTemplate :: forall m. MonadUpgrade m => Upgrading Module -> Upgrading LF.Template -> m ()
-=======
 checkTemplate :: Upgrading Module -> Upgrading LF.Template -> TcUpgradeM ()
->>>>>>> a9d14fbb
 checkTemplate module_ template = do
     -- Check that no choices have been removed
     (existingChoices, _existingNew) <- checkDeleted (EUpgradeError . MissingChoice . NM.name) $ NM.toHashMap . tplChoices <$> template
@@ -362,61 +331,37 @@
                 Nothing -> Left ("checkTemplate: Trying to get definition of " ++ T.unpack (unExprValName evn) ++ " but it is not defined!")
                 Just defValue -> Right (dvalBody defValue)
 
-<<<<<<< HEAD
-checkDefDataType :: MonadUpgrade m => UpgradedRecordOrigin -> Upgrading LF.DefDataType -> m ()
-=======
 checkDefDataType :: UpgradedRecordOrigin -> Upgrading LF.DefDataType -> TcUpgradeM ()
->>>>>>> a9d14fbb
 checkDefDataType origin datatype = do
     case fmap dataCons datatype of
       Upgrading { _past = DataRecord _past, _present = DataRecord _present } ->
           checkFields origin (Upgrading {..})
       Upgrading { _past = DataVariant _past, _present = DataVariant _present } -> do
           let upgrade = Upgrading{..}
-<<<<<<< HEAD
           (existing, _new) <- checkDeleted (\_ -> EUpgradeError (VariantRemovedVariant origin)) (fmap HMS.fromList upgrade)
           when (not $ and $ foldU (zipWith (==)) $ fmap (map fst) upgrade) $
               throwWithContextF present (EUpgradeError (VariantVariantsOrderChanged origin))
-=======
-          (existing, new) <- checkDeleted (\_ -> EUpgradeError (VariantRemovedVariant origin)) (fmap HMS.fromList upgrade)
-          when (not (null new)) $
-              throwWithContextF present $ EUpgradeError (VariantAddedVariant origin)
->>>>>>> a9d14fbb
           when (not (all (foldU alphaType) existing)) $
               throwWithContextF present $ EUpgradeError (VariantChangedVariantType origin)
       Upgrading { _past = DataEnum _past, _present = DataEnum _present } -> do
           let upgrade = Upgrading{..}
-<<<<<<< HEAD
           (_, _new) <-
               checkDeleted
                 (\_ -> EUpgradeError (EnumRemovedVariant origin))
                 (fmap (HMS.fromList . map (,())) upgrade)
           when (not $ and $ foldU (zipWith (==)) upgrade) $
               throwWithContextF present (EUpgradeError (EnumVariantsOrderChanged origin))
-=======
-          (_, new) <-
-              checkDeleted
-                (\_ -> EUpgradeError (EnumRemovedVariant origin))
-                (fmap (HMS.fromList . map (,())) upgrade)
-          when (not (null new)) $
-              throwWithContextF present $ EUpgradeError (EnumAddedVariant origin)
->>>>>>> a9d14fbb
       Upgrading { _past = DataInterface {}, _present = DataInterface {} } ->
           pure ()
       _ ->
           throwWithContextF present (EUpgradeError (MismatchDataConsVariety (dataTypeCon (_past datatype))))
 
-<<<<<<< HEAD
-checkFields :: MonadUpgrade m => UpgradedRecordOrigin -> Upgrading [(FieldName, Type)] -> m ()
-=======
 checkFields :: UpgradedRecordOrigin -> Upgrading [(FieldName, Type)] -> TcUpgradeM ()
->>>>>>> a9d14fbb
 checkFields origin fields = do
     (existing, new) <- checkDeleted (\_ -> EUpgradeError (RecordFieldsMissing origin)) (fmap HMS.fromList fields)
     -- If a field from the upgraded package has had its type changed
     when (any matchingFieldDifferentType existing) $
         throwWithContextF present (EUpgradeError (RecordFieldsExistingChanged origin))
-<<<<<<< HEAD
     when (not (all newFieldOptionalType new)) $
         case origin of
           VariantConstructor{} ->
@@ -424,16 +369,6 @@
           _ ->
             throwWithContextF present (EUpgradeError (RecordFieldsNewNonOptional origin))
         -- If a new field has a non-optional type
-=======
-    case origin of
-      VariantConstructor{} ->
-        when (not (null new)) $
-            throwWithContextF present (EUpgradeError (VariantAddedVariantField origin))
-      _ ->
-        -- If a new field has a non-optional type
-        when (not (all newFieldOptionalType new)) $
-            throwWithContextF present (EUpgradeError (RecordFieldsNewNonOptional origin))
->>>>>>> a9d14fbb
     -- If the order of fields changed
     when (not $ and $ foldU (zipWith (==)) $ fmap (map fst) fields) $
         throwWithContextF present (EUpgradeError (RecordFieldsOrderChanged origin))
@@ -443,11 +378,7 @@
         newFieldOptionalType _ = False
 
 -- Check type upgradability
-<<<<<<< HEAD
-checkUpgradeType :: MonadUpgrade m => Upgrading Type -> Error -> m ()
-=======
 checkUpgradeType :: Upgrading Type -> Error -> TcUpgradeM ()
->>>>>>> a9d14fbb
 checkUpgradeType type_ err = do
     expandedTypes <- runGammaUnderUpgrades (expandTypeSynonyms <$> type_)
     unless (foldU alphaType expandedTypes) (throwWithContextF present err)