-- Copyright (c) 2019 Digital Asset (Switzerland) GmbH and/or its affiliates. All rights reserved.
-- SPDX-License-Identifier: Apache-2.0

{-# LANGUAGE DeriveAnyClass #-}
{-# LANGUAGE OverloadedStrings #-}
module DA.Daml.LF.Ast.Version(module DA.Daml.LF.Ast.Version) where

import           Data.Data
import GHC.Generics
import           DA.Pretty
import           Control.DeepSeq
import qualified Data.Text as T
import qualified Text.Read as Read

-- | DAML-LF version of an archive payload.
data Version
  = V1{versionMinor :: MinorVersion}
  deriving (Eq, Data, Generic, NFData, Ord, Show)

data MinorVersion = PointStable Int | PointDev
  deriving (Eq, Data, Generic, NFData, Ord, Show)

-- | DAML-LF version 1.4.
version1_4 :: Version
version1_4 = V1 $ PointStable 4

-- | DAML-LF version 1.5
version1_5 :: Version
version1_5 = V1 $ PointStable 5

-- TODO(MH): Roll this when freezing DAML-LF 1.6.
version1_6 :: Version
version1_6 = versionDev
-- version1_6 = V1 $ PointStable 6

-- | The DAML-LF version used by default.
versionDefault :: Version
versionDefault = version1_5

-- | The DAML-LF development version.
versionDev :: Version
versionDev = V1 PointDev

supportedInputVersions :: [Version]
supportedInputVersions = [version1_4, version1_5, versionDev]

supportedOutputVersions :: [Version]
supportedOutputVersions = supportedInputVersions


data Feature = Feature
    { featureName :: !T.Text
    , featureMinVersion :: !Version
    }

featureSerializablePolymorphicContractIds :: Feature
featureSerializablePolymorphicContractIds = Feature "Serializable polymorphic contract ids" version1_5

featureCoerceContractId :: Feature
featureCoerceContractId = Feature "Coerce function for contract ids" version1_5

featureExerciseActorsOptional :: Feature
featureExerciseActorsOptional = Feature "Optional exercise actors" version1_5

-- TODO(MH): When we remove this because we drop support for DAML-LF 1.4,
-- we should remove `legacyParse{Int, Decimal}` from `DA.Text` as well.
featureNumberFromText :: Feature
featureNumberFromText = Feature "Number parsing functions" version1_5

featureTextCodePoints :: Feature
featureTextCodePoints = Feature "Conversion between text and code points" version1_6

<<<<<<< HEAD
featureInternedPackageIds :: Feature
featureInternedPackageIds = Feature "Package ID reference compression" version1_6
=======
featureEnumTypes :: Feature
featureEnumTypes = Feature "Enum types" version1_6
>>>>>>> 4432a794

supports :: Version -> Feature -> Bool
supports version feature = version >= featureMinVersion feature

renderMinorVersion :: MinorVersion -> String
renderMinorVersion = \case
  PointStable minor -> show minor
  PointDev -> "dev"

parseMinorVersion :: String -> Maybe MinorVersion
parseMinorVersion = \case
  (Read.readMaybe -> Just i) -> Just $ PointStable i
  "dev" -> Just PointDev
  _ -> Nothing

renderVersion :: Version -> String
renderVersion = \case
    V1 minor -> "1." ++ renderMinorVersion minor

parseVersion :: String -> Maybe Version
parseVersion = \case
    '1':'.':minor -> V1 <$> parseMinorVersion minor
    _ -> Nothing

instance Pretty Version where
  pPrint = string . renderVersion<|MERGE_RESOLUTION|>--- conflicted
+++ resolved
@@ -70,13 +70,11 @@
 featureTextCodePoints :: Feature
 featureTextCodePoints = Feature "Conversion between text and code points" version1_6
 
-<<<<<<< HEAD
+featureEnumTypes :: Feature
+featureEnumTypes = Feature "Enum types" version1_6
+
 featureInternedPackageIds :: Feature
 featureInternedPackageIds = Feature "Package ID reference compression" version1_6
-=======
-featureEnumTypes :: Feature
-featureEnumTypes = Feature "Enum types" version1_6
->>>>>>> 4432a794
 
 supports :: Version -> Feature -> Bool
 supports version feature = version >= featureMinVersion feature
