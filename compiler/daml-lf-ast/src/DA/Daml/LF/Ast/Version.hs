-- Copyright (c) 2019 Digital Asset (Switzerland) GmbH and/or its affiliates. All rights reserved.
-- SPDX-License-Identifier: Apache-2.0

{-# LANGUAGE DeriveAnyClass #-}
{-# LANGUAGE OverloadedStrings #-}
module DA.Daml.LF.Ast.Version where

import           DA.Prelude
import           DA.Pretty
import           Control.DeepSeq
<<<<<<< HEAD
import           Data.Aeson (FromJSON, ToJSON)
import qualified Data.Text.Lazy as TL
import qualified Text.Read as Read

-- | DAML-LF version of an archive payload.
data Version
  = V1{versionMinor :: MinorVersion}

data MinorVersion = PointStable Int | PointDev
=======
import qualified Data.Text as T

-- | DAML-LF version of an archive payload.
data Version
  = V1{versionMinor :: Int}
  | VDev T.Text
  deriving (Eq, Data, Generic, NFData, Ord, Show)
>>>>>>> fffd8d03

-- | DAML-LF version 1.0.
version1_0 :: Version
version1_0 = V1 $ PointStable 0

-- | DAML-LF version 1.1.
version1_1 :: Version
version1_1 = V1 $ PointStable 1

-- | DAML-LF version 1.2.
version1_2 :: Version
version1_2 = V1 $ PointStable 2

-- | DAML-LF version 1.3.
version1_3 :: Version
version1_3 = V1 $ PointStable 3

-- | The DAML-LF version used by default.
versionDefault :: Version
versionDefault = version1_3

-- | The newest non-development DAML-LF version.
versionNewest :: Version
versionNewest = version1_3

maxV1minor :: Int
maxV1minor = 3

minorInProtobuf :: MinorVersion -> TL.Text
minorInProtobuf = TL.pack . \case
  PointStable minor -> show minor
  PointDev -> "dev"

minorFromProtobuf :: TL.Text -> Maybe MinorVersion
minorFromProtobuf = go . TL.unpack
  where go (Read.readMaybe -> Just i) = Just $ PointStable i
        go "dev" = Just PointDev
        go _ = Nothing

supportedInputVersions :: [Version]
supportedInputVersions = [version1_0, version1_1, version1_2, version1_3]

supportedOutputVersions :: [Version]
supportedOutputVersions = supportedInputVersions


data Feature = Feature
    { featureName :: !T.Text
    , featureMinVersion :: !Version
    }

featureOptional :: Feature
featureOptional = Feature "Optional type" version1_1

featureTextMap :: Feature
featureTextMap = Feature "Map type" version1_3

featurePartyOrd :: Feature
featurePartyOrd = Feature "Party comparison" version1_1

featureArrowType :: Feature
featureArrowType = Feature "Arrow type" version1_1

featureSha256Text :: Feature
featureSha256Text = Feature "sha256 function" version1_2

featureFlexibleControllers :: Feature
featureFlexibleControllers = Feature "Flexible controllers" version1_2

<<<<<<< HEAD
concatSequenceA $
  map (makeInstancesExcept [''FromJSON, ''ToJSON])
  [ ''Version
  , ''MinorVersion
  ]
=======
featureContractKeys :: Feature
featureContractKeys = Feature "Contract keys" version1_3
>>>>>>> fffd8d03

featurePartyFromText :: Feature
featurePartyFromText = Feature "partyFromText function" version1_2

supports :: Version -> Feature -> Bool
supports version feature = version >= featureMinVersion feature

instance Pretty Version where
  pPrint = \case
    V1 minor -> "1." <> pretty minor
<<<<<<< HEAD

instance ToJSON Version

instance NFData MinorVersion

instance Pretty MinorVersion where
  pPrint = \case
    PointStable minor -> pretty minor
    PointDev -> "dev"

instance ToJSON MinorVersion
=======
    VDev hash -> "dev-" <> pretty hash
>>>>>>> fffd8d03
<|MERGE_RESOLUTION|>--- conflicted
+++ resolved
@@ -8,25 +8,16 @@
 import           DA.Prelude
 import           DA.Pretty
 import           Control.DeepSeq
-<<<<<<< HEAD
-import           Data.Aeson (FromJSON, ToJSON)
 import qualified Data.Text.Lazy as TL
 import qualified Text.Read as Read
 
 -- | DAML-LF version of an archive payload.
 data Version
   = V1{versionMinor :: MinorVersion}
+  deriving (Eq, Data, Generic, NFData, Ord, Show)
 
 data MinorVersion = PointStable Int | PointDev
-=======
-import qualified Data.Text as T
-
--- | DAML-LF version of an archive payload.
-data Version
-  = V1{versionMinor :: Int}
-  | VDev T.Text
   deriving (Eq, Data, Generic, NFData, Ord, Show)
->>>>>>> fffd8d03
 
 -- | DAML-LF version 1.0.
 version1_0 :: Version
@@ -96,16 +87,8 @@
 featureFlexibleControllers :: Feature
 featureFlexibleControllers = Feature "Flexible controllers" version1_2
 
-<<<<<<< HEAD
-concatSequenceA $
-  map (makeInstancesExcept [''FromJSON, ''ToJSON])
-  [ ''Version
-  , ''MinorVersion
-  ]
-=======
 featureContractKeys :: Feature
 featureContractKeys = Feature "Contract keys" version1_3
->>>>>>> fffd8d03
 
 featurePartyFromText :: Feature
 featurePartyFromText = Feature "partyFromText function" version1_2
@@ -116,18 +99,8 @@
 instance Pretty Version where
   pPrint = \case
     V1 minor -> "1." <> pretty minor
-<<<<<<< HEAD
-
-instance ToJSON Version
-
-instance NFData MinorVersion
 
 instance Pretty MinorVersion where
   pPrint = \case
     PointStable minor -> pretty minor
-    PointDev -> "dev"
-
-instance ToJSON MinorVersion
-=======
-    VDev hash -> "dev-" <> pretty hash
->>>>>>> fffd8d03
+    PointDev -> "dev"