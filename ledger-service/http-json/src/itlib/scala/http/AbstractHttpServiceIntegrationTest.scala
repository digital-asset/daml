--- conflicted
+++ resolved
@@ -623,25 +623,13 @@
 
       val json: JsValue = encoder.encodeCreateAndExerciseCommand(cmd).valueOr(e => fail(e.shows))
 
-<<<<<<< HEAD
-      postJsonRequest(uri.withPath(Uri.Path("/v1/create-and-exercise")), json, headers)
-        .flatMap { case (status, output) =>
-          status shouldBe StatusCodes.OK
-          inside(
-            decode1[domain.OkResponse, domain.ExerciseResponse[JsValue]](output)
-          ) { case \/-(response) =>
-            response.status shouldBe StatusCodes.OK
-            response.warnings shouldBe empty
-            response.result.completionOffset.unwrap should not be empty
-            inside(response.result.events) {
-=======
       fixture
         .postJsonRequest(Uri.Path("/v1/create-and-exercise"), json, headers)
         .parseResponse[domain.ExerciseResponse[JsValue]]
         .flatMap(inside(_) {
           case (StatusCodes.OK, domain.OkResponse(result, None, StatusCodes.OK)) =>
+            result.completionOffset.unwrap should not be empty
             inside(result.events) {
->>>>>>> ebe7a041
               case List(
                     domain.Contract(\/-(created0)),
                     domain.Contract(-\/(archived0)),
@@ -709,21 +697,10 @@
       fixture: HttpServiceTestFixtureData,
       headers: List[HttpHeader],
   ): Future[Assertion] = {
-<<<<<<< HEAD
-    inside(SprayJson.decode[domain.ExerciseResponse[JsValue]](exerciseResponse)) {
-      case \/-(
-            domain.ExerciseResponse(
-              JsString(exerciseResult),
-              List(contract1, contract2),
-              completionOffset,
-            )
-          ) =>
-        completionOffset.unwrap should not be empty
-=======
     import fixture.{uri, decoder}
     inside(exerciseResponse) {
-      case domain.ExerciseResponse(JsString(exerciseResult), List(contract1, contract2)) =>
->>>>>>> ebe7a041
+      case domain.ExerciseResponse(JsString(exerciseResult), List(contract1, contract2), completionOffset) =>
+        completionOffset.unwrap should not be empty
         // checking contracts
         inside(contract1) { case domain.Contract(-\/(archivedContract)) =>
           Future {
@@ -868,22 +845,11 @@
   private def assertExerciseResponseArchivedContract(
       exerciseResponse: domain.ExerciseResponse[JsValue],
       exercise: domain.ExerciseCommand[v.Value, domain.EnrichedContractId],
-<<<<<<< HEAD
-  ): Assertion = {
-    inside(exerciseResponse) { case result @ JsObject(_) =>
-      inside(SprayJson.decode[domain.ExerciseResponse[JsValue]](result)) {
-        case \/-(domain.ExerciseResponse(exerciseResult, List(contract1), _)) =>
-          exerciseResult shouldBe JsObject()
-          inside(contract1) { case domain.Contract(-\/(archivedContract)) =>
-            (archivedContract.contractId.unwrap: String) shouldBe (exercise.reference.contractId.unwrap: String)
-          }
-=======
   ): Assertion =
-    inside(exerciseResponse) { case domain.ExerciseResponse(exerciseResult, List(contract1)) =>
+    inside(exerciseResponse) { case domain.ExerciseResponse(exerciseResult, List(contract1), _) =>
       exerciseResult shouldBe JsObject()
       inside(contract1) { case domain.Contract(-\/(archivedContract)) =>
         (archivedContract.contractId.unwrap: String) shouldBe (exercise.reference.contractId.unwrap: String)
->>>>>>> ebe7a041
       }
     }
 
