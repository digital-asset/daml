--- conflicted
+++ resolved
@@ -747,20 +747,6 @@
 
   import json.JsonProtocol._
 
-<<<<<<< HEAD
-=======
-  def jwtForParties(uri: Uri)(
-      actAs: List[String],
-      readAs: List[String],
-      ledgerId: String,
-      withoutNamespace: Boolean = false,
-      admin: Boolean = false,
-  )(implicit ec: ExecutionContext): Future[Jwt] =
-    Future.successful(
-      HttpServiceTestFixture.jwtForParties(actAs, readAs, Some(ledgerId), withoutNamespace)
-    )
-
->>>>>>> 1f24348e
   protected def jwt(uri: Uri)(implicit ec: ExecutionContext): Future[Jwt] =
     jwtForParties(uri)(List("Alice"), List(), testId)
 
