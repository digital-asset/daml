// Copyright (c) 2022 Digital Asset (Switzerland) GmbH and/or its affiliates. All rights reserved.
// SPDX-License-Identifier: Apache-2.0

package com.daml.http

import java.io.File
import java.nio.file.Files

import akka.http.scaladsl.Http
import akka.http.scaladsl.model.{HttpMethods, HttpRequest, StatusCodes, Uri}
import AbstractHttpServiceIntegrationTestFuns.HttpServiceTestFixtureData
import dbbackend.JdbcConfig
import json.JsonError
import util.Logging.instanceUUIDLogCtx
import com.daml.ledger.api.refinements.{ApiTypes => lar}
import com.daml.ledger.api.v1.{value => v}
import com.daml.lf.data.Ref
import com.daml.lf.value.test.TypedValueGenerators.{ValueAddend => VA}
import com.daml.scalautil.Statement.discard
import json.SprayJson.{decode => jdecode}
import com.daml.http.util.TestUtil.writeToFile
import org.scalacheck.Gen
import org.scalatest.{Assertion, BeforeAndAfterAll}
import scalaz.{\/-, \/, EitherT}
import scalaz.std.scalaFuture._
import scalaz.syntax.apply._
import scalaz.syntax.bifunctor._
import scalaz.syntax.show._
import shapeless.record.{Record => ShRecord}
import spray.json.JsValue

import scala.concurrent.Future

/** Tests that are exercising features independently of both user authentication
  * and the query store.
  */
abstract class HttpServiceIntegrationTest
    extends AbstractHttpServiceIntegrationTestQueryStoreIndependent
    with BeforeAndAfterAll {
  import HttpServiceIntegrationTest._
  import json.JsonProtocol._
  import AbstractHttpServiceIntegrationTestFuns.ciouDar

  private val staticContent: String = "static"

  private val staticContentDir: File =
    Files.createTempDirectory("integration-test-static-content").toFile

  override def staticContentConfig: Option[StaticContentConfig] =
    Some(StaticContentConfig(prefix = staticContent, directory = staticContentDir))

  override def jdbcConfig: Option[JdbcConfig] = None

  override def wsConfig: Option[WebsocketConfig] = None

  private val expectedDummyContent: String = Gen
    .listOfN(100, Gen.identifier)
    .map(_.mkString(" "))
    .sample
    .getOrElse(throw new IllegalStateException(s"Cannot create dummy text content"))

  private val dummyFile: File =
    writeToFile(new File(staticContentDir, "dummy.txt"), expectedDummyContent).get
  require(dummyFile.exists)

  override protected def afterAll(): Unit = {
    // clean up temp directory
    discard { dummyFile.delete() }
    discard { staticContentDir.delete() }
    super.afterAll()
  }

  "query with invalid JSON query should return error" in withHttpService { fixture =>
    fixture
      .postJsonStringRequest(Uri.Path("/v1/query"), "{NOT A VALID JSON OBJECT")
      .parseResponse[JsValue]
      .map(inside(_) { case domain.ErrorResponse(_, _, StatusCodes.BadRequest, _) =>
        succeed
      }): Future[Assertion]
  }

  "should be able to serialize and deserialize domain commands" in withHttpService { fixture =>
    (testCreateCommandEncodingDecoding(fixture) *>
      testExerciseCommandEncodingDecoding(fixture)): Future[Assertion]
  }

  private def testCreateCommandEncodingDecoding(
      fixture: HttpServiceTestFixtureData
  ): Future[Assertion] = instanceUUIDLogCtx { implicit lc =>
    import fixture.{uri, encoder, decoder}
    import util.ErrorOps._
    import com.daml.jwt.domain.Jwt

    val command0: domain.CreateCommand[v.Record, domain.ContractTypeId.Template.OptionalPkg] =
      iouCreateCommand(domain.Party("Alice"))

    type F[A] = EitherT[Future, JsonError, A]
    val x: F[Assertion] = for {
      jsVal <- EitherT.either(
        encoder.encodeCreateCommand(command0).liftErr(JsonError)
      ): F[JsValue]
      command1 <- (EitherT.rightT(jwt(uri)): F[Jwt])
        .flatMap(decoder.decodeCreateCommand(jsVal, _, fixture.ledgerId))
    } yield command1.bimap(removeRecordId, removePackageId) should ===(command0)

    (x.run: Future[JsonError \/ Assertion]).map(_.fold(e => fail(e.shows), identity))
  }

  private def testExerciseCommandEncodingDecoding(
      fixture: HttpServiceTestFixtureData
  ): Future[Assertion] = {
    import fixture.{uri, encoder, decoder}
    val command0 = iouExerciseTransferCommand(lar.ContractId("#a-contract-ID"), domain.Party("Bob"))
    val jsVal: JsValue = encodeExercise(encoder)(command0)
    val command1 =
      jwt(uri).flatMap(decodeExercise(decoder, _, fixture.ledgerId)(jsVal))
    command1.map(_.bimap(removeRecordId, identity) should ===(command0))
  }

  "should serve static content from configured directory" in withHttpService {
    (uri: Uri, _, _, _) =>
      Http()
        .singleRequest(
          HttpRequest(
            method = HttpMethods.GET,
            uri = uri.withPath(Uri.Path(s"/$staticContent/${dummyFile.getName}")),
          )
        )
        .flatMap { resp =>
          discard { resp.status shouldBe StatusCodes.OK }
          val bodyF: Future[String] = util.TestUtil.getResponseDataBytes(resp, debug = false)
          bodyF.flatMap { body =>
            body shouldBe expectedDummyContent
          }
        }: Future[Assertion]
  }

  "exercise interface choices" - {
    import AbstractHttpServiceIntegrationTestFuns.{UriFixture, EncoderFixture}

    def createIouAndExerciseTransfer(
        fixture: UriFixture with EncoderFixture,
        initialTplId: domain.ContractTypeId.Template.OptionalPkg,
        exerciseTid: domain.ContractTypeId.OptionalPkg,
        choice: TExercise[_] = tExercise(choiceArgType = echoTextVA)(echoTextSample),
    ) = for {
      aliceH <- fixture.getUniquePartyAndAuthHeaders("Alice")
      (alice, aliceHeaders) = aliceH
      createTest <- postCreateCommand(
        iouCommand(alice, initialTplId),
        fixture,
        aliceHeaders,
      )
      testIIouID = resultContractId(createTest)
      exerciseTest <- fixture
        .postJsonRequest(
          Uri.Path("/v1/exercise"),
          encodeExercise(fixture.encoder)(
            iouTransfer(
              domain.EnrichedContractId(Some(exerciseTid), testIIouID),
              choice,
            )
          ),
          aliceHeaders,
        )
        .parseResponse[domain.ExerciseResponse[JsValue]]
    } yield exerciseTest

    def exerciseSucceeded[A](
        exerciseTest: domain.SyncResponse[domain.ExerciseResponse[JsValue]]
    ) =
      inside(exerciseTest) { case domain.OkResponse(er, None, StatusCodes.OK) =>
        inside(jdecode[String](er.exerciseResult)) { case \/-(decoded) => decoded }
      }
    object Transferrable {
      val Transferrable: domain.ContractTypeId.Interface.OptionalPkg =
        domain.ContractTypeId.Interface(None, "Transferrable", "Transferrable")
    }

    "templateId = interface ID" in withHttpService { fixture =>
      for {
        _ <- uploadPackage(fixture)(ciouDar)
        result <- createIouAndExerciseTransfer(
          fixture,
          initialTplId = domain.ContractTypeId.Template(None, "IIou", "TestIIou"),
          // whether we can exercise by interface-ID
          exerciseTid = TpId.IIou.IIou,
        ) map exerciseSucceeded
      } yield result should ===("Bob invoked IIou.Transfer")
    }

    // ideally we would upload IIou.daml, then force a reload, then upload ciou;
    // however tests currently don't play well with reload -SC
    "templateId = template ID" in withHttpService { fixture =>
      for {
        _ <- uploadPackage(fixture)(ciouDar)
        result <- createIouAndExerciseTransfer(
          fixture,
          initialTplId = CIou.CIou,
          // whether we can exercise inherited by concrete template ID
          exerciseTid = CIou.CIou,
        ) map exerciseSucceeded
      } yield result should ===("Bob invoked IIou.Transfer")
    }

    "templateId = template ID, choiceInterfaceId = interface ID" in withHttpService { fixture =>
      for {
        _ <- uploadPackage(fixture)(ciouDar)
        result <- createIouAndExerciseTransfer(
          fixture,
          initialTplId = CIou.CIou,
          exerciseTid = CIou.CIou,
          choice = tExercise(choiceInterfaceId = Some(TpId.IIou.IIou), choiceArgType = echoTextVA)(
            echoTextSample
          ),
        ) map exerciseSucceeded
      } yield result should ===("Bob invoked IIou.Transfer")
    }

    "templateId = template, no choiceInterfaceId, picks template Overridden" in withHttpService {
      fixture =>
        for {
          _ <- uploadPackage(fixture)(ciouDar)
          result <- createIouAndExerciseTransfer(
            fixture,
            initialTplId = CIou.CIou,
            exerciseTid = CIou.CIou,
            choice = tExercise(choiceName = "Overridden", choiceArgType = echoTextPairVA)(
              ShRecord(echo = ShRecord(_1 = "yes", _2 = "no"))
            ),
          ) map exerciseSucceeded
        } yield result should ===("(\"yes\",\"no\") invoked CIou.Overridden")
    }

    "templateId = template, choiceInterfaceId = interface, picks interface Overridden" in withHttpService {
      fixture =>
        for {
          _ <- uploadPackage(fixture)(ciouDar)
          result <- createIouAndExerciseTransfer(
            fixture,
            initialTplId = CIou.CIou,
            exerciseTid = CIou.CIou,
            choice = tExercise(Some(Transferrable.Transferrable), "Overridden", echoTextVA)(
              ShRecord(echo = "yesyes")
            ),
          ) map exerciseSucceeded
        } yield result should ===("yesyes invoked Transferrable.Overridden")
    }

    "templateId = template, no choiceInterfaceId, ambiguous" in withHttpService { fixture =>
      for {
        _ <- uploadPackage(fixture)(ciouDar)
        response <- createIouAndExerciseTransfer(
          fixture,
          initialTplId = CIou.CIou,
          exerciseTid = CIou.CIou,
          choice = tExercise(choiceName = "Ambiguous", choiceArgType = echoTextVA)(
            ShRecord(echo = "ambiguous-test")
          ),
        )
      } yield inside(response) {
        case domain.ErrorResponse(Seq(onlyError), None, StatusCodes.BadRequest, None) =>
          (onlyError should include regex
            raw"Cannot resolve Choice Argument type, given: \(TemplateId\([0-9a-f]{64},CIou,CIou\), Ambiguous\)")
      }
    }

    "templateId = template ID, retroactive implements choice" in withHttpService { fixture =>
      for {
        _ <- uploadPackage(fixture)(ciouDar)
        result <- createIouAndExerciseTransfer(
          fixture,
          initialTplId = CIou.CIou,
          exerciseTid = CIou.CIou,
          choice = tExercise(choiceName = "TransferPlease", choiceArgType = echoTextVA)(
            echoTextSample
          ),
        ) map exerciseSucceeded
      } yield result should ===("Bob invoked RIIou.TransferPlease")
    }
  }

  "fail to exercise by key with interface ID" in withHttpService { fixture =>
    import fixture.encoder
    import json.JsonProtocol._
    for {
      _ <- uploadPackage(fixture)(ciouDar)
      aliceH <- fixture.getUniquePartyAndAuthHeaders("Alice")
      (alice, aliceHeaders) = aliceH
      createTest <- postCreateCommand(
        iouCommand(alice, CIou.CIou),
        fixture,
        aliceHeaders,
      )
      _ = createTest.status should ===(StatusCodes.OK)
      exerciseTest <- fixture
        .postJsonRequest(
          Uri.Path("/v1/exercise"),
          encodeExercise(encoder)(
            iouTransfer(
              domain.EnrichedContractKey(
                TpId.unsafeCoerce[domain.ContractTypeId.Template, Option[String]](TpId.IIou.IIou),
                v.Value(v.Value.Sum.Party(domain.Party unwrap alice)),
              ),
              tExercise()(ShRecord(echo = "bob")),
            )
          ),
          aliceHeaders,
        )
        .parseResponse[JsValue]
    } yield inside(exerciseTest) {
      case domain.ErrorResponse(Seq(lookup), None, StatusCodes.BadRequest, _) =>
<<<<<<< HEAD
        lookup should include regex raw"Cannot resolve template ID, given: TemplateId\(None,IIou,IIou\)"
=======
        lookup should include regex raw"Expect contract type Id to be template Id, got otherwise: InterfaceId\([0-9a-f]{64},IIou,IIou\)"
>>>>>>> 6e7c4084
    }
  }

  private[this] def iouTransfer[Inj](
      locator: domain.ContractLocator[v.Value],
      choice: TExercise[Inj],
  ) = {
    import choice.{choiceInterfaceId, choiceName, choiceArgType, choiceArg}
    val payload = argToApi(choiceArgType)(choiceArg)
    domain.ExerciseCommand(
      locator,
      domain.Choice(choiceName),
      v.Value(v.Value.Sum.Record(payload)),
      choiceInterfaceId,
      None,
    )
  }
}

object HttpServiceIntegrationTest {
  private[this] val irrelevant = Ref.Identifier assertFromString "none:Discarded:Identifier"

  private val (_, echoTextVA) =
    VA.record(irrelevant, ShRecord(echo = VA.text))

  private val (_, echoTextPairVA) =
    VA.record(
      irrelevant,
      ShRecord(echo = VA.record(irrelevant, ShRecord(_1 = VA.text, _2 = VA.text))._2),
    )

  private val echoTextSample: echoTextVA.Inj = ShRecord(echo = "Bob")

  private def tExercise(
      choiceInterfaceId: Option[domain.ContractTypeId.Interface.OptionalPkg] = None,
      choiceName: String = "Transfer",
      choiceArgType: VA = echoTextVA,
  )(
      choiceArg: choiceArgType.Inj
  ): TExercise[choiceArgType.Inj] =
    TExercise(choiceInterfaceId, choiceName, choiceArgType, choiceArg)

  private final case class TExercise[Inj](
      choiceInterfaceId: Option[domain.ContractTypeId.Interface.OptionalPkg],
      choiceName: String,
      choiceArgType: VA.Aux[Inj],
      choiceArg: Inj,
  )
}

final class HttpServiceIntegrationTestCustomToken
    extends HttpServiceIntegrationTest
    with AbstractHttpServiceIntegrationTestFunsCustomToken<|MERGE_RESOLUTION|>--- conflicted
+++ resolved
@@ -310,11 +310,7 @@
         .parseResponse[JsValue]
     } yield inside(exerciseTest) {
       case domain.ErrorResponse(Seq(lookup), None, StatusCodes.BadRequest, _) =>
-<<<<<<< HEAD
         lookup should include regex raw"Cannot resolve template ID, given: TemplateId\(None,IIou,IIou\)"
-=======
-        lookup should include regex raw"Expect contract type Id to be template Id, got otherwise: InterfaceId\([0-9a-f]{64},IIou,IIou\)"
->>>>>>> 6e7c4084
     }
   }
 
