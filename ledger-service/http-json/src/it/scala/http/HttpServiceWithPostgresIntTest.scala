// Copyright (c) 2021 Digital Asset (Switzerland) GmbH and/or its affiliates. All rights reserved.
// SPDX-License-Identifier: Apache-2.0

package com.daml.http

import com.daml.scalautil.Statement.discard
import com.daml.testing.postgresql.PostgresAroundAll
import spray.json.{JsString, JsValue}

import scala.concurrent.Future

class HttpServiceWithPostgresIntTest
    extends AbstractHttpServiceIntegrationTest
    with PostgresAroundAll
    with HttpServicePostgresInt {

  override def staticContentConfig: Option[StaticContentConfig] = None

  override def wsConfig: Option[WebsocketConfig] = None

<<<<<<< HEAD
  // has to be lazy because jdbcConfig_ is NOT initialized yet
=======
  // has to be lazy because postgresFixture is NOT initialized yet
  private lazy val jdbcConfig_ = JdbcConfig(
    driver = "org.postgresql.Driver",
    url = postgresDatabase.url,
    user = "test",
    password = "",
    createSchema = true,
  )

>>>>>>> 22ce9409
  private lazy val dao = dbbackend.ContractDao(
    jdbcDriver = jdbcConfig_.driver,
    jdbcUrl = jdbcConfig_.url,
    username = jdbcConfig_.user,
    password = jdbcConfig_.password,
  )

  "query persists all active contracts" in withHttpService { (uri, encoder, _) =>
    searchExpectOk(
      searchDataSet,
      jsObject("""{"templateIds": ["Iou:Iou"], "query": {"currency": "EUR"}}"""),
      uri,
      encoder,
    ).flatMap { searchResult: List[domain.ActiveContract[JsValue]] =>
      discard { searchResult should have size 2 }
      discard { searchResult.map(getField("currency")) shouldBe List.fill(2)(JsString("EUR")) }
      selectAllDbContracts.flatMap { listFromDb =>
        discard { listFromDb should have size searchDataSet.size.toLong }
        val actualCurrencyValues: List[String] = listFromDb
          .flatMap { case (_, _, _, payload, _, _, _) =>
            payload.asJsObject().getFields("currency")
          }
          .collect { case JsString(a) => a }
        val expectedCurrencyValues = List("EUR", "EUR", "GBP", "BTC")
        // the initial create commands submitted asynchronously, we don't know the exact order, that is why sorted
        actualCurrencyValues.sorted shouldBe expectedCurrencyValues.sorted
      }
    }
  }

  @SuppressWarnings(Array("org.wartremover.warts.Any"))
  private def selectAllDbContracts
      : Future[List[(String, String, JsValue, JsValue, Vector[String], Vector[String], String)]] = {
    import com.daml.http.dbbackend.Queries.Implicits._
    import dao.logHandler
    import doobie.implicits._
    import doobie.postgres.implicits._

    val q =
      sql"""SELECT contract_id, tpid, key, payload, signatories, observers, agreement_text FROM contract"""
        .query[(String, String, JsValue, JsValue, Vector[String], Vector[String], String)]

    dao.transact(q.to[List]).unsafeToFuture()
  }

  private def getField(k: String)(a: domain.ActiveContract[JsValue]): JsValue =
    a.payload.asJsObject().getFields(k) match {
      case Seq(x) => x
      case xs @ _ => fail(s"Expected exactly one value, got: $xs")
    }
}<|MERGE_RESOLUTION|>--- conflicted
+++ resolved
@@ -18,19 +18,7 @@
 
   override def wsConfig: Option[WebsocketConfig] = None
 
-<<<<<<< HEAD
   // has to be lazy because jdbcConfig_ is NOT initialized yet
-=======
-  // has to be lazy because postgresFixture is NOT initialized yet
-  private lazy val jdbcConfig_ = JdbcConfig(
-    driver = "org.postgresql.Driver",
-    url = postgresDatabase.url,
-    user = "test",
-    password = "",
-    createSchema = true,
-  )
-
->>>>>>> 22ce9409
   private lazy val dao = dbbackend.ContractDao(
     jdbcDriver = jdbcConfig_.driver,
     jdbcUrl = jdbcConfig_.url,
