// Copyright (c) 2020 The DAML Authors. All rights reserved.
// SPDX-License-Identifier: Apache-2.0

package com.digitalasset.http.util

import com.digitalasset.daml.lf.data.FlatSpecCheckLaws

import org.scalatest.prop.GeneratorDrivenPropertyChecks
import org.scalatest.{FlatSpec, Matchers}
import scalaz.scalacheck.ScalazProperties
import scalaz.syntax.semigroup._
import scalaz.{@@, Equal, Tag}

@SuppressWarnings(Array("org.wartremover.warts.Any"))
class InsertDeleteStepTest
    extends FlatSpec
    with Matchers
    with FlatSpecCheckLaws
    with GeneratorDrivenPropertyChecks {
  import InsertDeleteStepTest._

<<<<<<< HEAD
  behavior of "append monoid"
=======
  override implicit val generatorDrivenConfig: PropertyCheckConfiguration =
    PropertyCheckConfiguration(minSuccessful = 100)

  behavior of "InsertDeleteStep append monoid"
>>>>>>> e1a164ef

  checkLaws(ScalazProperties.monoid.laws[IDS])

  behavior of "append"

  it should "never insert a deleted item" in forAll { (x: IDS, y: IDS) =>
    val xy = x |+| y.copy(inserts = y.inserts filterNot Cid.subst(x.deletes.keySet))
    xy.inserts.toSet intersect Cid.subst(xy.deletes.keySet) shouldBe empty
  }

  it should "preserve every left delete" in forAll { (x: IDS, y: IDS) =>
    val xy = x |+| y
    xy.deletes.keySet should contain allElementsOf x.deletes.keySet
  }

  it should "preserve at least right deletes absent in left inserts" in forAll { (x: IDS, y: IDS) =>
    val xy = x |+| y
    // xy.deletes _may_ contain x.inserts; it is semantically irrelevant
    xy.deletes.keySet should contain allElementsOf (y.deletes.keySet -- Cid.unsubst(x.inserts))
  }

  it should "preserve append absent deletes" in forAll { (x: Vector[Cid], y: Vector[Cid]) =>
    val xy = InsertDeleteStep(x, Map.empty[String, Unit]) |+| InsertDeleteStep(y, Map.empty)
    xy.inserts should ===(x ++ y)
  }
}

object InsertDeleteStepTest {
  import org.scalacheck.{Arbitrary, Gen, Shrink}
  import Arbitrary.arbitrary

  type IDS = InsertDeleteStep[Unit, Cid]
  sealed trait Alpha
  type Cid = String @@ Alpha
  val Cid = Tag.of[Alpha]

  implicit val `Alpha arb`: Arbitrary[Cid] = Cid subst Arbitrary(
    Gen.alphaUpperChar map (_.toString))

  private[util] implicit val `test Cid`: InsertDeleteStep.Cid[Cid] = Cid.unwrap

  implicit val `IDS arb`: Arbitrary[IDS] =
    Arbitrary(arbitrary[(Vector[Cid], Map[Cid, Unit])] map {
      case (is, ds) =>
        InsertDeleteStep(is filterNot ds.keySet, Cid.unsubst[Map[?, Unit], String](ds))
    })

  implicit val `IDS shr`: Shrink[IDS] =
    Shrink.xmap[(Vector[Cid], Map[Cid, Unit]), IDS](
      { case (is, ds) => InsertDeleteStep(is, Cid.unsubst[Map[?, Unit], String](ds)) },
      step => (step.inserts, Cid.subst[Map[?, Unit], String](step.deletes)),
    )

  implicit val `IDS eq`: Equal[IDS] = Equal.equalA
}<|MERGE_RESOLUTION|>--- conflicted
+++ resolved
@@ -19,14 +19,10 @@
     with GeneratorDrivenPropertyChecks {
   import InsertDeleteStepTest._
 
-<<<<<<< HEAD
-  behavior of "append monoid"
-=======
   override implicit val generatorDrivenConfig: PropertyCheckConfiguration =
     PropertyCheckConfiguration(minSuccessful = 100)
 
-  behavior of "InsertDeleteStep append monoid"
->>>>>>> e1a164ef
+  behavior of "append monoid"
 
   checkLaws(ScalazProperties.monoid.laws[IDS])
 
