// Copyright (c) 2020 Digital Asset (Switzerland) GmbH and/or its affiliates. All rights reserved.
// SPDX-License-Identifier: Apache-2.0

package com.daml.http.json

import akka.http.scaladsl.model.StatusCodes
import com.daml.http.Generators.{
  OptionalPackageIdGen,
  contractGen,
  contractLocatorGen,
  exerciseCmdGen,
  genDomainTemplateId,
  genDomainTemplateIdO,
  genServiceWarning,
  genUnknownParties,
  genUnknownTemplateIds,
  genWarningsWrapper
}
import com.daml.http.Statement.discard
import com.daml.http.domain
import org.scalacheck.Arbitrary.arbitrary
import org.scalacheck.Gen.{identifier, listOf}
import org.scalatest.prop.GeneratorDrivenPropertyChecks
import org.scalatest.{FreeSpec, Inside, Matchers, Succeeded}
import scalaz.syntax.functor._
import scalaz.syntax.std.option._
import scalaz.syntax.tag._
import scalaz.{\/, \/-}

<<<<<<< HEAD
import scala.collection.breakOut

=======
@SuppressWarnings(Array("org.wartremover.warts.Any"))
>>>>>>> 78205afa
class JsonProtocolTest
    extends FreeSpec
    with Matchers
    with Inside
    with GeneratorDrivenPropertyChecks {

  import JsonProtocol._
  import spray.json._

  implicit override val generatorDrivenConfig: PropertyCheckConfiguration =
    PropertyCheckConfiguration(minSuccessful = 100)

  "domain.TemplateId.RequiredPkg" - {
    "can be serialized to JSON" in forAll(genDomainTemplateId) { a: domain.TemplateId.RequiredPkg =>
      inside(a.toJson) {
        case JsString(str) =>
          str should ===(s"${a.packageId}:${a.moduleName}:${a.entityName}")
      }
    }
    "roundtrips" in forAll(genDomainTemplateId) { a: domain.TemplateId.RequiredPkg =>
      val b = a.toJson.convertTo[domain.TemplateId.RequiredPkg]
      b should ===(a)
    }
  }

  "domain.TemplateId.OptionalPkg" - {
    "can be serialized to JSON" in forAll(genDomainTemplateIdO(OptionalPackageIdGen)) {
      a: domain.TemplateId.OptionalPkg =>
        val expectedStr: String = a.packageId.cata(
          p => s"${p: String}:${a.moduleName}:${a.entityName}",
          s"${a.moduleName}:${a.entityName}")

        inside(a.toJson) {
          case JsString(str) =>
            str should ===(expectedStr)
        }
    }
    "roundtrips" in forAll(genDomainTemplateIdO) { a: domain.TemplateId.OptionalPkg =>
      val b = a.toJson.convertTo[domain.TemplateId.OptionalPkg]
      b should ===(a)
    }
  }

  "domain.Contract" - {
    "can be serialized to JSON" in forAll(contractGen) { contract =>
      inside(SprayJson.encode(contract)) {
        case \/-(JsObject(fields)) =>
          inside(fields.toList) {
            case List(("archived", JsObject(_))) =>
            case List(("created", JsObject(_))) =>
          }
      }
    }
    "can be serialized and deserialized back to the same object" in forAll(contractGen) {
      contract0 =>
        val actual: SprayJson.Error \/ domain.Contract[JsValue] = for {
          jsValue <- SprayJson.encode(contract0)
          contract <- SprayJson.decode[domain.Contract[JsValue]](jsValue)
        } yield contract

        inside(actual) {
          case \/-(contract1) => contract1 shouldBe contract0
        }
    }
  }

  "domain.ContractLocator" - {
    type Loc = domain.ContractLocator[JsValue]
    "roundtrips" in forAll(contractLocatorGen(arbitrary[Int] map (JsNumber(_)))) { locator: Loc =>
      locator.toJson.convertTo[Loc] should ===(locator)
    }
  }

  "domain.ServiceWarning" - {
    "UnknownTemplateIds serialization" in forAll(genUnknownTemplateIds) { x =>
      val expectedTemplateIds: Vector[JsValue] = x.unknownTemplateIds.view.map(_.toJson).toVector
      val expected = JsObject("unknownTemplateIds" -> JsArray(expectedTemplateIds))
      x.toJson.asJsObject shouldBe expected
    }
    "UnknownParties serialization" in forAll(genUnknownParties) { x =>
      val expectedParties: Vector[JsValue] = x.unknownParties.view.map(_.toJson).toVector
      val expected = JsObject("unknownParties" -> JsArray(expectedParties))
      x.toJson.asJsObject shouldBe expected
    }
    "roundtrips" in forAll(genServiceWarning) { x =>
      x.toJson.convertTo[domain.ServiceWarning] === x
    }
  }

  "domain.WarningsWrapper" - {
    "serialization" in forAll(genWarningsWrapper) { x =>
      inside(x.toJson) {
        case JsObject(fields) if fields.contains("warnings") && fields.size == 1 =>
          Succeeded
      }
    }
    "roundtrips" in forAll(genWarningsWrapper) { x =>
      x.toJson.convertTo[domain.AsyncWarningsWrapper] === x
    }
  }

  "domain.OkResponse" - {

    "response with warnings" in forAll(listOf(genDomainTemplateIdO(OptionalPackageIdGen))) {
      templateIds: List[domain.TemplateId.OptionalPkg] =>
        val response: domain.OkResponse[Int] =
          domain.OkResponse(result = 100, warnings = Some(domain.UnknownTemplateIds(templateIds)))

        val responseJsVal: domain.OkResponse[JsValue] = response.map(_.toJson)

        discard {
          responseJsVal.toJson shouldBe JsObject(
            "result" -> JsNumber(100),
            "warnings" -> JsObject("unknownTemplateIds" -> templateIds.toJson),
            "status" -> JsNumber(200),
          )
        }
    }

    "response without warnings" in forAll(identifier) { str =>
      val response: domain.OkResponse[String] =
        domain.OkResponse(result = str, warnings = None)

      val responseJsVal: domain.OkResponse[JsValue] = response.map(_.toJson)

      discard {
        responseJsVal.toJson shouldBe JsObject(
          "result" -> JsString(str),
          "status" -> JsNumber(200),
        )
      }
    }
  }

  "domain.SyncResponse" - {
    "Ok response parsed" in {
      import SprayJson.decode1

      val str =
        """{"warnings":{"unknownTemplateIds":["AAA:BBB"]},"result":[],"status":200}"""

      inside(decode1[domain.SyncResponse, List[JsValue]](str)) {
        case \/-(domain.OkResponse(List(), Some(warning), StatusCodes.OK)) =>
          warning shouldBe domain.UnknownTemplateIds(
            List(domain.TemplateId(Option.empty[String], "AAA", "BBB")))
      }
    }
  }

  "domain.ExerciseCommand" - {
    "should serialize to a JSON object with flattened reference fields" in forAll(exerciseCmdGen) {
      cmd =>
        val actual: JsValue = cmd.toJson
        val referenceFields: Map[String, JsValue] = cmd.reference.toJson.asJsObject.fields
        val expectedFields: Map[String, JsValue] = referenceFields ++ Map[String, JsValue](
          "choice" -> JsString(cmd.choice.unwrap),
          "argument" -> cmd.argument) ++ cmd.meta.cata(x => Map("meta" -> x.toJson), Map.empty)

        actual shouldBe JsObject(expectedFields)
    }

    "roundtrips" in forAll(exerciseCmdGen) { a =>
      val b = a.toJson.convertTo[domain.ExerciseCommand[JsValue, domain.ContractLocator[JsValue]]]
      b should ===(a)
    }
  }
}<|MERGE_RESOLUTION|>--- conflicted
+++ resolved
@@ -27,12 +27,6 @@
 import scalaz.syntax.tag._
 import scalaz.{\/, \/-}
 
-<<<<<<< HEAD
-import scala.collection.breakOut
-
-=======
-@SuppressWarnings(Array("org.wartremover.warts.Any"))
->>>>>>> 78205afa
 class JsonProtocolTest
     extends FreeSpec
     with Matchers
