// Copyright (c) 2020 Digital Asset (Switzerland) GmbH and/or its affiliates. All rights reserved.
// SPDX-License-Identifier: Apache-2.0

package com.daml.http
package util

import com.daml.lf.data.{Numeric => LfNumeric}
import com.daml.lf.value.TypedValueGenerators.genAddend
import com.daml.lf.value.{Value => V}
import com.daml.platform.participant.util.LfEngineToApi.lfValueToApiValue
import org.scalacheck.{Arbitrary, Gen}
import org.scalatest.prop.GeneratorDrivenPropertyChecks
import org.scalatest.{Matchers, WordSpec}
import scalaz.Equal
import scalaz.syntax.bifunctor._
import scalaz.std.option._
import scalaz.std.tuple._

class ApiValueToLfValueConverterTest
    extends WordSpec
    with Matchers
    with GeneratorDrivenPropertyChecks {
  import ApiValueToLfValueConverterTest._

<<<<<<< HEAD
  private[this] implicit val arbCid: Arbitrary[Cid] = Arbitrary(
=======
  private[this] implicit val arbCid: Arbitrary[CidSrc] = Arbitrary(
>>>>>>> 067f3c98
    Gen.alphaStr map (t => V.AbsoluteContractId.V0 assertFromString ('#' +: t)))

  "apiValueToLfValue" should {
    import ApiValueToLfValueConverter.apiValueToLfValue

    "retract lfValueToApiValue" in forAll(genAddend, minSuccessful(100)) { va =>
      import va.injshrink
<<<<<<< HEAD
      implicit val arbInj: Arbitrary[va.Inj[Cid]] = va.injarb
      forAll(minSuccessful(20)) { v: va.Inj[Cid] =>
=======
      implicit val arbInj: Arbitrary[va.Inj[CidSrc]] = va.injarb
      forAll(minSuccessful(20)) { v: va.Inj[CidSrc] =>
>>>>>>> 067f3c98
        val vv = va.inj(v)
        val roundTrip = lfValueToApiValue(true, vv).right.toOption flatMap (x =>
          apiValueToLfValue(x).toMaybe.toOption)
        assert(Equal[Option[V[Cid]]].equal(roundTrip, Some(vv)))
      }
    }
  }
}

@SuppressWarnings(Array("org.wartremover.warts.Any"))
object ApiValueToLfValueConverterTest {

<<<<<<< HEAD
  import org.scalactic.Equality
  import org.scalactic.TripleEquals._

  type Cid = V.AbsoluteContractId.V0

  private implicit def eqOption[X](implicit eq: Equality[X]): Equality[Option[X]] = {
    case (Some(x), Some(y)) => x === y
    case (x, y) => x == y
  }

  private implicit def eqImmArray[X](implicit eq: Equality[X]): Equality[ImmArray[X]] = {
    case (x, y: ImmArray[_]) => x.length == y.length && x.indices.forall(i => x(i) === y(i))
    case _ => false
  }

  private implicit def eqTuple[X, Y](
      implicit xEq: Equality[X],
      yEq: Equality[Y]): Equality[(X, Y)] = {
    case ((x1, y1), (x2, y2)) => x1 === x2 && y1 === y2
    case _ => false
  }
=======
  type Cid = V.AbsoluteContractId
  type CidSrc = V.AbsoluteContractId.V0
>>>>>>> 067f3c98

  // Numeric are normalized when converting from api to lf,
  // them we have to relax numeric equality
  private implicit def eqValue: Equal[V[Cid]] = { (l, r) =>
    V.`Value Equal instance`[Cid]
      .contramap[V[Cid]](
        mapNumeric(_, n => LfNumeric assertFromUnscaledBigDecimal n.stripTrailingZeros))
      .equal(l, r)
  }

  private[this] def mapNumeric[C](fa: V[C], f: LfNumeric => LfNumeric): V[C] = {
    def go(fa: V[C]): V[C] = fa match {
      case V.ValueNumeric(m) => V.ValueNumeric(f(m))
      case _: V.ValueCidlessLeaf | V.ValueContractId(_) => fa
      case r @ V.ValueRecord(_, fields) => r copy (fields = fields map (_ rightMap go))
      case v @ V.ValueVariant(_, _, value) => v copy (value = go(value))
      case s @ V.ValueStruct(fields) => s copy (fields = fields map (_ rightMap go))
      case V.ValueList(fs) => V.ValueList(fs map go)
      case V.ValueOptional(o) => V.ValueOptional(o map go)
      case V.ValueTextMap(m) => V.ValueTextMap(m mapValue go)
      case V.ValueGenMap(m) => V.ValueGenMap(m map (_ bimap (go, go)))
    }
    go(fa)
  }
}<|MERGE_RESOLUTION|>--- conflicted
+++ resolved
@@ -22,11 +22,7 @@
     with GeneratorDrivenPropertyChecks {
   import ApiValueToLfValueConverterTest._
 
-<<<<<<< HEAD
-  private[this] implicit val arbCid: Arbitrary[Cid] = Arbitrary(
-=======
   private[this] implicit val arbCid: Arbitrary[CidSrc] = Arbitrary(
->>>>>>> 067f3c98
     Gen.alphaStr map (t => V.AbsoluteContractId.V0 assertFromString ('#' +: t)))
 
   "apiValueToLfValue" should {
@@ -34,13 +30,8 @@
 
     "retract lfValueToApiValue" in forAll(genAddend, minSuccessful(100)) { va =>
       import va.injshrink
-<<<<<<< HEAD
-      implicit val arbInj: Arbitrary[va.Inj[Cid]] = va.injarb
-      forAll(minSuccessful(20)) { v: va.Inj[Cid] =>
-=======
       implicit val arbInj: Arbitrary[va.Inj[CidSrc]] = va.injarb
       forAll(minSuccessful(20)) { v: va.Inj[CidSrc] =>
->>>>>>> 067f3c98
         val vv = va.inj(v)
         val roundTrip = lfValueToApiValue(true, vv).right.toOption flatMap (x =>
           apiValueToLfValue(x).toMaybe.toOption)
@@ -53,32 +44,8 @@
 @SuppressWarnings(Array("org.wartremover.warts.Any"))
 object ApiValueToLfValueConverterTest {
 
-<<<<<<< HEAD
-  import org.scalactic.Equality
-  import org.scalactic.TripleEquals._
-
-  type Cid = V.AbsoluteContractId.V0
-
-  private implicit def eqOption[X](implicit eq: Equality[X]): Equality[Option[X]] = {
-    case (Some(x), Some(y)) => x === y
-    case (x, y) => x == y
-  }
-
-  private implicit def eqImmArray[X](implicit eq: Equality[X]): Equality[ImmArray[X]] = {
-    case (x, y: ImmArray[_]) => x.length == y.length && x.indices.forall(i => x(i) === y(i))
-    case _ => false
-  }
-
-  private implicit def eqTuple[X, Y](
-      implicit xEq: Equality[X],
-      yEq: Equality[Y]): Equality[(X, Y)] = {
-    case ((x1, y1), (x2, y2)) => x1 === x2 && y1 === y2
-    case _ => false
-  }
-=======
   type Cid = V.AbsoluteContractId
   type CidSrc = V.AbsoluteContractId.V0
->>>>>>> 067f3c98
 
   // Numeric are normalized when converting from api to lf,
   // them we have to relax numeric equality
