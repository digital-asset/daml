// Copyright (c) 2020 The DAML Authors. All rights reserved.
// SPDX-License-Identifier: Apache-2.0

package com.digitalasset.http

import akka.NotUsed
import akka.http.scaladsl.Http
import akka.http.scaladsl.model.headers.{Authorization, OAuth2BearerToken}
import akka.http.scaladsl.model.ws.{BinaryMessage, Message, TextMessage, WebSocketRequest}
import akka.http.scaladsl.model.{StatusCode, StatusCodes, Uri}
import akka.stream.scaladsl.{Flow, Keep, Sink, Source}
import com.digitalasset.http.json.DomainJsonEncoder
import com.digitalasset.http.util.TestUtil
import com.typesafe.scalalogging.StrictLogging
import org.scalatest.{AsyncFreeSpec, BeforeAndAfterAll, Inside, Matchers}
import scalaz.std.option._
import scalaz.syntax.apply._
import scalaz.syntax.tag._
import spray.json.JsValue

import scala.concurrent.{Await, Future}
import scala.concurrent.duration._

@SuppressWarnings(Array("org.wartremover.warts.Any", "org.wartremover.warts.NonUnitStatements"))
class WebsocketServiceIntegrationTest
    extends AsyncFreeSpec
    with Matchers
    with Inside
    with StrictLogging
    with AbstractHttpServiceIntegrationTestFuns
    with BeforeAndAfterAll {

  import WebsocketServiceIntegrationTest._
  import WebsocketEndpoints._

  override def jdbcConfig: Option[JdbcConfig] = None

  override def staticContentConfig: Option[StaticContentConfig] = None

  private val headersWithAuth = List(Authorization(OAuth2BearerToken(jwt.value)))

  private val baseQueryFlow: Flow[Message, Message, NotUsed] =
    Flow.fromSinkAndSource(Sink.foreach(println), Source.single(TextMessage.Strict("{}")))

  private val fetchRequest =
    """[{"templateId": "Account:Account", "key": ["Alice", "abc123"]}]"""

  private val baseFetchFlow: Flow[Message, Message, NotUsed] =
    Flow.fromSinkAndSource(Sink.foreach(println), Source.single(TextMessage.Strict(fetchRequest)))

  private val validSubprotocol = Option(s"""$tokenPrefix${jwt.value},$wsProtocol""")

  List(
    SimpleScenario("query", Uri.Path("/contracts/searchForever"), baseQueryFlow),
    SimpleScenario("fetch", Uri.Path("/stream/fetch"), baseFetchFlow)
  ).foreach { scenario =>
    s"${scenario.id} request with valid protocol token should allow client subscribe to stream" in withHttpService {
      (uri, _, _) =>
        wsConnectRequest(
          uri.copy(scheme = "ws").withPath(scenario.path),
          validSubprotocol,
          scenario.flow)._1 flatMap (x => x.response.status shouldBe StatusCodes.SwitchingProtocols)
    }

    s"${scenario.id} request with invalid protocol token should be denied" in withHttpService {
      (uri, _, _) =>
        wsConnectRequest(
          uri.copy(scheme = "ws").withPath(scenario.path),
          Option("foo"),
          scenario.flow
        )._1 flatMap (x => x.response.status shouldBe StatusCodes.Unauthorized)
    }

    s"${scenario.id} request without protocol token should be denied" in withHttpService {
      (uri, _, _) =>
        wsConnectRequest(
          uri.copy(scheme = "ws").withPath(scenario.path),
          None,
          scenario.flow
        )._1 flatMap (x => x.response.status shouldBe StatusCodes.Unauthorized)
    }
  }

  private val collectResultsAsRawString: Sink[Message, Future[Seq[String]]] =
    Flow[Message].map(_.toString).filter(v => !(v contains "heartbeat")).toMat(Sink.seq)(Keep.right)

  private def singleClientQueryStream(serviceUri: Uri, query: String) = {
    val webSocketFlow = Http().webSocketClientFlow(
      WebSocketRequest(
        uri = serviceUri.copy(scheme = "ws").withPath(Uri.Path("/contracts/searchForever")),
        subprotocol = validSubprotocol))
    Source
      .single(TextMessage(query))
      .via(webSocketFlow)
  }

  private def singleClientFetchStream(serviceUri: Uri, request: String) = {
    val webSocketFlow = Http().webSocketClientFlow(
      WebSocketRequest(
        uri = serviceUri.copy(scheme = "ws").withPath(Uri.Path("/stream/fetch")),
        subprotocol = validSubprotocol))
    Source
      .single(TextMessage(request))
      .via(webSocketFlow)
  }

  private def initialIouCreate(serviceUri: Uri) = {
    val payload = TestUtil.readFile("it/iouCreateCommand.json")
    TestUtil.postJsonStringRequest(
      serviceUri.withPath(Uri.Path("/command/create")),
      payload,
      headersWithAuth)
  }

  private def initialAccountCreate(
      serviceUri: Uri,
      encoder: DomainJsonEncoder): Future[(StatusCode, JsValue)] = {
    val command = accountCreateCommand(domain.Party("Alice"), "abc123")
    postCreateCommand(command, encoder, serviceUri)
  }

  "query endpoint should publish transactions when command create is completed" in withHttpService {
    (uri, _, _) =>
      for {
        _ <- initialIouCreate(uri)

        clientMsg <- singleClientQueryStream(uri, """{"templateIds": ["Iou:Iou"]}""")
          .runWith(collectResultsAsRawString)
      } yield
        inside(clientMsg) {
          case Seq(result) =>
            result should include(""""issuer":"Alice"""")
            result should include(""""amount":"999.99"""")
        }
  }

  "fetch endpoint should publish transactions when command create is completed" in withHttpService {
    (uri, encoder, _) =>
      for {
        _ <- initialAccountCreate(uri, encoder)

        clientMsg <- singleClientFetchStream(uri, fetchRequest)
          .runWith(collectResultsAsRawString)
      } yield
        inside(clientMsg) {
          case Seq(result) =>
            result should include(""""owner":"Alice"""")
            result should include(""""number":"abc123"""")
        }
  }

  "query endpoint should warn on unknown template IDs" in withHttpService { (uri, _, _) =>
    for {
      _ <- initialIouCreate(uri)

      clientMsg <- singleClientQueryStream(
        uri,
        """{"templateIds": ["Iou:Iou", "Unknown:Template"]}""")
        .runWith(collectResultsAsRawString)
    } yield
      inside(clientMsg) {
        case Seq(warning, result) =>
          warning should include("\"warnings\":{\"unknownTemplateIds\":[\"Unk")
          result should include("\"issuer\":\"Alice\"")
      }
  }

  "fetch endpoint should warn on unknown template IDs" in withHttpService { (uri, encoder, _) =>
    for {
      _ <- initialAccountCreate(uri, encoder)

      clientMsg <- singleClientFetchStream(
        uri,
        """[{"templateId": "Account:Account", "key": ["Alice", "abc123"]}, {"templateId": "Unknown:Template", "key": ["Alice", "abc123"]}]""")
        .runWith(collectResultsAsRawString)
    } yield
      inside(clientMsg) {
        case Seq(warning, result) =>
          warning should include("""{"warnings":{"unknownTemplateIds":["Unk""")
          result should include(""""owner":"Alice"""")
          result should include(""""number":"abc123"""")
      }
  }

  "query endpoint should send error msg when receiving malformed message" in withHttpService {
    (uri, _, _) =>
      val clientMsg = singleClientQueryStream(uri, "{}")
        .runWith(collectResultsAsRawString)

      val result = Await.result(clientMsg, 10.seconds)

      result should have size 1
      result.head should include("error")
  }

  "fetch endpoint should send error msg when receiving malformed message" in withHttpService {
    (uri, _, _) =>
      val clientMsg = singleClientFetchStream(uri, """[abcdefg!]""")
        .runWith(collectResultsAsRawString)

      val result = Await.result(clientMsg, 10.seconds)

      result should have size 1
      result.head should include("""{"error":""")
  }

  // NB SC #3936: the WS connection below terminates at an appropriate time for
  // unknown reasons.  By all appearances, it should not disconnect, and
  // fail for timeout; instead, it receives the correct # of contracts before
  // disconnecting.  The read-write-read test further down demonstrates that this
  // is not a matter of too-strictness; the `case (1` cannot possibly be from the
  // ACS at the time of WS connect, if the test passes.  You can also see, structurally
  // and observing by logging, that withHttpService is not responsible by way of
  // disconnecting. We can see that the stream is truly continuous by testing outside
  // this test code, e.g. in a browser with a JavaScript client, so will leave this
  // mystery to be explored another time.

  private val baseExercisePayload = {
    import spray.json._
    """{"templateId": "Iou:Iou",
        "choice": "Iou_Split",
        "argument": {"splitAmount": 42.42}}""".parseJson.asJsObject
  }

  "query should receive deltas as contracts are archived/created" in withHttpService {
    (uri, _, _) =>
      import spray.json._

      val initialCreate = initialIouCreate(uri)
      def exercisePayload(cid: String) =
        baseExercisePayload.copy(
          fields = baseExercisePayload.fields updated ("contractId", JsString(cid)))

      val query = """{"templateIds": ["Iou:Iou"]}"""

      def resp(iouCid: domain.ContractId): Sink[JsValue, Future[StreamState]] =
        Sink
          .foldAsync(NothingYet: StreamState) {
            case (NothingYet, ContractDelta(Vector((ctid, ct)), Vector())) =>
              (ctid: String) shouldBe (iouCid.unwrap: String)
              TestUtil.postJsonRequest(
                uri.withPath(Uri.Path("/command/exercise")),
                exercisePayload(ctid),
                headersWithAuth) map {
                case (statusCode, _) =>
                  statusCode.isSuccess shouldBe true
                  GotAcs(ctid)
              }
            case (
                GotAcs(consumedCtid),
                ContractDelta(Vector((fstId, fst), (sndId, snd)), Vector(observeConsumed))) =>
              Future {
                observeConsumed should ===(consumedCtid)
                Set(fstId, sndId, consumedCtid) should have size 3
                ShouldHaveEnded(2)
              }
          }

      for {
        iou <- initialCreate
        _ = iou._1 shouldBe 'success
        iouCid = getContractId(getResult(iou._2))

        lastState <- singleClientQueryStream(uri, query) via parseResp runWith resp(iouCid)
      } yield lastState should ===(ShouldHaveEnded(2))
  }

  "fetch should receive deltas as contracts are archived/created filtering out phantom archives" in withHttpService {
    (uri, encoder, _) =>
      val templateId = domain.TemplateId(None, "Account", "Account")
      val fetchRequest = """[{"templateId": "Account:Account", "key": ["Alice", "abc123"]}]"""
      val f1 =
        postCreateCommand(accountCreateCommand(domain.Party("Alice"), "abc123"), encoder, uri)
      val f2 =
        postCreateCommand(accountCreateCommand(domain.Party("Alice"), "def456"), encoder, uri)

      def resp(
          cid1: domain.ContractId,
          cid2: domain.ContractId): Sink[JsValue, Future[StreamState]] =
        Sink.foldAsync(NothingYet: StreamState) {

          case (
              NothingYet,
              ContractDelta(Vector((cid, c)), Vector())
              ) =>
            (cid: String) shouldBe (cid1.unwrap: String)
            postArchiveCommand(templateId, cid2, encoder, uri).flatMap {
              case (statusCode, _) =>
                statusCode.isSuccess shouldBe true
                postArchiveCommand(templateId, cid1, encoder, uri).map {
                  case (statusCode, _) =>
                    statusCode.isSuccess shouldBe true
                    GotAcs(cid)
                }
            }: Future[StreamState]

          case (
<<<<<<< HEAD
              GotAcs(archivedCid),
              ContractDelta(Vector(), Vector(observeArchivedCid))
              ) =>
            Future {
              (observeArchivedCid: String) shouldBe (archivedCid: String)
              (observeArchivedCid: String) shouldBe (cid1.unwrap: String)
              ShouldHaveEnded(0)
=======
              GotAcs(consumedCtid),
              evts @ ContractDelta(Vector((fstId, fst), (sndId, snd)), Vector(observeConsumed))) =>
            Future {
              observeConsumed should ===(consumedCtid)
              Set(fstId, sndId, consumedCtid) should have size 3
              inside(evts) {
                case JsArray(Vector(Archived(_), Created(_), Created(_))) =>
              }
              ShouldHaveEnded(2)
>>>>>>> 18db76bb
            }
        }

      for {
        r1 <- f1
        _ = r1._1 shouldBe 'success
        cid1 = getContractId(getResult(r1._2))

        r2 <- f2
        _ = r2._1 shouldBe 'success
        cid2 = getContractId(getResult(r2._2))

        lastState <- singleClientFetchStream(uri, fetchRequest).via(parseResp) runWith resp(
          cid1,
          cid2)

      } yield lastState shouldBe ShouldHaveEnded(0)
  }

  private def wsConnectRequest[M](
      uri: Uri,
      subprotocol: Option[String],
      flow: Flow[Message, Message, M]) =
    Http().singleWebSocketRequest(WebSocketRequest(uri = uri, subprotocol = subprotocol), flow)

  val parseResp: Flow[Message, JsValue, NotUsed] = {
    import spray.json._
    Flow[Message]
      .mapAsync(1) {
        case _: BinaryMessage => fail("shouldn't get BinaryMessage")
        case tm: TextMessage => tm.toStrict(1.second).map(_.text.parseJson)
      }
      .filter {
        case JsObject(fields) => !(fields contains "heartbeat")
        case _ => true
      }
  }
}

object WebsocketServiceIntegrationTest {
<<<<<<< HEAD
  private case class SimpleScenario(
      id: String,
      path: Uri.Path,
      flow: Flow[Message, Message, NotUsed])

  sealed abstract class StreamState extends Product with Serializable
  case object NothingYet extends StreamState
  final case class GotAcs(firstCid: String) extends StreamState
  final case class ShouldHaveEnded(msgCount: Int) extends StreamState
=======
  import spray.json._
>>>>>>> 18db76bb

  private object ContractDelta {
    def unapply(jsv: JsValue): Option[(Vector[(String, JsValue)], Vector[String])] =
      for {
        JsArray(sums) <- Some(jsv)
        pairs = sums collect { case JsObject(fields) if fields.size == 1 => fields.head }
        if pairs.length == sums.length
        sets = pairs groupBy (_._1)
        if sets.keySet subsetOf Set("created", "archived", "error")
        creates = sets.getOrElse("created", Vector()) collect {
          case (_, JsObject(fields)) => fields
        }
      } yield
        (creates collect (Function unlift { add =>
          (add get "contractId" collect { case JsString(v) => v }) tuple (add get "payload")
        }), sets.getOrElse("archived", Vector()) collect { case (_, JsString(cid)) => cid })
  }

  private abstract class DeltaEvt(label: String) {
    def unapply(jsv: JsValue): Option[JsValue] = jsv match {
      case JsObject(fields) => fields.get(label)
      case _ => None
    }
  }

  private object Created extends DeltaEvt("created")
  private object Archived extends DeltaEvt("archived")
}<|MERGE_RESOLUTION|>--- conflicted
+++ resolved
@@ -248,10 +248,13 @@
               }
             case (
                 GotAcs(consumedCtid),
-                ContractDelta(Vector((fstId, fst), (sndId, snd)), Vector(observeConsumed))) =>
+              evts @ ContractDelta(Vector((fstId, fst), (sndId, snd)), Vector(observeConsumed))) =>
               Future {
                 observeConsumed should ===(consumedCtid)
                 Set(fstId, sndId, consumedCtid) should have size 3
+              inside(evts) {
+                case JsArray(Vector(Archived(_), Created(_), Created(_))) =>
+              }
                 ShouldHaveEnded(2)
               }
           }
@@ -265,7 +268,7 @@
       } yield lastState should ===(ShouldHaveEnded(2))
   }
 
-  "fetch should receive deltas as contracts are archived/created filtering out phantom archives" in withHttpService {
+  "fetch should receive deltas as contracts are archived/created, filtering out phantom archives" in withHttpService {
     (uri, encoder, _) =>
       val templateId = domain.TemplateId(None, "Account", "Account")
       val fetchRequest = """[{"templateId": "Account:Account", "key": ["Alice", "abc123"]}]"""
@@ -295,7 +298,6 @@
             }: Future[StreamState]
 
           case (
-<<<<<<< HEAD
               GotAcs(archivedCid),
               ContractDelta(Vector(), Vector(observeArchivedCid))
               ) =>
@@ -303,17 +305,6 @@
               (observeArchivedCid: String) shouldBe (archivedCid: String)
               (observeArchivedCid: String) shouldBe (cid1.unwrap: String)
               ShouldHaveEnded(0)
-=======
-              GotAcs(consumedCtid),
-              evts @ ContractDelta(Vector((fstId, fst), (sndId, snd)), Vector(observeConsumed))) =>
-            Future {
-              observeConsumed should ===(consumedCtid)
-              Set(fstId, sndId, consumedCtid) should have size 3
-              inside(evts) {
-                case JsArray(Vector(Archived(_), Created(_), Created(_))) =>
-              }
-              ShouldHaveEnded(2)
->>>>>>> 18db76bb
             }
         }
 
@@ -354,7 +345,8 @@
 }
 
 object WebsocketServiceIntegrationTest {
-<<<<<<< HEAD
+  import spray.json._
+
   private case class SimpleScenario(
       id: String,
       path: Uri.Path,
@@ -364,9 +356,6 @@
   case object NothingYet extends StreamState
   final case class GotAcs(firstCid: String) extends StreamState
   final case class ShouldHaveEnded(msgCount: Int) extends StreamState
-=======
-  import spray.json._
->>>>>>> 18db76bb
 
   private object ContractDelta {
     def unapply(jsv: JsValue): Option[(Vector[(String, JsValue)], Vector[String])] =
