--- conflicted
+++ resolved
@@ -238,82 +238,22 @@
           {"templateIds": ["Iou:Iou"]}
         ]"""
 
-      def resp(iouCid: domain.ContractId): Sink[JsValue, Future[StreamState]] =
-        Sink
-          .foldAsync(NothingYet: StreamState) {
-            case (NothingYet, ContractDelta(Vector((ctid, ct)), Vector())) =>
-              (ctid: String) shouldBe (iouCid.unwrap: String)
-              TestUtil.postJsonRequest(
-                uri.withPath(Uri.Path("/command/exercise")),
-                exercisePayload(ctid),
-                headersWithAuth) map {
-                case (statusCode, _) =>
-                  statusCode.isSuccess shouldBe true
-                  GotAcs(ctid)
-              }
-            case (
-                GotAcs(consumedCtid),
-                evts @ ContractDelta(
-                  Vector((fstId, fst), (sndId, snd)),
-                  Vector(observeConsumed))) =>
-              Future {
-                observeConsumed should ===(consumedCtid)
-                Set(fstId, sndId, consumedCtid) should have size 3
-                inside(evts) {
-                  case JsArray(Vector(Archived(_), Created(_), Created(_))) =>
-                }
-                ShouldHaveEnded(2)
-              }
-          }
-
-      for {
-        iou <- initialCreate
-        _ = iou._1 shouldBe 'success
-        iouCid = getContractId(getResult(iou._2))
-
-        lastState <- singleClientQueryStream(uri, query) via parseResp runWith resp(iouCid)
-      } yield lastState should ===(ShouldHaveEnded(2))
-  }
-
-  "fetch should receive deltas as contracts are archived/created, filtering out phantom archives" in withHttpService {
-    (uri, encoder, _) =>
-      val templateId = domain.TemplateId(None, "Account", "Account")
-      val fetchRequest = """[{"templateId": "Account:Account", "key": ["Alice", "abc123"]}]"""
-      val f1 =
-        postCreateCommand(accountCreateCommand(domain.Party("Alice"), "abc123"), encoder, uri)
-      val f2 =
-        postCreateCommand(accountCreateCommand(domain.Party("Alice"), "def456"), encoder, uri)
-
-      def resp(
-          cid1: domain.ContractId,
-          cid2: domain.ContractId): Sink[JsValue, Future[StreamState]] =
-        Sink.foldAsync(NothingYet: StreamState) {
-
+      val resp(iouCid: domain.ContractId): Sink[JsValue, Future[StreamState]] = Sink
+        .foldAsync(NothingYet: StreamState) {
+          case (NothingYet, ContractDelta(Vector((ctid, ct)), Vector())) =>
+            (ctid: String) shouldBe (iouCid.unwrap: String)
+            TestUtil.postJsonRequest(
+              uri.withPath(Uri.Path("/command/exercise")),
+              exercisePayload(ctid),
+              headersWithAuth) map {
+              case (statusCode, respBody) =>
+                statusCode.isSuccess shouldBe true
+                GotAcs(ctid)
+            }
           case (
-              NothingYet,
-              ContractDelta(Vector((cid, c)), Vector())
-              ) =>
-            (cid: String) shouldBe (cid1.unwrap: String)
-            postArchiveCommand(templateId, cid2, encoder, uri).flatMap {
-              case (statusCode, _) =>
-                statusCode.isSuccess shouldBe true
-                postArchiveCommand(templateId, cid1, encoder, uri).map {
-                  case (statusCode, _) =>
-                    statusCode.isSuccess shouldBe true
-                    GotAcs(cid)
-                }
-            }: Future[StreamState]
-
-          case (
-              GotAcs(archivedCid),
-              ContractDelta(Vector(), Vector(observeArchivedCid))
-              ) =>
+              GotAcs(consumedCtid),
+              evts @ ContractDelta(Vector((fstId, fst), (sndId, snd)), Vector(observeConsumed))) =>
             Future {
-<<<<<<< HEAD
-              (observeArchivedCid: String) shouldBe (archivedCid: String)
-              (observeArchivedCid: String) shouldBe (cid1.unwrap: String)
-              ShouldHaveEnded(0)
-=======
               observeConsumed should ===(consumedCtid)
               Set(fstId, sndId, consumedCtid) should have size 3
               inside(evts) {
@@ -329,7 +269,54 @@
                     ))
               }
               ShouldHaveEnded(2)
->>>>>>> b8563711
+            }
+        }
+
+      for {
+        creation <- initialCreate
+        _ = creation._1 shouldBe 'success
+        iouCid = getContractId(getResult(iou._2))
+        lastState <- singleClientQueryStream(uri, query) via parseResp runWith resp(iouCid)
+      } yield lastState should ===(ShouldHaveEnded(2))
+  }
+
+  "fetch should receive deltas as contracts are archived/created, filtering out phantom archives" in withHttpService {
+    (uri, encoder, _) =>
+      val templateId = domain.TemplateId(None, "Account", "Account")
+      val fetchRequest = """[{"templateId": "Account:Account", "key": ["Alice", "abc123"]}]"""
+      val f1 =
+        postCreateCommand(accountCreateCommand(domain.Party("Alice"), "abc123"), encoder, uri)
+      val f2 =
+        postCreateCommand(accountCreateCommand(domain.Party("Alice"), "def456"), encoder, uri)
+
+      def resp(
+          cid1: domain.ContractId,
+          cid2: domain.ContractId): Sink[JsValue, Future[StreamState]] =
+        Sink.foldAsync(NothingYet: StreamState) {
+
+          case (
+              NothingYet,
+              ContractDelta(Vector((cid, c)), Vector())
+              ) =>
+            (cid: String) shouldBe (cid1.unwrap: String)
+            postArchiveCommand(templateId, cid2, encoder, uri).flatMap {
+              case (statusCode, _) =>
+                statusCode.isSuccess shouldBe true
+                postArchiveCommand(templateId, cid1, encoder, uri).map {
+                  case (statusCode, _) =>
+                    statusCode.isSuccess shouldBe true
+                    GotAcs(cid)
+                }
+            }: Future[StreamState]
+
+          case (
+              GotAcs(archivedCid),
+              ContractDelta(Vector(), Vector(observeArchivedCid))
+              ) =>
+            Future {
+              (observeArchivedCid: String) shouldBe (archivedCid: String)
+              (observeArchivedCid: String) shouldBe (cid1.unwrap: String)
+              ShouldHaveEnded(0)
             }
         }
 
