// Copyright (c) 2020 The DAML Authors. All rights reserved.
// SPDX-License-Identifier: Apache-2.0

package com.digitalasset.http

import akka.http.scaladsl.model.HttpMethods._
import akka.http.scaladsl.model._
import akka.http.scaladsl.model.ws.{Message, UpgradeToWebSocket}
import akka.stream.Materializer
import akka.stream.scaladsl.Flow
import com.digitalasset.jwt.domain.Jwt
import com.digitalasset.ledger.api.refinements.{ApiTypes => lar}
import com.typesafe.scalalogging.StrictLogging
import scalaz.syntax.std.boolean._
import scalaz.syntax.std.option._
import scalaz.{NonEmptyList, \/}

import scala.concurrent.{ExecutionContext, Future}
import EndpointsCompanion._

object WebsocketEndpoints {
  private[http] val tokenPrefix: String = "jwt.token."
  private[http] val wsProtocol: String = "daml.ws.auth"

  private def findJwtFromSubProtocol(
      upgradeToWebSocket: UpgradeToWebSocket,
  ): Unauthorized \/ Jwt = {
    upgradeToWebSocket.requestedProtocols
      .collectFirst {
        case p if p startsWith tokenPrefix => Jwt(p drop tokenPrefix.length)
      }
      .toRightDisjunction(Unauthorized(s"Missing required $tokenPrefix.[token] in subprotocol"))
  }

  private def preconnect(
      decodeJwt: ValidateJwt,
      req: UpgradeToWebSocket,
      subprotocol: String,
  ) =
    for {
      _ <- req.requestedProtocols.contains(subprotocol) either (()) or Unauthorized(
        s"Missing required $tokenPrefix.[token] or $wsProtocol subprotocol",
      )
      jwt0 <- findJwtFromSubProtocol(req)
      payload <- decodeAndParsePayload(jwt0, decodeJwt)
    } yield payload
}

class WebsocketEndpoints(
    ledgerId: lar.LedgerId,
    decodeJwt: ValidateJwt,
    webSocketService: WebSocketService,
)(implicit mat: Materializer, ec: ExecutionContext)
    extends StrictLogging {

  import WebsocketEndpoints._

  lazy val transactionWebSocket: PartialFunction[HttpRequest, Future[HttpResponse]] = {
    case req @ HttpRequest(GET, Uri.Path("/v1/stream/query"), _, _, _) =>
      Future.successful(
        (for {
          upgradeReq <- req.header[UpgradeToWebSocket] \/> InvalidUserInput(
            s"Cannot upgrade client's connection to websocket",
          )
          _ = logger.info(s"GOT $wsProtocol")

          payload <- preconnect(decodeJwt, upgradeReq, wsProtocol)
          (jwt, jwtPayload) = payload
        } yield
          handleWebsocketRequest[domain.SearchForeverRequest](
            jwt,
            jwtPayload,
            upgradeReq,
            wsProtocol))
          .valueOr(httpResponseError),
      )

    case req @ HttpRequest(GET, Uri.Path("/v1/stream/fetch"), _, _, _) =>
      Future.successful(
        (for {
          upgradeReq <- req.header[UpgradeToWebSocket] \/> InvalidUserInput(
            s"Cannot upgrade client's connection to websocket",
          )
          payload <- preconnect(decodeJwt, upgradeReq, wsProtocol)
          (jwt, jwtPayload) = payload
        } yield
<<<<<<< HEAD
          handleWebsocketRequest[List[domain.ContractKeyStreamRequest[None.type, domain.LfValue]]](
=======
          handleWebsocketRequest[NonEmptyList[domain.EnrichedContractKey[domain.LfValue]]](
>>>>>>> 2887f28c
            jwt,
            jwtPayload,
            upgradeReq,
            wsProtocol))
          .valueOr(httpResponseError),
      )
  }

  def handleWebsocketRequest[A: WebSocketService.StreamQueryReader](
      jwt: Jwt,
      jwtPayload: domain.JwtPayload,
      req: UpgradeToWebSocket,
      protocol: String,
  ): HttpResponse = {
    val handler: Flow[Message, Message, _] =
      webSocketService.transactionMessageHandler[A](jwt, jwtPayload)
    req.handleMessages(handler, Some(protocol))
  }
}<|MERGE_RESOLUTION|>--- conflicted
+++ resolved
@@ -84,11 +84,7 @@
           payload <- preconnect(decodeJwt, upgradeReq, wsProtocol)
           (jwt, jwtPayload) = payload
         } yield
-<<<<<<< HEAD
-          handleWebsocketRequest[List[domain.ContractKeyStreamRequest[None.type, domain.LfValue]]](
-=======
-          handleWebsocketRequest[NonEmptyList[domain.EnrichedContractKey[domain.LfValue]]](
->>>>>>> 2887f28c
+          handleWebsocketRequest[NonEmptyList[domain.ContractKeyStreamRequest[None.type, domain.LfValue]]](
             jwt,
             jwtPayload,
             upgradeReq,
