// Copyright (c) 2020 The DAML Authors. All rights reserved.
// SPDX-License-Identifier: Apache-2.0

package com.digitalasset.http

import java.nio.file.Path

import akka.actor.{ActorSystem, Cancellable}
import akka.http.scaladsl.Http
import akka.http.scaladsl.Http.ServerBinding
import akka.http.scaladsl.settings.ServerSettings
import akka.stream.Materializer
import com.digitalasset.api.util.TimeProvider
import com.digitalasset.auth.TokenHolder
import com.digitalasset.grpc.adapter.ExecutionSequencerFactory
import com.digitalasset.http.Statement.discard
import com.digitalasset.http.dbbackend.ContractDao
import com.digitalasset.http.json.{
  ApiValueToJsValueConverter,
  DomainJsonDecoder,
  DomainJsonEncoder,
  JsValueToApiValueConverter,
}
import com.digitalasset.http.util.ApiValueToLfValueConverter
import com.digitalasset.util.ExceptionOps._
import com.digitalasset.http.util.FutureUtil._
import com.digitalasset.http.util.IdentifierConverters.apiLedgerId
import com.digitalasset.jwt.JwtDecoder
import com.digitalasset.ledger.api.refinements.ApiTypes.ApplicationId
import com.digitalasset.ledger.api.refinements.{ApiTypes => lar}
import com.digitalasset.ledger.client.LedgerClient
import com.digitalasset.ledger.client.configuration.{
  CommandClientConfiguration,
  LedgerClientConfiguration,
  LedgerIdRequirement,
}
import com.digitalasset.ledger.client.services.pkg.PackageClient
import com.digitalasset.ledger.service.LedgerReader
import com.digitalasset.ledger.service.LedgerReader.PackageStore
import com.typesafe.scalalogging.StrictLogging
import io.grpc.netty.NettyChannelBuilder
import scalaz.Scalaz._
import scalaz._

import scala.concurrent.duration.FiniteDuration
import scala.concurrent.{Await, ExecutionContext, Future}
import scala.util.control.NonFatal

object HttpService extends StrictLogging {

  val DefaultPackageReloadInterval: FiniteDuration = FiniteDuration(5, "s")
  val DefaultMaxInboundMessageSize: Int = 4194304

  private type ET[A] = EitherT[Future, Error, A]

  final case class Error(message: String)

  def start(
      ledgerHost: String,
      ledgerPort: Int,
      applicationId: ApplicationId,
      address: String,
      httpPort: Int,
      wsConfig: Option[WebsocketConfig],
      accessTokenFile: Option[Path],
      contractDao: Option[ContractDao] = None,
      staticContentConfig: Option[StaticContentConfig] = None,
      packageReloadInterval: FiniteDuration = DefaultPackageReloadInterval,
      maxInboundMessageSize: Int = DefaultMaxInboundMessageSize,
      validateJwt: EndpointsCompanion.ValidateJwt = decodeJwt,
  )(
      implicit asys: ActorSystem,
      mat: Materializer,
      aesf: ExecutionSequencerFactory,
      ec: ExecutionContext,
  ): Future[Error \/ ServerBinding] = {

    implicit val settings: ServerSettings = ServerSettings(asys)

    val tokenHolder = accessTokenFile.map(new TokenHolder(_))

    val clientConfig = LedgerClientConfiguration(
      applicationId = ApplicationId.unwrap(applicationId),
      ledgerIdRequirement = LedgerIdRequirement("", enabled = false),
      commandClient = CommandClientConfiguration.default,
      sslContext = None,
      token = tokenHolder.flatMap(_.token),
    )

    val bindingEt: EitherT[Future, Error, ServerBinding] = for {
      client <- eitherT(client(ledgerHost, ledgerPort, clientConfig, maxInboundMessageSize)): ET[
        LedgerClient,
      ]

      ledgerId = apiLedgerId(client.ledgerId): lar.LedgerId

      _ = logger.info(s"Connected to Ledger: ${ledgerId: lar.LedgerId}")
      _ = logger.info(s"contractDao: ${contractDao.toString}")

      packageService = new PackageService(
        loadPackageStoreUpdates(client.packageClient, tokenHolder),
      )

      // load all packages right away
      _ <- eitherT(packageService.reload).leftMap(e => Error(e.shows)): ET[Unit]

      _ = schedulePackageReload(packageService, packageReloadInterval)

      commandService = new CommandService(
        packageService.resolveTemplateId,
        LedgerClientJwt.submitAndWaitForTransaction(client),
        LedgerClientJwt.submitAndWaitForTransactionTree(client),
        TimeProvider.UTC,
      )

      contractsService = new ContractsService(
        packageService.resolveTemplateId,
        packageService.allTemplateIds,
        LedgerClientJwt.getActiveContracts(client),
        LedgerClientJwt.getCreatesAndArchivesSince(client),
        LedgerClientJwt.getTermination(client),
        LedgerReader.damlLfTypeLookup(packageService.packageStore _),
        contractDao,
      )

      partiesService = new PartiesService(() => client.partyManagementClient.listKnownParties())

      (encoder, decoder) = buildJsonCodecs(ledgerId, packageService)

      jsonEndpoints = new Endpoints(
        ledgerId,
        validateJwt,
        commandService,
        contractsService,
        partiesService,
        encoder,
        decoder,
      )

      websocketService = new WebSocketService(
        contractsService,
        packageService.resolveTemplateId,
        encoder,
        decoder,
        wsConfig,
      )

      websocketEndpoints = new WebsocketEndpoints(
        ledgerId,
        validateJwt,
        websocketService,
      )

      allEndpoints = staticContentConfig.cata(
        c =>
          StaticContentEndpoints
            .all(c) orElse jsonEndpoints.all orElse websocketEndpoints.transactionWebSocket orElse EndpointsCompanion.notFound,
        jsonEndpoints.all orElse websocketEndpoints.transactionWebSocket orElse EndpointsCompanion.notFound,
      )

      binding <- liftET[Error](
        Http().bindAndHandleAsync(allEndpoints, address, httpPort, settings = settings),
      )

    } yield binding

    bindingEt.run: Future[Error \/ ServerBinding]
  }

  @SuppressWarnings(Array("org.wartremover.warts.Any"))
  private[http] def refreshToken(
      holderM: Option[TokenHolder],
  )(implicit ec: ExecutionContext): Future[PackageService.ServerError \/ Option[String]] =
    Future(
      holderM
        .traverseU { holder =>
          holder.refresh()
          holder.token
            .map(\/-(_))
            .getOrElse(-\/(PackageService.ServerError("Unable to load token")))
        },
    )

  @SuppressWarnings(Array("org.wartremover.warts.Any"))
  private[http] def doLoad(packageClient: PackageClient, ids: Set[String], tokenM: Option[String])(
      implicit ec: ExecutionContext,
  ): Future[PackageService.ServerError \/ Option[PackageStore]] =
    LedgerReader
      .loadPackageStoreUpdates(packageClient, tokenM)(ids)
      .map(_.leftMap(e => PackageService.ServerError(e)))

  @SuppressWarnings(Array("org.wartremover.warts.Any"))
  private[http] def loadPackageStoreUpdates(
      packageClient: PackageClient,
      holderM: Option[TokenHolder],
  )(implicit ec: ExecutionContext): PackageService.ReloadPackageStore =
    (ids: Set[String]) => refreshToken(holderM).flatMap(_.traverseM(doLoad(packageClient, ids, _)))

  def stop(f: Future[Error \/ ServerBinding])(implicit ec: ExecutionContext): Future[Unit] = {
    logger.info("Stopping server...")
    f.collect { case \/-(a) => a.unbind().void }.join
  }

  // Decode JWT without any validation
  private val decodeJwt: EndpointsCompanion.ValidateJwt =
    jwt => JwtDecoder.decode(jwt).leftMap(e => EndpointsCompanion.Unauthorized(e.shows))

  private[http] def buildJsonCodecs(
      ledgerId: lar.LedgerId,
      packageService: PackageService,
  ): (DomainJsonEncoder, DomainJsonDecoder) = {

    val lfTypeLookup = LedgerReader.damlLfTypeLookup(packageService.packageStore _) _
    val jsValueToApiValueConverter = new JsValueToApiValueConverter(lfTypeLookup)

    val apiValueToJsValueConverter = new ApiValueToJsValueConverter(
      ApiValueToLfValueConverter.apiValueToLfValue,
    )

    val encoder = new DomainJsonEncoder(
      apiValueToJsValueConverter.apiRecordToJsObject,
      apiValueToJsValueConverter.apiValueToJsValue,
    )

    val decoder = new DomainJsonDecoder(
      packageService.resolveTemplateId,
      packageService.resolveTemplateRecordType,
      packageService.resolveChoiceRecordType,
      packageService.resolveKeyType,
      jsValueToApiValueConverter.jsObjectToApiRecord,
      jsValueToApiValueConverter.jsValueToApiValue,
      jsValueToApiValueConverter.jsValueToLfValue,
    )

    (encoder, decoder)
  }

  private def schedulePackageReload(
      packageService: PackageService,
      pollInterval: FiniteDuration,
  )(implicit asys: ActorSystem, ec: ExecutionContext): Cancellable = {
<<<<<<< HEAD
    val maxWait = pollInterval * 10

    // scheduleWithFixedDelay will wait for the previous task to complete before triggering the next one
    // that is exactly why the task calls Await.result on the Future
    asys.scheduler.scheduleWithFixedDelay(pollInterval, pollInterval)(() => {
=======
    val packageServiceReload: Unit = {
>>>>>>> d6a20cba

      val f: Future[PackageService.Error \/ Unit] = packageService.reload

      f.onComplete {
        case scala.util.Failure(e) => logger.error("Package reload failed", e)
        case scala.util.Success(-\/(e)) => logger.error("Package reload failed: " + e.shows)
        case scala.util.Success(\/-(_)) =>
      }

      try {
        discard { Await.result(f, maxWait) }
      } catch {
        case e: scala.concurrent.TimeoutException =>
          logger.error(s"Package reload timed out after: $maxWait", e)
      }
    })
  }

  private def client(
      ledgerHost: String,
      ledgerPort: Int,
      clientConfig: LedgerClientConfiguration,
      maxInboundMessageSize: Int,
  )(implicit ec: ExecutionContext, aesf: ExecutionSequencerFactory): Future[Error \/ LedgerClient] =
    LedgerClient
      .fromBuilder(
        NettyChannelBuilder
          .forAddress(ledgerHost, ledgerPort)
          .maxInboundMessageSize(maxInboundMessageSize),
        clientConfig,
      )
      .map(_.right)
      .recover {
        case NonFatal(e) =>
          \/.left(Error(s"Cannot connect to the ledger server, error: ${e.description}"))
      }
}<|MERGE_RESOLUTION|>--- conflicted
+++ resolved
@@ -239,15 +239,11 @@
       packageService: PackageService,
       pollInterval: FiniteDuration,
   )(implicit asys: ActorSystem, ec: ExecutionContext): Cancellable = {
-<<<<<<< HEAD
     val maxWait = pollInterval * 10
 
     // scheduleWithFixedDelay will wait for the previous task to complete before triggering the next one
     // that is exactly why the task calls Await.result on the Future
     asys.scheduler.scheduleWithFixedDelay(pollInterval, pollInterval)(() => {
-=======
-    val packageServiceReload: Unit = {
->>>>>>> d6a20cba
 
       val f: Future[PackageService.Error \/ Unit] = packageService.reload
 
