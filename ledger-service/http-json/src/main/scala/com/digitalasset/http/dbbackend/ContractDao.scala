// Copyright (c) 2021 Digital Asset (Switzerland) GmbH and/or its affiliates. All rights reserved.
// SPDX-License-Identifier: Apache-2.0

package com.daml.http.dbbackend

import cats.effect._
import cats.syntax.apply._
import com.daml.http.domain
import com.daml.http.json.JsonProtocol.LfValueDatabaseCodec
import doobie.LogHandler
import doobie.free.connection.ConnectionIO
import doobie.free.{connection => fconn}
import doobie.implicits._
import doobie.util.log
import scalaz.{NonEmptyList, OneAnd}
import scalaz.syntax.tag._
import spray.json.{JsNull, JsValue}

import scala.concurrent.ExecutionContext

class ContractDao(xa: Connection.T) {

  implicit val logHandler: log.LogHandler = doobie.util.log.LogHandler.jdkLogHandler

  def transact[A](query: ConnectionIO[A]): IO[A] =
    query.transact(xa)

  def isValid(timeoutSeconds: Int): IO[Boolean] =
    fconn.isValid(timeoutSeconds).transact(xa)
}

object ContractDao {
  def apply(jdbcDriver: String, jdbcUrl: String, username: String, password: String)(implicit
      ec: ExecutionContext
  ): ContractDao = {
    val cs: ContextShift[IO] = IO.contextShift(ec)
    new ContractDao(Connection.connect(jdbcDriver, jdbcUrl, username, password)(cs))
  }

  def initialize(implicit log: LogHandler): ConnectionIO[Unit] =
    Queries.dropAllTablesIfExist *> Queries.initDatabase

  def lastOffset(parties: OneAnd[Set, domain.Party], templateId: domain.TemplateId.RequiredPkg)(
      implicit log: LogHandler
  ): ConnectionIO[Map[domain.Party, domain.Offset]] = {
    import doobie.postgres.implicits._
    for {
      tpId <- surrogateTemplateId(templateId)
      offset <- Queries
        .lastOffset(domain.Party.unsubst(parties), tpId)
    } yield {
      type L[a] = Map[a, domain.Offset]
      domain.Party.subst[L, String](domain.Offset.tag.subst(offset))
    }
  }

  def updateOffset(
      parties: OneAnd[Set, domain.Party],
      templateId: domain.TemplateId.RequiredPkg,
      newOffset: domain.Offset,
      lastOffsets: Map[domain.Party, domain.Offset],
  )(implicit log: LogHandler): ConnectionIO[Unit] = {
    import cats.implicits._
    import doobie.postgres.implicits._
    import scalaz.OneAnd._
    import scalaz.std.set._
    import scalaz.syntax.foldable._
    val partyVector = domain.Party.unsubst(parties.toVector)
    val lastOffsetsStr: Map[String, String] =
      domain.Party.unsubst[Map[*, String], String](domain.Offset.tag.unsubst(lastOffsets))
    for {
      tpId <- Queries.surrogateTemplateId(
        templateId.packageId,
        templateId.moduleName,
        templateId.entityName,
      )
      rowCount <- Queries.updateOffset(partyVector, tpId, newOffset.unwrap, lastOffsetsStr)
      _ <-
        if (rowCount == partyVector.size)
          fconn.pure(())
        else
          fconn.raiseError(StaleOffsetException(parties, templateId, newOffset, lastOffsets))
    } yield ()
  }

  @SuppressWarnings(Array("org.wartremover.warts.Any"))
  def selectContracts(
      parties: OneAnd[Set, domain.Party],
      templateId: domain.TemplateId.RequiredPkg,
      predicate: doobie.Fragment,
  )(implicit log: LogHandler): ConnectionIO[Vector[domain.ActiveContract[JsValue]]] = {
    import doobie.postgres.implicits._
    for {
      tpId <- surrogateTemplateId(templateId)

      dbContracts <- Queries
        .selectContracts(domain.Party.unsubst(parties), tpId, predicate)
        .to[Vector]
      domainContracts = dbContracts.map(toDomain(templateId))
    } yield domainContracts
  }

  private[http] def selectContractsMultiTemplate(
      parties: OneAnd[Set, domain.Party],
      predicates: Seq[(domain.TemplateId.RequiredPkg, doobie.Fragment)],
  )(implicit log: LogHandler)
    : ConnectionIO[Vector[(domain.ActiveContract[JsValue], NonEmptyList[Int])]] = {
    import doobie.postgres.implicits._, cats.syntax.traverse._, cats.instances.vector._
    for {
      stIdSeq <- predicates.zipWithIndex.toVector.traverse {
        case ((tid, pred), ix) =>
          surrogateTemplateId(tid) map (stid => (ix, stid, tid, pred))
      }
      dbContracts <- Queries
        .selectContractsMultiTemplate(domain.Party unsubst parties, stIdSeq map {
          case (_, stid, _, pred) => (stid, pred)
        }, Queries.MatchedQueryMarker.ByInt)
        .toVector
        .traverse(_.to[Vector])
      tidLookup = stIdSeq.view.map { case (ix, _, tid, _) => ix -> tid }.toMap
    } yield
      dbContracts match {
        case Seq() => Vector.empty
        case Seq(alreadyUnique) =>
          alreadyUnique map { dbc =>
            (toDomain(tidLookup(dbc.templateId))(dbc), NonEmptyList(dbc.templateId))
          }
        case potentialMultiMatches =>
          potentialMultiMatches.view.flatten
            .groupBy(_.contractId)
            .valuesIterator
            .map { dbcs =>
              val dbc +: dups = dbcs.toSeq // always non-empty due to groupBy
              (
                toDomain(tidLookup(dbc.templateId))(dbc),
                NonEmptyList.nels(dbc, dups: _*).map(_.templateId))
            }
            .toVector
      }
  }

  private[http] def fetchById(
      parties: OneAnd[Set, domain.Party],
      templateId: domain.TemplateId.RequiredPkg,
      contractId: domain.ContractId,
  )(implicit log: LogHandler): ConnectionIO[Option[domain.ActiveContract[JsValue]]] = {
    import doobie.postgres.implicits._
    for {
      tpId <- surrogateTemplateId(templateId)
      dbContracts <- Queries.fetchById(
        domain.Party unsubst parties,
        tpId,
        domain.ContractId unwrap contractId,
      )
    } yield dbContracts.map(toDomain(templateId))
  }

  private[http] def fetchByKey(
      parties: OneAnd[Set, domain.Party],
      templateId: domain.TemplateId.RequiredPkg,
      key: JsValue,
  )(implicit log: LogHandler): ConnectionIO[Option[domain.ActiveContract[JsValue]]] = {
    import doobie.postgres.implicits._
    for {
      tpId <- surrogateTemplateId(templateId)
      dbContracts <- Queries.fetchByKey(domain.Party unsubst parties, tpId, key)
    } yield dbContracts.map(toDomain(templateId))
  }

  private[this] def surrogateTemplateId(templateId: domain.TemplateId.RequiredPkg)(implicit
      log: LogHandler
  ) =
    Queries.surrogateTemplateId(templateId.packageId, templateId.moduleName, templateId.entityName)

  private def toDomain(templateId: domain.TemplateId.RequiredPkg)(
<<<<<<< HEAD
      a: Queries.DBContract[_, JsValue, JsValue, Vector[String]]): domain.ActiveContract[JsValue] =
=======
      a: Queries.DBContract[Unit, JsValue, JsValue, Vector[String]]
  ): domain.ActiveContract[JsValue] =
>>>>>>> 22ce9409
    domain.ActiveContract(
      contractId = domain.ContractId(a.contractId),
      templateId = templateId,
      key = decodeOption(a.key),
      payload = LfValueDatabaseCodec.asLfValueCodec(a.payload),
      signatories = domain.Party.subst(a.signatories),
      observers = domain.Party.subst(a.observers),
      agreementText = a.agreementText,
    )

  private def decodeOption(a: JsValue): Option[JsValue] = a match {
    case JsNull => None
    case _ => Some(LfValueDatabaseCodec.asLfValueCodec(a))
  }

  final case class StaleOffsetException(
      parties: OneAnd[Set, domain.Party],
      templateId: domain.TemplateId.RequiredPkg,
      newOffset: domain.Offset,
      lastOffset: Map[domain.Party, domain.Offset],
  ) extends java.sql.SQLException(
        s"parties: $parties, templateId: $templateId, newOffset: $newOffset, lastOffset: $lastOffset",
        StaleOffsetException.SqlState,
      )

  object StaleOffsetException {
    val SqlState = "STALE_OFFSET_EXCEPTION"
  }
}<|MERGE_RESOLUTION|>--- conflicted
+++ resolved
@@ -173,12 +173,7 @@
     Queries.surrogateTemplateId(templateId.packageId, templateId.moduleName, templateId.entityName)
 
   private def toDomain(templateId: domain.TemplateId.RequiredPkg)(
-<<<<<<< HEAD
       a: Queries.DBContract[_, JsValue, JsValue, Vector[String]]): domain.ActiveContract[JsValue] =
-=======
-      a: Queries.DBContract[Unit, JsValue, JsValue, Vector[String]]
-  ): domain.ActiveContract[JsValue] =
->>>>>>> 22ce9409
     domain.ActiveContract(
       contractId = domain.ContractId(a.contractId),
       templateId = templateId,
