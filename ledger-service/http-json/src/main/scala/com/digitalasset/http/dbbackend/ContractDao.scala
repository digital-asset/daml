// Copyright (c) 2022 Digital Asset (Switzerland) GmbH and/or its affiliates. All rights reserved.
// SPDX-License-Identifier: Apache-2.0

package com.daml.http.dbbackend

import cats.effect._
import cats.syntax.apply._
import com.daml.dbutils.ConnectionPool
import com.daml.doobie.logging.Slf4jLogHandler
import com.daml.http.dbbackend.Queries.SurrogateTpId
import com.daml.http.domain
import com.daml.http.json.JsonProtocol.LfValueDatabaseCodec
import com.daml.http.metrics.HttpJsonApiMetrics
import com.daml.http.util.Logging.InstanceUUID
import com.daml.lf.crypto.Hash
import com.daml.logging.LoggingContextOf
import com.daml.nonempty.{+-:, NonEmpty, NonEmptyF}
import domain.Offset.`Offset ordering`
import doobie.LogHandler
import doobie.free.connection.ConnectionIO
import doobie.free.{connection => fconn}
import doobie.implicits._
import doobie.util.log
import org.slf4j.LoggerFactory
import scalaz.{Equal, NonEmptyList, Order, Semigroup}
import scalaz.std.set._
import scalaz.std.vector._
import scalaz.syntax.tag._
import scalaz.syntax.order._
import spray.json.{JsNull, JsValue}

import java.io.{Closeable, IOException}
import java.util.concurrent.{ExecutorService, Executors, TimeUnit}
import javax.sql.DataSource
import scala.concurrent.ExecutionContext
import scala.language.existentials
import scala.util.Try

class ContractDao private (
    ds: DataSource with Closeable,
    xa: ConnectionPool.T,
    dbAccessPool: ExecutorService,
)(implicit
    val jdbcDriver: SupportedJdbcDriver.TC
) extends Closeable {

  private val logger = LoggerFactory.getLogger(classOf[ContractDao])
  implicit val logHandler: log.LogHandler = Slf4jLogHandler(logger)

  def transact[A](query: ConnectionIO[A]): IO[A] =
    query.transact(xa)

  def isValid(timeoutSeconds: Int): IO[Boolean] =
    fconn.isValid(timeoutSeconds).transact(xa)

  def shutdown(): Try[Unit] = {
    Try {
      dbAccessPool.shutdown()
      val cleanShutdown = dbAccessPool.awaitTermination(10, TimeUnit.SECONDS)
      logger.debug(s"Clean shutdown of dbAccess pool : $cleanShutdown")
      ds.close()
    }
  }

  @throws[IOException]
  override def close(): Unit = {
    shutdown().fold(
      {
        case e: IOException => throw e
        case e => throw new IOException(e)
      },
      identity,
    )
  }
}

object ContractDao {
  import SurrogateTemplateIdCache.MaxEntries
  private[this] val supportedJdbcDrivers = Map[String, SupportedJdbcDriver.Available](
    "org.postgresql.Driver" -> SupportedJdbcDriver.Postgres,
    "oracle.jdbc.OracleDriver" -> SupportedJdbcDriver.Oracle,
  )

  def supportedJdbcDriverNames(available: Set[String]): Set[String] =
    supportedJdbcDrivers.keySet intersect available

  private[this] def queriesPartySet(dps: domain.PartySet): Queries.PartySet = {
    type NES[A] = NonEmpty[Set[A]]
    domain.Party.unsubst[NES, String](dps)
  }

  def apply(
      cfg: JdbcConfig,
      tpIdCacheMaxEntries: Option[Long] = None,
  )(implicit
      ec: ExecutionContext,
      metrics: HttpJsonApiMetrics,
  ): ContractDao = {
    val cs: ContextShift[IO] = IO.contextShift(ec)
    val setup = for {
      sjda <- supportedJdbcDrivers
        .get(cfg.baseConfig.driver)
        .toRight(
          s"JDBC driver ${cfg.baseConfig.driver} is not one of ${supportedJdbcDrivers.keySet}"
        )
      sjdc <- configureJdbc(cfg, sjda, tpIdCacheMaxEntries.getOrElse(MaxEntries))
    } yield {
      implicit val sjd: SupportedJdbcDriver.TC = sjdc
      // pool for connections awaiting database access
      val es = Executors.newWorkStealingPool(cfg.baseConfig.poolSize)
      val (ds, conn) =
        ConnectionPool.connect(cfg.baseConfig)(ExecutionContext.fromExecutor(es), cs)
      new ContractDao(ds, conn, es)
    }
    setup.fold(msg => throw new IllegalArgumentException(msg), identity)
  }

  // XXX SC Ideally we would do this _while parsing the command line_, but that
  // will require moving selection and setup of a driver into a hook that the
  // cmdline parser can use while constructing JdbcConfig.  That's a good idea
  // anyway, and is significantly easier with the `Conf` separation
  private[this] def configureJdbc(
      cfg: JdbcConfig,
      driver: SupportedJdbcDriver.Available,
      tpIdCacheMaxEntries: Long,
  )(implicit
      metrics: HttpJsonApiMetrics
  ) =
    driver.configure(
      tablePrefix = cfg.baseConfig.tablePrefix,
      extraConf = cfg.backendSpecificConf,
      tpIdCacheMaxEntries,
    )

  def initialize(implicit log: LogHandler, sjd: SupportedJdbcDriver.TC): ConnectionIO[Unit] =
    sjd.q.queries.dropAllTablesIfExist *> sjd.q.queries.initDatabase

  def lastOffset(parties: domain.PartySet, templateId: domain.ContractTypeId.RequiredPkg)(implicit
      log: LogHandler,
      sjd: SupportedJdbcDriver.TC,
      lc: LoggingContextOf[InstanceUUID],
  ): ConnectionIO[Map[domain.Party, domain.Offset]] = {
    import sjd.q.queries
    for {
      tpId <- surrogateTemplateId(templateId)
      offset <- queries
        .lastOffset(queriesPartySet(parties), tpId)
    } yield {
      type L[a] = Map[a, domain.Offset]
      domain.Party.subst[L, String](domain.Offset.tag.subst(offset))
    }
  }

  /** A "lagging offset" is a template-ID/party pair whose stored offset may not reflect
    * the actual contract table state at query time.  Examples of this are described in
    * <https://github.com/digital-asset/daml/issues/10334> .
    *
    * It is perfectly fine for an offset to be returned but the set of lagging template IDs
    * be empty; this means they appear to be consistent but not at `expectedOffset`; since
    * that means the state at query time is indeterminate, the query must be rerun anyway,
    * but no further DB updates are needed.
    *
    * @param parties The party-set that must not be lagging.  We aren't concerned with
    *          whether ''other'' parties are lagging, in fact we can't correct if they are,
    *          but if another party got ahead, that means one of our parties lags.
    * @param expectedOffset `fetchAndPersist` should have synchronized every template-ID/party
    *          pair to the same offset, this one.
    * @param templateIds The template IDs we're checking.
    * @return Any template IDs that are lagging, and the offset to catch them up to, if defined;
    *         otherwise everything is fine.
    */
  def laggingOffsets[CtId <: domain.ContractTypeId.RequiredPkg](
      parties: Set[domain.Party],
      expectedOffset: domain.Offset,
      templateIds: NonEmpty[Set[CtId]],
  )(implicit
      log: LogHandler,
      sjd: SupportedJdbcDriver.TC,
      lc: LoggingContextOf[InstanceUUID],
  ): ConnectionIO[Option[(domain.Offset, Set[CtId])]] = {
    type Unsynced[Party, Off] = Map[Queries.SurrogateTpId, Map[Party, Off]]
    import scalaz.syntax.traverse._
    import sjd.q.queries.unsyncedOffsets
    for {
      tpids <- {
        import Queries.CompatImplicits.monadFromCatsMonad
        templateIds.toVector.toNEF.traverse { trp => surrogateTemplateId(trp) map ((_, trp)) }
      }: ConnectionIO[NonEmptyF[Vector, (SurrogateTpId, CtId)]]
      surrogatesToDomains = tpids.toMap
      unsyncedRaw <- unsyncedOffsets(
        domain.Offset unwrap expectedOffset,
        surrogatesToDomains.keySet,
      )
      unsynced = domain.Party.subst[Unsynced[*, domain.Offset], String](
        domain.Offset.tag.subst[Unsynced[String, *], String](unsyncedRaw)
      ): Unsynced[domain.Party, domain.Offset]
    } yield minimumViableOffsets(parties, surrogatesToDomains, expectedOffset, unsynced)
  }

  // postprocess the output of unsyncedOffsets
  private[dbbackend] def minimumViableOffsets[ITpId, OTpId, Party, Off: Order](
      queriedParty: Set[Party],
      surrogatesToDomains: ITpId => OTpId,
      expectedOffset: Off,
      unsynced: Map[ITpId, Map[Party, Off]],
  ): Option[(Off, Set[OTpId])] = {
    import scalaz.syntax.foldable1.{ToFoldableOps => _, _}
    import scalaz.std.iterable._
    val lagging: Option[Lagginess[ITpId, Off]] =
      (unsynced: Iterable[(ITpId, Map[Party, Off])]) foldMap1Opt {
        case (surrogateTpId, partyOffs) =>
          val maxLocalOff = partyOffs
            .collect {
              case (unsyncedParty, unsyncedOff)
                  if queriedParty(unsyncedParty) || unsyncedOff > expectedOffset =>
                unsyncedOff
            }
            .maximum
            .getOrElse(expectedOffset)
          val singleton = Set(surrogateTpId)
          // if a queried party is not in the map, we can safely assume that
          // it is exactly at expectedOffset
          val caughtUp = maxLocalOff <= expectedOffset ||
            queriedParty.forall { qp => partyOffs.get(qp).exists(_ === maxLocalOff) }
          Lagginess(
            if (caughtUp) singleton else Set.empty,
            if (caughtUp) Set.empty else singleton,
            // also an artifact of assuming that you actually ran update
            // to expectedOffset before using this function
            maxLocalOff max expectedOffset,
          )
      }
    lagging match {
      case Some(lagging) if lagging.maxOff > expectedOffset =>
        Some((lagging.maxOff, lagging.notCaughtUp map surrogatesToDomains))
      case _ => None
    }
  }

  private[dbbackend] final case class Lagginess[TpId, +Off](
      caughtUp: Set[TpId],
      notCaughtUp: Set[TpId],
      maxOff: Off,
  )
  private[dbbackend] object Lagginess {
    implicit def semigroup[TpId, Off: Order]: Semigroup[Lagginess[TpId, Off]] =
      Semigroup instance { case (Lagginess(cA, ncA, offA), Lagginess(cB, ncB, offB)) =>
        import scalaz.Ordering.{LT, GT, EQ}
        val (c, nc) = offA cmp offB match {
          case EQ => (cA union cB, Set.empty[TpId])
          case LT => (cB, cA)
          case GT => (cA, cB)
        }
        Lagginess(
          c,
          nc union ncA union ncB,
          offA max offB,
        )
      }

    implicit def equal[TpId: Order, Off: Equal]: Equal[Lagginess[TpId, Off]] =
      new Equal[Lagginess[TpId, Off]] {
        override def equalIsNatural = Equal[TpId].equalIsNatural && Equal[Off].equalIsNatural
        override def equal(a: Lagginess[TpId, Off], b: Lagginess[TpId, Off]) =
          if (equalIsNatural) a == b
          else
            a match {
              case Lagginess(caughtUp, notCaughtUp, maxOff) =>
                caughtUp === b.caughtUp && notCaughtUp === b.notCaughtUp && maxOff === b.maxOff
            }
      }
  }

  def updateOffset(
      parties: domain.PartySet,
      templateId: domain.ContractTypeId.RequiredPkg,
      newOffset: domain.Offset,
      lastOffsets: Map[domain.Party, domain.Offset],
  )(implicit
      log: LogHandler,
      sjd: SupportedJdbcDriver.TC,
      lc: LoggingContextOf[InstanceUUID],
  ): ConnectionIO[Unit] = {
    import cats.implicits._
    import sjd.q.queries
    import scalaz.syntax.foldable._
    val partyVector = domain.Party.unsubst(parties.toVector: Vector[domain.Party])
    val lastOffsetsStr: Map[String, String] =
      domain.Party.unsubst[Map[*, String], String](domain.Offset.tag.unsubst(lastOffsets))
    for {
      tpId <- queries.surrogateTemplateId(
        templateId.packageId,
        templateId.moduleName,
        templateId.entityName,
      )
      rowCount <- queries.updateOffset(partyVector, tpId, newOffset.unwrap, lastOffsetsStr)
      _ <-
        if (rowCount == partyVector.size)
          fconn.pure(())
        else
          fconn.raiseError(StaleOffsetException(parties, templateId, newOffset, lastOffsets))
    } yield ()
  }

  @SuppressWarnings(Array("org.wartremover.warts.Any"))
  def selectContracts(
      parties: domain.PartySet,
      templateId: domain.ContractTypeId.Resolved,
      predicate: doobie.Fragment,
  )(implicit
      log: LogHandler,
      sjd: SupportedJdbcDriver.TC,
      lc: LoggingContextOf[InstanceUUID],
  ): ConnectionIO[Vector[domain.ActiveContract.ResolvedCtTyId[JsValue]]] = {
    import sjd.q.queries
    for {
      tpId <- surrogateTemplateId(templateId)

      dbContracts <- queries
        .selectContracts(queriesPartySet(parties), tpId, predicate)
        .to[Vector]
      domainContracts = dbContracts.map(toDomain(templateId))
    } yield domainContracts
  }

  private[http] def selectContractsMultiTemplate[Pos](
      parties: domain.PartySet,
<<<<<<< HEAD
      predicates: NonEmpty[Seq[(domain.TemplateId.RequiredPkg, doobie.Fragment)]],
=======
      predicates: Seq[(domain.ContractTypeId.Resolved, doobie.Fragment)],
>>>>>>> a5981711
      trackMatchIndices: MatchedQueryMarker[Pos],
  )(implicit
      log: LogHandler,
      sjd: SupportedJdbcDriver.TC,
      lc: LoggingContextOf[InstanceUUID],
  ): ConnectionIO[Vector[(domain.ActiveContract.ResolvedCtTyId[JsValue], Pos)]] = {
    import sjd.q.{queries => sjdQueries}, cats.syntax.traverse._, cats.instances.vector._
    predicates.zipWithIndex.toVector.forgetNE
      .traverse { case ((tid, pred), ix) =>
        surrogateTemplateId(tid) map (stid => (ix, stid, tid, pred))
      }
      .flatMap { stIdSeq =>
        // TODO SC propagate by removing forgetNE above
        val NonEmpty(queries) = stIdSeq map { case (_, stid, _, pred) => (stid, pred) }

        trackMatchIndices match {
          case MatchedQueryMarker.ByNelInt =>
            for {
              dbContracts <- sjdQueries
                .selectContractsMultiTemplate(
                  queriesPartySet(parties),
                  queries,
                  Queries.MatchedQueryMarker.ByInt,
                )
                .to[Vector]
              tidLookup = stIdSeq.view.map { case (ix, _, tid, _) => ix -> tid }.toMap
            } yield dbContracts map { dbc =>
              val htid +-: ttid = dbc.templateId.unwrap
              (toDomain(tidLookup(htid))(dbc), NonEmptyList(htid, ttid: _*))
            }

          case MatchedQueryMarker.Unused =>
            for {
              dbContracts <- sjdQueries
                .selectContractsMultiTemplate(
                  queriesPartySet(parties),
                  queries,
                  Queries.MatchedQueryMarker.Unused,
                )
                .to[Vector]
              tidLookup = stIdSeq.view.map { case (_, stid, tid, _) => (stid, tid) }.toMap
            } yield dbContracts map { dbc => (toDomain(tidLookup(dbc.templateId))(dbc), ()) }
        }
      }
  }

  private[http] sealed abstract class MatchedQueryMarker[+Positive]
  private[http] object MatchedQueryMarker {
    case object ByNelInt extends MatchedQueryMarker[NonEmptyList[Int]]
    case object Unused extends MatchedQueryMarker[Unit]
  }

  private[http] def fetchById(
      parties: domain.PartySet,
      templateId: domain.ContractTypeId.Resolved,
      contractId: domain.ContractId,
  )(implicit
      log: LogHandler,
      sjd: SupportedJdbcDriver.TC,
      lc: LoggingContextOf[InstanceUUID],
  ): ConnectionIO[Option[domain.ActiveContract.ResolvedCtTyId[JsValue]]] = {
    import sjd.q._
    for {
      tpId <- surrogateTemplateId(templateId)
      dbContracts <- queries.fetchById(
        queriesPartySet(parties),
        tpId,
        domain.ContractId unwrap contractId,
      )
    } yield dbContracts.map(toDomain(templateId))
  }

  private[http] def fetchByKey(
      parties: domain.PartySet,
      templateId: domain.ContractTypeId.Resolved,
      key: Hash,
  )(implicit
      log: LogHandler,
      sjd: SupportedJdbcDriver.TC,
      lc: LoggingContextOf[InstanceUUID],
  ): ConnectionIO[Option[domain.ActiveContract.ResolvedCtTyId[JsValue]]] = {
    import sjd.q._
    for {
      tpId <- surrogateTemplateId(templateId)
      dbContracts <- queries.fetchByKey(queriesPartySet(parties), tpId, key)
    } yield dbContracts.map(toDomain(templateId))
  }

  private[this] def surrogateTemplateId(templateId: domain.ContractTypeId.RequiredPkg)(implicit
      log: LogHandler,
      sjd: SupportedJdbcDriver.TC,
      lc: LoggingContextOf[InstanceUUID],
  ) =
    sjd.q.queries.surrogateTemplateId(
      templateId.packageId,
      templateId.moduleName,
      templateId.entityName,
    )

  private def toDomain(templateId: domain.ContractTypeId.Resolved)(
      a: Queries.DBContract[_, JsValue, JsValue, Vector[String]]
  ): domain.ActiveContract.ResolvedCtTyId[JsValue] =
    domain.ActiveContract(
      contractId = domain.ContractId(a.contractId),
      templateId = templateId,
      key = decodeOption(a.key),
      payload = LfValueDatabaseCodec.asLfValueCodec(a.payload),
      signatories = domain.Party.subst(a.signatories),
      observers = domain.Party.subst(a.observers),
      agreementText = a.agreementText,
    )

  private def decodeOption(a: JsValue): Option[JsValue] = a match {
    case JsNull => None
    case _ => Some(LfValueDatabaseCodec.asLfValueCodec(a))
  }

  final case class StaleOffsetException(
      parties: domain.PartySet,
      templateId: domain.ContractTypeId.RequiredPkg,
      newOffset: domain.Offset,
      lastOffset: Map[domain.Party, domain.Offset],
  ) extends java.sql.SQLException(
        s"parties: $parties, templateId: $templateId, newOffset: $newOffset, lastOffset: $lastOffset",
        StaleOffsetException.SqlState,
      )

  object StaleOffsetException {
    val SqlState = "STALE_OFFSET_EXCEPTION"
  }
}<|MERGE_RESOLUTION|>--- conflicted
+++ resolved
@@ -325,11 +325,7 @@
 
   private[http] def selectContractsMultiTemplate[Pos](
       parties: domain.PartySet,
-<<<<<<< HEAD
-      predicates: NonEmpty[Seq[(domain.TemplateId.RequiredPkg, doobie.Fragment)]],
-=======
       predicates: Seq[(domain.ContractTypeId.Resolved, doobie.Fragment)],
->>>>>>> a5981711
       trackMatchIndices: MatchedQueryMarker[Pos],
   )(implicit
       log: LogHandler,
