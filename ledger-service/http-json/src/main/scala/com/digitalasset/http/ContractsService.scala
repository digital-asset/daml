--- conflicted
+++ resolved
@@ -545,17 +545,10 @@
       jwt: Jwt,
       ledgerId: LedgerApiDomain.LedgerId,
       parties: domain.PartySet,
-<<<<<<< HEAD
-      templateIds: List[domain.TemplateId.RequiredPkg],
+      templateIds: List[domain.ContractTypeId.Resolved],
   )(implicit lc: LoggingContextOf[InstanceUUID]): Source[ContractStreamStep.LAV1, NotUsed] = {
-    val txnFilter = util.Transactions.transactionFilterFor(parties, templateIds)
+    val txnFilter = transactionFilter(parties, templateIds)
     getActiveContracts(jwt, ledgerId, txnFilter, true)(lc)
-=======
-      templateIds: List[domain.ContractTypeId.Resolved],
-  ): Source[ContractStreamStep.LAV1, NotUsed] = {
-    val txnFilter = transactionFilter(parties, templateIds)
-    getActiveContracts(jwt, ledgerId, txnFilter, true)
->>>>>>> 24c4c058
       .map { case GetActiveContractsResponse(offset, _, activeContracts) =>
         if (activeContracts.nonEmpty) Acs(activeContracts.toVector)
         else LiveBegin(AbsoluteBookmark(domain.Offset(offset)))
@@ -576,13 +569,8 @@
       lc: LoggingContextOf[InstanceUUID]
   ): Source[ContractStreamStep.LAV1, NotUsed] = {
 
-<<<<<<< HEAD
-    val txnFilter = util.Transactions.transactionFilterFor(parties, templateIds)
+    val txnFilter = transactionFilter(parties, templateIds)
     def source = getActiveContracts(jwt, ledgerId, txnFilter, true)(lc)
-=======
-    val txnFilter = transactionFilter(parties, templateIds)
-    def source = getActiveContracts(jwt, ledgerId, txnFilter, true)
->>>>>>> 24c4c058
 
     val transactionsSince
         : api.ledger_offset.LedgerOffset => Source[api.transaction.Transaction, NotUsed] =
