--- conflicted
+++ resolved
@@ -30,7 +30,6 @@
   implicit val ContractIdFormat: JsonFormat[domain.ContractId] =
     taggedJsonFormat[String, domain.ContractIdTag]
 
-<<<<<<< HEAD
   implicit val AbsoluteContractIdFormat: JsonFormat[AbsoluteContractId] =
     new JsonFormat[AbsoluteContractId] {
       override def write(obj: AbsoluteContractId) =
@@ -41,10 +40,9 @@
         case _ => deserializationError("ContractId must be a string")
       }
     }
-=======
+
   implicit val OffsetFormat: JsonFormat[domain.Offset] =
     taggedJsonFormat[String, domain.OffsetTag]
->>>>>>> 067f3c98
 
   implicit def NonEmptyListReader[A: JsonReader]: JsonReader[NonEmptyList[A]] = {
     case JsArray(hd +: tl) =>
@@ -98,22 +96,12 @@
     }
   }
 
-<<<<<<< HEAD
   implicit val InstantFormat: JsonFormat[java.time.Instant] = new JsonFormat[Instant] {
     override def write(obj: Instant): JsValue = JsNumber(obj.toEpochMilli)
 
     override def read(json: JsValue): Instant = json match {
       case JsNumber(a) => java.time.Instant.ofEpochMilli(a.toLongExact)
       case _ => deserializationError("java.time.Instant must be epoch millis")
-=======
-  sealed trait CodecAbsoluteContractIds extends ApiCodecCompressed[AbsoluteContractId] {
-    protected override final def apiContractIdToJsValue(obj: AbsoluteContractId) =
-      JsString(obj.coid)
-    protected override final def jsValueToApiContractId(json: JsValue) = json match {
-      case JsString(s) =>
-        AbsoluteContractId fromString s fold (deserializationError(_), identity)
-      case _ => deserializationError("ContractId must be a string")
->>>>>>> 067f3c98
     }
   }
 
