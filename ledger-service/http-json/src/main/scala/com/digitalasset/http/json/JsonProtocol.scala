// Copyright (c) 2022 Digital Asset (Switzerland) GmbH and/or its affiliates. All rights reserved.
// SPDX-License-Identifier: Apache-2.0

package com.daml.http.json

import akka.http.scaladsl.model.StatusCode
import com.daml.http.domain
import com.daml.ledger.api.refinements.{ApiTypes => lar}
import com.daml.lf.data.Ref.HexString
import com.daml.lf.value.Value.ContractId
import com.daml.lf.value.json.ApiCodecCompressed
import com.daml.nonempty.NonEmpty
import com.google.protobuf.struct.Struct
import scalaz.syntax.std.option._
import scalaz.{-\/, NonEmptyList, \/-}
import spray.json._
import spray.json.derived.Discriminator
import scalaz.syntax.tag._
import com.daml.struct.json.StructJsonFormat

object JsonProtocol extends JsonProtocolLow {

  implicit val LedgerIdFormat: JsonFormat[lar.LedgerId] = taggedJsonFormat[String, lar.LedgerIdTag]

  implicit val ApplicationIdFormat: JsonFormat[lar.ApplicationId] =
    taggedJsonFormat[String, lar.ApplicationIdTag]

  implicit val PartyFormat: JsonFormat[domain.Party] =
    taggedJsonFormat

  implicit val CommandIdFormat: JsonFormat[lar.CommandId] =
    taggedJsonFormat[String, lar.CommandIdTag]

  implicit val ChoiceFormat: JsonFormat[lar.Choice] = taggedJsonFormat[String, lar.ChoiceTag]

  implicit val DomainContractIdFormat: JsonFormat[domain.ContractId] =
    taggedJsonFormat

  implicit val ContractIdFormat: JsonFormat[ContractId] =
    new JsonFormat[ContractId] {
      override def write(obj: ContractId) =
        JsString(obj.coid)
      override def read(json: JsValue) = json match {
        case JsString(s) =>
          ContractId.fromString(s).fold(deserializationError(_), identity)
        case _ => deserializationError("ContractId must be a string")
      }
    }

  implicit val OffsetFormat: JsonFormat[domain.Offset] =
    taggedJsonFormat

  implicit def NonEmptyListFormat[A: JsonReader: JsonWriter]: JsonFormat[NonEmptyList[A]] =
    jsonFormatFromReaderWriter(NonEmptyListReader, NonEmptyListWriter)

  // Do not design your own open typeclasses like JsonFormat was designed.
  private[this] def jsonFormatFromReaderWriter[A](implicit
      R: JsonReader[_ <: A],
      W: JsonWriter[_ >: A],
  ): JsonFormat[A] =
    new JsonFormat[A] {
      override def read(json: JsValue) = R read json
      override def write(obj: A) = W write obj
    }

  /** This intuitively pointless extra type is here to give it specificity so
    *  this instance will beat CollectionFormats#listFormat. You would normally
    *  achieve the conflict resolution by putting this instance in a parent of
    *  [[https://javadoc.io/static/io.spray/spray-json_2.12/1.3.5/spray/json/CollectionFormats.html CollectionFormats]],
    *  but that kind of extension isn't possible here.
    */
  final class JsonReaderList[A: JsonReader] extends JsonReader[List[A]] {
    override def read(json: JsValue) = json match {
      case JsArray(elements) => elements.iterator.map(_.convertTo[A]).toList
      case _ => deserializationError(s"must be a list, but got $json")
    }
  }

  implicit def `List reader only`[A: JsonReader]: JsonReaderList[A] = new JsonReaderList

  implicit val userDetails: JsonFormat[domain.UserDetails] =
    jsonFormat2(domain.UserDetails.apply)

  import spray.json.derived.semiauto._

  // For whatever reason the annotation detection for the deriveFormat is not working correctly.
  // This fixes it.
  private implicit def annotationFix[T]: shapeless.Annotation[Option[Discriminator], T] =
    shapeless.Annotation.mkAnnotation(None)

  implicit val userRight: JsonFormat[domain.UserRight] = deriveFormat[domain.UserRight]

  implicit val PartyDetails: JsonFormat[domain.PartyDetails] =
    jsonFormat3(domain.PartyDetails.apply)

  implicit val CreateUserRequest: JsonFormat[domain.CreateUserRequest] =
    jsonFormat3(domain.CreateUserRequest)

  implicit val ListUserRightsRequest: JsonFormat[domain.ListUserRightsRequest] =
    jsonFormat1(domain.ListUserRightsRequest)

  implicit val GrantUserRightsRequest: JsonFormat[domain.GrantUserRightsRequest] =
    jsonFormat2(domain.GrantUserRightsRequest)

  implicit val RevokeUserRightsRequest: JsonFormat[domain.RevokeUserRightsRequest] =
    jsonFormat2(domain.RevokeUserRightsRequest)

  implicit val GetUserRequest: JsonFormat[domain.GetUserRequest] =
    jsonFormat1(domain.GetUserRequest)

  implicit val DeleteUserRequest: JsonFormat[domain.DeleteUserRequest] =
    jsonFormat1(domain.DeleteUserRequest)

  implicit val AllocatePartyRequest: JsonFormat[domain.AllocatePartyRequest] =
    jsonFormat2(domain.AllocatePartyRequest)

  object LfValueCodec
      extends ApiCodecCompressed(
        encodeDecimalAsString = true,
        encodeInt64AsString = true,
      )

  // DB *must not* use stringly ints or decimals; see ValuePredicate Range comments
  object LfValueDatabaseCodec
      extends ApiCodecCompressed(
        encodeDecimalAsString = false,
        encodeInt64AsString = false,
      ) {
    private[http] def asLfValueCodec(jv: JsValue): JsValue = jv match {
      case JsObject(fields) => JsObject(fields transform ((_, v) => asLfValueCodec(v)))
      case JsArray(elements) => JsArray(elements map asLfValueCodec)
      case JsNull | _: JsString | _: JsBoolean => jv
      case JsNumber(value) =>
        // diverges slightly from ApiCodecCompressed: integers of numeric type
        // will not have a ".0" included in their string representation.  We can't
        // tell the difference here between an int64 and a numeric
        JsString(value.bigDecimal.stripTrailingZeros.toPlainString)
    }
  }

  implicit def TemplateIdRequiredPkgFormat[CtId[T] <: domain.ContractTypeId[T]](implicit
      CtId: domain.ContractTypeId.Like[CtId]
  ): RootJsonFormat[CtId[String]] =
    new RootJsonFormat[CtId[String]] {
      override def write(a: CtId[String]) =
        JsString(s"${a.packageId: String}:${a.moduleName: String}:${a.entityName: String}")

      override def read(json: JsValue) = json match {
        case JsString(str) =>
          str.split(':') match {
            case Array(p, m, e) => CtId(p, m, e)
            case _ => error(json)
          }
        case _ => error(json)
      }

      private def error(json: JsValue): Nothing =
        deserializationError(s"Expected JsString(<packageId>:<module>:<entity>), got: $json")
    }

  implicit def TemplateIdOptionalPkgFormat[CtId[T] <: domain.ContractTypeId[T]](implicit
      CtId: domain.ContractTypeId.Like[CtId]
  ): RootJsonFormat[CtId[Option[String]]] = {
    import CtId.{OptionalPkg => IdO}
    new RootJsonFormat[IdO] {

      override def write(a: IdO): JsValue = a.packageId match {
        case Some(p) => JsString(s"${p: String}:${a.moduleName: String}:${a.entityName: String}")
        case None => JsString(s"${a.moduleName: String}:${a.entityName: String}")
      }

      override def read(json: JsValue): IdO = json match {
        case JsString(str) =>
          str.split(':') match {
            case Array(p, m, e) => CtId(Some(p), m, e)
            case Array(m, e) => CtId(None, m, e)
            case _ => error(json)
          }
        case _ => error(json)
      }

      private def error(json: JsValue): Nothing =
        deserializationError(s"Expected JsString([<packageId>:]<module>:<entity>), got: $json")
    }
  }

  private[this] def decodeContractRef(
      fields: Map[String, JsValue],
      what: String,
  ): domain.InputContractRef[JsValue] =
    (fields get "templateId", fields get "key", fields get "contractId") match {
      case (Some(templateId), Some(key), None) =>
        -\/((templateId.convertTo[domain.ContractTypeId.Template.OptionalPkg], key))
      case (otid, None, Some(contractId)) =>
        val a = otid map (_.convertTo[domain.ContractTypeId.OptionalPkg])
        val b = contractId.convertTo[domain.ContractId]
        \/-((a, b))
      case (None, Some(_), None) =>
        deserializationError(s"$what requires key to be accompanied by a templateId")
      case (_, None, None) | (_, Some(_), Some(_)) =>
        deserializationError(s"$what requires either key or contractId field")
    }

  implicit val EnrichedContractKeyFormat: RootJsonFormat[domain.EnrichedContractKey[JsValue]] =
    jsonFormat2(domain.EnrichedContractKey.apply[JsValue])

  implicit val EnrichedContractIdFormat: RootJsonFormat[domain.EnrichedContractId] =
    jsonFormat2(domain.EnrichedContractId)

  private[this] val contractIdAtOffsetKey = "contractIdAtOffset"

  implicit val InitialContractKeyStreamRequest
      : RootJsonReader[domain.ContractKeyStreamRequest[Unit, JsValue]] = { jsv =>
    val ekey = jsv.convertTo[domain.EnrichedContractKey[JsValue]]
    jsv match {
      case JsObject(fields) if fields contains contractIdAtOffsetKey =>
        deserializationError(
          s"$contractIdAtOffsetKey is not allowed for WebSocket streams starting at the beginning"
        )
      case _ =>
    }
    domain.ContractKeyStreamRequest((), ekey)
  }

  implicit val ResumingContractKeyStreamRequest: RootJsonReader[
    domain.ContractKeyStreamRequest[Option[Option[domain.ContractId]], JsValue]
  ] = { jsv =>
    val off = jsv match {
      case JsObject(fields) => fields get contractIdAtOffsetKey map (_.convertTo[Option[String]])
      case _ => None
    }
    val ekey = jsv.convertTo[domain.EnrichedContractKey[JsValue]]
    type OO[+A] = Option[Option[A]]
    domain.ContractKeyStreamRequest(domain.ContractId.subst[OO, String](off), ekey)
  }

  private[http] val ReadersKey = "readers"

  implicit val FetchRequestFormat: RootJsonReader[domain.FetchRequest[JsValue]] =
    new RootJsonFormat[domain.FetchRequest[JsValue]] {
      override def write(obj: domain.FetchRequest[JsValue]): JsValue = {
        val domain.FetchRequest(locator, readAs) = obj
        val lj = locator.toJson
        readAs.cata(rl => JsObject(lj.asJsObject.fields.updated(ReadersKey, rl.toJson)), lj)
      }

      override def read(json: JsValue): domain.FetchRequest[JsValue] = {
        val jo = json.asJsObject("fetch request must be a JSON object").fields
        domain.FetchRequest(
          JsObject(jo - ReadersKey).convertTo[domain.ContractLocator[JsValue]],
          jo.get(ReadersKey).flatMap(_.convertTo[Option[NonEmptyList[domain.Party]]]),
        )
      }
    }

  implicit val ContractLocatorFormat: RootJsonFormat[domain.ContractLocator[JsValue]] =
    new RootJsonFormat[domain.ContractLocator[JsValue]] {
      override def write(obj: domain.ContractLocator[JsValue]): JsValue = obj match {
        case a: domain.EnrichedContractKey[JsValue] => EnrichedContractKeyFormat.write(a)
        case b: domain.EnrichedContractId => EnrichedContractIdFormat.write(b)
      }

      override def read(json: JsValue): domain.ContractLocator[JsValue] = json match {
        case JsObject(fields) =>
          domain.ContractLocator.structure.from(decodeContractRef(fields, "ContractLocator"))
        case _ =>
          deserializationError(s"Cannot read ContractLocator from json: $json")
      }
    }

  implicit val ContractFormat: RootJsonFormat[domain.Contract[JsValue]] =
    new RootJsonFormat[domain.Contract[JsValue]] {
      private val archivedKey = "archived"
      private val activeKey = "created"

      override def read(json: JsValue): domain.Contract[JsValue] = json match {
        case JsObject(fields) =>
          fields.toList match {
            case List((`archivedKey`, archived)) =>
              domain.Contract[JsValue](-\/(ArchivedContractFormat.read(archived)))
            case List((`activeKey`, active)) =>
              domain.Contract[JsValue](\/-(ActiveContractFormat.read(active)))
            case _ =>
              deserializationError(
                s"Contract must be either {$archivedKey: obj} or {$activeKey: obj}, got: $fields"
              )
          }
        case _ => deserializationError("Contract must be an object")
      }

      override def write(obj: domain.Contract[JsValue]): JsValue = obj.value match {
        case -\/(archived) => JsObject(archivedKey -> ArchivedContractFormat.write(archived))
        case \/-(active) => JsObject(activeKey -> ActiveContractFormat.write(active))
      }
    }

  implicit val ActiveContractFormat: RootJsonFormat[domain.ActiveContract[JsValue]] = {
    implicit val `ctid resolved fmt`: JsonFormat[domain.ContractTypeId.Resolved] =
      jsonFormatFromReaderWriter(
        TemplateIdRequiredPkgFormat[domain.ContractTypeId.Template],
        // we only write (below) in main, but read ^ in tests.  For ^, getting
        // the proper contract type ID right doesn't matter
        TemplateIdRequiredPkgFormat[domain.ContractTypeId],
      )
    jsonFormat7(domain.ActiveContract.apply[JsValue])
  }

  implicit val ArchivedContractFormat: RootJsonFormat[domain.ArchivedContract] =
    jsonFormat2(domain.ArchivedContract.apply)

  // Like requestJsonReader, but suitable for exactly one extra field, simply
  // parsing it to the supplied extra type if present.
  // Can generalize to >1 field with singleton types and hlists, if you like
  private def requestJsonReaderPlusOne[Extra: JsonReader, TpId: JsonFormat, Request](
      validExtraField: String
  )(
      toRequest: (
          NonEmpty[Set[TpId]],
          Map[String, JsValue],
          Option[Extra],
      ) => Request
  ): RootJsonReader[Request] =
    requestJsonReader(Set(validExtraField)) { (tids: NonEmpty[Set[TpId]], query, extra) =>
      toRequest(tids, query, extra get validExtraField map (_.convertTo[Extra]))
    }

  /** Derived from autogenerated with 3 extra features:
    *  1. template IDs are required
    *  2. query key may be absent
    *  3. special error if you appear to have queried outside 'query'
    *
    *  This provides an (almost) consistent behavior when reading the 'templateIds' and
    *  'query' fields. Further extra fields may be added by concrete implementations.
    */
  private[this] def requestJsonReader[TpId: JsonFormat, Request](validExtraFields: Set[String])(
      toRequest: (
          NonEmpty[Set[TpId]],
          Map[String, JsValue],
          Map[String, JsValue],
      ) => Request
  ): RootJsonReader[Request] = {
    final case class BaseRequest(
        templateIds: Set[TpId],
        query: Option[Map[String, JsValue]],
    )
    val validKeys = Set("templateIds", "query") ++ validExtraFields
    implicit val primitive: JsonReader[BaseRequest] = jsonFormat2(BaseRequest.apply)
    jsv => {
      val BaseRequest(tids, query) = jsv.convertTo[BaseRequest]
      val unsupported = jsv.asJsObject.fields.keySet diff validKeys
      if (unsupported.nonEmpty)
        deserializationError(
          s"unsupported query fields $unsupported; likely should be within 'query' subobject"
        )
      val extraFields = jsv.asJsObject.fields.filter { case (fieldName, _) =>
        validExtraFields(fieldName)
      }
      val nonEmptyTids = NonEmpty from tids getOrElse {
        deserializationError("search requires at least one item in 'templateIds'")
      }
      toRequest(nonEmptyTids, query.getOrElse(Map.empty), extraFields)
    }
  }

  implicit val GetActiveContractsRequestFormat: RootJsonReader[domain.GetActiveContractsRequest] = {
    requestJsonReaderPlusOne(ReadersKey)(domain.GetActiveContractsRequest)
  }

  implicit val SearchForeverQueryFormat: RootJsonReader[domain.SearchForeverQuery] = {
    val OffsetKey = "offset"
    requestJsonReaderPlusOne(OffsetKey)(domain.SearchForeverQuery)
  }

  implicit val SearchForeverRequestFormat: RootJsonReader[domain.SearchForeverRequest] = {
    case multi @ JsArray(_) =>
      val queriesWithPos = multi.convertTo[NonEmptyList[domain.SearchForeverQuery]].zipWithIndex
      domain.SearchForeverRequest(queriesWithPos)
    case single =>
      domain.SearchForeverRequest(NonEmptyList((single.convertTo[domain.SearchForeverQuery], 0)))
  }

  implicit val hexStringFormat: JsonFormat[HexString] =
    xemapStringJsonFormat(HexString.fromString)(identity)

  implicit val DeduplicationPeriodFormat: JsonFormat[domain.DeduplicationPeriod] =
    deriveFormat[domain.DeduplicationPeriod]

  implicit val SubmissionIdFormat: JsonFormat[domain.SubmissionId] = taggedJsonFormat

  implicit val CommandMetaFormat: RootJsonFormat[domain.CommandMeta] = jsonFormat5(
    domain.CommandMeta
  )

  implicit val CreateCommandFormat: RootJsonFormat[
<<<<<<< HEAD
    domain.CreateCommand[JsValue, domain.ContractTypeId.Template.OptionalPkg]
  ] =
    jsonFormat3(
      domain.CreateCommand[JsValue, domain.ContractTypeId.Template.OptionalPkg]
    )
=======
    domain.CreateCommand[JsValue, domain.ContractTypeId.OptionalPkg] // TODO #15098 .Template
  ] = jsonFormat3(
    domain.CreateCommand[JsValue, domain.ContractTypeId.OptionalPkg] // TODO #15098 .Template
  )
>>>>>>> 879048ee

  implicit val ExerciseCommandFormat
      : RootJsonFormat[domain.ExerciseCommand[JsValue, domain.ContractLocator[JsValue]]] =
    new RootJsonFormat[domain.ExerciseCommand[JsValue, domain.ContractLocator[JsValue]]] {
      override def write(
          obj: domain.ExerciseCommand[JsValue, domain.ContractLocator[JsValue]]
      ): JsValue = {

        val reference: JsObject =
          ContractLocatorFormat.write(obj.reference).asJsObject("reference must be an object")

        val fields =
          reference.fields ++
            Iterable("choice" -> obj.choice.toJson, "argument" -> obj.argument.toJson) ++
            Iterable(
              "meta" -> obj.meta.map(_.toJson),
              "choiceInterfaceId" -> obj.choiceInterfaceId.map(_.toJson),
            ).collect { case (k, Some(v)) => (k, v) }

        JsObject(fields)
      }

      override def read(
          json: JsValue
      ): domain.ExerciseCommand[JsValue, domain.ContractLocator[JsValue]] = {
        val reference = ContractLocatorFormat.read(json)
        val choice = fromField[domain.Choice](json, "choice")
        val argument = fromField[JsValue](json, "argument")
        val meta = fromField[Option[domain.CommandMeta]](json, "meta")

        domain.ExerciseCommand(
          reference = reference,
          choice = choice,
          argument = argument,
          choiceInterfaceId =
            fromField[Option[domain.ContractTypeId.OptionalPkg]](json, "choiceInterfaceId"),
          meta = meta,
        )
      }
    }

  implicit val CreateAndExerciseCommandFormat: RootJsonFormat[
    domain.CreateAndExerciseCommand[JsValue, JsValue, domain.ContractTypeId.OptionalPkg]
  ] =
    jsonFormat6(
      domain.CreateAndExerciseCommand[JsValue, JsValue, domain.ContractTypeId.OptionalPkg]
    )

  implicit val CompletionOffsetFormat: JsonFormat[domain.CompletionOffset] =
    taggedJsonFormat[String, domain.CompletionOffsetTag]

  implicit val ExerciseResponseFormat: RootJsonFormat[domain.ExerciseResponse[JsValue]] =
    jsonFormat3(domain.ExerciseResponse[JsValue])

  implicit val CreateCommandResponseFormat: RootJsonFormat[domain.CreateCommandResponse[JsValue]] =
    jsonFormat8(domain.CreateCommandResponse[JsValue])

  implicit val StatusCodeFormat: RootJsonFormat[StatusCode] =
    new RootJsonFormat[StatusCode] {
      override def read(json: JsValue): StatusCode = json match {
        case JsNumber(x) => StatusCode.int2StatusCode(x.toIntExact)
        case _ => deserializationError(s"Expected JsNumber, got: $json")
      }

      override def write(obj: StatusCode): JsValue = JsNumber(obj.intValue)
    }

  implicit val ServiceWarningFormat: RootJsonFormat[domain.ServiceWarning] =
    new RootJsonFormat[domain.ServiceWarning] {
      override def read(json: JsValue): domain.ServiceWarning = json match {
        case JsObject(fields) if fields.contains("unknownTemplateIds") =>
          UnknownTemplateIdsFormat.read(json)
        case JsObject(fields) if fields.contains("unknownParties") =>
          UnknownPartiesFormat.read(json)
        case _ =>
          deserializationError(
            s"Expected JsObject(unknownTemplateIds | unknownParties -> JsArray(...)), got: $json"
          )
      }

      override def write(obj: domain.ServiceWarning): JsValue = obj match {
        case x: domain.UnknownTemplateIds => UnknownTemplateIdsFormat.write(x)
        case x: domain.UnknownParties => UnknownPartiesFormat.write(x)
      }
    }

  implicit val AsyncWarningsWrapperFormat: RootJsonFormat[domain.AsyncWarningsWrapper] =
    jsonFormat1(domain.AsyncWarningsWrapper)

  implicit val UnknownTemplateIdsFormat: RootJsonFormat[domain.UnknownTemplateIds] = jsonFormat1(
    domain.UnknownTemplateIds
  )

  implicit val UnknownPartiesFormat: RootJsonFormat[domain.UnknownParties] = jsonFormat1(
    domain.UnknownParties
  )

  implicit def OkResponseFormat[R: JsonFormat]: RootJsonFormat[domain.OkResponse[R]] =
    jsonFormat3(domain.OkResponse[R])

  implicit val ResourceInfoDetailFormat: RootJsonFormat[domain.ResourceInfoDetail] = jsonFormat2(
    domain.ResourceInfoDetail
  )
  implicit val ErrorInfoDetailFormat: RootJsonFormat[domain.ErrorInfoDetail] = jsonFormat2(
    domain.ErrorInfoDetail
  )

  implicit val durationFormat: JsonFormat[domain.RetryInfoDetailDuration] =
    jsonFormat[domain.RetryInfoDetailDuration](
      JsonReader.func2Reader(
        (LongJsonFormat.read _)
          .andThen(scala.concurrent.duration.Duration.fromNanos)
          .andThen(it => domain.RetryInfoDetailDuration(it: scala.concurrent.duration.Duration))
      ),
      JsonWriter.func2Writer[domain.RetryInfoDetailDuration](duration =>
        LongJsonFormat.write(duration.unwrap.toNanos)
      ),
    )

  implicit val RetryInfoDetailFormat: RootJsonFormat[domain.RetryInfoDetail] =
    jsonFormat1(domain.RetryInfoDetail)

  implicit val RequestInfoDetailFormat: RootJsonFormat[domain.RequestInfoDetail] = jsonFormat1(
    domain.RequestInfoDetail
  )

  implicit val ErrorDetailsFormat: JsonFormat[domain.ErrorDetail] = deriveFormat[domain.ErrorDetail]

  implicit val LedgerApiErrorFormat: RootJsonFormat[domain.LedgerApiError] =
    jsonFormat3(domain.LedgerApiError)

  implicit val ErrorResponseFormat: RootJsonFormat[domain.ErrorResponse] =
    jsonFormat4(domain.ErrorResponse)

  implicit val StructFormat: RootJsonFormat[Struct] = StructJsonFormat

  implicit def SyncResponseFormat[R: JsonFormat]: RootJsonFormat[domain.SyncResponse[R]] =
    new RootJsonFormat[domain.SyncResponse[R]] {
      private val resultKey = "result"
      private val errorsKey = "errors"
      private val errorMsg =
        s"Invalid ${domain.SyncResponse.getClass.getSimpleName} format, expected a JSON object with either $resultKey or $errorsKey field"

      override def write(obj: domain.SyncResponse[R]): JsValue = obj match {
        case a: domain.OkResponse[_] => OkResponseFormat[R].write(a)
        case b: domain.ErrorResponse => ErrorResponseFormat.write(b)
      }

      override def read(json: JsValue): domain.SyncResponse[R] = json match {
        case JsObject(fields) =>
          (fields get resultKey, fields get errorsKey) match {
            case (Some(_), None) => OkResponseFormat[R].read(json)
            case (None, Some(_)) => ErrorResponseFormat.read(json)
            case _ => deserializationError(errorMsg)
          }
        case _ => deserializationError(errorMsg)
      }
    }

  // xmap with an error case for StringJsonFormat
  private[http] def xemapStringJsonFormat[A](readFn: String => Either[String, A])(
      writeFn: A => String
  ): RootJsonFormat[A] = new RootJsonFormat[A] {
    private[this] val base = implicitly[JsonFormat[String]]
    override def write(obj: A): JsValue = base.write(writeFn(obj))
    override def read(json: JsValue): A =
      readFn(base.read(json)).fold(deserializationError(_), identity)
  }
}

sealed abstract class JsonProtocolLow extends DefaultJsonProtocol with ExtraFormats {
  implicit def NonEmptyListReader[A: JsonReader]: JsonReader[NonEmptyList[A]] = {
    case JsArray(hd +: tl) =>
      NonEmptyList(hd.convertTo[A], tl map (_.convertTo[A]): _*)
    case _ => deserializationError("must be a JSON array with at least 1 element")
  }

  implicit def NonEmptyListWriter[A: JsonWriter]: JsonWriter[NonEmptyList[A]] =
    nela => JsArray(nela.map(_.toJson).list.toVector)
}<|MERGE_RESOLUTION|>--- conflicted
+++ resolved
@@ -392,18 +392,11 @@
   )
 
   implicit val CreateCommandFormat: RootJsonFormat[
-<<<<<<< HEAD
     domain.CreateCommand[JsValue, domain.ContractTypeId.Template.OptionalPkg]
   ] =
     jsonFormat3(
       domain.CreateCommand[JsValue, domain.ContractTypeId.Template.OptionalPkg]
     )
-=======
-    domain.CreateCommand[JsValue, domain.ContractTypeId.OptionalPkg] // TODO #15098 .Template
-  ] = jsonFormat3(
-    domain.CreateCommand[JsValue, domain.ContractTypeId.OptionalPkg] // TODO #15098 .Template
-  )
->>>>>>> 879048ee
 
   implicit val ExerciseCommandFormat
       : RootJsonFormat[domain.ExerciseCommand[JsValue, domain.ContractLocator[JsValue]]] =
