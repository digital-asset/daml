--- conflicted
+++ resolved
@@ -36,16 +36,10 @@
       lc: LoggingContextOf[InstanceUUID with RequestID],
       metrics: HttpJsonApiMetrics,
   ): ET[domain.SyncResponse[domain.PartyDetails]] =
-<<<<<<< HEAD
     for {
-      _ <- EitherT.pure(metrics.daml.HttpJsonApi.allocatePartyThroughput.mark())
+      _ <- EitherT.pure(metrics.allocatePartyThroughput.mark())
       res <- eitherT(partiesService.allocate(jwt, request))
     } yield domain.OkResponse(res)
-=======
-    EitherT
-      .pure(metrics.allocatePartyThroughput.mark())
-      .flatMap(_ => proxyWithCommand(partiesService.allocate)(req).map(domain.OkResponse(_)))
->>>>>>> f18355a4
 }
 
 private[endpoints] object Parties {
