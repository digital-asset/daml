--- conflicted
+++ resolved
@@ -18,17 +18,11 @@
 import query.ValuePredicate.{LfV, TypeLookup}
 import com.digitalasset.jwt.domain.Jwt
 import com.digitalasset.ledger.api.{v1 => api}
+
 import com.typesafe.scalalogging.LazyLogging
-<<<<<<< HEAD
-import scalaz.Liskov
-import Liskov.<~<
-import com.digitalasset.http.PackageService.ResolveTemplateId
-import com.digitalasset.http.query.ValuePredicate
-=======
 import scalaz.Liskov, Liskov.<~<
 import scalaz.std.tuple._
 import scalaz.syntax.bifunctor._
->>>>>>> a5339cda
 import scalaz.syntax.show._
 import scalaz.syntax.tag._
 import scalaz.syntax.std.option._
@@ -56,8 +50,7 @@
 
   private final case class StepAndErrors[+LfV](
       errors: Seq[ServerError],
-      step: InsertDeleteStep[domain.ActiveContract[LfV]],
-  ) {
+      step: InsertDeleteStep[domain.ActiveContract[LfV]]) {
     import json.JsonProtocol._, spray.json._
     def render(implicit lfv: LfV <~< JsValue): JsValue = {
       def inj[V: JsonWriter](ctor: String) = (v: V) => JsObject(ctor -> v.toJson)
@@ -65,8 +58,7 @@
       JsArray(
         Liskov.co[RF, LfV, JsValue](lfv)(step.inserts).map(inj("created"))
           ++ step.deletes.map(inj("archived"))
-          ++ errors.map(inj[String]("error") compose (_.message)),
-      )
+          ++ errors.map(inj[String]("error") compose (_.message)))
     }
 
     def append[A >: LfV](o: StepAndErrors[A]): StepAndErrors[A] =
@@ -180,22 +172,22 @@
     contractsService: ContractsService,
     encoder: DomainJsonEncoder,
     decoder: DomainJsonDecoder,
-    lookupType: query.ValuePredicate.TypeLookup,
-    wsConfig: Option[WebsocketConfig],
-)(implicit mat: Materializer, ec: ExecutionContext)
+    wsConfig: Option[WebsocketConfig])(implicit mat: Materializer, ec: ExecutionContext)
     extends LazyLogging {
 
   import WebSocketService._
+  import com.digitalasset.http.json.JsonProtocol._
 
   private val numConns = new java.util.concurrent.atomic.AtomicInteger(0)
 
-  private[http] def transactionMessageHandler[A: StreamQuery](
+  private[http] def transactionMessageHandler(
       jwt: Jwt,
-      jwtPayload: JwtPayload,
-  ): Flow[Message, Message, _] =
-    wsMessageHandler[A](jwt, jwtPayload)
+      jwtPayload: JwtPayload): Flow[Message, Message, _] = {
+
+    wsMessageHandler(jwt, jwtPayload)
       .via(applyConfig(keepAlive = TextMessage.Strict(heartBeat)))
       .via(connCounter)
+  }
 
   private def applyConfig[A](keepAlive: A): Flow[A, A, NotUsed] = {
     val config = wsConfig.getOrElse(Config.DefaultWsConfig)
@@ -206,8 +198,7 @@
   }
 
   @SuppressWarnings(
-    Array("org.wartremover.warts.NonUnitStatements", "org.wartremover.warts.JavaSerializable"),
-  )
+    Array("org.wartremover.warts.NonUnitStatements", "org.wartremover.warts.JavaSerializable"))
   private def connCounter[A]: Flow[A, A, NotUsed] =
     Flow[A]
       .watchTermination() { (_, future) =>
@@ -220,65 +211,52 @@
           case Failure(ex) =>
             numConns.decrementAndGet
             logger.info(
-              s"Websocket client interrupted on Failure: ${ex.getMessage}. remaining number of clients: $numConns",
-            )
+              s"Websocket client interrupted on Failure: ${ex.getMessage}. remaining number of clients: $numConns")
         }
         NotUsed
       }
 
   private val wsReadTimeout = (wsConfig getOrElse Config.DefaultWsConfig).maxDuration
 
-  private def wsMessageHandler[A: StreamQuery](
+  private def wsMessageHandler(
+      jwt: Jwt,
+      jwtPayload: JwtPayload): Flow[Message, Message, NotUsed] = {
+    Flow[Message]
+      .mapAsync(1) {
+        case msg: TextMessage => msg.toStrict(wsReadTimeout).map(\/-(_))
+        case _ =>
+          Future successful -\/(
+            Source.single(
+              wsErrorMessage("Cannot process your input, Expect a single JSON message"): Message))
+      }
+      .flatMapConcat { _.map(generateOutgoingMessage(jwt, jwtPayload, _)).merge }
+  }
+
+  private def generateOutgoingMessage(
       jwt: Jwt,
       jwtPayload: JwtPayload,
-  ): Flow[Message, Message, NotUsed] = {
-    val Q = implicitly[StreamQuery[A]]
-    Flow[Message]
-      .mapAsync(1) {
-        case msg: TextMessage =>
-          msg.toStrict(wsReadTimeout).map(m => Q.parse(decoder, m.text))
-        case _ =>
-          Future successful -\/(
-            InvalidUserInput("Cannot process your input, Expect a single JSON message"))
-      }
-      .flatMapConcat {
-        case \/-(a) => generateOutgoingMessage[A](jwt, jwtPayload, a)
-        case -\/(e) => Source.single(wsErrorMessage(e.shows))
-      }
-  }
-
-  private def generateOutgoingMessage[A: StreamQuery](
-      jwt: Jwt,
-      jwtPayload: JwtPayload,
-      req: A,
-  ): Source[Message, NotUsed] = {
-    val Q = implicitly[StreamQuery[A]]
-    Q.predicate(req, resolveTemplateId, lookupType)
-      .fold(
-        e => Source.single(wsErrorMessage(s"Error handling request: ${req.toString}: ${e.shows}")),
-        predicate =>
-          getTransactionSourceForParty(
-            jwt,
-            jwtPayload.party,
-            predicate._1,
-            predicate._2,
-        )
-      )
+      incoming: TextMessage.Strict): Source[Message, NotUsed] = {
+    val maybeIncomingJs = SprayJson.parse(incoming.text).toOption
+    parseActiveContractsRequest(maybeIncomingJs)
+      .leftMap(e => InvalidUserInput(e.shows)) match {
+      case \/-(req) => getTransactionSourceForParty(jwt, jwtPayload, req)
+      case -\/(e) =>
+        Source.single(
+          wsErrorMessage(s"Error parsing your input message to a valid Json request: $e"))
+    }
+  }
+
+  private def parseActiveContractsRequest(
+      incoming: Option[JsValue]
+  ): SprayJson.JsonReaderError \/ GetActiveContractsRequest = {
+    incoming match {
+      case Some(jsObj) => SprayJson.decode[GetActiveContractsRequest](jsObj)
+      case None => -\/(JsonReaderError("None", "please send a valid json request"))
+    }
   }
 
   private def getTransactionSourceForParty(
       jwt: Jwt,
-<<<<<<< HEAD
-      party: domain.Party,
-      templateIds: List[domain.TemplateId.RequiredPkg],
-      filterPredicate: domain.ActiveContract[LfV] => Boolean,
-  ): Source[Message, NotUsed] =
-    contractsService
-      .insertDeleteStepSource(jwt, party, templateIds, Terminates.Never)
-      .via(convertFilterContracts(filterPredicate))
-      .filter(_.nonEmpty)
-      .map(sae => TextMessage(sae.render.compactPrint))
-=======
       jwtPayload: JwtPayload,
       request: GetActiveContractsRequest): Source[Message, NotUsed] =
     contractsService.resolveTemplateIds(request.templateIds).leftMap(_.toList) match {
@@ -294,17 +272,22 @@
         Source.single(
           wsErrorMessage("Cannot find any of templateIds " + request.templateIds.toString))
     }
->>>>>>> a5339cda
 
   private[http] def wsErrorMessage(errorMsg: String): TextMessage.Strict =
     TextMessage(
-      JsObject("error" -> JsString(errorMsg)).compactPrint,
+      JsObject("error" -> JsString(errorMsg)).compactPrint
     )
 
+  private def prepareFilters(
+      ids: Iterable[domain.TemplateId.RequiredPkg],
+      queryExpr: Map[String, JsValue]): CompiledQueries =
+    ids.iterator.map { tid =>
+      (tid, contractsService.valuePredicate(tid, queryExpr).toFunPredicate)
+    }.toMap
+
   @SuppressWarnings(Array("org.wartremover.warts.Any"))
-  private def convertFilterContracts(
-      fn: domain.ActiveContract[LfV] => Boolean,
-  ): Flow[InsertDeleteStep[api.event.CreatedEvent], StepAndErrors[JsValue], NotUsed] =
+  private def convertFilterContracts(compiledQueries: CompiledQueries)
+    : Flow[InsertDeleteStep[api.event.CreatedEvent], StepAndErrors[JsValue], NotUsed] =
     Flow
       .fromFunction { step: InsertDeleteStep[api.event.CreatedEvent] =>
         val (errors, cs) = step.inserts
@@ -316,13 +299,13 @@
           }
         StepAndErrors(
           errors,
-          step copy (inserts = (cs: Vector[domain.ActiveContract[LfV]]).filter(fn)),
-        )
+          step copy (inserts = (cs: Vector[domain.ActiveContract[LfV]])
+            .filter { acLfv =>
+              compiledQueries.get(acLfv.templateId).exists(_(acLfv.payload))
+            }))
       }
       .via(conflation)
       .map(sae => sae copy (step = sae.step.mapPreservingIds(_ map lfValueToJsValue)))
-<<<<<<< HEAD
-=======
 
   private def reportUnresolvedTemplateIds(
       unresolved: Set[domain.TemplateId.OptionalPkg]): Source[JsValue, NotUsed] =
@@ -332,5 +315,4 @@
         import spray.json._
         Map("warnings" -> domain.UnknownTemplateIds(unresolved.toList)).toJson
       }
->>>>>>> a5339cda
 }