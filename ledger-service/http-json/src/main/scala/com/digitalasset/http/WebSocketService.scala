--- conflicted
+++ resolved
@@ -67,26 +67,12 @@
   private val logger = ContextualizedLogger.get(getClass)
 
   private type CompiledQueries =
-<<<<<<< HEAD
-    NonEmpty[Map[domain.TemplateId.RequiredPkg, (ValuePredicate, LfV => Boolean)]]
-
-  private sealed abstract class PredicateResult[+Positive] extends Product with Serializable
-
-  private final case class FailedResolution(unresolved: Set[domain.TemplateId.OptionalPkg])
-      extends PredicateResult[Nothing]
-
-  private final case class StreamPredicate[+Positive](
-      resolved: NonEmpty[Set[domain.TemplateId.RequiredPkg]],
-      unresolved: Set[domain.TemplateId.OptionalPkg],
-      fn: (domain.ActiveContract[LfV], Option[domain.Offset]) => Option[Positive],
-=======
     Map[domain.ContractTypeId.Resolved, (ValuePredicate, LfV => Boolean)]
 
   final case class StreamPredicate[+Positive](
       resolvedQuery: domain.ResolvedQuery,
       unresolved: Set[domain.ContractTypeId.OptionalPkg],
       fn: (domain.ActiveContract.ResolvedCtTyId[LfV], Option[domain.Offset]) => Option[Positive],
->>>>>>> a5981711
       dbQuery: (domain.PartySet, dbbackend.ContractDao) => ConnectionIO[
         _ <: Vector[(domain.ActiveContract.ResolvedCtTyId[JsValue], Positive)]
       ],
@@ -439,22 +425,11 @@
           }
         }
 
-<<<<<<< HEAD
-        def dbQueriesPlan(
-            q: NonEmpty[
-              Map[RequiredPkg, NonEmptyList[((ValuePredicate, LfV => Boolean), (Int, Int))]]
-            ]
-        )(implicit
-            sjd: dbbackend.SupportedJdbcDriver.TC
-        ): (NonEmpty[Seq[(domain.TemplateId.RequiredPkg, doobie.Fragment)]], Map[Int, Int]) = {
-          import com.daml.scalautil.nonempty.NonEmptyReturningOps._
-=======
         def dbQueriesPlan[CtId <: domain.ContractTypeId.RequiredPkg](
             q: Map[CtId, NonEmptyList[((ValuePredicate, LfV => Boolean), (Int, Int))]]
         )(implicit
             sjd: dbbackend.SupportedJdbcDriver.TC
         ): (Seq[(CtId, doobie.Fragment)], Map[Int, Int]) = {
->>>>>>> a5981711
           val annotated = q.toSeq.flatMap { case (tpid, nel) =>
             nel.toVector1.map { case ((vp, _), (_, pos)) => (tpid, vp.toSqlWhereClause, pos) }
           }
@@ -464,41 +439,6 @@
           (annotated map { case (tpid, sql, _) => (tpid, sql) }, posMap)
         }
 
-<<<<<<< HEAD
-        val query = (gacr: domain.SearchForeverQuery, pos: Int, ix: Int) =>
-          for {
-            res <-
-              gacr.templateIds.toList
-                .traverse(x =>
-                  resolveTemplateId(lc)(jwt, ledgerId)(x).map(_.toOption.flatten.toLeft(x))
-                )
-                .map(
-                  _.toSet[
-                    Either[domain.TemplateId.RequiredPkg, domain.TemplateId.OptionalPkg]
-                  ]
-                    .partitionMap(identity)
-                )
-            (resolved, unresolved) = res
-            q = prepareFilters(resolved, gacr.query, lookupType): CompiledQueries
-          } yield (resolved, unresolved, q transform ((_, p) => NonEmptyList((p, (ix, pos)))))
-        for {
-          res <-
-            request.queriesWithPos.zipWithIndex //index is used to ensure matchesOffset works properly
-              .map { case ((q, pos), ix) => (q, pos, ix) }
-              .foldMapA1(query.tupled)
-          (resolved, unresolved, q) = res
-        } yield StreamPredicate(
-          resolved,
-          unresolved,
-          fn(q),
-          { (parties, dao) =>
-            import dao.{logHandler, jdbcDriver}
-            import dbbackend.ContractDao.{selectContractsMultiTemplate, MatchedQueryMarker}
-            val (dbQueries, posMap) = dbQueriesPlan(q)
-            selectContractsMultiTemplate(parties, dbQueries, MatchedQueryMarker.ByNelInt)
-              .map(_ map (_ rightMap (_ map posMap)))
-          },
-=======
         def query(
             rsfq: ResolvedSearchForeverQuery,
             pos: Int,
@@ -529,7 +469,6 @@
                 .map(_ map (_ rightMap (_ map posMap)))
             },
           )
->>>>>>> a5981711
         )
       }
 
@@ -695,37 +634,6 @@
         ledgerId: LedgerApiDomain.LedgerId,
     )(implicit
         lc: LoggingContextOf[InstanceUUID]
-<<<<<<< HEAD
-    ): Future[PredicateResult[Positive]] = {
-
-      def getQ(
-          resolvedWithKey: Set[
-            (
-                domain.TemplateId.RequiredPkg,
-                query.ValuePredicate.LfV,
-            )
-          ]
-      ): Map[domain.TemplateId.RequiredPkg, NonEmpty[Set[LfV]]] = {
-        import com.daml.scalautil.nonempty.NonEmptyReturningOps._
-        resolvedWithKey.groupBy1(_._1).transform((_, els) => els.map(_._2))
-      }
-
-      def fn(
-          q: Map[domain.TemplateId.RequiredPkg, NonEmpty[Set[LfV]]]
-      ): (domain.ActiveContract[LfV], Option[domain.Offset]) => Option[Positive] = { (a, _) =>
-        a.key match {
-          case None => None
-          case Some(k) =>
-            if (q.get(a.templateId).exists(_ contains k)) Some(()) else None
-        }
-      }
-      def dbQueries(
-          q: NonEmpty[Map[domain.TemplateId.RequiredPkg, NonEmpty[Set[LfV]]]]
-      )(implicit
-          sjd: dbbackend.SupportedJdbcDriver.TC
-      ): NonEmpty[Seq[(domain.TemplateId.RequiredPkg, doobie.Fragment)]] =
-        q.toSeq map { case (t, lfvKeys) =>
-=======
     ): Future[StreamPredicate[Positive]] = {
       def fn(
           q: Map[domain.ContractTypeId.Resolved, HashSet[LfV]]
@@ -744,39 +652,15 @@
       ): Seq[(CtId, doobie.Fragment)] =
         q.toSeq map { case (t, lfvKeys) =>
           val NonEmpty(keys) = lfvKeys.toVector
->>>>>>> a5981711
           import dbbackend.Queries.joinFragment, com.daml.lf.crypto.Hash
           (
             t,
             joinFragment(
-<<<<<<< HEAD
-              lfvKeys.toVector.toOneAnd map (k =>
-                keyEquality(Hash.assertHashContractKey(toLedgerApiValue(t), k))
-              ),
-=======
               keys map (k => keyEquality(Hash.assertHashContractKey(toLedgerApiValue(t), k))),
->>>>>>> a5981711
               sql" OR ",
             ),
           )
         }
-<<<<<<< HEAD
-      def streamPredicate(
-          q: Map[domain.TemplateId.RequiredPkg, NonEmpty[Set[LfV]]],
-          unresolved: Set[OptionalPkg],
-      )(implicit
-          lc: LoggingContextOf[InstanceUUID]
-      ) =
-        StreamPredicate(
-          q.keySet,
-          unresolved,
-          fn(q),
-          { (parties, dao) =>
-            import dao.{logHandler, jdbcDriver}
-            import dbbackend.ContractDao.{selectContractsMultiTemplate, MatchedQueryMarker}
-            val NonEmpty(neq) = q // TODO SC
-            selectContractsMultiTemplate(parties, dbQueries(neq), MatchedQueryMarker.Unused)
-=======
 
       Future.successful(
         StreamPredicate[Positive](
@@ -791,7 +675,6 @@
               dbQueries(resolvedRequest.q),
               MatchedQueryMarker.Unused,
             )
->>>>>>> a5981711
           },
         )
       )
