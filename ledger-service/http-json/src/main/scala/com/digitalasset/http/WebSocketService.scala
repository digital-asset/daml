// Copyright (c) 2021 Digital Asset (Switzerland) GmbH and/or its affiliates. All rights reserved.
// SPDX-License-Identifier: Apache-2.0

package com.daml.http

import akka.NotUsed
import akka.http.scaladsl.model.ws.{BinaryMessage, Message, TextMessage}
import akka.stream.scaladsl.{Flow, Sink, Source}
import akka.stream.Materializer
import com.daml.http.EndpointsCompanion._
import com.daml.http.domain.{JwtPayload, SearchForeverRequest, StartingOffset}
import com.daml.http.json.{DomainJsonDecoder, JsonProtocol, SprayJson}
import com.daml.http.LedgerClientJwt.Terminates
import util.ApiValueToLfValueConverter.apiValueToLfValue
import util.{BeginBookmark, ContractStreamStep, InsertDeleteStep}
import ContractStreamStep.{Acs, LiveBegin, Txn}
import json.JsonProtocol.LfValueCodec.{apiValueToJsValue => lfValueToJsValue}
import query.ValuePredicate.{LfV, TypeLookup}
import com.daml.jwt.domain.Jwt
import com.daml.http.query.ValuePredicate
import doobie.ConnectionIO
import doobie.syntax.string._
import scalaz.syntax.bifunctor._
import scalaz.syntax.std.boolean._
import scalaz.syntax.std.option._
import scalaz.Scalaz.futureInstance
import scalaz.std.map._
import scalaz.std.option._
import scalaz.std.set._
import scalaz.std.tuple._
import scalaz.std.vector._
import scalaz.syntax.traverse._
import scalaz.Scalaz.listInstance
import scalaz.{-\/, Foldable, Liskov, NonEmptyList, OneAnd, Tag, \/, \/-}
import Liskov.<~<
import com.daml.http.domain.TemplateId.toLedgerApiValue
import com.daml.http.domain.TemplateId.{OptionalPkg, RequiredPkg}
import com.daml.http.util.FlowUtil.allowOnlyFirstInput
import com.daml.http.util.Logging.InstanceUUID
import com.daml.lf.crypto.Hash
import com.daml.logging.{ContextualizedLogger, LoggingContextOf}
import com.daml.metrics.Metrics
import spray.json.{JsArray, JsObject, JsValue, JsonReader}

import scala.collection.compat._
import scala.collection.mutable.HashSet
import scala.concurrent.{ExecutionContext, Future}
import scala.util.{Failure, Success}
import scalaz.EitherT.{either, eitherT, rightT}

object WebSocketService {
  import util.ErrorOps._

  private type CompiledQueries =
    Map[domain.TemplateId.RequiredPkg, (ValuePredicate, LfV => Boolean)]

  private final case class StreamPredicate[+Positive](
      resolved: Set[domain.TemplateId.RequiredPkg],
      unresolved: Set[domain.TemplateId.OptionalPkg],
      fn: (domain.ActiveContract[LfV], Option[domain.Offset]) => Option[Positive],
      dbQuery: (OneAnd[Set, domain.Party], dbbackend.ContractDao) => ConnectionIO[
        _ <: Vector[(domain.ActiveContract[JsValue], Positive)]
      ],
  )

  /** If an element satisfies `prefix`, consume it and emit the result alongside
    * the next element (which is not similarly tested); otherwise, emit it.
    *
    * {{{
    *   withOptPrefix(_ => None)
    *     = Flow[I].map((None, _))
    *
    *   Source(Seq(1, 2, 3, 4)) via withOptPrefix(Some(_))
    *     = Source(Seq((Some(1), 2), (Some(3), 4)))
    * }}}
    */
  private def withOptPrefix[I, L](prefix: I => Option[L]): Flow[I, (Option[L], I), NotUsed] =
    Flow[I]
      .scan(none[L \/ (Option[L], I)]) { (s, i) =>
        s match {
          case Some(-\/(l)) => Some(\/-((some(l), i)))
          case None | Some(\/-(_)) => Some(prefix(i) toLeftDisjunction ((none, i)))
        }
      }
      .collect { case Some(\/-(oli)) => oli }

  private final case class StepAndErrors[+Pos, +LfVT](
      errors: Seq[ServerError],
      step: ContractStreamStep[domain.ArchivedContract, (domain.ActiveContract[LfVT], Pos)],
  ) {
    import JsonProtocol._, spray.json._

    def render(implicit lfv: LfVT <~< JsValue, pos: Pos <~< Map[String, JsValue]): JsObject = {

      def inj[V: JsonWriter](ctor: String, v: V) = JsObject(ctor -> v.toJson)

      val InsertDeleteStep(inserts, deletes) =
        Liskov
          .lift2[StepAndErrors, Pos, Map[String, JsValue], LfVT, JsValue](pos, lfv)(this)
          .step
          .toInsertDelete

      val events = (deletes.valuesIterator.map(inj("archived", _)).toVector
        ++ inserts.map { case (ac, pos) =>
          val acj = inj("created", ac)
          acj copy (fields = acj.fields ++ pos)
        } ++ errors.map(e => inj("error", e.message)))

      val offsetAfter = step.bookmark.map(_.toJson)

      renderEvents(events, offsetAfter)
    }

    def append[P >: Pos, A >: LfVT](o: StepAndErrors[P, A]): StepAndErrors[P, A] =
      StepAndErrors(errors ++ o.errors, step append o.step)

    def mapLfv[A](f: LfVT => A): StepAndErrors[Pos, A] =
      copy(step = step mapPreservingIds (_ leftMap (_ map f)))

    def mapPos[P](f: Pos => P): StepAndErrors[P, LfVT] =
      copy(step = step mapPreservingIds (_ rightMap f))

    def nonEmpty: Boolean = errors.nonEmpty || step.nonEmpty
  }

  private def renderEvents(events: Vector[JsObject], offset: Option[JsValue]): JsObject =
    JsObject(Map("events" -> JsArray(events)) ++ offset.map("offset" -> _).toList)

  private def readStartingOffset(jv: JsValue): Option[Error \/ domain.StartingOffset] =
    jv match {
      case JsObject(fields) =>
        fields get "offset" map { offJv =>
          import JsonProtocol._
          if (fields.sizeIs > 1)
            -\/(InvalidUserInput("offset must be specified as a leading, separate object message"))
          else
            SprayJson
              .decode[domain.Offset](offJv)
              .liftErr[Error](InvalidUserInput)
              .map(offset => domain.StartingOffset(offset))
        }
      case _ => None
    }

  private def conflation[P, A]: Flow[StepAndErrors[P, A], StepAndErrors[P, A], NotUsed] = {
    val maxCost = 200L
    Flow[StepAndErrors[P, A]]
      .batchWeighted(
        max = maxCost,
        costFn = {
          case StepAndErrors(errors, ContractStreamStep.LiveBegin(_)) =>
            1L + errors.length
          case StepAndErrors(errors, step) =>
            val InsertDeleteStep(inserts, deletes) = step.toInsertDelete
            errors.length.toLong + (inserts.length * 2) + deletes.size
        },
        identity,
      )(_ append _)
  }

  sealed abstract class StreamQueryReader[A] {
    case class Query[Q](q: Q, alg: StreamQuery[Q])
    def parse(
        resumingAtOffset: Boolean,
        decoder: DomainJsonDecoder,
        jv: JsValue,
    )(implicit
        lc: LoggingContextOf[InstanceUUID],
        jwt: Jwt,
    ): Future[Error \/ (_ <: Query[_])]
  }

  sealed trait StreamQuery[A] {

    /** Extra data on success of a predicate. */
    type Positive

    def removePhantomArchives(request: A): Option[Set[domain.ContractId]]

    private[WebSocketService] def predicate(
        request: A,
        resolveTemplateId: PackageService.ResolveTemplateId,
        lookupType: ValuePredicate.TypeLookup,
    )(implicit
        lc: LoggingContextOf[InstanceUUID],
        jwt: Jwt,
    ): Future[StreamPredicate[Positive]]

    def renderCreatedMetadata(p: Positive): Map[String, JsValue]

    def acsRequest(
        maybePrefix: Option[domain.StartingOffset],
        request: A,
    ): Option[A]

    /** Perform any necessary adjustment to the request based on the prefix
      */
    def adjustRequest(
        prefix: Option[domain.StartingOffset],
        request: A,
    ): A

    /** Specify the offset from which the live part of the query should start
      */
    def liveStartingOffset(
        prefix: Option[domain.StartingOffset],
        request: A,
    ): Option[domain.StartingOffset]

  }

  implicit def SearchForeverRequestWithStreamQuery(implicit
      ec: ExecutionContext
  ): StreamQueryReader[domain.SearchForeverRequest] =
    new StreamQueryReader[domain.SearchForeverRequest]
      with StreamQuery[domain.SearchForeverRequest] {

      type Positive = NonEmptyList[Int]

      override def parse(resumingAtOffset: Boolean, decoder: DomainJsonDecoder, jv: JsValue)(
          implicit
          lc: LoggingContextOf[InstanceUUID],
          jwt: Jwt,
      ) = {
        import JsonProtocol._
        Future.successful(
          SprayJson
            .decode[SearchForeverRequest](jv)
            .liftErr[Error](InvalidUserInput)
            .map(Query(_, this))
        )
      }

      override def removePhantomArchives(request: SearchForeverRequest) = None

      override private[WebSocketService] def predicate(
          request: SearchForeverRequest,
          resolveTemplateId: PackageService.ResolveTemplateId,
          lookupType: ValuePredicate.TypeLookup,
      )(implicit
          lc: LoggingContextOf[InstanceUUID],
          jwt: Jwt,
      ): Future[StreamPredicate[Positive]] = {

        import scalaz.syntax.foldable._
        import util.Collections._

        val indexedOffsets: Vector[Option[domain.Offset]] =
          request.queries.map(_.offset).toVector

        def matchesOffset(queryIndex: Int, maybeEventOffset: Option[domain.Offset]): Boolean = {
          import domain.Offset.ordering
          import scalaz.syntax.order._
          val matches =
            for {
              queryOffset <- indexedOffsets(queryIndex)
              eventOffset <- maybeEventOffset
            } yield eventOffset > queryOffset
          matches.getOrElse(true)
        }
        def fn(
            q: Map[RequiredPkg, NonEmptyList[((ValuePredicate, LfV => Boolean), Int)]]
        )(a: domain.ActiveContract[LfV], o: Option[domain.Offset]): Option[Positive] = {
          q.get(a.templateId).flatMap { preds =>
            preds.collect(Function unlift { case ((_, p), ix) =>
              val matchesPredicate = p(a.payload)
              (matchesPredicate && matchesOffset(ix, o)).option(ix)
            })
          }
        }

<<<<<<< HEAD
        def dbQueriesPlan(
            q: Map[RequiredPkg, NonEmptyList[((ValuePredicate, LfV => Boolean), Int)]]
        )(implicit
            sjd: dbbackend.SupportedJdbcDriver
=======
        def dbQueriesPlan(implicit
            sjd: dbbackend.SupportedJdbcDriver.TC
>>>>>>> 9ef33778
        ): (Seq[(domain.TemplateId.RequiredPkg, doobie.Fragment)], Map[Int, Int]) = {
          val annotated = q.toSeq.flatMap { case (tpid, nel) =>
            nel.toVector.map { case ((vp, _), pos) => (tpid, vp.toSqlWhereClause, pos) }
          }
          val posMap = annotated.iterator.zipWithIndex.map { case ((_, _, pos), ix) =>
            (ix, pos)
          }.toMap
          (annotated map { case (tpid, sql, _) => (tpid, sql) }, posMap)
        }
        for {
          res <-
            request.queries.zipWithIndex
              .foldMapM { case (gacr, ix) =>
                for {
                  res <-
                    gacr.templateIds.toList
                      .traverse(x =>
                        resolveTemplateId(lc)(jwt)(x).map(_.toOption.flatten.toLeft(x))
                      )
                      .map(
                        _.toSet[
                          Either[domain.TemplateId.RequiredPkg, domain.TemplateId.OptionalPkg]
                        ]
                          .partitionMap(identity)
                      )
                  (resolved, unresolved) = res
                  q = prepareFilters(resolved, gacr.query, lookupType): CompiledQueries
                } yield (resolved, unresolved, q transform ((_, p) => NonEmptyList((p, ix))))
              }
          (resolved, unresolved, q) = res
        } yield StreamPredicate(
          resolved,
          unresolved,
          fn(q),
          { (parties, dao) =>
            import dao.{logHandler, jdbcDriver}
            import dbbackend.ContractDao.{selectContractsMultiTemplate, MatchedQueryMarker}
            val (dbQueries, posMap) = dbQueriesPlan(q)
            selectContractsMultiTemplate(parties, dbQueries, MatchedQueryMarker.ByNelInt)
              .map(_ map (_ rightMap (_ map posMap)))
          },
        )
      }

      private def prepareFilters(
          ids: Set[domain.TemplateId.RequiredPkg],
          queryExpr: Map[String, JsValue],
          lookupType: ValuePredicate.TypeLookup,
      ): CompiledQueries =
        ids.iterator.map { tid =>
          val vp = ValuePredicate.fromTemplateJsObject(queryExpr, tid, lookupType)
          (tid, (vp, vp.toFunPredicate))
        }.toMap

      override def renderCreatedMetadata(p: Positive) =
        Map {
          import spray.json._, JsonProtocol._
          "matchedQueries" -> p.toJson
        }

      override def acsRequest(
          maybePrefix: Option[domain.StartingOffset],
          request: SearchForeverRequest,
      ): Option[SearchForeverRequest] = {
        import scalaz.std.list
        val withoutOffset = request.queries.toList.filter(_.offset.isEmpty)
        list.toNel(withoutOffset).map(SearchForeverRequest(_))
      }

      override def adjustRequest(
          prefix: Option[domain.StartingOffset],
          request: SearchForeverRequest,
      ): SearchForeverRequest =
        prefix.fold(request)(prefix =>
          request.copy(
            queries = request.queries.map(query =>
              query.copy(offset = query.offset.orElse(Some(prefix.offset)))
            )
          )
        )

      import scalaz.syntax.foldable1._
      import domain.Offset.ordering
      import scalaz.std.option.optionOrder

      // This is called after `adjustRequest` already filled in the blank offsets
      override def liveStartingOffset(
          prefix: Option[domain.StartingOffset],
          request: SearchForeverRequest,
      ): Option[domain.StartingOffset] =
        request.queries
          .map(_.offset)
          .minimumBy1(identity)
          .map(domain.StartingOffset(_))

    }

  implicit def EnrichedContractKeyWithStreamQuery(implicit
      ec: ExecutionContext
  ): StreamQueryReader[domain.ContractKeyStreamRequest[_, _]] =
    new StreamQueryReader[domain.ContractKeyStreamRequest[_, _]] {

      import JsonProtocol._

      override def parse(resumingAtOffset: Boolean, decoder: DomainJsonDecoder, jv: JsValue)(
          implicit
          lc: LoggingContextOf[InstanceUUID],
          jwt: Jwt,
      ) = {
        import scalaz.Scalaz._
        type NelCKRH[Hint, V] = NonEmptyList[domain.ContractKeyStreamRequest[Hint, V]]
        def go[Hint](
            alg: StreamQuery[NelCKRH[Hint, LfV]]
        )(implicit ev: JsonReader[NelCKRH[Hint, JsValue]]) =
          for {
            as <- either[Future, Error, NelCKRH[Hint, JsValue]](
              SprayJson
                .decode[NelCKRH[Hint, JsValue]](jv)
                .liftErr[Error](InvalidUserInput)
            )
            bs <- rightT {
              as.map(a => decodeWithFallback(decoder, a)).sequence
            }
          } yield Query(bs, alg)
        if (resumingAtOffset) go(ResumingEnrichedContractKeyWithStreamQuery())
        else go(InitialEnrichedContractKeyWithStreamQuery())
      }.run

      private def decodeWithFallback[Hint](
          decoder: DomainJsonDecoder,
          a: domain.ContractKeyStreamRequest[Hint, JsValue],
      )(implicit
          lc: LoggingContextOf[InstanceUUID],
          jwt: Jwt,
      ): Future[domain.ContractKeyStreamRequest[Hint, domain.LfValue]] =
        decoder
          .decodeUnderlyingValuesToLf(a)
          .run
          .map(
            _.valueOr(_ => a.map(_ => com.daml.lf.value.Value.ValueUnit))
          ) // unit will not match any key

    }

  private[this] sealed abstract class EnrichedContractKeyWithStreamQuery[Cid](implicit
      val ec: ExecutionContext
  ) extends StreamQuery[NonEmptyList[domain.ContractKeyStreamRequest[Cid, LfV]]] {
    type Positive = Unit

    protected type CKR[+V] = domain.ContractKeyStreamRequest[Cid, V]

    override private[WebSocketService] def predicate(
        request: NonEmptyList[CKR[LfV]],
        resolveTemplateId: PackageService.ResolveTemplateId,
        lookupType: TypeLookup,
    )(implicit
        lc: LoggingContextOf[InstanceUUID],
        jwt: Jwt,
    ): Future[StreamPredicate[Positive]] = {

      // invariant: every set is non-empty
      def getQ(
          resolvedWithKey: Set[
            (
                com.daml.http.domain.TemplateId.RequiredPkg,
                com.daml.http.query.ValuePredicate.LfV,
            )
          ]
      ): Map[domain.TemplateId.RequiredPkg, HashSet[LfV]] =
        resolvedWithKey.foldLeft(Map.empty[domain.TemplateId.RequiredPkg, HashSet[LfV]])(
          (acc, el) =>
            acc.get(el._1) match {
              case Some(v) => acc.updated(el._1, v += el._2)
              case None => acc.updated(el._1, HashSet(el._2))
            }
        )
      def fn(
          q: Map[domain.TemplateId.RequiredPkg, HashSet[LfV]]
      ): (domain.ActiveContract[LfV], Option[domain.Offset]) => Option[Positive] = { (a, _) =>
        a.key match {
          case None => None
          case Some(k) =>
            if (q.getOrElse(a.templateId, HashSet()).contains(k)) Some(()) else None
        }
      }
<<<<<<< HEAD
      def dbQueries(
          q: Map[domain.TemplateId.RequiredPkg, HashSet[LfV]]
      )(implicit
          sjd: dbbackend.SupportedJdbcDriver
=======
      def dbQueries(implicit
          sjd: dbbackend.SupportedJdbcDriver.TC
>>>>>>> 9ef33778
      ): Seq[(domain.TemplateId.RequiredPkg, doobie.Fragment)] =
        q.toSeq map { case (t, lfvKeys) =>
          val khd +: ktl = lfvKeys.toVector
          import dbbackend.Queries.joinFragment, com.daml.lf.crypto.Hash
          (
            t,
            joinFragment(
              OneAnd(khd, ktl) map (k =>
                keyEquality(Hash.assertHashContractKey(toLedgerApiValue(t), k))
              ),
              sql" OR ",
            ),
          )
        }
      def streamPredicate(
          q: Map[domain.TemplateId.RequiredPkg, HashSet[LfV]],
          unresolved: Set[OptionalPkg],
      ) =
        StreamPredicate(
          q.keySet,
          unresolved,
          fn(q),
          { (parties, dao) =>
            import dao.{logHandler, jdbcDriver}
            import dbbackend.ContractDao.{selectContractsMultiTemplate, MatchedQueryMarker}
            selectContractsMultiTemplate(parties, dbQueries(q), MatchedQueryMarker.Unused)
          },
        )
      request.toList
        .traverse { x: CKR[LfV] =>
          resolveTemplateId(lc)(jwt)(x.ekey.templateId)
            .map(_.toOption.flatten.map((_, x.ekey.key)).toLeft(x.ekey.templateId))
        }
        .map(
          _.toSet[Either[(RequiredPkg, LfV), OptionalPkg]].partitionMap(identity)
        )
        .map { case (resolvedWithKey, unresolved) =>
          val q = getQ(resolvedWithKey)
          streamPredicate(q, unresolved)
        }
    }

    override def renderCreatedMetadata(p: Unit) = Map.empty

    override def adjustRequest(
        prefix: Option[domain.StartingOffset],
        request: NonEmptyList[domain.ContractKeyStreamRequest[Cid, LfV]],
    ): NonEmptyList[domain.ContractKeyStreamRequest[Cid, LfV]] = request

    override def acsRequest(
        maybePrefix: Option[domain.StartingOffset],
        request: NonEmptyList[domain.ContractKeyStreamRequest[Cid, LfV]],
    ): Option[NonEmptyList[domain.ContractKeyStreamRequest[Cid, LfV]]] =
      maybePrefix.cata(_ => None, Some(request))

    override def liveStartingOffset(
        prefix: Option[domain.StartingOffset],
        request: NonEmptyList[domain.ContractKeyStreamRequest[Cid, LfV]],
    ): Option[domain.StartingOffset] = prefix

  }

  private[this] def keyEquality(k: Hash)(implicit
      sjd: dbbackend.SupportedJdbcDriver.TC
  ): doobie.Fragment =
    sjd.q.queries.keyEquality(k)

  private[WebSocketService] final class InitialEnrichedContractKeyWithStreamQuery private ()(
      implicit ec: ExecutionContext
  ) extends EnrichedContractKeyWithStreamQuery[Unit] {
    override def removePhantomArchives(request: NonEmptyList[CKR[LfV]]) = Some(Set.empty)
  }

  object InitialEnrichedContractKeyWithStreamQuery {
    def apply()(implicit ec: ExecutionContext) = new InitialEnrichedContractKeyWithStreamQuery()
  }

  private[WebSocketService] final class ResumingEnrichedContractKeyWithStreamQuery private ()(
      implicit ec: ExecutionContext
  ) extends EnrichedContractKeyWithStreamQuery[Option[Option[domain.ContractId]]] {
    override def removePhantomArchives(request: NonEmptyList[CKR[LfV]]) = {
      val NelO = Foldable[NonEmptyList].compose[Option]
      request traverse (_.contractIdAtOffset) map NelO.toSet
    }
  }

  object ResumingEnrichedContractKeyWithStreamQuery {
    def apply()(implicit ec: ExecutionContext) = new ResumingEnrichedContractKeyWithStreamQuery()
  }

  private abstract sealed class TickTriggerOrStep[+A] extends Product with Serializable
  private final case object TickTrigger extends TickTriggerOrStep[Nothing]
  private final case class Step[A](payload: StepAndErrors[A, JsValue]) extends TickTriggerOrStep[A]
}

class WebSocketService(
    contractsService: ContractsService,
    resolveTemplateId: PackageService.ResolveTemplateId,
    decoder: DomainJsonDecoder,
    lookupType: ValuePredicate.TypeLookup,
    wsConfig: Option[WebsocketConfig],
)(implicit mat: Materializer, ec: ExecutionContext) {

  private[this] val logger = ContextualizedLogger.get(getClass)

  import WebSocketService._
  import com.daml.scalautil.Statement.discard
  import util.ErrorOps._
  import com.daml.http.json.JsonProtocol._

  private val config = wsConfig.getOrElse(Config.DefaultWsConfig)

  private val numConns = new java.util.concurrent.atomic.AtomicInteger(0)

  private[http] def transactionMessageHandler[A: StreamQueryReader](
      jwt: Jwt,
      jwtPayload: JwtPayload,
  )(implicit
      lc: LoggingContextOf[InstanceUUID],
      metrics: Metrics,
  ): Flow[Message, Message, _] =
    wsMessageHandler[A](jwt, jwtPayload)
      .via(applyConfig)
      .via(connCounter)

  private def applyConfig[A]: Flow[A, A, NotUsed] =
    Flow[A]
      .takeWithin(config.maxDuration)
      .throttle(config.throttleElem, config.throttlePer, config.maxBurst, config.mode)

  private def connCounter[A](implicit
      lc: LoggingContextOf[InstanceUUID],
      metrics: Metrics,
  ): Flow[A, A, NotUsed] =
    Flow[A]
      .watchTermination() { (_, future) =>
        discard { numConns.incrementAndGet }
        metrics.daml.HttpJsonApi.websocketRequestCounter.inc()
        logger.info(
          s"New websocket client has connected, current number of clients:${numConns.get()}"
        )
        future onComplete {
          case Success(_) =>
            discard { numConns.decrementAndGet }
            metrics.daml.HttpJsonApi.websocketRequestCounter.dec()
            logger.info(
              s"Websocket client has disconnected. Current number of clients: ${numConns.get()}"
            )
          case Failure(ex) =>
            discard { numConns.decrementAndGet }
            metrics.daml.HttpJsonApi.websocketRequestCounter.dec()
            logger.info(
              s"Websocket client interrupted on Failure: ${ex.getMessage}. remaining number of clients: ${numConns.get()}"
            )
        }
        NotUsed
      }

  private def wsMessageHandler[A: StreamQueryReader](
      jwt: Jwt,
      jwtPayload: JwtPayload,
  )(implicit
      ec: ExecutionContext,
      lc: LoggingContextOf[InstanceUUID],
      _jwt: Jwt = jwt,
  ): Flow[Message, Message, NotUsed] = {
    val Q = implicitly[StreamQueryReader[A]]
    Flow[Message]
      .mapAsync(1)(parseJson)
      .via(withOptPrefix(ejv => ejv.toOption flatMap readStartingOffset))
      .mapAsync(1) { case (oeso, ejv) =>
        (for {
          offPrefix <- either[Future, Error, Option[StartingOffset]](oeso.sequence)
          jv <- either[Future, Error, JsValue](ejv)
          a <- eitherT(
            Q.parse(resumingAtOffset = offPrefix.isDefined, decoder, jv): Future[
              Error \/ Q.Query[_]
            ]
          )
        } yield (offPrefix, a: Q.Query[_])).run
      }
      .via(
        allowOnlyFirstInput(
          InvalidUserInput("Multiple requests over the same WebSocket connection are not allowed.")
        )
      )
      .flatMapMerge(
        2, // 2 streams max, the 2nd is to be able to send an error back
        _.map { case (offPrefix, qq: Q.Query[q]) =>
          implicit val SQ: StreamQuery[q] = qq.alg
          getTransactionSourceForParty[q](jwt, jwtPayload.parties, offPrefix, qq.q: q)
        }.valueOr(e => Source.single(-\/(e))): Source[Error \/ Message, NotUsed],
      )
      .takeWhile(_.isRight, inclusive = true) // stop after emitting 1st error
      .map(_.fold(e => wsErrorMessage(e), identity): Message)
  }

  private def parseJson(x: Message): Future[InvalidUserInput \/ JsValue] = x match {
    case msg: TextMessage =>
      msg.toStrict(config.maxDuration).map { m =>
        SprayJson.parse(m.text).liftErr(InvalidUserInput)
      }
    case bm: BinaryMessage =>
      // ignore binary messages but drain content to avoid the stream being clogged
      discard { bm.dataStream.runWith(Sink.ignore) }
      Future successful -\/(
        InvalidUserInput(
          "Invalid request. Expected a single TextMessage with JSON payload, got BinaryMessage"
        )
      )
  }

  private[this] def fetchAndPreFilterAcs[Positive](
      predicate: StreamPredicate[Positive],
      jwt: Jwt,
      parties: OneAnd[Set, domain.Party],
  )(implicit
      lc: LoggingContextOf[InstanceUUID]
  ): Future[Source[StepAndErrors[Positive, JsValue], NotUsed]] =
    contractsService.daoAndFetch.cata(
      { case (dao, fetch) =>
        val tx = for {
          bookmark <- fetch.fetchAndPersist(jwt, parties, predicate.resolved.toList)
          mdContracts <- predicate.dbQuery(parties, dao)
        } yield {
          val acs =
            if (mdContracts.nonEmpty) {
              Source.single(StepAndErrors(Seq.empty, ContractStreamStep.Acs(mdContracts)))
            } else {
              Source.empty
            }
          val liveMarker = liveBegin(bookmark.map(_.toDomain))
          acs ++ liveMarker
        }
        dao.transact(tx).unsafeToFuture()
      },
      Future.successful {
        contractsService
          .liveAcsAsInsertDeleteStepSource(jwt, parties, predicate.resolved.toList)
          .via(convertFilterContracts(predicate.fn))
      },
    )

  private[this] def liveBegin(
      bookmark: BeginBookmark[domain.Offset]
  ): Source[StepAndErrors[Nothing, Nothing], NotUsed] =
    Source.single(StepAndErrors(Seq.empty, ContractStreamStep.LiveBegin(bookmark)))

  private def getTransactionSourceForParty[A: StreamQuery](
      jwt: Jwt,
      parties: OneAnd[Set, domain.Party],
      offPrefix: Option[domain.StartingOffset],
      rawRequest: A,
  )(implicit
      lc: LoggingContextOf[InstanceUUID]
  ): Source[Error \/ Message, NotUsed] = {
    val Q = implicitly[StreamQuery[A]]
    implicit val _jwt: Jwt = jwt

    // If there is a prefix, replace the empty offsets in the request with it
    val request = Q.adjustRequest(offPrefix, rawRequest)

    // Take all remaining queries without offset, these will be the ones for which an ACS request is needed
    val acsRequest = Q.acsRequest(offPrefix, request)

    // Stream predicates specific fo the ACS part
    val acsPred = acsRequest.map(Q.predicate(_, resolveTemplateId, lookupType)).sequence

    def liveFrom(resolved: Set[RequiredPkg])(
        acsEnd: Option[StartingOffset]
    ): Future[Source[StepAndErrors[Q.Positive, JsValue], NotUsed]] = {
      val shiftedRequest = Q.adjustRequest(acsEnd, request)
      val liveStartingOffset = Q.liveStartingOffset(acsEnd, shiftedRequest)

      // Produce the predicate that is going to be applied to the incoming transaction stream
      // We need to apply this to the request with all the offsets shifted so that each stream
      // can filter out anything from liveStartingOffset to the query-specific offset
      Q.predicate(shiftedRequest, resolveTemplateId, lookupType).map {
        case StreamPredicate(_, _, fn, _) =>
          contractsService
            .insertDeleteStepSource(
              jwt,
              parties,
              resolved.toList,
              liveStartingOffset,
              Terminates.Never,
            )
            .via(convertFilterContracts(fn))
            .via(emitOffsetTicksAndFilterOutEmptySteps(liveStartingOffset))
      }
    }

    def processResolved(resolved: Set[RequiredPkg], unresolved: Set[OptionalPkg]) =
      acsPred
        .flatMap(
          _.map(fetchAndPreFilterAcs(_, jwt, parties))
            .cata(
              _.map { acsAndLiveMarker =>
                acsAndLiveMarker
                  .mapAsync(1) {
                    case acs @ StepAndErrors(_, Acs(_)) if acs.nonEmpty =>
                      Future.successful(Source.single(acs))
                    case StepAndErrors(_, Acs(_)) =>
                      Future.successful(Source.empty)
                    case liveBegin @ StepAndErrors(_, LiveBegin(offset)) =>
                      val acsEnd = offset.toOption.map(domain.StartingOffset(_))
                      liveFrom(resolved)(acsEnd).map(it => Source.single(liveBegin) ++ it)
                    case txn @ StepAndErrors(_, Txn(_, offset)) =>
                      val acsEnd = Some(domain.StartingOffset(offset))
                      liveFrom(resolved)(acsEnd).map(it => Source.single(txn) ++ it)
                  }
                  .flatMapConcat(it => it)
              }, {
                // This is the case where we made no ACS request because everything had an offset
                // Get the earliest available offset from where to start from
                val liveStartingOffset = Q.liveStartingOffset(offPrefix, request)
                Q.predicate(request, resolveTemplateId, lookupType).map {
                  case StreamPredicate(_, _, fn, _) =>
                    contractsService
                      .insertDeleteStepSource(
                        jwt,
                        parties,
                        resolved.toList,
                        liveStartingOffset,
                        Terminates.Never,
                      )
                      .via(convertFilterContracts(fn))
                      .via(emitOffsetTicksAndFilterOutEmptySteps(liveStartingOffset))
                }
              },
            )
            .map(
              _.via(removePhantomArchives(remove = Q.removePhantomArchives(request)))
                .map(_.mapPos(Q.renderCreatedMetadata).render)
                .prepend(reportUnresolvedTemplateIds(unresolved))
                .map(jsv => \/-(wsMessage(jsv)))
            )
        )

    Source
      .lazyFutureSource { () =>
        Q.predicate(request, resolveTemplateId, lookupType).flatMap {
          case StreamPredicate(resolved, unresolved, _, _) =>
            if (resolved.nonEmpty)
              processResolved(resolved, unresolved)
            else
              Future.successful(
                reportUnresolvedTemplateIds(unresolved)
                  .map(jsv => \/-(wsMessage(jsv)))
                  .concat(
                    Source.single(-\/(InvalidUserInput(ErrorMessages.cannotResolveAnyTemplateId)))
                  )
              )
        }
      }
      .mapMaterializedValue { _: Future[_] =>
        NotUsed
      }
  }

  private def emitOffsetTicksAndFilterOutEmptySteps[Pos](
      offset: Option[domain.StartingOffset]
  ): Flow[StepAndErrors[Pos, JsValue], StepAndErrors[Pos, JsValue], NotUsed] = {

    val zero = (
      offset.map(o => util.AbsoluteBookmark(o.offset)): Option[BeginBookmark[domain.Offset]],
      TickTrigger: TickTriggerOrStep[Pos],
    )

    Flow[StepAndErrors[Pos, JsValue]]
      .map(a => Step(a))
      .keepAlive(config.heartBeatPer, () => TickTrigger)
      .scan(zero) {
        case ((None, _), TickTrigger) =>
          // skip all ticks we don't have the offset yet
          (None, TickTrigger)
        case ((Some(offset), _), TickTrigger) =>
          // emit an offset tick
          (Some(offset), Step(offsetTick(offset)))
        case ((_, _), msg @ Step(_)) =>
          // capture the new offset and emit the current step
          val newOffset = msg.payload.step.bookmark
          (newOffset, msg)
      }
      // filter non-empty Steps, we don't want to spam client with empty events
      .collect { case (_, Step(x)) if x.nonEmpty => x }
  }

  private def offsetTick[Pos](offset: BeginBookmark[domain.Offset]) =
    StepAndErrors[Pos, JsValue](Seq.empty, LiveBegin(offset))

  private def removePhantomArchives[A, B](remove: Option[Set[domain.ContractId]]) =
    remove.cata(removePhantomArchives_[A, B], Flow[StepAndErrors[A, B]])

  private def removePhantomArchives_[A, B](
      initialState: Set[domain.ContractId]
  ): Flow[StepAndErrors[A, B], StepAndErrors[A, B], NotUsed] = {
    import ContractStreamStep.{LiveBegin, Txn, Acs}
    Flow[StepAndErrors[A, B]]
      .scan((Tag unsubst initialState, Option.empty[StepAndErrors[A, B]])) {
        case ((s0, _), a0 @ StepAndErrors(_, Txn(idstep, _))) =>
          val newInserts: Vector[String] =
            domain.ContractId.unsubst(idstep.inserts.map(_._1.contractId))
          val (deletesToEmit, deletesToHold) = s0 partition idstep.deletes.keySet
          val s1: Set[String] = deletesToHold ++ newInserts
          val a1 = a0.copy(step = a0.step.mapDeletes(_.view.filterKeys(deletesToEmit).toMap))

          (s1, if (a1.nonEmpty) Some(a1) else None)

        case ((deletesToHold, _), a0 @ StepAndErrors(_, Acs(inserts))) =>
          val newInserts: Vector[String] = domain.ContractId.unsubst(inserts.map(_._1.contractId))
          val s1: Set[String] = deletesToHold ++ newInserts
          (s1, Some(a0))

        case ((s0, _), a0 @ StepAndErrors(_, LiveBegin(_))) =>
          (s0, Some(a0))
      }
      .collect { case (_, Some(x)) => x }
  }

  private[http] def wsErrorMessage(error: Error): TextMessage.Strict =
    wsMessage(SprayJson.encodeUnsafe(errorResponse(error)))

  private[http] def wsMessage(jsVal: JsValue): TextMessage.Strict =
    TextMessage(jsVal.compactPrint)

  private def convertFilterContracts[Pos](
      fn: (domain.ActiveContract[LfV], Option[domain.Offset]) => Option[Pos]
  ): Flow[ContractStreamStep.LAV1, StepAndErrors[Pos, JsValue], NotUsed] =
    Flow
      .fromFunction { step: ContractStreamStep.LAV1 =>
        val (aerrors, errors, dstep) = step.partitionBimap(
          ae =>
            domain.ArchivedContract
              .fromLedgerApi(ae)
              .liftErr(ServerError),
          ce =>
            domain.ActiveContract
              .fromLedgerApi(ce)
              .liftErr(ServerError)
              .flatMap(_.traverse(apiValueToLfValue).liftErr(ServerError)),
        )(implicitly[Factory[ServerError, Seq[ServerError]]])
        StepAndErrors(
          errors ++ aerrors,
          dstep mapInserts { inserts: Vector[domain.ActiveContract[LfV]] =>
            inserts.flatMap { ac =>
              fn(ac, dstep.bookmark.flatMap(_.toOption)).map((ac, _)).toList
            }
          },
        )
      }
      .via(conflation)
      .map(_ mapLfv lfValueToJsValue)

  private def reportUnresolvedTemplateIds(
      unresolved: Set[domain.TemplateId.OptionalPkg]
  ): Source[JsValue, NotUsed] =
    if (unresolved.isEmpty) Source.empty
    else {
      import spray.json._
      Source.single(
        domain.AsyncWarningsWrapper(domain.UnknownTemplateIds(unresolved.toList)).toJson
      )
    }
}<|MERGE_RESOLUTION|>--- conflicted
+++ resolved
@@ -269,15 +269,10 @@
           }
         }
 
-<<<<<<< HEAD
         def dbQueriesPlan(
             q: Map[RequiredPkg, NonEmptyList[((ValuePredicate, LfV => Boolean), Int)]]
         )(implicit
-            sjd: dbbackend.SupportedJdbcDriver
-=======
-        def dbQueriesPlan(implicit
             sjd: dbbackend.SupportedJdbcDriver.TC
->>>>>>> 9ef33778
         ): (Seq[(domain.TemplateId.RequiredPkg, doobie.Fragment)], Map[Int, Int]) = {
           val annotated = q.toSeq.flatMap { case (tpid, nel) =>
             nel.toVector.map { case ((vp, _), pos) => (tpid, vp.toSqlWhereClause, pos) }
@@ -463,15 +458,10 @@
             if (q.getOrElse(a.templateId, HashSet()).contains(k)) Some(()) else None
         }
       }
-<<<<<<< HEAD
       def dbQueries(
           q: Map[domain.TemplateId.RequiredPkg, HashSet[LfV]]
       )(implicit
-          sjd: dbbackend.SupportedJdbcDriver
-=======
-      def dbQueries(implicit
           sjd: dbbackend.SupportedJdbcDriver.TC
->>>>>>> 9ef33778
       ): Seq[(domain.TemplateId.RequiredPkg, doobie.Fragment)] =
         q.toSeq map { case (t, lfvKeys) =>
           val khd +: ktl = lfvKeys.toVector
