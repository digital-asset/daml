// Copyright (c) 2020 The DAML Authors. All rights reserved.
// SPDX-License-Identifier: Apache-2.0

package com.digitalasset.http

import akka.NotUsed
import akka.http.scaladsl.model.ws.{Message, TextMessage}
import akka.stream.scaladsl.{Flow, Source}
import akka.stream.Materializer
import com.digitalasset.http.EndpointsCompanion._
import com.digitalasset.http.domain.{JwtPayload, SearchForeverRequest}
import com.digitalasset.http.json.{DomainJsonDecoder, DomainJsonEncoder, JsonProtocol, SprayJson}
import com.digitalasset.http.LedgerClientJwt.Terminates
import util.ApiValueToLfValueConverter.apiValueToLfValue
import util.{ContractStreamStep, InsertDeleteStep}
import json.JsonProtocol.LfValueCodec.{apiValueToJsValue => lfValueToJsValue}
import query.ValuePredicate.{LfV, TypeLookup}
import com.digitalasset.jwt.domain.Jwt
import com.typesafe.scalalogging.LazyLogging
import scalaz.{Bitraverse, Liskov, NonEmptyList}
import Liskov.<~<
import com.digitalasset.http.query.ValuePredicate
import scalaz.syntax.bifunctor._
import scalaz.syntax.show._
import scalaz.syntax.std.boolean._
import scalaz.syntax.std.option._
import scalaz.syntax.traverse._
import scalaz.std.map._
import scalaz.std.option.{none, some}
import scalaz.std.set._
import scalaz.std.tuple._
import scalaz.{-\/, \/, \/-}
<<<<<<< HEAD
import spray.json.{JsObject, JsString, JsValue}
=======
import spray.json.{JsArray, JsObject, JsString, JsValue}
>>>>>>> 872a5fc0

import scala.concurrent.{ExecutionContext, Future}
import scala.util.{Failure, Success}

object WebSocketService {
  import util.ErrorOps._

  private type CompiledQueries = Map[domain.TemplateId.RequiredPkg, LfV => Boolean]

  private type EventsAndOffset = (Vector[JsObject], Option[JsValue])

  private type StreamPredicate[+Positive] = (
      Set[domain.TemplateId.RequiredPkg],
      Set[domain.TemplateId.OptionalPkg],
      domain.ActiveContract[LfV] => Option[Positive],
  )

<<<<<<< HEAD
  val heartBeat: String = JsObject("heartbeat" -> JsString("ping")).compactPrint

  private def withOptPrefix[I, L, O](fst: I => (L \/ O))(snd: (L, I) => O): Flow[I, O, NotUsed] =
    Flow[I]
      .scan((none[L], none[O])) { (s, i) =>
        val (ol, _) = s
        ol.cata(
          l => (none, some(snd(l, i))),
          fst(i) fold (l => (some(l), none), o => (none, some(o))))
      }
      .collect { case (_, Some(o)) => o }

=======
>>>>>>> 872a5fc0
  private final case class StepAndErrors[+Pos, +LfV](
      errors: Seq[ServerError],
      step: ContractStreamStep[domain.ArchivedContract, (domain.ActiveContract[LfV], Pos)]) {
    import json.JsonProtocol._, spray.json._
    def render(
        implicit lfv: LfV <~< JsValue,
        pos: Pos <~< Map[String, JsValue]): EventsAndOffset = {
      import ContractStreamStep._
      def inj[V: JsonWriter](ctor: String, v: V) = JsObject(ctor -> v.toJson)
      val InsertDeleteStep(inserts, deletes) =
        Liskov
          .lift2[StepAndErrors, Pos, Map[String, JsValue], LfV, JsValue](pos, lfv)(this)
          .step
          .toInsertDelete

      val events = (deletes.valuesIterator.map(inj("archived", _)).toVector
        ++ inserts.map {
          case (ac, pos) =>
            val acj = inj("created", ac)
            acj copy (fields = acj.fields ++ pos)
        } ++ errors.map(e => inj("error", e.message)))
      val offsetAfter = step match {
        case Acs(_) => None
        case LiveBegin(off) =>
          Some(off.toOption.cata(o => JsString(domain.Offset.unwrap(o)), JsNull: JsValue))
        case Txn(_, off) => Some(JsString(domain.Offset.unwrap(off)))
      }
      (events, offsetAfter)
    }

    def append[P >: Pos, A >: LfV](o: StepAndErrors[P, A]): StepAndErrors[P, A] =
      StepAndErrors(errors ++ o.errors, step append o.step)

    def mapLfv[A](f: LfV => A): StepAndErrors[Pos, A] =
      copy(step = step mapPreservingIds (_ leftMap (_ map f)))

    def mapPos[P](f: Pos => P): StepAndErrors[P, LfV] =
      copy(step = step mapPreservingIds (_ rightMap f))

    def nonEmpty: Boolean = errors.nonEmpty || step.nonEmpty
  }

<<<<<<< HEAD
  private def readStartingOffset(jv: JsValue): Option[Error \/ domain.StartingOffset] =
    jv match {
      case JsObject(fields) =>
        fields get "offset" map { offJv =>
          import JsonProtocol._
          if (fields.size > 1)
            -\/(InvalidUserInput("offset must be specified as a leading, separate object message"))
          else
            SprayJson
              .decode[String](offJv)
              .liftErr(InvalidUserInput)
              .map(offStr => domain.StartingOffset(domain.Offset(offStr)))
        }
      case _ => None
    }
=======
  private def renderEvents(events: Vector[JsObject], offset: Option[JsValue]): JsObject =
    JsObject(Map("events" -> JsArray(events)) ++ offset.map("offset" -> _).toList)
>>>>>>> 872a5fc0

  private def conflation[P, A]: Flow[StepAndErrors[P, A], StepAndErrors[P, A], NotUsed] = {
    val maxCost = 200L
    Flow[StepAndErrors[P, A]]
      .batchWeighted(
        max = maxCost,
        costFn = {
          case StepAndErrors(errors, ContractStreamStep.LiveBegin(_)) =>
            1L + errors.length
          case StepAndErrors(errors, step) =>
            val InsertDeleteStep(inserts, deletes) = step.toInsertDelete
            errors.length.toLong + (inserts.length * 2) + deletes.size
        },
        identity
      )(_ append _)
  }

  trait StreamQuery[A] {

    /** Extra data on success of a predicate. */
    type Positive

    def parse(decoder: DomainJsonDecoder, jv: JsValue): Error \/ A

    def allowPhantonArchives: Boolean

    def predicate(
        request: A,
        resolveTemplateId: PackageService.ResolveTemplateId,
        lookupType: ValuePredicate.TypeLookup): StreamPredicate[Positive]

    def renderCreatedMetadata(p: Positive): Map[String, JsValue]
  }

  implicit val SearchForeverRequestWithStreamQuery: StreamQuery[domain.SearchForeverRequest] =
    new StreamQuery[domain.SearchForeverRequest] {

      type Positive = NonEmptyList[Int]

      override def parse(decoder: DomainJsonDecoder, jv: JsValue): Error \/ SearchForeverRequest = {
        import JsonProtocol._
        SprayJson
          .decode[SearchForeverRequest](jv)
          .liftErr(InvalidUserInput)
      }

      override def allowPhantonArchives: Boolean = true

      override def predicate(
          request: SearchForeverRequest,
          resolveTemplateId: PackageService.ResolveTemplateId,
          lookupType: ValuePredicate.TypeLookup): StreamPredicate[Positive] = {

        import util.Collections._

        val (resolved, unresolved, q) = request.queries.zipWithIndex
          .foldMap {
            case (gacr, ix) =>
              val (resolved, unresolved) =
                gacr.templateIds.partitionMap(x => resolveTemplateId(x) toLeftDisjunction x)
              val q: CompiledQueries = prepareFilters(resolved, gacr.query, lookupType)
              (resolved, unresolved, q transform ((_, p) => NonEmptyList((p, ix))))
          }
        val fn: domain.ActiveContract[LfV] => Option[Positive] = { a =>
          q.get(a.templateId).flatMap { preds =>
            preds.collect(Function unlift { case (p, ix) => p(a.payload) option ix })
          }
        }

        (resolved, unresolved, fn)
      }

      private def prepareFilters(
          ids: Set[domain.TemplateId.RequiredPkg],
          queryExpr: Map[String, JsValue],
          lookupType: ValuePredicate.TypeLookup
      ): CompiledQueries =
        ids.iterator.map { tid =>
          (tid, ValuePredicate.fromTemplateJsObject(queryExpr, tid, lookupType).toFunPredicate)
        }.toMap

      override def renderCreatedMetadata(p: Positive) =
        Map {
          import spray.json._, JsonProtocol._
          "matchedQueries" -> p.toJson
        }
    }

  implicit val EnrichedContractKeyWithStreamQuery
    : StreamQuery[List[domain.EnrichedContractKey[LfV]]] =
    new StreamQuery[List[domain.EnrichedContractKey[LfV]]] {

      type Positive = Unit

      import JsonProtocol._

      @SuppressWarnings(Array("org.wartremover.warts.Any"))
      override def parse(
          decoder: DomainJsonDecoder,
          jv: JsValue): Error \/ List[domain.EnrichedContractKey[LfV]] =
        for {
          as <- SprayJson
            .decode[List[domain.EnrichedContractKey[JsValue]]](jv)
            .liftErr(InvalidUserInput)
          bs = as.map(a => decodeWithFallback(decoder, a))
        } yield bs

      private def decodeWithFallback(
          decoder: DomainJsonDecoder,
          a: domain.EnrichedContractKey[JsValue]): domain.EnrichedContractKey[LfV] =
        decoder
          .decodeUnderlyingValuesToLf(a)
          .valueOr(_ => a.map(_ => com.digitalasset.daml.lf.value.Value.ValueUnit)) // unit will not match any key

      override def allowPhantonArchives: Boolean = false

      override def predicate(
          request: List[domain.EnrichedContractKey[LfV]],
          resolveTemplateId: PackageService.ResolveTemplateId,
          lookupType: TypeLookup): StreamPredicate[Positive] = {

        import util.Collections._

        val (resolvedWithKey, unresolved) =
          request.toSet.partitionMap { x: domain.EnrichedContractKey[LfV] =>
            resolveTemplateId(x.templateId).map((_, x.key)).toLeftDisjunction(x.templateId)
          }

        val q: Map[domain.TemplateId.RequiredPkg, LfV] = resolvedWithKey.toMap
        val fn: domain.ActiveContract[LfV] => Option[Positive] = { a =>
          if (q.get(a.templateId).exists(k => domain.ActiveContract.matchesKey(k)(a)))
            Some(())
          else None
        }
        (q.keySet, unresolved, fn)
      }

      override def renderCreatedMetadata(p: Unit) = Map.empty
    }
}

class WebSocketService(
    contractsService: ContractsService,
    resolveTemplateId: PackageService.ResolveTemplateId,
    encoder: DomainJsonEncoder,
    decoder: DomainJsonDecoder,
    lookupType: ValuePredicate.TypeLookup,
    wsConfig: Option[WebsocketConfig])(implicit mat: Materializer, ec: ExecutionContext)
    extends LazyLogging {

  import WebSocketService._
  import util.ErrorOps._
  import com.digitalasset.http.json.JsonProtocol._

  private val config = wsConfig.getOrElse(Config.DefaultWsConfig)

  private val numConns = new java.util.concurrent.atomic.AtomicInteger(0)

  private[http] def transactionMessageHandler[A: StreamQuery](
      jwt: Jwt,
      jwtPayload: JwtPayload,
  ): Flow[Message, Message, _] =
    wsMessageHandler[A](jwt, jwtPayload)
      .via(applyConfig)
      .via(connCounter)

  private def applyConfig[A]: Flow[A, A, NotUsed] =
    Flow[A]
      .takeWithin(config.maxDuration)
      .throttle(config.throttleElem, config.throttlePer, config.maxBurst, config.mode)

  @SuppressWarnings(
    Array("org.wartremover.warts.NonUnitStatements", "org.wartremover.warts.JavaSerializable"))
  private def connCounter[A]: Flow[A, A, NotUsed] =
    Flow[A]
      .watchTermination() { (_, future) =>
        numConns.incrementAndGet
        logger.info(s"New websocket client has connected, current number of clients:$numConns")
        future onComplete {
          case Success(_) =>
            numConns.decrementAndGet
            logger.info(s"Websocket client has disconnected. Current number of clients: $numConns")
          case Failure(ex) =>
            numConns.decrementAndGet
            logger.info(
              s"Websocket client interrupted on Failure: ${ex.getMessage}. remaining number of clients: $numConns")
        }
        NotUsed
      }

<<<<<<< HEAD
  private val wsReadTimeout = (wsConfig getOrElse Config.DefaultWsConfig).maxDuration

  @SuppressWarnings(Array("org.wartremover.warts.Any"))
=======
>>>>>>> 872a5fc0
  private def wsMessageHandler[A: StreamQuery](
      jwt: Jwt,
      jwtPayload: JwtPayload,
  ): Flow[Message, Message, NotUsed] = {
    val Q = implicitly[StreamQuery[A]]
    Flow[Message]
      .mapAsync(1) {
        case msg: TextMessage =>
<<<<<<< HEAD
          msg.toStrict(wsReadTimeout).map { m =>
            SprayJson.parse(m.text).liftErr(InvalidUserInput)
          }
=======
          msg.toStrict(config.maxDuration).map(m => Q.parse(decoder, m.text))
>>>>>>> 872a5fc0
        case _ =>
          Future successful -\/(
            InvalidUserInput("Cannot process your input, Expect a single JSON message"))
      }
      .via(withOptPrefix { ejv: (InvalidUserInput \/ JsValue) =>
        ejv
          .flatMap(jv =>
            Bitraverse[\/].bisequence(
              readStartingOffset(jv) toLeftDisjunction Q.parse(decoder, jv).strengthL(None)))
          .sequence: domain.StartingOffset \/ (Error \/ (Option[domain.StartingOffset], A))
      }((offPrefix, ejv) => ejv flatMap (jv => Q.parse(decoder, jv) strengthL Some(offPrefix))))
      .flatMapConcat {
        case \/-((offPrefix, a)) => getTransactionSourceForParty[A](jwt, jwtPayload, offPrefix, a)
        case -\/(e) => Source.single(wsErrorMessage(e.shows))
      }
  }

  private def getTransactionSourceForParty[A: StreamQuery](
      jwt: Jwt,
      jwtPayload: JwtPayload,
      offPrefix: Option[domain.StartingOffset],
      request: A): Source[Message, NotUsed] = {
    val Q = implicitly[StreamQuery[A]]

    val (resolved, unresolved, fn) = Q.predicate(request, resolveTemplateId, lookupType)

    if (resolved.nonEmpty) {
      contractsService
        .insertDeleteStepSource(jwt, jwtPayload.party, resolved.toList, offPrefix, Terminates.Never)
        .via(convertFilterContracts(fn))
        .filter(_.nonEmpty)
        .via(removePhantomArchives(remove = !Q.allowPhantonArchives))
        .map(_.mapPos(Q.renderCreatedMetadata).render)
        .via(renderEventsAndEmitHeartbeats) // wrong place, see https://github.com/digital-asset/daml/issues/4955
        .prepend(reportUnresolvedTemplateIds(unresolved))
        .map(jsv => TextMessage(jsv.compactPrint))
    } else {
      Source.single(
        wsErrorMessage(
          s"Cannot resolve any templateId from request: ${request: A}, " +
            s"unresolved templateIds: ${unresolved: Set[domain.TemplateId.OptionalPkg]}"))
    }
  }

  // TODO(Leo): #4955 make sure the heartbeat contains the last seen offset,
  // including the offset from the last empty/filtered out block of events
  private def renderEventsAndEmitHeartbeats: Flow[EventsAndOffset, JsValue, NotUsed] =
    Flow[EventsAndOffset]
      .keepAlive(config.heartBeatPer, () => (Vector.empty[JsObject], Option.empty[JsValue])) // heartbeat message
      .scan(Option.empty[(EventsAndOffset, EventsAndOffset)]) {
        case (Some((s, _)), (Vector(), None)) =>
          // heartbeat message, keep the previous state, report the last seen offset
          Some((s, (Vector(), s._2)))
        case (_, a) =>
          // override state, capture the last seen offset
          Some((a, a))
      }
      .collect {
        case Some((_, a)) => renderEvents(a._1, a._2)
      }

  private def removePhantomArchives[A, B](remove: Boolean) =
    if (remove) removePhantomArchives_[A, B]
    else Flow[StepAndErrors[A, B]]

  private def removePhantomArchives_[A, B]
    : Flow[StepAndErrors[A, B], StepAndErrors[A, B], NotUsed] = {
    import ContractStreamStep.{LiveBegin, Txn, Acs}
    Flow[StepAndErrors[A, B]]
      .scan((Set.empty[String], Option.empty[StepAndErrors[A, B]])) {
        case ((s0, _), a0 @ StepAndErrors(_, Txn(idstep, _))) =>
          val newInserts: Vector[String] =
            domain.ContractId.unsubst(idstep.inserts.map(_._1.contractId))
          val (deletesToEmit, deletesToHold) = s0 partition idstep.deletes.keySet
          val s1: Set[String] = deletesToHold ++ newInserts
          val a1 = a0.copy(step = a0.step.mapDeletes(_ filterKeys deletesToEmit))

          (s1, if (a1.nonEmpty) Some(a1) else None)

        case ((deletesToHold, _), a0 @ StepAndErrors(_, Acs(inserts))) =>
          val newInserts: Vector[String] = domain.ContractId.unsubst(inserts.map(_._1.contractId))
          val s1: Set[String] = deletesToHold ++ newInserts
          (s1, Some(a0))

        case ((s0, _), a0 @ StepAndErrors(_, LiveBegin(_))) =>
          (s0, Some(a0))
      }
      .collect { case (_, Some(x)) => x }
  }

  private[http] def wsErrorMessage(errorMsg: String): TextMessage.Strict =
    TextMessage(
      JsObject("error" -> JsString(errorMsg)).compactPrint
    )

  @SuppressWarnings(Array("org.wartremover.warts.Any"))
  private def convertFilterContracts[Pos](fn: domain.ActiveContract[LfV] => Option[Pos])
    : Flow[ContractStreamStep.LAV1, StepAndErrors[Pos, JsValue], NotUsed] =
    Flow
      .fromFunction { step: ContractStreamStep.LAV1 =>
        val (aerrors, errors, dstep) = step.partitionBimap(
          ae =>
            domain.ArchivedContract
              .fromLedgerApi(ae)
              .liftErr(ServerError),
          ce =>
            domain.ActiveContract
              .fromLedgerApi(ce)
              .liftErr(ServerError)
              .flatMap(_.traverse(apiValueToLfValue).liftErr(ServerError)),
        )
        StepAndErrors(errors ++ aerrors, dstep mapInserts {
          inserts: Vector[domain.ActiveContract[LfV]] =>
            inserts.flatMap { ac =>
              fn(ac).map((ac, _)).toList
            }
        })
      }
      .via(conflation)
      .map(_ mapLfv lfValueToJsValue)

  private def reportUnresolvedTemplateIds(
      unresolved: Set[domain.TemplateId.OptionalPkg]): Source[JsValue, NotUsed] =
    if (unresolved.isEmpty) Source.empty
    else
      Source.single {
        import spray.json._
        Map("warnings" -> domain.UnknownTemplateIds(unresolved.toList)).toJson
      }
}<|MERGE_RESOLUTION|>--- conflicted
+++ resolved
@@ -30,11 +30,7 @@
 import scalaz.std.set._
 import scalaz.std.tuple._
 import scalaz.{-\/, \/, \/-}
-<<<<<<< HEAD
-import spray.json.{JsObject, JsString, JsValue}
-=======
 import spray.json.{JsArray, JsObject, JsString, JsValue}
->>>>>>> 872a5fc0
 
 import scala.concurrent.{ExecutionContext, Future}
 import scala.util.{Failure, Success}
@@ -51,9 +47,6 @@
       Set[domain.TemplateId.OptionalPkg],
       domain.ActiveContract[LfV] => Option[Positive],
   )
-
-<<<<<<< HEAD
-  val heartBeat: String = JsObject("heartbeat" -> JsString("ping")).compactPrint
 
   private def withOptPrefix[I, L, O](fst: I => (L \/ O))(snd: (L, I) => O): Flow[I, O, NotUsed] =
     Flow[I]
@@ -65,8 +58,6 @@
       }
       .collect { case (_, Some(o)) => o }
 
-=======
->>>>>>> 872a5fc0
   private final case class StepAndErrors[+Pos, +LfV](
       errors: Seq[ServerError],
       step: ContractStreamStep[domain.ArchivedContract, (domain.ActiveContract[LfV], Pos)]) {
@@ -109,7 +100,9 @@
     def nonEmpty: Boolean = errors.nonEmpty || step.nonEmpty
   }
 
-<<<<<<< HEAD
+  private def renderEvents(events: Vector[JsObject], offset: Option[JsValue]): JsObject =
+    JsObject(Map("events" -> JsArray(events)) ++ offset.map("offset" -> _).toList)
+
   private def readStartingOffset(jv: JsValue): Option[Error \/ domain.StartingOffset] =
     jv match {
       case JsObject(fields) =>
@@ -125,10 +118,6 @@
         }
       case _ => None
     }
-=======
-  private def renderEvents(events: Vector[JsObject], offset: Option[JsValue]): JsObject =
-    JsObject(Map("events" -> JsArray(events)) ++ offset.map("offset" -> _).toList)
->>>>>>> 872a5fc0
 
   private def conflation[P, A]: Flow[StepAndErrors[P, A], StepAndErrors[P, A], NotUsed] = {
     val maxCost = 200L
@@ -319,12 +308,7 @@
         NotUsed
       }
 
-<<<<<<< HEAD
-  private val wsReadTimeout = (wsConfig getOrElse Config.DefaultWsConfig).maxDuration
-
   @SuppressWarnings(Array("org.wartremover.warts.Any"))
-=======
->>>>>>> 872a5fc0
   private def wsMessageHandler[A: StreamQuery](
       jwt: Jwt,
       jwtPayload: JwtPayload,
@@ -333,13 +317,9 @@
     Flow[Message]
       .mapAsync(1) {
         case msg: TextMessage =>
-<<<<<<< HEAD
-          msg.toStrict(wsReadTimeout).map { m =>
+          msg.toStrict(config.maxDuration).map { m =>
             SprayJson.parse(m.text).liftErr(InvalidUserInput)
           }
-=======
-          msg.toStrict(config.maxDuration).map(m => Q.parse(decoder, m.text))
->>>>>>> 872a5fc0
         case _ =>
           Future successful -\/(
             InvalidUserInput("Cannot process your input, Expect a single JSON message"))
