# Copyright (c) 2019 The DAML Authors. All rights reserved.
# SPDX-License-Identifier: Apache-2.0

load(
    "//bazel_tools:scala.bzl",
    "da_scala_binary",
    "da_scala_library",
    "da_scala_test",
)

hj_scalacopts = [
    "-Ypartial-unification",
    "-Xsource:2.13",
]

http_json_deps = [
<<<<<<< HEAD
    "//3rdparty/jvm/ch/qos/logback:logback_classic",
    "//3rdparty/jvm/com/github/scopt",
    "//3rdparty/jvm/com/typesafe/akka:akka_http",
    "//3rdparty/jvm/com/typesafe/akka:akka_http_spray_json",
    "//3rdparty/jvm/com/typesafe/akka:akka_slf4j",
    "//3rdparty/jvm/com/typesafe/scala_logging",
    "//3rdparty/jvm/org/scalaz:scalaz_core",
    "//3rdparty/jvm/org/tpolecat:doobie_core",
    "//3rdparty/jvm/org/tpolecat:doobie_postgres",
=======
    "@maven//:ch_qos_logback_logback_classic",
    "@maven//:com_github_scopt_scopt_2_12",
    "@maven//:com_typesafe_akka_akka_http_2_12",
    "@maven//:com_typesafe_akka_akka_http_core_2_12",
    "@maven//:com_typesafe_akka_akka_http_spray_json_2_12",
    "@maven//:com_typesafe_akka_akka_slf4j_2_12",
    "@maven//:com_typesafe_scala_logging_scala_logging_2_12",
    "@maven//:io_spray_spray_json_2_12",
    "@maven//:org_scalaz_scalaz_core_2_12",
>>>>>>> fe7e5615
    "//daml-lf/interface",
    "//daml-lf/transaction",
    "//language-support/scala/bindings-akka",
    "//ledger-api/rs-grpc-bridge",
    "//ledger/ledger-api-common",
    "//daml-lf/data:data",
    "//ledger-service/lf-value-json",
    "//ledger-service/utils",
    "//ledger-service/jwt",
    "//ledger-service/db-backend",
]

da_scala_library(
    name = "http-json",
    srcs = glob(["src/main/scala/**/*.scala"]),
    scalacopts = hj_scalacopts,
    tags = ["maven_coordinates=com.digitalasset.ledger-service:http-json:__VERSION__"],
    deps = http_json_deps,
)

da_scala_binary(
    name = "http-json-binary",
    main_class = "com.digitalasset.http.Main",
    scalacopts = hj_scalacopts,
    tags = [
        "maven_coordinates=com.digitalasset.ledger-service:http-json-deploy:__VERSION__",
        "no_scala_version_suffix",
    ],
    visibility = ["//visibility:public"],
    deps = [":http-json"] + http_json_deps,
)

da_scala_test(
    name = "tests",
    size = "medium",
    srcs = glob(["src/test/scala/**/*.scala"]),
    data = ["//docs:quickstart-model.dar"],
    resources = glob(["src/test/resources/**/*"]),
    scalacopts = hj_scalacopts,
    deps = [
        ":http-json",
        "@maven//:org_scalacheck_scalacheck_2_12",
        "@maven//:org_scalaz_scalaz_scalacheck_binding_2_12",
        "@maven//:org_scalatest_scalatest_2_12",
        "//daml-lf/transaction-scalacheck",
        "//ledger/sandbox:sandbox",
        "//ledger/participant-state",
        "//bazel_tools/runfiles:scala_runfiles",
    ] + http_json_deps,
)

exports_files(["release/json-api-logback.xml"])<|MERGE_RESOLUTION|>--- conflicted
+++ resolved
@@ -14,17 +14,6 @@
 ]
 
 http_json_deps = [
-<<<<<<< HEAD
-    "//3rdparty/jvm/ch/qos/logback:logback_classic",
-    "//3rdparty/jvm/com/github/scopt",
-    "//3rdparty/jvm/com/typesafe/akka:akka_http",
-    "//3rdparty/jvm/com/typesafe/akka:akka_http_spray_json",
-    "//3rdparty/jvm/com/typesafe/akka:akka_slf4j",
-    "//3rdparty/jvm/com/typesafe/scala_logging",
-    "//3rdparty/jvm/org/scalaz:scalaz_core",
-    "//3rdparty/jvm/org/tpolecat:doobie_core",
-    "//3rdparty/jvm/org/tpolecat:doobie_postgres",
-=======
     "@maven//:ch_qos_logback_logback_classic",
     "@maven//:com_github_scopt_scopt_2_12",
     "@maven//:com_typesafe_akka_akka_http_2_12",
@@ -34,7 +23,9 @@
     "@maven//:com_typesafe_scala_logging_scala_logging_2_12",
     "@maven//:io_spray_spray_json_2_12",
     "@maven//:org_scalaz_scalaz_core_2_12",
->>>>>>> fe7e5615
+    "@maven//:org_tpolecat_doobie_core_2_12",
+#    "@maven//:org_tpolecat_doobie_free_2_12",
+    "@maven//:org_tpolecat_doobie_postgres_2_12"
     "//daml-lf/interface",
     "//daml-lf/transaction",
     "//language-support/scala/bindings-akka",
