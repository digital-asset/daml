# HTTP JSON Service

<<<<<<< HEAD
**WARNING:** the HTTP JSON API described in this document is actively being designed and is subject to breaking changes.

## How to start

### Start sandbox from a DAML project directory
```
daml-head sandbox --wall-clock-time --ledgerid MyLedger ./.daml/dist/quickstart-0.0.1.dar
```

### Start HTTP service from a DAML project directory
```
$ daml-head json-api --ledger-host localhost --ledger-port 6865 --http-port 7575 --max-inbound-message-size 4194304 --application-id HTTP-JSON-API-Gateway
```
Where:
 - localhost 6865 -- sandbox host and port
 - 7575 -- HTTP service port
 - 4194304 -- max inbound message size in bytes (the max size of the message received from the ledger). To set the same limit on the sandbox side, use ` --maxInboundMessageSize` command line parameter.

## Example session

```
$ cd <daml-root>/
$ daml-sdk-head

$ cd $HOME
$ daml-head new iou-quickstart-java quickstart-java
$ cd iou-quickstart-java/
$ daml-head build
$ daml-head sandbox --wall-clock-time --ledgerid MyLedger ./.daml/dist/quickstart-0.0.1.dar
$ daml-head json-api --ledger-host localhost --ledger-port 6865 --http-port 7575
```

### Choosing a party

You specify your party and other settings with JWT.  In testing
environments, you can use https://jwt.io to generate your token.

The default "header" is fine.  Under "Payload", fill in:

```
{
  "ledgerId": "MyLedger",
  "applicationId": "foobar",
  "party": "Alice"
}
```

Keep in mind:
- the value of `ledgerId` payload field has to match `--ledgerid` passed to the sandbox.
- you can replace `Alice` with whatever party you want to use.

Under "Verify Signature", put `secret` as the secret (_not_ base64
encoded); that is the hardcoded secret for testing.

Then the "Encoded" box should have your token; set HTTP header
`Authorization: Bearer copy-paste-token-here`.

Here are two tokens you can use for testing:
- `{"ledgerId": "MyLedger", "applicationId": "foobar", "party": "Alice"}`
  `eyJhbGciOiJIUzI1NiIsInR5cCI6IkpXVCJ9.eyJsZWRnZXJJZCI6Ik15TGVkZ2VyIiwiYXBwbGljYXRpb25JZCI6ImZvb2JhciIsInBhcnR5IjoiQWxpY2UifQ.4HYfzjlYr1ApUDot0a6a4zB49zS_jrwRUOCkAiPMqo0`

- `{"ledgerId": "MyLedger", "applicationId": "foobar", "party": "Bob"}`
  `eyJhbGciOiJIUzI1NiIsInR5cCI6IkpXVCJ9.eyJsZWRnZXJJZCI6Ik15TGVkZ2VyIiwiYXBwbGljYXRpb25JZCI6ImZvb2JhciIsInBhcnR5IjoiQm9iIn0.2LE3fAvUzLx495JWpuSzHye9YaH3Ddt4d2Pj0L1jSjA`
  
For production use, we have a tool in development for generating proper
RSA-encrypted tokens locally, which will arrive when the service also
supports such tokens.

### GET http://localhost:7575/contracts/search

### POST http://localhost:7575/contracts/search
application/json body:
```
{"%templates": [{"moduleName": "Iou", "entityName": "Iou"}],
 "amount": 999.99}
```
empty output:
```
{
    "status": 200,
    "result": []
}
```
output:
```
{
    "status": 200,
    "result": [
        {
            "agreementText": "",
            "contractId": "#237:0",
            "templateId": {
                "packageId": "cde2c40565fd8962eaebae7584ae89ba12d301d4c683189dccbbf0d0d67afc05",
                "moduleName": "Iou",
                "entityName": "Iou"
            },
            "witnessParties": [
                "Alice"
            ],
            "argument": {
                "observers": [],
                "issuer": "Alice",
                "amount": "999.99",
                "currency": "USD",
                "owner": "Alice"
            },
            "workflowId": "Alice Workflow"
        }
    ]
}
```

### POST http://localhost:7575/command/create
application/json body:
 ```
 {
   "templateId": {
     "moduleName": "Iou",
     "entityName": "Iou"
   },
   "argument": {
     "observers": [],
     "issuer": "Alice",
     "amount": "999.99",
     "currency": "USD",
     "owner": "Alice"
   }
 }
```
output:
```
{
    "status": 200,
    "result": {
        "agreementText": "",
        "contractId": "#237:0",
        "templateId": {
            "packageId": "cde2c40565fd8962eaebae7584ae89ba12d301d4c683189dccbbf0d0d67afc05",
            "moduleName": "Iou",
            "entityName": "Iou"
        },
        "witnessParties": [
            "Alice"
        ],
        "argument": {
            "observers": [],
            "issuer": "Alice",
            "amount": "999.99",
            "currency": "USD",
            "owner": "Alice"
        },
        "workflowId": "Alice Workflow"
    }
}
```
 
### POST http://localhost:44279/command/exercise
`"contractId": "#237:0"` is the value from the create output
application/json body:
```
{
    "templateId": {
        "moduleName": "Iou",
        "entityName": "Iou"
    },
    "contractId": "#237:0",
    "choice": "Iou_Transfer",
    "argument": {
        "newOwner": "Alice"
    }
}
```
output:
```
{
    "status": 200,
    "result": [
        {
            "agreementText": "",
            "contractId": "#441:1",
            "templateId": {
                "packageId": "cde2c40565fd8962eaebae7584ae89ba12d301d4c683189dccbbf0d0d67afc05",
                "moduleName": "Iou",
                "entityName": "IouTransfer"
            },
            "witnessParties": [
                "Alice"
            ],
            "argument": {
                "iou": {
                    "observers": [],
                    "issuer": "Alice",
                    "amount": "999.99",
                    "currency": "USD",
                    "owner": "Alice"
                },
                "newOwner": "Alice"
            },
            "workflowId": "Alice Workflow"
        }
    ]
}
```
=======
See "HTTP JSON API Service" on docs.daml.com for usage information.
>>>>>>> 5f9a48c5
<|MERGE_RESOLUTION|>--- conflicted
+++ resolved
@@ -1,209 +1,3 @@
 # HTTP JSON Service
 
-<<<<<<< HEAD
-**WARNING:** the HTTP JSON API described in this document is actively being designed and is subject to breaking changes.
-
-## How to start
-
-### Start sandbox from a DAML project directory
-```
-daml-head sandbox --wall-clock-time --ledgerid MyLedger ./.daml/dist/quickstart-0.0.1.dar
-```
-
-### Start HTTP service from a DAML project directory
-```
-$ daml-head json-api --ledger-host localhost --ledger-port 6865 --http-port 7575 --max-inbound-message-size 4194304 --application-id HTTP-JSON-API-Gateway
-```
-Where:
- - localhost 6865 -- sandbox host and port
- - 7575 -- HTTP service port
- - 4194304 -- max inbound message size in bytes (the max size of the message received from the ledger). To set the same limit on the sandbox side, use ` --maxInboundMessageSize` command line parameter.
-
-## Example session
-
-```
-$ cd <daml-root>/
-$ daml-sdk-head
-
-$ cd $HOME
-$ daml-head new iou-quickstart-java quickstart-java
-$ cd iou-quickstart-java/
-$ daml-head build
-$ daml-head sandbox --wall-clock-time --ledgerid MyLedger ./.daml/dist/quickstart-0.0.1.dar
-$ daml-head json-api --ledger-host localhost --ledger-port 6865 --http-port 7575
-```
-
-### Choosing a party
-
-You specify your party and other settings with JWT.  In testing
-environments, you can use https://jwt.io to generate your token.
-
-The default "header" is fine.  Under "Payload", fill in:
-
-```
-{
-  "ledgerId": "MyLedger",
-  "applicationId": "foobar",
-  "party": "Alice"
-}
-```
-
-Keep in mind:
-- the value of `ledgerId` payload field has to match `--ledgerid` passed to the sandbox.
-- you can replace `Alice` with whatever party you want to use.
-
-Under "Verify Signature", put `secret` as the secret (_not_ base64
-encoded); that is the hardcoded secret for testing.
-
-Then the "Encoded" box should have your token; set HTTP header
-`Authorization: Bearer copy-paste-token-here`.
-
-Here are two tokens you can use for testing:
-- `{"ledgerId": "MyLedger", "applicationId": "foobar", "party": "Alice"}`
-  `eyJhbGciOiJIUzI1NiIsInR5cCI6IkpXVCJ9.eyJsZWRnZXJJZCI6Ik15TGVkZ2VyIiwiYXBwbGljYXRpb25JZCI6ImZvb2JhciIsInBhcnR5IjoiQWxpY2UifQ.4HYfzjlYr1ApUDot0a6a4zB49zS_jrwRUOCkAiPMqo0`
-
-- `{"ledgerId": "MyLedger", "applicationId": "foobar", "party": "Bob"}`
-  `eyJhbGciOiJIUzI1NiIsInR5cCI6IkpXVCJ9.eyJsZWRnZXJJZCI6Ik15TGVkZ2VyIiwiYXBwbGljYXRpb25JZCI6ImZvb2JhciIsInBhcnR5IjoiQm9iIn0.2LE3fAvUzLx495JWpuSzHye9YaH3Ddt4d2Pj0L1jSjA`
-  
-For production use, we have a tool in development for generating proper
-RSA-encrypted tokens locally, which will arrive when the service also
-supports such tokens.
-
-### GET http://localhost:7575/contracts/search
-
-### POST http://localhost:7575/contracts/search
-application/json body:
-```
-{"%templates": [{"moduleName": "Iou", "entityName": "Iou"}],
- "amount": 999.99}
-```
-empty output:
-```
-{
-    "status": 200,
-    "result": []
-}
-```
-output:
-```
-{
-    "status": 200,
-    "result": [
-        {
-            "agreementText": "",
-            "contractId": "#237:0",
-            "templateId": {
-                "packageId": "cde2c40565fd8962eaebae7584ae89ba12d301d4c683189dccbbf0d0d67afc05",
-                "moduleName": "Iou",
-                "entityName": "Iou"
-            },
-            "witnessParties": [
-                "Alice"
-            ],
-            "argument": {
-                "observers": [],
-                "issuer": "Alice",
-                "amount": "999.99",
-                "currency": "USD",
-                "owner": "Alice"
-            },
-            "workflowId": "Alice Workflow"
-        }
-    ]
-}
-```
-
-### POST http://localhost:7575/command/create
-application/json body:
- ```
- {
-   "templateId": {
-     "moduleName": "Iou",
-     "entityName": "Iou"
-   },
-   "argument": {
-     "observers": [],
-     "issuer": "Alice",
-     "amount": "999.99",
-     "currency": "USD",
-     "owner": "Alice"
-   }
- }
-```
-output:
-```
-{
-    "status": 200,
-    "result": {
-        "agreementText": "",
-        "contractId": "#237:0",
-        "templateId": {
-            "packageId": "cde2c40565fd8962eaebae7584ae89ba12d301d4c683189dccbbf0d0d67afc05",
-            "moduleName": "Iou",
-            "entityName": "Iou"
-        },
-        "witnessParties": [
-            "Alice"
-        ],
-        "argument": {
-            "observers": [],
-            "issuer": "Alice",
-            "amount": "999.99",
-            "currency": "USD",
-            "owner": "Alice"
-        },
-        "workflowId": "Alice Workflow"
-    }
-}
-```
- 
-### POST http://localhost:44279/command/exercise
-`"contractId": "#237:0"` is the value from the create output
-application/json body:
-```
-{
-    "templateId": {
-        "moduleName": "Iou",
-        "entityName": "Iou"
-    },
-    "contractId": "#237:0",
-    "choice": "Iou_Transfer",
-    "argument": {
-        "newOwner": "Alice"
-    }
-}
-```
-output:
-```
-{
-    "status": 200,
-    "result": [
-        {
-            "agreementText": "",
-            "contractId": "#441:1",
-            "templateId": {
-                "packageId": "cde2c40565fd8962eaebae7584ae89ba12d301d4c683189dccbbf0d0d67afc05",
-                "moduleName": "Iou",
-                "entityName": "IouTransfer"
-            },
-            "witnessParties": [
-                "Alice"
-            ],
-            "argument": {
-                "iou": {
-                    "observers": [],
-                    "issuer": "Alice",
-                    "amount": "999.99",
-                    "currency": "USD",
-                    "owner": "Alice"
-                },
-                "newOwner": "Alice"
-            },
-            "workflowId": "Alice Workflow"
-        }
-    ]
-}
-```
-=======
-See "HTTP JSON API Service" on docs.daml.com for usage information.
->>>>>>> 5f9a48c5
+See "HTTP JSON API Service" on docs.daml.com for usage information.