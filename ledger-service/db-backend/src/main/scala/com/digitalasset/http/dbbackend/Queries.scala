// Copyright (c) 2022 Digital Asset (Switzerland) GmbH and/or its affiliates. All rights reserved.
// SPDX-License-Identifier: Apache-2.0

package com.daml.http.dbbackend

import com.daml.lf.data.Ref
import com.daml.nonempty
import nonempty.{NonEmpty, +-:}
import nonempty.NonEmptyReturningOps._

import doobie._
import doobie.implicits._
import scala.annotation.nowarn
import scala.collection.immutable.{Seq => ISeq, SortedMap}
import scalaz.{@@, Cord, Functor, OneAnd, Tag, \/, -\/, \/-}
import scalaz.Digit._0
import scalaz.syntax.foldable._
import scalaz.syntax.functor._
import scalaz.syntax.std.boolean._
import scalaz.syntax.std.option._
import scalaz.syntax.std.string._
import scalaz.std.AllInstances._
import spray.json._
import cats.instances.list._
import cats.Applicative
import cats.syntax.applicative._
import cats.syntax.functor._
import com.daml.http.metrics.HttpJsonApiMetrics
import com.daml.http.util.Logging.InstanceUUID
import com.daml.lf.crypto.Hash
import com.daml.logging.LoggingContextOf
import doobie.free.connection

sealed abstract class Queries(tablePrefix: String, tpIdCacheMaxEntries: Long)(implicit
    metrics: HttpJsonApiMetrics
) {
  import Queries.{Implicits => _, _}, InitDdl._
  import Queries.Implicits._

  val schemaVersion = 4

  private[http] val surrogateTpIdCache = new SurrogateTemplateIdCache(metrics, tpIdCacheMaxEntries)

  protected[this] def dropIfExists(drop: Droppable): Fragment

  /** for use when generating predicates */
  protected[this] val contractColumnName: Fragment = sql"payload"

  protected[this] val tablePrefixFr = Fragment.const0(tablePrefix)

  /** Table names with prefix * */

  val contractTableNameRaw = s"${tablePrefix}contract"
  val contractTableName: Fragment = Fragment.const0(contractTableNameRaw)

  val ledgerOffsetTableNameRaw = s"${tablePrefix}ledger_offset"
  val ledgerOffsetTableName: Fragment =
    Fragment.const0(ledgerOffsetTableNameRaw)

  val templateIdTableNameRaw = s"${tablePrefix}template_id"
  val templateIdTableName: Fragment = Fragment.const0(templateIdTableNameRaw)

  val jsonApiSchemaVersionTableNameRaw = s"${tablePrefix}json_api_schema_version"
  val jsonApiSchemaVersionTableName: Fragment =
    Fragment.const0(jsonApiSchemaVersionTableNameRaw)

  private[this] val createContractsTable = CreateTable(
    contractTableNameRaw,
    sql"""
      CREATE TABLE
        $contractTableName
        (contract_id $contractIdType NOT NULL
        ,tpid $bigIntType NOT NULL REFERENCES $templateIdTableName (tpid)
        ,${jsonColumn(sql"key")}
        ,key_hash $keyHashColumn
        ,${jsonColumn(contractColumnName)}
        $contractsTableSignatoriesObservers
        ,agreement_text $agreementTextType
        ,CONSTRAINT ${tablePrefixFr}contract_k PRIMARY KEY (contract_id, tpid)
        )
    """,
  )

  protected[this] def contractsTableSignatoriesObservers: Fragment

  private[this] val createOffsetTable = CreateTable(
    ledgerOffsetTableNameRaw,
    sql"""
      CREATE TABLE
        $ledgerOffsetTableName
        (party $partyType NOT NULL
        ,tpid $bigIntType NOT NULL REFERENCES $templateIdTableName (tpid)
        ,last_offset $offsetType NOT NULL
        ,PRIMARY KEY (party, tpid)
        )
    """,
  )

  protected[this] def bigIntType: Fragment // must match bigserial
  protected[this] def bigSerialType: Fragment
  protected[this] def packageIdType: Fragment
  protected[this] def partyOffsetContractIdType: Fragment
  protected[this] final def partyType = partyOffsetContractIdType
  private[this] def offsetType = partyOffsetContractIdType
  protected[this] final def contractIdType = partyOffsetContractIdType
  protected[this] def nameType: Fragment // Name in daml-lf-1.rst
  protected[this] def agreementTextType: Fragment

  // The max list size that can be used in `IN` clauses
  protected[this] def maxListSize: Option[Int]

  protected[this] def jsonColumn(name: Fragment): Fragment
  protected[this] def keyHashColumn: Fragment

  private[this] val createTemplateIdsTable = CreateTable(
    templateIdTableNameRaw,
    sql"""
      CREATE TABLE
        $templateIdTableName
        (tpid $bigSerialType NOT NULL CONSTRAINT ${tablePrefixFr}template_id_k PRIMARY KEY
        ,package_id $packageIdType NOT NULL
        ,template_module_name $nameType NOT NULL
        ,template_entity_name $nameType NOT NULL
        ,UNIQUE (package_id, template_module_name, template_entity_name)
        )
    """,
  )

  private[this] val createVersionTable = CreateTable(
    jsonApiSchemaVersionTableNameRaw,
    sql"""
       CREATE TABLE
        $jsonApiSchemaVersionTableName
        (version $bigIntType NOT NULL
        ,PRIMARY KEY (version)
        )
     """,
  )

  private[this] def initDatabaseDdls: Vector[InitDdl] =
    Vector(
      createTemplateIdsTable,
      createOffsetTable,
      createContractsTable,
    ) ++ extraDatabaseDdls :+ createVersionTable

  protected[this] def extraDatabaseDdls: Seq[InitDdl]

  private[http] final def dropAllTablesIfExist(implicit log: LogHandler): ConnectionIO[Unit] = {
    import cats.instances.vector._, cats.syntax.foldable.{toFoldableOps => ToFoldableOps}
    initDatabaseDdls.reverse
      .collect { case d: Droppable => dropIfExists(d) }
      .traverse_(_.update.run)
  }

  protected[this] def insertVersion(): ConnectionIO[Unit] =
    sql"""
         INSERT INTO $jsonApiSchemaVersionTableName (version)
         VALUES ($schemaVersion)
         """.update.run.map(_ => ())

  private[http] final def initDatabase(implicit log: LogHandler): ConnectionIO[Unit] = {
    import cats.instances.vector._, cats.syntax.foldable.{toFoldableOps => ToFoldableOps},
    cats.syntax.apply._
    initDatabaseDdls.traverse_(_.create.update.run) *> insertVersion()
  }

  protected[http] def version()(implicit log: LogHandler): ConnectionIO[Option[Int]]

  final def surrogateTemplateId(packageId: String, moduleName: String, entityName: String)(implicit
      log: LogHandler,
      lc: LoggingContextOf[InstanceUUID],
  ): ConnectionIO[SurrogateTpId] = {
    surrogateTpIdCache
      .getCacheValue(packageId, moduleName, entityName)
      .map { tpId =>
        Applicative[ConnectionIO].pure(tpId)
      }
      .getOrElse {
        for {
          tpId <- surrogateTemplateIdFromDb(packageId, moduleName, entityName)
          _ <- connection.commit
        } yield {
          surrogateTpIdCache.setCacheValue(packageId, moduleName, entityName, tpId)
          tpId
        }
      }
  }

  private def surrogateTemplateIdFromDb(packageId: String, moduleName: String, entityName: String)(
      implicit log: LogHandler
  ): ConnectionIO[SurrogateTpId] =
    sql"""SELECT tpid FROM $templateIdTableName
          WHERE (package_id = $packageId AND template_module_name = $moduleName
                 AND template_entity_name = $entityName)"""
      .query[SurrogateTpId]
      .option flatMap {
      _.cata(
        _.pure[ConnectionIO],
        sql"""INSERT INTO $templateIdTableName (package_id, template_module_name, template_entity_name)
              VALUES ($packageId, $moduleName, $entityName)""".update
          .withUniqueGeneratedKeys[SurrogateTpId]("tpid"),
      )
    }

  final def lastOffset(parties: PartySet, tpid: SurrogateTpId)(implicit
      log: LogHandler
  ): ConnectionIO[Map[String, String]] = {
    import Queries.CompatImplicits.catsReducibleFromFoldable1
    val q = sql"""
      SELECT party, last_offset FROM $ledgerOffsetTableName WHERE tpid = $tpid AND
    """ ++ Fragments.in(fr"party", parties.toNEF)
    q.query[(String, String)]
      .to[Vector]
      .map(_.toMap)
  }

  /** Template IDs, parties, and offsets that don't match expected offset values for
    * a particular `tpid`.
    */
  private[http] final def unsyncedOffsets(
      expectedOffset: String,
      tpids: NonEmpty[Set[SurrogateTpId]],
  ): ConnectionIO[Map[SurrogateTpId, Map[String, String]]] = {
    val condition = {
      import Queries.CompatImplicits.catsReducibleFromFoldable1, scalaz.std.iterable._
      Fragments.in(fr"tpid", tpids.toSeq.toOneAnd)
    }
    val q = sql"""
      SELECT tpid, party, last_offset FROM $ledgerOffsetTableName
             WHERE last_offset <> $expectedOffset AND $condition
    """
    q.query[(SurrogateTpId, String, String)]
      .map { case (tpid, party, offset) => (tpid, (party, offset)) }
      .to[Vector]
      .map(groupUnsyncedOffsets(tpids, _))
  }

  /** Consistency of the whole database mostly pivots around the offset update
    * check, since an offset read and write bookend the update.
    *
    * Considering two concurrent transactions, A and B:
    *
    * If both insert, you get a uniqueness violation.
    * When A updates, the row locks until commit, so B's update waits for that commit.
    * At that point the result depends on isolation level:
    *   - read committed: update count 0 (caller must catch this; json-api rolls back on this)
    *   - repeatable read or serializable: "could not serialize access due to concurrent update"
    *     error on update
    *
    * If A inserts but B updates, the transactions are sufficiently serialized that
    * there are no logical conflicts.
    */
  private[http] def updateOffset[F[_]: cats.Foldable](
      parties: F[String],
      tpid: SurrogateTpId,
      newOffset: String,
      lastOffsets: Map[String, String],
  )(implicit log: LogHandler): ConnectionIO[Int] = {
    val (existingParties, newParties) = {
      import cats.syntax.foldable._
      parties.toList.partition(p => lastOffsets.contains(p))
    }
    // If a concurrent transaction inserted an offset for a new party, the insert will fail.
    val insert =
      Update[(String, SurrogateTpId, String)](
        s"""INSERT INTO ${tablePrefix}ledger_offset VALUES(?, ?, ?)"""
      )
    // If a concurrent transaction updated the offset for an existing party, we will get
    // fewer rows and throw a StaleOffsetException in the caller.
    val update = existingParties match {
      case hdP +: tlP =>
        // implied non-empty by existingParties being non-empty
        val NonEmpty(priorOffsets) = lastOffsets.filter { case (k, _) =>
          existingParties contains k
        }
        Some(
          sql"""UPDATE $ledgerOffsetTableName SET last_offset = $newOffset
            WHERE ${Fragments.in(fr"party", cats.data.OneAnd(hdP, tlP))}
                  AND tpid = $tpid
                  AND last_offset = ${caseLookup(priorOffsets, fr"party")}"""
        )
      case _ => None
    }
    for {
      inserted <-
        if (newParties.isEmpty) { Applicative[ConnectionIO].pure(0) }
        else {
          insert.updateMany(newParties.toList.map(p => (p, tpid, newOffset)))
        }
      updated <- update.cata(_.update.run, Applicative[ConnectionIO].pure(0))
    } yield { inserted + updated }
  }

  // different databases encode contract keys in different formats
  protected[this] type DBContractKey
  protected[this] def toDBContractKey[CK: JsonWriter](ck: CK): DBContractKey

  final def insertContracts[F[_]: cats.Foldable: Functor, CK: JsonWriter, PL: JsonWriter](
      dbcs: F[DBContract[SurrogateTpId, CK, PL, Seq[String]]]
  )(implicit log: LogHandler): ConnectionIO[Int] =
    primInsertContracts(dbcs.map(_.mapKeyPayloadParties(toDBContractKey(_), _.toJson, _.toArray)))

  protected[this] def primInsertContracts[F[_]: cats.Foldable: Functor](
      dbcs: F[DBContract[SurrogateTpId, DBContractKey, JsValue, Array[String]]]
  )(implicit log: LogHandler): ConnectionIO[Int]

  // ContractTypeId -> CId[String]
  final def deleteContracts(
      cids: Map[SurrogateTpId, Set[String]]
  )(implicit log: LogHandler): ConnectionIO[Int] = {
    import cats.instances.vector._
    import nonempty.catsinstances._
    (cids: Iterable[(SurrogateTpId, Set[String])]).view.collect { case (k, NonEmpty(cids)) =>
      (k, cids)
    }.toMap match {
      case NonEmpty(cids) =>
        val del = fr"DELETE FROM $contractTableName WHERE " ++ {
          val chunkMap =
            maxListSize.fold(cids.transform((_, sv) => NonEmpty(Vector, sv)))(
              chunkBySetSize(_, cids)
            )
          joinFragment(
            chunkMap.toVector.map { case (tpid, chunks) =>
              val inCids = joinFragment(
                chunks.map(cids => Fragments.in(fr"contract_id", cids.toVector.toNEF)),
                fr" OR ",
              )
              fr"(tpid = $tpid AND ($inCids))"
            },
            fr" OR ",
          )
        }
        del.update.run
      case _ =>
        free.connection.pure(0)
    }
  }

  private[http] final def selectContracts(
      parties: PartySet,
      tpid: SurrogateTpId,
      predicate: Fragment,
  )(implicit
      log: LogHandler
  ): Query0[DBContract[Unit, JsValue, JsValue, Vector[String]]] =
    selectContractsMultiTemplate(
      parties,
      NonEmpty(ISeq, (tpid, predicate)),
      MatchedQueryMarker.Unused,
    )
      .map(_ copy (templateId = ()))

  /** Make a query that may indicate
    * which query or queries produced each contract.
    */
  private[http] def selectContractsMultiTemplate[Mark](
      parties: PartySet,
      queries: NonEmpty[ISeq[(SurrogateTpId, Fragment)]],
      trackMatchIndices: MatchedQueryMarker[Mark],
  )(implicit
      log: LogHandler
  ): Query0[DBContract[Mark, JsValue, JsValue, Vector[String]]]

  // implementation aid for selectContractsMultiTemplate
  @nowarn("msg=parameter value evidence.* is never used")
  protected[this] final def queryByCondition[Mark, Key: Read, SigsObs: Read, Agreement: Read](
      queries: NonEmpty[ISeq[(SurrogateTpId, Fragment)]],
      trackMatchIndices: MatchedQueryMarker[Mark],
      tpidSelector: Fragment,
      query: (Fragment, Fragment) => Fragment,
      key: Key => JsValue,
      sigsObs: SigsObs => Vector[String],
      agreement: Agreement => String,
  )(implicit
      log: LogHandler
  ): Query0[DBContract[Mark, JsValue, JsValue, Vector[String]]] = {
    val queryConditions = queries.toVector
    val queriesCondition =
      joinFragment(
        queryConditions map { case (tpid, predicate) =>
          fr"($tpid = $tpidSelector AND ($predicate))"
        },
        fr" OR ",
      )
    @nowarn("cat=unused&msg=MarkR in method goQuery.*is never used") // false negative
    def goQuery(
        tpid: Fragment
    )(implicit MarkR: Read[Mark]): Query0[DBContract[Mark, JsValue, JsValue, Vector[String]]] = {
      val q = query(tpid, queriesCondition)
      q.query[
        (String, Mark, Key, Option[String], JsValue, SigsObs, SigsObs, Agreement)
      ].map { case (cid, tpid, rawKey, keyHash, payload, signatories, observers, rawAgreement) =>
        DBContract(
          contractId = cid,
          templateId = tpid,
          key = key(rawKey),
          keyHash = keyHash,
          payload = payload,
          signatories = sigsObs(signatories),
          observers = sigsObs(observers),
          agreementText = agreement(rawAgreement),
        )
      }
    }

    trackMatchIndices match {
      case MatchedQueryMarker.ByInt =>
        val tpid = projectedIndex(queries.zipWithIndex, tpidSelector = tpidSelector)
        goQuery(tpid)
      case MatchedQueryMarker.Unused =>
        goQuery(tpidSelector)
    }
  }

  private[http] final def fetchById(
      parties: PartySet,
      tpid: SurrogateTpId,
      contractId: String,
  )(implicit
      log: LogHandler
  ): ConnectionIO[Option[DBContract[Unit, JsValue, JsValue, Vector[String]]]] =
    selectContracts(parties, tpid, sql"c.contract_id = $contractId").option

  private[http] final def fetchByKey(
      parties: PartySet,
      tpid: SurrogateTpId,
      key: Hash,
  )(implicit
      log: LogHandler
  ): ConnectionIO[Option[DBContract[Unit, JsValue, JsValue, Vector[String]]]] =
    selectContracts(parties, tpid, keyEquality(key)).option

  private[http] def keyEquality(key: Hash): Fragment = sql"key_hash = ${key.toHexString.toString}"

  private[http] def equalAtContractPath(path: JsonPath, literal: JsValue): Fragment

  private[http] def containsAtContractPath(path: JsonPath, literal: JsValue): Fragment

  private[http] def cmpContractPathToScalar(
      path: JsonPath,
      op: OrderOperator,
      literalScalar: JsValue,
  ): Fragment

  // unsure whether this will need to be instance dependent, but
  // just fine to be an alias for now
  private[http] val Implicits: Queries.Implicits.type = Queries.Implicits
}

object Queries {
  type PartySet = NonEmpty[Set[String]]

  sealed trait SurrogateTpIdTag
  val SurrogateTpId = Tag.of[SurrogateTpIdTag]
  type SurrogateTpId = Long @@ SurrogateTpIdTag // matches tpid (BIGINT) above

  sealed trait MatchedQueriesTag
  val MatchedQueries = Tag.of[MatchedQueriesTag]
  type MatchedQueries = NonEmpty[ISeq[Int]] @@ MatchedQueriesTag

  // NB: #, order of arguments must match createContractsTable
  final case class DBContract[+TpId, +CK, +PL, +Prt](
      contractId: String,
      templateId: TpId,
      key: CK,
      keyHash: Option[String],
      payload: PL,
      signatories: Prt,
      observers: Prt,
      agreementText: String,
  ) {
    def mapTemplateId[B](f: TpId => B): DBContract[B, CK, PL, Prt] =
      copy(templateId = f(templateId))
    def mapKeyPayloadParties[A, B, C](
        f: CK => A,
        g: PL => B,
        h: Prt => C,
    ): DBContract[TpId, A, B, C] =
      copy(
        key = f(key),
        payload = g(payload),
        signatories = h(signatories),
        observers = h(observers),
      )
  }

  private[dbbackend] sealed abstract class InitDdl extends Product with Serializable {
    def create: Fragment
  }

  private[dbbackend] object InitDdl {
    // something that we must drop to re-create the DB
    sealed abstract class Droppable(val what: String) extends InitDdl {
      val name: String
    }
    final case class CreateTable(name: String, create: Fragment) extends Droppable("TABLE")
    final case class CreateMaterializedView(name: String, create: Fragment)
        extends Droppable("MATERIALIZED VIEW")
    final case class CreateIndex(create: Fragment) extends InitDdl
    final case class DoMagicSetup(create: Fragment) extends InitDdl
  }

  /** Whether selectContractsMultiTemplate computes a matchedQueries marker.
    *
    * @tparam Mark The "marker" indicating which queries matched.
    */
  private[http] sealed abstract class MatchedQueryMarker[Mark] extends Product with Serializable
  private[http] object MatchedQueryMarker {
    case object ByInt extends MatchedQueryMarker[MatchedQueries]
    case object Unused extends MatchedQueryMarker[SurrogateTpId]
  }

  /** Path to a location in a JSON tree. */
  private[http] final case class JsonPath(elems: Vector[Ref.Name \/ _0.type]) {
    def arrayAt(i: _0.type) = JsonPath(elems :+ \/-(i))
    def objectAt(k: Ref.Name) = JsonPath(elems :+ -\/(k))
  }

  private[http] sealed abstract class OrderOperator extends Product with Serializable
  private[http] object OrderOperator {
    case object LT extends OrderOperator
    case object LTEQ extends OrderOperator
    case object GT extends OrderOperator
    case object GTEQ extends OrderOperator
  }

  // XXX SC I'm pretty certain we can use NonEmpty all the way down
  private[http] def joinFragment(xs: NonEmpty[Vector[Fragment]], sep: Fragment): Fragment =
    concatFragment(intersperse(xs.toOneAnd, sep))

  private[http] def concatFragment[F[X] <: IndexedSeq[X]](xs: OneAnd[F, Fragment]): Fragment = {
    val OneAnd(hd, tl) = xs
    def go(s: Int, e: Int): Fragment =
      (e - s: @annotation.switch) match {
        case 0 => sql""
        case 1 => tl(s)
        case 2 => tl(s) ++ tl(s + 1)
        case n =>
          val pivot = s + n / 2
          go(s, pivot) ++ go(pivot, e)
      }
    hd ++ go(0, tl.size)
  }

  private[this] def intersperse[A](oaa: OneAnd[Vector, A], a: A): OneAnd[Vector, A] =
    OneAnd(oaa.head, oaa.tail.flatMap(Vector(a, _)))

  private[this] def caseLookupFragment[SelEq: Put](
      m: NonEmpty[Map[SelEq, Fragment]],
      selector: Fragment,
  ): Fragment =
    fr"CASE" ++ {
<<<<<<< HEAD
=======
      require(m.nonEmpty, "existing offsets must be non-empty")
>>>>>>> a5981711
      val when +: whens = m.iterator.map { case (k, v) =>
        fr"WHEN ($selector = $k) THEN $v"
      }.toVector
      concatFragment(OneAnd(when, whens))
    } ++ fr"ELSE NULL END"

  private[dbbackend] def caseLookup[SelEq: Put, Then: Put](
      m: NonEmpty[Map[SelEq, Then]],
      selector: Fragment,
  ): Fragment =
    caseLookupFragment(m transform { (_, e) => fr"$e" }, selector)

  // an expression that yields a comma-terminated/separated list of SQL-side
  // string conversions of `Ix`es indicating which tpid/query pairs matched
  private[dbbackend] def projectedIndex[Ix: Put](
      queries: NonEmpty[ISeq[((SurrogateTpId, Fragment), Ix)]],
      tpidSelector: Fragment,
  ): Fragment = {
    import Implicits._
    caseLookupFragment(
      // SortedMap is only used so the tests are consistent; the SQL semantics
      // don't care what order this map is in
      queries
        .groupBy(_._1._1)
        .to(SortedMap)
        .transform {
          case (_, (_, ix) +-: ISeq()) => fr"${ix: Ix}||''"
          case (_, tqixes) =>
            concatFragment(
              intersperse(
                tqixes.toVector.toOneAnd.map { case ((_, q), ix) =>
                  fr"(CASE WHEN ($q) THEN ${ix: Ix}||',' ELSE '' END)"
                },
                fr"||",
              )
            )
        },
      selector = tpidSelector,
    )
  }

  private[dbbackend] def groupUnsyncedOffsets[TpId, Party, Off](
      allTpids: Set[TpId],
      queryResult: Vector[(TpId, (Party, Off))],
  ): Map[TpId, Map[Party, Off]] = {
    val grouped = queryResult.groupBy1(_._1).transform((_, tpos) => tpos.view.map(_._2).toMap)
    // lagging offsets still needs to consider the template IDs that weren't
    // returned by the offset table query
    (allTpids diff grouped.keySet).view.map((_, Map.empty[Party, Off])).toMap ++ grouped
  }

  // invariant: each element x of result has `x.values.forall(_.forall(_.size <= size))`
  private[dbbackend] def chunkBySetSize[K, V](
      size: Int,
      groups: NonEmpty[Map[K, NonEmpty[Set[V]]]],
  ): NonEmpty[Map[K, NonEmpty[Vector[NonEmpty[Set[V]]]]]] = {
    require(size > 0, s"chunk size must be positive, not $size")
    groups.transform { (_, nesv) =>
      nesv.grouped(size).collect { case NonEmpty(sv) => sv }.toVector match {
        case NonEmpty(svs) => svs
        case _ => sys.error("impossible: non-empty input set was empty")
      }
    }
  }

  import doobie.util.invariant.InvalidValue

  @throws[InvalidValue[_, _]]
  private[this] def assertReadProjectedIndex(from: Option[String]): NonEmpty[ISeq[Int]] = {
    def invalid(reason: String) = {
      import cats.instances.option._, cats.instances.string._
      throw InvalidValue[Option[String], ISeq[Int]](from, reason = reason)
    }
    from.cata(
      { s =>
        val matches = s split ',' collect {
          case e if e.nonEmpty => e.parseInt.fold(err => invalid(err.getMessage), identity)
        }
        matches.to(ISeq)
      },
      ISeq.empty,
    ) match {
      case NonEmpty(matches) => matches
      case _ => invalid("matched row, but no matching index found; this indicates a query bug")
    }
  }

  private[http] val Postgres: QueryBackend.Aux[SqlInterpolation.StringArray] =
    PostgresQueryBackend
  private[http] val Oracle: QueryBackend.Aux[SqlInterpolation.Unused] =
    OracleQueryBackend

  private[http] object SqlInterpolation {
    final class StringArray()(implicit val gas: Get[Array[String]], val pas: Put[Array[String]])
    final class Unused()
  }

  private[http] object Implicits {
    implicit val `JsValue put`: Meta[JsValue] =
      Meta[String].timap(_.parseJson)(_.compactPrint)

    implicit val `SurrogateTpId meta`: Meta[SurrogateTpId] =
      SurrogateTpId subst Meta[Long]

    implicit val `SurrogateTpId ordering`: Ordering[SurrogateTpId] =
      SurrogateTpId subst implicitly[Ordering[Long]]

    implicit val `MatchedQueries get`: Read[MatchedQueries] =
      MatchedQueries subst (Read[Option[String]] map assertReadProjectedIndex)
  }

  private[dbbackend] object CompatImplicits {
    implicit def catsReducibleFromFoldable1[F[_]](implicit
        F: scalaz.Foldable1[F]
    ): cats.Reducible[F] = new cats.Reducible[F] {
      import cats.Eval

      override def foldLeft[A, B](fa: F[A], z: B)(f: (B, A) => B) = F.foldLeft(fa, z)(f)

      override def foldRight[A, B](fa: F[A], z: Eval[B])(f: (A, Eval[B]) => Eval[B]) =
        F.foldRight(fa, z)((a, eb) => f(a, Eval defer eb))

      override def reduceLeftTo[A, B](fa: F[A])(z: A => B)(f: (B, A) => B) =
        F.foldMapLeft1(fa)(z)(f)

      override def reduceRightTo[A, B](fa: F[A])(z: A => B)(f: (A, Eval[B]) => Eval[B]) =
        F.foldMapRight1(fa)(a => Eval later z(a))((a, eb) => f(a, Eval defer eb))
    }

    implicit def monadFromCatsMonad[F[_]](implicit F: cats.Monad[F]): scalaz.Monad[F] =
      new scalaz.Monad[F] {
        override def bind[A, B](fa: F[A])(f: A => F[B]): F[B] = F.flatMap(fa)(f)
        override def point[A](a: => A): F[A] = F.point(a)
      }
  }
}

private final class PostgresQueries(tablePrefix: String, tpIdCacheMaxEntries: Long)(implicit
    ipol: Queries.SqlInterpolation.StringArray,
    metrics: HttpJsonApiMetrics,
) extends Queries(tablePrefix, tpIdCacheMaxEntries) {
  import Queries._, Queries.InitDdl.{Droppable, CreateIndex}
  import Implicits._

  type Conf = Unit

  protected[this] override def dropIfExists(d: Droppable) =
    Fragment.const(s"DROP ${d.what} IF EXISTS ${d.name}")

  protected[this] override def bigIntType = sql"BIGINT"
  protected[this] override def bigSerialType = sql"BIGSERIAL"
  private[this] def textType: Fragment = sql"TEXT"
  protected[this] override def packageIdType = textType
  protected[this] override def partyOffsetContractIdType = textType
  protected[this] override def nameType = textType
  protected[this] override def agreementTextType = sql"TEXT NOT NULL"

  protected[this] override def jsonColumn(name: Fragment) = name ++ sql" JSONB NOT NULL"
  protected[this] override def keyHashColumn = textType

  protected[this] override val maxListSize = None

  protected[this] val contractsTableIndexName = Fragment.const0(s"${tablePrefix}contract_tpid_idx")

  private[this] val indexContractsTable = CreateIndex(sql"""
      CREATE INDEX $contractsTableIndexName ON $contractTableName (tpid)
    """)

  private[this] val contractKeyHashIndexName = Fragment.const0(s"${tablePrefix}ckey_hash_idx")
  private[this] val contractKeyHashIndex = CreateIndex(
    sql"""CREATE INDEX $contractKeyHashIndexName ON $contractTableName (key_hash)"""
  )

  protected[this] override def extraDatabaseDdls =
    Seq(indexContractsTable, contractKeyHashIndex)

  protected[http] override def version()(implicit log: LogHandler): ConnectionIO[Option[Int]] = {
    for {
      doesTableExist <-
        sql"""SELECT EXISTS(
                SELECT 1 FROM information_schema.tables
                WHERE table_name = '$jsonApiSchemaVersionTableName'
              )""".query[Boolean].unique
      version <-
        if (!doesTableExist) connection.pure(None)
        else sql"SELECT version FROM $jsonApiSchemaVersionTableName".query[Int].option
    } yield version
  }

  protected[this] override def contractsTableSignatoriesObservers = sql"""
    ,signatories TEXT ARRAY NOT NULL
    ,observers TEXT ARRAY NOT NULL
  """

  protected[this] type DBContractKey = JsValue

  protected[this] override def toDBContractKey[CK: JsonWriter](x: CK) = x.toJson

  protected[this] override def primInsertContracts[F[_]: cats.Foldable: Functor](
      dbcs: F[DBContract[SurrogateTpId, DBContractKey, JsValue, Array[String]]]
  )(implicit log: LogHandler): ConnectionIO[Int] = {
    import ipol.pas
    Update[DBContract[SurrogateTpId, JsValue, JsValue, Array[String]]](
      s"""
        INSERT INTO $contractTableNameRaw
        VALUES (?, ?, ?::jsonb, ?, ?::jsonb, ?, ?, ?)
        ON CONFLICT (contract_id, tpid) DO NOTHING
      """
    ).updateMany(dbcs)
  }

  private[http] override def selectContractsMultiTemplate[Mark](
      parties: PartySet,
      queries: NonEmpty[ISeq[(SurrogateTpId, Fragment)]],
      trackMatchIndices: MatchedQueryMarker[Mark],
  )(implicit
      log: LogHandler
  ): Query0[DBContract[Mark, JsValue, JsValue, Vector[String]]] = {
    val partyVector: Vector[String] = parties.toVector
    import ipol.{gas, pas}
    queryByCondition(
      queries,
      trackMatchIndices,
      tpidSelector = fr"tpid",
      query = (tpid, unionPred) =>
        sql"""SELECT contract_id, $tpid tpid, key, key_hash, payload, signatories, observers, agreement_text
              FROM $contractTableName AS c
              WHERE (signatories && $partyVector::text[] OR observers && $partyVector::text[])
                    AND ($unionPred)""",
      key = identity[JsValue],
      sigsObs = identity[Vector[String]],
      agreement = identity[String],
    )
  }

  private[this] def fragmentContractPath(path: JsonPath) =
    concatFragment(
      OneAnd(
        contractColumnName,
        path.elems.map(_.fold(k => sql"->${k: String}", (_: _0.type) => sql"->0")),
      )
    )

  private[http] override def equalAtContractPath(path: JsonPath, literal: JsValue) =
    fragmentContractPath(path) ++ sql" = ${literal}::jsonb"

  private[http] override def containsAtContractPath(path: JsonPath, literal: JsValue) =
    fragmentContractPath(path) ++ sql" @> ${literal}::jsonb"

  private[http] override def cmpContractPathToScalar(
      path: JsonPath,
      op: OrderOperator,
      literalScalar: JsValue,
  ) = {
    import OrderOperator._
    val opc = op match {
      case LT => sql"<"
      case LTEQ => sql"<="
      case GT => sql">"
      case GTEQ => sql">="
    }
    sql"${fragmentContractPath(path)} $opc ${literalScalar}::jsonb"
  }
}

import OracleQueries.DisableContractPayloadIndexing

private final class OracleQueries(
    tablePrefix: String,
    disableContractPayloadIndexing: DisableContractPayloadIndexing,
    tpIdCacheMaxEntries: Long,
)(implicit metrics: HttpJsonApiMetrics)
    extends Queries(tablePrefix, tpIdCacheMaxEntries) {
  import Queries._, InitDdl._
  import Implicits._

  protected[this] override def dropIfExists(d: Droppable) = {
    val sqlCode = d match {
      case _: CreateTable => -942
      case _: CreateMaterializedView => -12003
    }
    sql"""BEGIN
      EXECUTE IMMEDIATE ${s"DROP ${d.what} ${d.name}"};
    EXCEPTION
      WHEN OTHERS THEN
        IF SQLCODE != $sqlCode THEN
          RAISE;
        END IF;
    END;"""
  }

  protected[this] override def bigIntType = sql"NUMBER(19,0)"
  protected[this] override def bigSerialType =
    sql"$bigIntType GENERATED ALWAYS AS IDENTITY"
  protected[this] override def packageIdType = sql"NVARCHAR2(64)"
  protected[this] override def partyOffsetContractIdType = sql"VARCHAR2(255)"
  // if >=1578: ORA-01450: maximum key length (6398) exceeded
  protected[this] override def nameType = sql"NVARCHAR2(1562)"
  protected[this] override def agreementTextType = sql"NCLOB"

  protected[this] override def jsonColumn(name: Fragment) =
    sql"$name CLOB NOT NULL CONSTRAINT ${tablePrefixFr}ensure_json_$name CHECK ($name IS JSON)"

  protected[this] override def keyHashColumn = sql"NVARCHAR2(64)"

  // See http://www.dba-oracle.com/t_ora_01795_maximum_number_of_expressions_in_a_list_is_1000.htm
  protected[this] override def maxListSize = Some(1000)

  protected[this] override def contractsTableSignatoriesObservers =
    sql"""
        ,${jsonColumn(sql"signatories")}
        ,${jsonColumn(sql"observers")}
        """
  private[this] val contractStakeholdersViewNameRaw = s"${tablePrefix}contract_stakeholders"
  private[this] val contractStakeholdersViewName =
    Fragment.const0(contractStakeholdersViewNameRaw)
  private[this] def stakeholdersView = CreateMaterializedView(
    contractStakeholdersViewNameRaw,
    sql"""CREATE MATERIALIZED VIEW $contractStakeholdersViewName
          BUILD IMMEDIATE REFRESH FAST ON STATEMENT AS
          SELECT contract_id, tpid, stakeholder FROM $contractTableName,
                 json_table(json_array(signatories, observers), '$$[*][*]'
                    columns (stakeholder $partyType path '$$'))""",
  )
  private[this] val stakeholdersIndexName = Fragment.const0(s"${tablePrefix}stakeholder_idx")
  private[this] def stakeholdersIndex = CreateIndex(
    sql"""CREATE INDEX $stakeholdersIndexName ON $contractStakeholdersViewName (tpid, stakeholder)"""
  )

  private[this] val contractKeyHashIndexName = Fragment.const0(s"${tablePrefix}ckey_hash_idx")
  private[this] val contractKeyHashIndex = CreateIndex(
    sql"""CREATE INDEX $contractKeyHashIndexName ON $contractTableName (key_hash)"""
  )

  private[this] val indexPayload = CreateIndex(sql"""
    CREATE SEARCH INDEX ${tablePrefixFr}payload_json_idx
    ON $contractTableName (payload) FOR JSON
    PARAMETERS('DATAGUIDE OFF')""")

  protected[this] override def extraDatabaseDdls =
    Seq(stakeholdersView, stakeholdersIndex, contractKeyHashIndex) ++
      (if (disableContractPayloadIndexing) Seq.empty else Seq(indexPayload))

  protected[http] override def version()(implicit log: LogHandler): ConnectionIO[Option[Int]] = {
    import cats.implicits._
    for {
      // Note that Oracle table names seem to be somewhat case sensitive,
      // but are inside the USER_TABLES table all uppercase.
      res <-
        sql"""SELECT 1 FROM USER_TABLES
              WHERE TABLE_NAME = UPPER('$jsonApiSchemaVersionTableName')"""
          .query[Int]
          .option
      version <-
        res.flatTraverse { _ =>
          sql"SELECT version FROM $jsonApiSchemaVersionTableName".query[Int].option
        }
    } yield version
  }

  protected[this] type DBContractKey = JsValue

  protected[this] override def toDBContractKey[CK: JsonWriter](x: CK): DBContractKey =
    JsObject(Map("key" -> x.toJson))

  protected[this] override def primInsertContracts[F[_]: cats.Foldable: Functor](
      dbcs: F[DBContract[SurrogateTpId, DBContractKey, JsValue, Array[String]]]
  )(implicit log: LogHandler): ConnectionIO[Int] = {
    import spray.json.DefaultJsonProtocol._
    Update[DBContract[SurrogateTpId, DBContractKey, JsValue, JsValue]](
      s"""
        INSERT /*+ ignore_row_on_dupkey_index($contractTableNameRaw(contract_id, tpid)) */
        INTO $contractTableNameRaw (contract_id, tpid, key, key_hash, payload, signatories, observers, agreement_text)
        VALUES (?, ?, ?, ?, ?, ?, ?, ?)
      """
    ).updateMany(
      dbcs.map(_.mapKeyPayloadParties(identity, identity, _.toJson))
    )
  }

  private[http] override def selectContractsMultiTemplate[Mark](
      parties: PartySet,
      queries: NonEmpty[ISeq[(SurrogateTpId, Fragment)]],
      trackMatchIndices: MatchedQueryMarker[Mark],
  )(implicit
      log: LogHandler
  ): Query0[DBContract[Mark, JsValue, JsValue, Vector[String]]] =
    queryByCondition(
      queries,
      trackMatchIndices,
      tpidSelector = fr"cst.tpid",
      query = { (tpid, queriesCondition) =>
        val rownum = parties.tail.nonEmpty option fr""",
            row_number() over (PARTITION BY c.contract_id ORDER BY c.contract_id) AS rownumber"""
        import Queries.CompatImplicits.catsReducibleFromFoldable1
        val outerSelectList =
          sql"""contract_id, template_id, key, key_hash, payload,
                signatories, observers, agreement_text"""
        val dupQ =
          sql"""SELECT c.contract_id contract_id, $tpid template_id, key, key_hash, payload,
                       signatories, observers, agreement_text ${rownum getOrElse fr""}
                FROM $contractTableName c
                     JOIN $contractStakeholdersViewName cst
                     ON (c.contract_id = cst.contract_id AND c.tpid = cst.tpid)
                WHERE (${Fragments.in(fr"cst.stakeholder", parties.toNEF)})
                      AND ($queriesCondition)"""
        rownum.fold(dupQ)(_ => sql"SELECT $outerSelectList FROM ($dupQ) WHERE rownumber = 1")
      },
      key = (_: JsValue).asJsObject.fields("key"),
      sigsObs = { (jsEncoded: JsValue) =>
        import spray.json.DefaultJsonProtocol._
        jsEncoded.convertTo[Vector[String]]
      },
      agreement = (_: Option[String]) getOrElse "",
    )

  private[this] def pathSteps(path: JsonPath): Cord =
    path.elems.foldMap(_.fold(k => (".\"": Cord) ++ k :- '"', (_: _0.type) => "[0]"))

  // I cannot believe this function exists in 2021
  // None if literal is too long
  // ORA-40454: path expression not a literal
  private[this] def oraclePathEscape(readyPath: Cord): Option[Fragment] = for {
    s <- Some(readyPath.toString)
    if s.size <= literalStringSizeLimit
    _ = assert(
      !s.startsWith("'") && !s.endsWith("'"),
      "Oracle JSON query syntax doesn't allow ' at beginning or ending",
    )
    escaped = s.replace("'", "''")
    if escaped.length <= literalStringSizeLimit
  } yield Fragment const0 ("'" + escaped + "'")
  // ORA-01704: string literal too long
  private[this] val literalStringSizeLimit = 4000

  private[this] def oracleShortPathEscape(readyPath: Cord): Fragment =
    oraclePathEscape(readyPath).getOrElse(
      throw new IllegalArgumentException(s"path too long: $readyPath")
    )

  private[http] override def equalAtContractPath(path: JsonPath, literal: JsValue): Fragment = {
    val opath: Cord = '$' -: pathSteps(path)
    // you cannot put a positional parameter in a path, which _must_ be a literal
    // so pass it as the path-local variable X instead
    def existsForm[Lit: Put](literal: Lit) =
      (
        "?(@ == $X)", // not a Scala interpolation
        sql" PASSING $literal AS X",
      )
    val predExtension = literal match {
      case JsNumber(n) => Some(existsForm(n))
      case JsString(s) => Some(existsForm(s))
      case JsTrue | JsFalse | JsNull => Some((s"?(@ == $literal)", sql""))
      case JsObject(_) | JsArray(_) => None
    }
    predExtension.cata(
      { case (pred, extension) =>
        sql"JSON_EXISTS($contractColumnName, " ++
          sql"${oracleShortPathEscape(opath ++ Cord(pred))}$extension)"
      },
      sql"JSON_EQUAL(JSON_QUERY($contractColumnName, " ++
        sql"${oracleShortPathEscape(opath)} RETURNING CLOB), $literal)",
    )
  }

  // XXX JsValue is _too big_ a type for `literal`; we can make this function
  // more obviously correct by using something that constructively eliminates
  // nonsense cases
  private[http] override def containsAtContractPath(path: JsonPath, literal: JsValue) = {
    def ensureNotNull = {
      // we are only trying to reject None for an Optional record/variant/list
      val pred: Cord = ('$' -: pathSteps(path)) ++ "?(!(@ == null))"
      sql"JSON_EXISTS($contractColumnName, ${oracleShortPathEscape(pred)})"
    }
    literal match {
      case JsTrue | JsFalse | JsNull | JsNumber(_) | JsString(_) =>
        equalAtContractPath(path, literal)

      case JsObject(fields) =>
        fields.toVector match {
          case NonEmpty(fields) =>
            // this assertFromString is forced by the aforementioned too-big type
            val fieldPreds = fields.map { case (ok, ov) =>
              containsAtContractPath(path objectAt Ref.Name.assertFromString(ok), ov)
            }
            joinFragment(fieldPreds, sql" AND ")
          case _ =>
            // a check *at root* for `@> {}` always succeeds, so don't bother querying
            if (path.elems.isEmpty) sql"1 = 1"
            else ensureNotNull
        }

      case JsArray(Seq()) => ensureNotNull
      case JsArray(Seq(nestedOptInner)) =>
        containsAtContractPath(path arrayAt _0, nestedOptInner)
      // this case is forced by the aforementioned too-big type
      case JsArray(badElems) =>
        throw new IllegalStateException(
          s"multiple-element arrays should never be queried: $badElems"
        )
    }
  }

  // XXX as with containsAtContractPath, literalScalar is too big a type
  private[http] override def cmpContractPathToScalar(
      path: JsonPath,
      op: OrderOperator,
      literalScalar: JsValue,
  ) = {
    val literalRendered = literalScalar match {
      case JsNumber(n) => sql"$n"
      case JsString(s) => sql"$s"
      case JsNull | JsTrue | JsFalse | JsArray(_) | JsObject(_) =>
        throw new IllegalArgumentException(
          s"${literalScalar.compactPrint} is not comparable in JSON queries"
        )
    }
    import OrderOperator._
    val opc = op match {
      case LT => "<"
      case LTEQ => "<="
      case GT => ">"
      case GTEQ => ">="
    }
    val pathc = ('$' -: pathSteps(path)) ++ s"?(@ $opc ${"$X"})"
    sql"JSON_EXISTS($contractColumnName, " ++
      sql"${oracleShortPathEscape(pathc)} PASSING $literalRendered AS X)"
  }
}

private[http] object OracleQueries {
  val DisableContractPayloadIndexing = "disableContractPayloadIndexing"
  type DisableContractPayloadIndexing = Boolean
}<|MERGE_RESOLUTION|>--- conflicted
+++ resolved
@@ -551,10 +551,6 @@
       selector: Fragment,
   ): Fragment =
     fr"CASE" ++ {
-<<<<<<< HEAD
-=======
-      require(m.nonEmpty, "existing offsets must be non-empty")
->>>>>>> a5981711
       val when +: whens = m.iterator.map { case (k, v) =>
         fr"WHEN ($selector = $k) THEN $v"
       }.toVector
