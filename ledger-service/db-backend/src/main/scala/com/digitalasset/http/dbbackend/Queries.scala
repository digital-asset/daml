--- conflicted
+++ resolved
@@ -786,23 +786,18 @@
     sql"""CREATE INDEX $stakeholdersIndexName ON $contractStakeholdersViewName (tpid, stakeholder)"""
   )
 
-<<<<<<< HEAD
+  private[this] val contractKeyHashIndexName = Fragment.const0(s"${tablePrefix}ckey_hash_idx")
+  private[this] val contractKeyHashIndex = CreateIndex(
+    sql"""CREATE UNIQUE INDEX $contractKeyHashIndexName ON $contractTableName (key_hash)"""
+  )
+
   private[this] val indexPayload = CreateIndex(sql"""
     CREATE SEARCH INDEX ${tablePrefixFr}payload_json_idx
     ON $contractTableName (payload) FOR JSON
     PARAMETERS('DATAGUIDE OFF')""")
 
   protected[this] override def initDatabaseDdls =
-    super.initDatabaseDdls ++ Seq(stakeholdersView, stakeholdersIndex, indexPayload)
-=======
-  private[this] val contractKeyHashIndexName = Fragment.const0(s"${tablePrefix}ckey_hash_idx")
-  private[this] val contractKeyHashIndex = CreateIndex(
-    sql"""CREATE UNIQUE INDEX $contractKeyHashIndexName ON $contractTableName (key_hash)"""
-  )
-
-  protected[this] override def initDatabaseDdls =
-    super.initDatabaseDdls ++ Seq(stakeholdersView, stakeholdersIndex, contractKeyHashIndex)
->>>>>>> 77eb3666
+    super.initDatabaseDdls ++ Seq(stakeholdersView, stakeholdersIndex, contractKeyHashIndex, indexPayload)
 
   protected[http] override def version()(implicit log: LogHandler): ConnectionIO[Option[Int]] = {
     import cats.implicits._
