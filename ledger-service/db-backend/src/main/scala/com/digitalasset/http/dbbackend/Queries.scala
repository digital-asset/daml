// Copyright (c) 2021 Digital Asset (Switzerland) GmbH and/or its affiliates. All rights reserved.
// SPDX-License-Identifier: Apache-2.0

package com.daml.http.dbbackend

import com.daml.lf.data.Ref
import com.daml.scalautil.nonempty
import nonempty.{NonEmpty, +-:}
import nonempty.NonEmptyReturningOps._

import doobie._
import doobie.implicits._
import scala.annotation.nowarn
import scala.collection.compat._
import scala.collection.immutable.{Seq => ISeq, SortedMap}
import scalaz.{@@, Cord, Functor, OneAnd, Tag, \/, -\/, \/-}
import scalaz.Digit._0
import scalaz.syntax.foldable._
import scalaz.syntax.functor._
import scalaz.syntax.std.boolean._
import scalaz.syntax.std.option._
import scalaz.syntax.std.string._
import scalaz.std.AllInstances._
import spray.json._
import cats.instances.list._
import cats.Applicative
import cats.syntax.applicative._
import cats.syntax.functor._
import doobie.free.connection

sealed abstract class Queries(tablePrefix: String) {
  import Queries.{Implicits => _, _}, InitDdl._
  import Queries.Implicits._

  type SqlInterpol

  val schemaVersion = 1

  protected[this] def dropIfExists(drop: Droppable): Fragment

  /** for use when generating predicates */
  protected[this] val contractColumnName: Fragment = sql"payload"

  protected[this] val tablePrefixFr = Fragment.const0(tablePrefix)

  /** Table names with prefix * */

  val contractTableNameRaw = s"${tablePrefix}contract"
  val contractTableName: Fragment = Fragment.const0(contractTableNameRaw)

  val ledgerOffsetTableNameRaw = s"${tablePrefix}ledger_offset"
  val ledgerOffsetTableName: Fragment =
    Fragment.const0(ledgerOffsetTableNameRaw)

  val templateIdTableNameRaw = s"${tablePrefix}template_id"
  val templateIdTableName: Fragment = Fragment.const0(templateIdTableNameRaw)

  val jsonApiSchemaVersionTableNameRaw = s"${tablePrefix}json_api_schema_version"
  val jsonApiSchemaVersionTableName: Fragment =
    Fragment.const0(jsonApiSchemaVersionTableNameRaw)

  private[this] val createContractsTable = CreateTable(
    contractTableNameRaw,
    sql"""
      CREATE TABLE
        $contractTableName
        (contract_id $contractIdType NOT NULL CONSTRAINT ${tablePrefixFr}contract_k PRIMARY KEY
        ,tpid $bigIntType NOT NULL REFERENCES $templateIdTableName (tpid)
        ,${jsonColumn(sql"key")}
        ,${jsonColumn(contractColumnName)}
        $contractsTableSignatoriesObservers
        ,agreement_text $agreementTextType
        )
    """,
  )

  protected[this] def contractsTableSignatoriesObservers: Fragment

  private[this] val createOffsetTable = CreateTable(
    ledgerOffsetTableNameRaw,
    sql"""
      CREATE TABLE
        $ledgerOffsetTableName
        (party $partyType NOT NULL
        ,tpid $bigIntType NOT NULL REFERENCES $templateIdTableName (tpid)
        ,last_offset $offsetType NOT NULL
        ,PRIMARY KEY (party, tpid)
        )
    """,
  )

  protected[this] def bigIntType: Fragment // must match bigserial
  protected[this] def bigSerialType: Fragment
  protected[this] def packageIdType: Fragment
  protected[this] def partyOffsetContractIdType: Fragment
  protected[this] final def partyType = partyOffsetContractIdType
  private[this] def offsetType = partyOffsetContractIdType
  protected[this] final def contractIdType = partyOffsetContractIdType
  protected[this] def nameType: Fragment // Name in daml-lf-1.rst
  protected[this] def agreementTextType: Fragment

  // The max list size that can be used in `IN` clauses
  protected[this] def maxListSize: Option[Int]

  protected[this] def jsonColumn(name: Fragment): Fragment

  private[this] val createTemplateIdsTable = CreateTable(
    templateIdTableNameRaw,
    sql"""
      CREATE TABLE
        $templateIdTableName
        (tpid $bigSerialType NOT NULL CONSTRAINT ${tablePrefixFr}template_id_k PRIMARY KEY
        ,package_id $packageIdType NOT NULL
        ,template_module_name $nameType NOT NULL
        ,template_entity_name $nameType NOT NULL
        ,UNIQUE (package_id, template_module_name, template_entity_name)
        )
    """,
  )

  private[http] def dropAllTablesIfExist(implicit log: LogHandler): ConnectionIO[Unit] = {
    import cats.instances.vector._, cats.syntax.foldable.{toFoldableOps => ToFoldableOps}
    initDatabaseDdls.reverse
      .collect { case d: Droppable => dropIfExists(d) }
      .traverse_(_.update.run)
  }

  private[this] val createVersionTable = CreateTable(
    jsonApiSchemaVersionTableNameRaw,
    sql"""
       CREATE TABLE
        $jsonApiSchemaVersionTableName
        (version $bigIntType NOT NULL
        ,PRIMARY KEY (version)
        )
     """,
  )

  protected[this] def initDatabaseDdls: Vector[InitDdl] =
    Vector(
      createTemplateIdsTable,
      createOffsetTable,
      createContractsTable,
      createVersionTable,
    )

  protected[this] def insertVersion(): ConnectionIO[Unit] =
    sql"""
         INSERT INTO $jsonApiSchemaVersionTableName (version)
         VALUES ($schemaVersion)
         """.update.run.map(_ => ())

  private[http] def initDatabase(implicit log: LogHandler): ConnectionIO[Unit] = {
    import cats.instances.vector._, cats.syntax.foldable.{toFoldableOps => ToFoldableOps}
    for {
      _ <- initDatabaseDdls.traverse_(_.create.update.run)
      _ <- insertVersion()
    } yield ()
  }

  protected[http] def version()(implicit log: LogHandler): ConnectionIO[Option[Int]]

  def surrogateTemplateId(packageId: String, moduleName: String, entityName: String)(implicit
      log: LogHandler
  ): ConnectionIO[SurrogateTpId] =
    sql"""SELECT tpid FROM $templateIdTableName
          WHERE (package_id = $packageId AND template_module_name = $moduleName
                 AND template_entity_name = $entityName)"""
      .query[SurrogateTpId]
      .option flatMap {
      _.cata(
        _.pure[ConnectionIO],
        sql"""INSERT INTO $templateIdTableName (package_id, template_module_name, template_entity_name)
              VALUES ($packageId, $moduleName, $entityName)""".update
          .withUniqueGeneratedKeys[SurrogateTpId]("tpid"),
      )
    }

  final def lastOffset(parties: OneAnd[Set, String], tpid: SurrogateTpId)(implicit
      log: LogHandler
  ): ConnectionIO[Map[String, String]] = {
    val partyVector =
      cats.data.OneAnd(parties.head, parties.tail.toList)
    val q = sql"""
      SELECT party, last_offset FROM $ledgerOffsetTableName WHERE tpid = $tpid AND
    """ ++ Fragments.in(fr"party", partyVector)
    q.query[(String, String)]
      .to[Vector]
      .map(_.toMap)
  }

  /** Consistency of the whole database mostly pivots around the offset update
    * check, since an offset read and write bookend the update.
    *
    * Considering two concurrent transactions, A and B:
    *
    * If both insert, you get a uniqueness violation.
    * When A updates, the row locks until commit, so B's update waits for that commit.
    * At that point the result depends on isolation level:
    *   - read committed: update count 0 (caller must catch this; json-api rolls back on this)
    *   - repeatable read or serializable: "could not serialize access due to concurrent update"
    *     error on update
    *
    * If A inserts but B updates, the transactions are sufficiently serialized that
    * there are no logical conflicts.
    */
  private[http] def updateOffset[F[_]: cats.Foldable](
      parties: F[String],
      tpid: SurrogateTpId,
      newOffset: String,
      lastOffsets: Map[String, String],
  )(implicit log: LogHandler): ConnectionIO[Int] = {
    val (existingParties, newParties) = {
      import cats.syntax.foldable._
      parties.toList.partition(p => lastOffsets.contains(p))
    }
    // If a concurrent transaction inserted an offset for a new party, the insert will fail.
    val insert =
      Update[(String, SurrogateTpId, String)](
        s"""INSERT INTO ${tablePrefix}ledger_offset VALUES(?, ?, ?)"""
      )
    // If a concurrent transaction updated the offset for an existing party, we will get
    // fewer rows and throw a StaleOffsetException in the caller.
    val update = existingParties match {
      case hdP +: tlP =>
        Some(
          sql"""UPDATE $ledgerOffsetTableName SET last_offset = $newOffset
            WHERE ${Fragments.in(fr"party", cats.data.OneAnd(hdP, tlP))}
                  AND tpid = $tpid
                  AND last_offset = """ ++ caseLookup(
            lastOffsets.filter { case (k, _) => existingParties contains k },
            fr"party",
          )
        )
      case _ => None
    }
    for {
      inserted <-
        if (newParties.isEmpty) { Applicative[ConnectionIO].pure(0) }
        else {
          insert.updateMany(newParties.toList.map(p => (p, tpid, newOffset)))
        }
      updated <- update.cata(_.update.run, Applicative[ConnectionIO].pure(0))
    } yield { inserted + updated }
  }

  // different databases encode contract keys in different formats
  protected[this] type DBContractKey
  protected[this] def toDBContractKey[CK: JsonWriter](ck: CK): DBContractKey

  final def insertContracts[F[_]: cats.Foldable: Functor, CK: JsonWriter, PL: JsonWriter](
      dbcs: F[DBContract[SurrogateTpId, CK, PL, Seq[String]]]
  )(implicit log: LogHandler, ipol: SqlInterpol): ConnectionIO[Int] =
    primInsertContracts(dbcs.map(_.mapKeyPayloadParties(toDBContractKey(_), _.toJson, _.toArray)))

  protected[this] def primInsertContracts[F[_]: cats.Foldable: Functor](
      dbcs: F[DBContract[SurrogateTpId, DBContractKey, JsValue, Array[String]]]
  )(implicit log: LogHandler, ipol: SqlInterpol): ConnectionIO[Int]

  final def deleteContracts(
      cids: Set[String]
  )(implicit log: LogHandler): ConnectionIO[Int] = {
    import cats.data.NonEmptyVector
    import cats.instances.vector._
    import cats.instances.int._
    import cats.syntax.foldable._
    NonEmptyVector.fromVector(cids.toVector) match {
      case None =>
        free.connection.pure(0)
      case Some(cids) =>
        val chunks = maxListSize.fold(Vector(cids))(size => cids.grouped(size).toVector)
        chunks
          .map(chunk =>
            (fr"DELETE FROM $contractTableName WHERE " ++ Fragments
              .in(fr"contract_id", chunk)).update.run
          )
          .foldA
    }
  }

  private[http] final def selectContracts(
      parties: OneAnd[Set, String],
      tpid: SurrogateTpId,
      predicate: Fragment,
  )(implicit
      log: LogHandler,
      ipol: SqlInterpol,
  ): Query0[DBContract[Unit, JsValue, JsValue, Vector[String]]] =
    selectContractsMultiTemplate(parties, ISeq((tpid, predicate)), MatchedQueryMarker.Unused)
      .map(_ copy (templateId = ()))

  /** Make a query that may indicate
    * which query or queries produced each contract.
    */
  private[http] def selectContractsMultiTemplate[Mark](
      parties: OneAnd[Set, String],
      queries: ISeq[(SurrogateTpId, Fragment)],
      trackMatchIndices: MatchedQueryMarker[Mark],
  )(implicit
      log: LogHandler,
      ipol: SqlInterpol,
  ): Query0[DBContract[Mark, JsValue, JsValue, Vector[String]]]

  private[http] final def fetchById(
      parties: OneAnd[Set, String],
      tpid: SurrogateTpId,
      contractId: String,
  )(implicit
      log: LogHandler,
      ipol: SqlInterpol,
  ): ConnectionIO[Option[DBContract[Unit, JsValue, JsValue, Vector[String]]]] =
    selectContracts(parties, tpid, sql"c.contract_id = $contractId").option

  private[http] final def fetchByKey(
      parties: OneAnd[Set, String],
      tpid: SurrogateTpId,
      key: JsValue,
  )(implicit
      log: LogHandler,
      ipol: SqlInterpol,
  ): ConnectionIO[Option[DBContract[Unit, JsValue, JsValue, Vector[String]]]] =
    selectContracts(parties, tpid, keyEquality(key)).option

  private[http] def keyEquality(key: JsValue): Fragment

  private[http] def equalAtContractPath(path: JsonPath, literal: JsValue): Fragment

  private[http] def containsAtContractPath(path: JsonPath, literal: JsValue): Fragment

  private[http] def cmpContractPathToScalar(
      path: JsonPath,
      op: OrderOperator,
      literalScalar: JsValue,
  ): Fragment

  // unsure whether this will need to be instance dependent, but
  // just fine to be an alias for now
  private[http] val Implicits: Queries.Implicits.type = Queries.Implicits
}

object Queries {
  type Aux[DataInterpol] = Queries { type SqlInterpol = DataInterpol }

  sealed trait SurrogateTpIdTag
  val SurrogateTpId = Tag.of[SurrogateTpIdTag]
  type SurrogateTpId = Long @@ SurrogateTpIdTag // matches tpid (BIGINT) above

  sealed trait MatchedQueriesTag
  val MatchedQueries = Tag.of[MatchedQueriesTag]
  type MatchedQueries = NonEmpty[ISeq[Int]] @@ MatchedQueriesTag

  // NB: #, order of arguments must match createContractsTable
  final case class DBContract[+TpId, +CK, +PL, +Prt](
      contractId: String,
      templateId: TpId,
      key: CK,
      payload: PL,
      signatories: Prt,
      observers: Prt,
      agreementText: String,
  ) {
    def mapTemplateId[B](f: TpId => B): DBContract[B, CK, PL, Prt] =
      copy(templateId = f(templateId))
    def mapKeyPayloadParties[A, B, C](
        f: CK => A,
        g: PL => B,
        h: Prt => C,
    ): DBContract[TpId, A, B, C] =
      copy(
        key = f(key),
        payload = g(payload),
        signatories = h(signatories),
        observers = h(observers),
      )
  }

  private[dbbackend] sealed abstract class InitDdl extends Product with Serializable {
    def create: Fragment
  }

  private[dbbackend] object InitDdl {
    // something that we must drop to re-create the DB
    sealed abstract class Droppable(val what: String) extends InitDdl {
      val name: String
    }
    final case class CreateTable(name: String, create: Fragment) extends Droppable("TABLE")
    final case class CreateMaterializedView(name: String, create: Fragment)
        extends Droppable("MATERIALIZED VIEW")
    final case class CreateIndex(create: Fragment) extends InitDdl
    final case class DoMagicSetup(create: Fragment) extends InitDdl
  }

  /** Whether selectContractsMultiTemplate computes a matchedQueries marker.
    *
    * @tparam Mark The "marker" indicating which queries matched.
    */
  private[http] sealed abstract class MatchedQueryMarker[Mark] extends Product with Serializable
  private[http] object MatchedQueryMarker {
    case object ByInt extends MatchedQueryMarker[MatchedQueries]
    case object Unused extends MatchedQueryMarker[SurrogateTpId]
  }

  /** Path to a location in a JSON tree. */
  private[http] final case class JsonPath(elems: Vector[Ref.Name \/ _0.type]) {
    def arrayAt(i: _0.type) = JsonPath(elems :+ \/-(i))
    def objectAt(k: Ref.Name) = JsonPath(elems :+ -\/(k))
  }

  private[http] sealed abstract class OrderOperator extends Product with Serializable
  private[http] object OrderOperator {
    case object LT extends OrderOperator
    case object LTEQ extends OrderOperator
    case object GT extends OrderOperator
    case object GTEQ extends OrderOperator
  }

  private[http] def joinFragment(xs: OneAnd[Vector, Fragment], sep: Fragment): Fragment =
    concatFragment(intersperse(xs, sep))

  private[http] def concatFragment[F[X] <: IndexedSeq[X]](xs: OneAnd[F, Fragment]): Fragment = {
    val OneAnd(hd, tl) = xs
    def go(s: Int, e: Int): Fragment =
      (e - s: @annotation.switch) match {
        case 0 => sql""
        case 1 => tl(s)
        case 2 => tl(s) ++ tl(s + 1)
        case n =>
          val pivot = s + n / 2
          go(s, pivot) ++ go(pivot, e)
      }
    hd ++ go(0, tl.size)
  }

  private[this] def intersperse[A](oaa: OneAnd[Vector, A], a: A): OneAnd[Vector, A] =
    OneAnd(oaa.head, oaa.tail.flatMap(Vector(a, _)))

  private[this] def caseLookupFragment[SelEq: Put](
      m: Map[SelEq, Fragment],
      selector: Fragment,
  ): Fragment =
    fr"CASE" ++ {
      assert(m.nonEmpty, "existing offsets must be non-empty")
      val when +: whens = m.iterator.map { case (k, v) =>
        fr"WHEN ($selector = $k) THEN $v"
      }.toVector
      concatFragment(OneAnd(when, whens))
    } ++ fr"ELSE NULL END"

  private[dbbackend] def caseLookup[SelEq: Put, Then: Put](
      m: Map[SelEq, Then],
      selector: Fragment,
  ): Fragment =
    caseLookupFragment(m transform { (_, e) => fr"$e" }, selector)

  // an expression that yields a comma-terminated/separated list of SQL-side
  // string conversions of `Ix`es indicating which tpid/query pairs matched
  private[dbbackend] def projectedIndex[Ix: Put](
      queries: ISeq[((SurrogateTpId, Fragment), Ix)],
      tpidSelector: Fragment,
  ): Fragment = {
    import Implicits._
    caseLookupFragment(
      // SortedMap is only used so the tests are consistent; the SQL semantics
      // don't care what order this map is in
      SortedMap.from(queries.groupBy1(_._1._1)).transform {
        case (_, (_, ix) +-: ISeq()) => fr"${ix: Ix}||''"
        case (_, tqixes) =>
          concatFragment(
            intersperse(
              tqixes.toVector.toOneAnd.map { case ((_, q), ix) =>
                fr"(CASE WHEN ($q) THEN ${ix: Ix}||',' ELSE '' END)"
              },
              fr"||",
            )
          )
      },
      selector = tpidSelector,
    )
  }

  import doobie.util.invariant.InvalidValue

  @throws[InvalidValue[_, _]]
  private[this] def assertReadProjectedIndex(from: Option[String]): NonEmpty[ISeq[Int]] = {
    def invalid(reason: String) = {
      import cats.instances.option._, cats.instances.string._
      throw InvalidValue[Option[String], ISeq[Int]](from, reason = reason)
    }
    from.cata(
      { s =>
        val matches = s split ',' collect {
          case e if e.nonEmpty => e.parseInt.fold(err => invalid(err.getMessage), identity)
        }
        matches.to(ISeq)
      },
      ISeq.empty,
    ) match {
      case NonEmpty(matches) => matches
      case _ => invalid("matched row, but no matching index found; this indicates a query bug")
    }
  }

  private[http] def Postgres(tablePrefix: String = ""): Aux[SqlInterpolation.StringArray] =
    new PostgresQueries(tablePrefix)
  private[http] def Oracle(tablePrefix: String = ""): Aux[SqlInterpolation.Unused] =
    new OracleQueries(tablePrefix)

  private[http] object SqlInterpolation {
    final class StringArray()(implicit val gas: Get[Array[String]], val pas: Put[Array[String]])
    final class Unused()
  }

  private[http] object Implicits {
    implicit val `JsValue put`: Meta[JsValue] =
      Meta[String].timap(_.parseJson)(_.compactPrint)

    implicit val `SurrogateTpId meta`: Meta[SurrogateTpId] =
      SurrogateTpId subst Meta[Long]

    implicit val `SurrogateTpId ordering`: Ordering[SurrogateTpId] =
      SurrogateTpId subst implicitly[Ordering[Long]]

    implicit val `MatchedQueries get`: Read[MatchedQueries] =
      MatchedQueries subst (Read[Option[String]] map assertReadProjectedIndex)
  }

  private[dbbackend] object CompatImplicits {
    implicit def catsReducibleFromFoldable1[F[_]](implicit
        F: scalaz.Foldable1[F]
    ): cats.Reducible[F] = new cats.Reducible[F] {
      import cats.Eval

      override def foldLeft[A, B](fa: F[A], z: B)(f: (B, A) => B) = F.foldLeft(fa, z)(f)

      override def foldRight[A, B](fa: F[A], z: Eval[B])(f: (A, Eval[B]) => Eval[B]) =
        F.foldRight(fa, z)((a, eb) => f(a, Eval defer eb))

      override def reduceLeftTo[A, B](fa: F[A])(z: A => B)(f: (B, A) => B) =
        F.foldMapLeft1(fa)(z)(f)

      override def reduceRightTo[A, B](fa: F[A])(z: A => B)(f: (A, Eval[B]) => Eval[B]) =
        F.foldMapRight1(fa)(a => Eval later z(a))((a, eb) => f(a, Eval defer eb))
    }
  }
}

private final class PostgresQueries(tablePrefix: String) extends Queries(tablePrefix) {
  import Queries._, Queries.InitDdl.{Droppable, CreateIndex}
  import Implicits._

  type SqlInterpol = Queries.SqlInterpolation.StringArray

  protected[this] override def dropIfExists(d: Droppable) =
    Fragment.const(s"DROP ${d.what} IF EXISTS ${d.name}")

  protected[this] override def bigIntType = sql"BIGINT"
  protected[this] override def bigSerialType = sql"BIGSERIAL"
  private[this] def textType: Fragment = sql"TEXT"
  protected[this] override def packageIdType = textType
  protected[this] override def partyOffsetContractIdType = textType
  protected[this] override def nameType = textType
  protected[this] override def agreementTextType = sql"TEXT NOT NULL"

  protected[this] override def jsonColumn(name: Fragment) = name ++ sql" JSONB NOT NULL"

  protected[this] override val maxListSize = None

  protected[this] val contractsKeysIndexName =
    Fragment.const0(s"${tablePrefix}contract_tpid_key_idx")
  protected[this] val contractsTableIndexName = Fragment.const0(s"${tablePrefix}contract_tpid_idx")

  private[this] val indexContractsKeys = CreateIndex(sql"""
      CREATE INDEX $contractsKeysIndexName ON $contractTableName USING BTREE (tpid, key)
  """)

  private[this] val indexContractsTable = CreateIndex(sql"""
      CREATE INDEX $contractsTableIndexName ON $contractTableName (tpid)
    """)

  protected[this] override def initDatabaseDdls =
    super.initDatabaseDdls ++ Seq(indexContractsTable, indexContractsKeys)

  protected[http] override def version()(implicit log: LogHandler): ConnectionIO[Option[Int]] = {
    for {
      doesTableExist <-
        sql"""SELECT EXISTS(
                SELECT 1 FROM information_schema.tables
                WHERE table_name = '$jsonApiSchemaVersionTableName'
              )""".query[Boolean].unique
      version <-
        if (!doesTableExist) connection.pure(None)
        else sql"SELECT version FROM $jsonApiSchemaVersionTableName".query[Int].option
    } yield version
  }

  protected[this] override def contractsTableSignatoriesObservers = sql"""
    ,signatories TEXT ARRAY NOT NULL
    ,observers TEXT ARRAY NOT NULL
  """

  protected[this] type DBContractKey = JsValue

  protected[this] override def toDBContractKey[CK: JsonWriter](x: CK) = x.toJson

  protected[this] override def primInsertContracts[F[_]: cats.Foldable: Functor](
      dbcs: F[DBContract[SurrogateTpId, DBContractKey, JsValue, Array[String]]]
  )(implicit log: LogHandler, ipol: SqlInterpol): ConnectionIO[Int] = {
    import ipol.pas
    Update[DBContract[SurrogateTpId, JsValue, JsValue, Array[String]]](
      s"""
        INSERT INTO $contractTableNameRaw
        VALUES (?, ?, ?::jsonb, ?::jsonb, ?, ?, ?)
        ON CONFLICT (contract_id) DO NOTHING
      """
    ).updateMany(dbcs)
  }

  private[http] override def selectContractsMultiTemplate[Mark](
      parties: OneAnd[Set, String],
      queries: ISeq[(SurrogateTpId, Fragment)],
      trackMatchIndices: MatchedQueryMarker[Mark],
  )(implicit
      log: LogHandler,
      ipol: SqlInterpol,
  ): Query0[DBContract[Mark, JsValue, JsValue, Vector[String]]] = {
    val partyVector = parties.toVector
    @nowarn("msg=parameter value evidence.* is never used")
    def query[Mark0: Read](tpid: Fragment, preds: NonEmpty[Vector[(SurrogateTpId, Fragment)]]) = {
      val assocedPreds = preds.toOneAnd.map { case (tpid, predicate) =>
        sql"(tpid = $tpid AND ($predicate))"
      }
      val unionPred = joinFragment(assocedPreds, sql" OR ")
      import ipol.{gas, pas}
      val q =
        sql"""SELECT contract_id, $tpid tpid, key, payload, signatories, observers, agreement_text
              FROM $contractTableName AS c
              WHERE (signatories && $partyVector::text[] OR observers && $partyVector::text[])
                    AND ($unionPred)"""
      q.query[(String, Mark0, JsValue, JsValue, Vector[String], Vector[String], String)]
        .map { case (cid, tpid, key, payload, signatories, observers, agreement) =>
          DBContract(
            contractId = cid,
            templateId = tpid,
            key = key,
            payload = payload,
            signatories = signatories,
            observers = observers,
            agreementText = agreement,
          )
        }
    }

    val NonEmpty(nequeries) = queries.toVector
    trackMatchIndices match {
      case MatchedQueryMarker.ByInt =>
        query[MatchedQueries](
          tpid = projectedIndex(queries.zipWithIndex, tpidSelector = fr"tpid"),
          nequeries,
        )

      case MatchedQueryMarker.Unused =>
        query[SurrogateTpId](tpid = fr"tpid", nequeries)
    }
  }

  private[this] def fragmentContractPath(path: JsonPath) =
    concatFragment(
      OneAnd(
        contractColumnName,
        path.elems.map(_.fold(k => sql"->${k: String}", (_: _0.type) => sql"->0")),
      )
    )

  private[http] override def keyEquality(key: JsValue): Fragment =
    sql"key = $key::jsonb"

  private[http] override def equalAtContractPath(path: JsonPath, literal: JsValue) =
    fragmentContractPath(path) ++ sql" = ${literal}::jsonb"

  private[http] override def containsAtContractPath(path: JsonPath, literal: JsValue) =
    fragmentContractPath(path) ++ sql" @> ${literal}::jsonb"

  private[http] override def cmpContractPathToScalar(
      path: JsonPath,
      op: OrderOperator,
      literalScalar: JsValue,
  ) = {
    import OrderOperator._
    val opc = op match {
      case LT => sql"<"
      case LTEQ => sql"<="
      case GT => sql">"
      case GTEQ => sql">="
    }
    sql"${fragmentContractPath(path)} $opc ${literalScalar}::jsonb"
  }
}

private final class OracleQueries(tablePrefix: String) extends Queries(tablePrefix) {
  import Queries._, InitDdl._
  import Implicits._

  type SqlInterpol = Queries.SqlInterpolation.Unused

  protected[this] override def dropIfExists(d: Droppable) = {
    val sqlCode = d match {
      case _: CreateTable => -942
      case _: CreateMaterializedView => -12003
    }
    sql"""BEGIN
      EXECUTE IMMEDIATE ${s"DROP ${d.what} ${d.name}"};
    EXCEPTION
      WHEN OTHERS THEN
        IF SQLCODE != $sqlCode THEN
          RAISE;
        END IF;
    END;"""
  }

  protected[this] override def bigIntType = sql"NUMBER(19,0)"
  protected[this] override def bigSerialType =
    sql"$bigIntType GENERATED ALWAYS AS IDENTITY"
  protected[this] override def packageIdType = sql"NVARCHAR2(64)"
  protected[this] override def partyOffsetContractIdType = sql"VARCHAR2(255)"
  // if >=1578: ORA-01450: maximum key length (6398) exceeded
  protected[this] override def nameType = sql"NVARCHAR2(1562)"
  protected[this] override def agreementTextType = sql"NCLOB"

  protected[this] override def jsonColumn(name: Fragment) =
    sql"$name CLOB NOT NULL CONSTRAINT ensure_json_$name CHECK ($name IS JSON)"

  // See http://www.dba-oracle.com/t_ora_01795_maximum_number_of_expressions_in_a_list_is_1000.htm
  protected[this] override def maxListSize = Some(1000)

  protected[this] override def contractsTableSignatoriesObservers =
    sql"""
        ,${jsonColumn(sql"signatories")}
        ,${jsonColumn(sql"observers")}
        """
  private[this] val contractStakeholdersViewNameRaw = s"${tablePrefix}contract_stakeholders"
  private[this] val contractStakeholdersViewName =
    Fragment.const0(contractStakeholdersViewNameRaw)
  private[this] def stakeholdersView = CreateMaterializedView(
    contractStakeholdersViewNameRaw,
    sql"""CREATE MATERIALIZED VIEW $contractStakeholdersViewName
          BUILD IMMEDIATE REFRESH FAST ON STATEMENT AS
          SELECT contract_id, tpid, stakeholder FROM $contractTableName,
                 json_table(json_array(signatories, observers), '$$[*][*]'
                    columns (stakeholder $partyType path '$$'))""",
  )
  private[this] val stakeholdersIndexName = Fragment.const0(s"${tablePrefix}stakeholder_idx")
  private[this] def stakeholdersIndex = CreateIndex(
    sql"""CREATE INDEX $stakeholdersIndexName ON $contractStakeholdersViewName (tpid, stakeholder)"""
  )

  protected[this] override def initDatabaseDdls =
    super.initDatabaseDdls ++ Seq(stakeholdersView, stakeholdersIndex)

  protected[http] override def version()(implicit log: LogHandler): ConnectionIO[Option[Int]] = {
    for {
      doesTableExist <-
        sql"""SELECT EXISTS(
                SELECT 1 FROM ALL_TABLES
                WHERE table_name = '$jsonApiSchemaVersionTableName'
              )""".query[Boolean].unique
      version <-
        if (!doesTableExist) connection.pure(None)
        else sql"SELECT version FROM $jsonApiSchemaVersionTableName".query[Int].option
    } yield version
  }

  protected[this] type DBContractKey = JsValue

  protected[this] override def toDBContractKey[CK: JsonWriter](x: CK): DBContractKey =
    JsObject(Map("key" -> x.toJson))

  protected[this] override def primInsertContracts[F[_]: cats.Foldable: Functor](
      dbcs: F[DBContract[SurrogateTpId, DBContractKey, JsValue, Array[String]]]
  )(implicit log: LogHandler, ipol: SqlInterpol): ConnectionIO[Int] = {
    import spray.json.DefaultJsonProtocol._
    Update[DBContract[SurrogateTpId, JsValue, JsValue, JsValue]](
      s"""
        INSERT /*+ ignore_row_on_dupkey_index($contractTableNameRaw(contract_id)) */
        INTO $contractTableNameRaw (contract_id, tpid, key, payload, signatories, observers, agreement_text)
        VALUES (?, ?, ?, ?, ?, ?, ?)
      """
    ).updateMany(
      dbcs.map(_.mapKeyPayloadParties(identity, identity, _.toJson))
    )
  }

  private[http] override def selectContractsMultiTemplate[Mark](
      parties: OneAnd[Set, String],
      queries: ISeq[(SurrogateTpId, Fragment)],
      trackMatchIndices: MatchedQueryMarker[Mark],
  )(implicit
      log: LogHandler,
      ipol: SqlInterpol,
  ): Query0[DBContract[Mark, JsValue, JsValue, Vector[String]]] = {

    // we effectively shadow Mark because Scala 2.12 doesn't quite get
    // that it should use the GADT type equality otherwise
    @nowarn("msg=parameter value evidence.* is never used")
    def queryByCondition[Mark0: Read](
        tpid: Fragment,
        queryConditions: NonEmpty[ISeq[(SurrogateTpId, Fragment)]],
    ): Query0[DBContract[Mark0, JsValue, JsValue, Vector[String]]] = {
      val queriesCondition = queryConditions match {
        case q +-: qs =>
          joinFragment(
            OneAnd(q, qs.toVector) map { case (tpid, predicate) =>
              fr"($tpid = cst.tpid AND ($predicate))"
            },
            fr" OR ",
          )
      }
      val rownum = parties.tail.nonEmpty option fr""",
            row_number() over (PARTITION BY c.contract_id ORDER BY c.contract_id) AS rownumber"""
      import Queries.CompatImplicits.catsReducibleFromFoldable1
      val outerSelectList =
        sql"""contract_id, template_id, key, payload,
              signatories, observers, agreement_text"""
      val dupQ =
        sql"""SELECT c.contract_id contract_id, $tpid template_id, key, payload,
<<<<<<< HEAD
                     signatories, observers, agreement_text ${rownum getOrElse fr""}
                FROM contract c
                     LEFT JOIN contract_stakeholders cst ON (c.contract_id = cst.contract_id)
=======
                     signatories, observers, agreement_text,
                     row_number() over (PARTITION BY c.contract_id ORDER BY c.contract_id) AS rownumber
                FROM $contractTableName c
                     JOIN $contractStakeholdersViewName cst ON (c.contract_id = cst.contract_id)
>>>>>>> c243f825
                WHERE (${Fragments.in(fr"cst.stakeholder", parties)})
                      AND ($queriesCondition)"""
      val q = rownum.fold(dupQ)(_ => sql"SELECT $outerSelectList FROM ($dupQ) WHERE rownumber = 1")
      q.query[
        (String, Mark0, JsValue, JsValue, JsValue, JsValue, Option[String])
      ].map { case (cid, tpid, key, payload, signatories, observers, agreement) =>
        import spray.json.DefaultJsonProtocol._
        DBContract(
          contractId = cid,
          templateId = tpid,
          key = key.asJsObject.fields("key"),
          payload = payload,
          signatories = signatories.convertTo[Vector[String]],
          observers = observers.convertTo[Vector[String]],
          agreementText = agreement getOrElse "",
        )
      }
    }

    val NonEmpty(nequeries) = queries
    trackMatchIndices match {
      case MatchedQueryMarker.ByInt =>
        val tpid = projectedIndex(queries.zipWithIndex, tpidSelector = fr"cst.tpid")
        queryByCondition[MatchedQueries](tpid, nequeries)
      case MatchedQueryMarker.Unused =>
        queryByCondition[SurrogateTpId](fr"cst.tpid", nequeries)
    }
  }

  private[http] override def keyEquality(key: JsValue): Fragment = {
    import spray.json.DefaultJsonProtocol.JsValueFormat
    sql"JSON_EQUAL(key, ${toDBContractKey(key)})"
  }

  private[this] def pathSteps(path: JsonPath): Cord =
    path.elems.foldMap(_.fold(k => (".\"": Cord) ++ k :- '"', (_: _0.type) => "[0]"))

  // I cannot believe this function exists in 2021
  // None if literal is too long
  // ORA-40454: path expression not a literal
  private[this] def oraclePathEscape(readyPath: Cord): Option[Fragment] = for {
    s <- Some(readyPath.toString)
    if s.size <= literalStringSizeLimit
    _ = assert(
      !s.startsWith("'") && !s.endsWith("'"),
      "Oracle JSON query syntax doesn't allow ' at beginning or ending",
    )
    escaped = s.replace("'", "''")
    if escaped.length <= literalStringSizeLimit
  } yield Fragment const0 ("'" + escaped + "'")
  // ORA-01704: string literal too long
  private[this] val literalStringSizeLimit = 4000

  private[this] def oracleShortPathEscape(readyPath: Cord): Fragment =
    oraclePathEscape(readyPath).getOrElse(
      throw new IllegalArgumentException(s"path too long: $readyPath")
    )

  private[http] override def equalAtContractPath(path: JsonPath, literal: JsValue): Fragment = {
    val opath: Cord = '$' -: pathSteps(path)
    // you cannot put a positional parameter in a path, which _must_ be a literal
    // so pass it as the path-local variable X instead
    def existsForm[Lit: Put](literal: Lit) =
      (
        "?(@ == $X)", // not a Scala interpolation
        sql" PASSING $literal AS X",
      )
    val predExtension = literal match {
      case JsNumber(n) => Some(existsForm(n))
      case JsString(s) => Some(existsForm(s))
      case JsTrue | JsFalse | JsNull => Some((s"?(@ == $literal)", sql""))
      case JsObject(_) | JsArray(_) => None
    }
    predExtension.cata(
      { case (pred, extension) =>
        sql"JSON_EXISTS($contractColumnName, " ++
          sql"${oracleShortPathEscape(opath ++ Cord(pred))}$extension)"
      },
      sql"JSON_EQUAL(JSON_QUERY($contractColumnName, " ++
        sql"${oracleShortPathEscape(opath)} RETURNING CLOB), $literal)",
    )
  }

  // XXX JsValue is _too big_ a type for `literal`; we can make this function
  // more obviously correct by using something that constructively eliminates
  // nonsense cases
  private[http] override def containsAtContractPath(path: JsonPath, literal: JsValue) = {
    def ensureNotNull = {
      // we are only trying to reject None for an Optional record/variant/list
      val pred: Cord = ('$' -: pathSteps(path)) ++ "?(@ != null)"
      sql"JSON_EXISTS($contractColumnName, ${oracleShortPathEscape(pred)})"
    }
    literal match {
      case JsTrue | JsFalse | JsNull | JsNumber(_) | JsString(_) =>
        equalAtContractPath(path, literal)

      case JsObject(fields) =>
        fields.toVector match {
          case hp +: tp =>
            // this assertFromString is forced by the aforementioned too-big type
            val fieldPreds = OneAnd(hp, tp).map { case (ok, ov) =>
              containsAtContractPath(path objectAt Ref.Name.assertFromString(ok), ov)
            }
            joinFragment(fieldPreds, sql" AND ")
          case _ =>
            // a check *at root* for `@> {}` always succeeds, so don't bother querying
            if (path.elems.isEmpty) sql"1 = 1"
            else ensureNotNull
        }

      case JsArray(Seq()) => ensureNotNull
      case JsArray(Seq(nestedOptInner)) =>
        containsAtContractPath(path arrayAt _0, nestedOptInner)
      // this case is forced by the aforementioned too-big type
      case JsArray(badElems) =>
        throw new IllegalStateException(
          s"multiple-element arrays should never be queried: $badElems"
        )
    }
  }

  // XXX as with containsAtContractPath, literalScalar is too big a type
  private[http] override def cmpContractPathToScalar(
      path: JsonPath,
      op: OrderOperator,
      literalScalar: JsValue,
  ) = {
    val literalRendered = literalScalar match {
      case JsNumber(n) => sql"$n"
      case JsString(s) => sql"$s"
      case JsNull | JsTrue | JsFalse | JsArray(_) | JsObject(_) =>
        throw new IllegalArgumentException(
          s"${literalScalar.compactPrint} is not comparable in JSON queries"
        )
    }
    import OrderOperator._
    val opc = op match {
      case LT => "<"
      case LTEQ => "<="
      case GT => ">"
      case GTEQ => ">="
    }
    val pathc = ('$' -: pathSteps(path)) ++ s"?(@ $opc ${"$X"})"
    sql"JSON_EXISTS($contractColumnName, " ++
      sql"${oracleShortPathEscape(pathc)} PASSING $literalRendered AS X)"
  }
}<|MERGE_RESOLUTION|>--- conflicted
+++ resolved
@@ -822,16 +822,9 @@
               signatories, observers, agreement_text"""
       val dupQ =
         sql"""SELECT c.contract_id contract_id, $tpid template_id, key, payload,
-<<<<<<< HEAD
                      signatories, observers, agreement_text ${rownum getOrElse fr""}
-                FROM contract c
-                     LEFT JOIN contract_stakeholders cst ON (c.contract_id = cst.contract_id)
-=======
-                     signatories, observers, agreement_text,
-                     row_number() over (PARTITION BY c.contract_id ORDER BY c.contract_id) AS rownumber
                 FROM $contractTableName c
                      JOIN $contractStakeholdersViewName cst ON (c.contract_id = cst.contract_id)
->>>>>>> c243f825
                 WHERE (${Fragments.in(fr"cst.stakeholder", parties)})
                       AND ($queriesCondition)"""
       val q = rownum.fold(dupQ)(_ => sql"SELECT $outerSelectList FROM ($dupQ) WHERE rownumber = 1")
