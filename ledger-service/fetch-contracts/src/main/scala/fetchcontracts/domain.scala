--- conflicted
+++ resolved
@@ -112,7 +112,6 @@
     def fromLedgerApi[RQ](
         resolvedQuery: RQ,
         in: lav1.event.CreatedEvent,
-<<<<<<< HEAD
     )(implicit RQ: ForQuery[RQ]): Error \/ ActiveContract[lav1.value.Value] = {
 
       type IdKeyPayload =
@@ -127,7 +126,7 @@
               val payload = in.interfaceViews
                 .find(_.interfaceId.exists(_ == id))
                 .flatMap(_.viewValue) required "interfaceView"
-              Some((\/-(ContractTypeId.Interface fromLedgerApi id), None, payload))
+              Some((\/-(interfaceId), None, payload))
             case ResolvedQuery.ByTemplateId(_) | ResolvedQuery.ByTemplateIds(_) => None
           }
         case ForQuery.Tpl => None
@@ -138,29 +137,6 @@
         (id, in.contractKey, in.createArguments required "createArguments")
       }
 
-=======
-    ): Error \/ ActiveContract[lav1.value.Value] = {
-
-      def getIdKeyAndPayload: (
-          Error \/ ContractTypeId.Resolved,
-          Option[lav1.value.Value],
-          Error \/ lav1.value.Record,
-      ) =
-        resolvedQuery match {
-          case ResolvedQuery.ByInterfaceId(interfaceId) =>
-            import util.IdentifierConverters.apiIdentifier
-            val id = apiIdentifier(interfaceId)
-            val payload = in.interfaceViews
-              .find(_.interfaceId.exists(_ == id))
-              .flatMap(_.viewValue) required "interfaceView"
-            (\/-(interfaceId), None, payload)
-          case _ =>
-            val id = in.templateId.required("templateId").map(ContractTypeId.Template.fromLedgerApi)
-            (id, in.contractKey, in.createArguments required "createArguments")
-        }
-
-      val (getId, key, getPayload) = getIdKeyAndPayload
->>>>>>> 40e994bd
       for {
         id <- getId
         payload <- getPayload
