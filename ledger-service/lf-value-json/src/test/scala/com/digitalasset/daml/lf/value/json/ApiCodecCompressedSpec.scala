--- conflicted
+++ resolved
@@ -277,13 +277,9 @@
       cn("""[["42"]]""", "[[42]]", VAs.oooi)(Some(Some(Some(42)))),
       cn("""{"fA": "foo", "fB": "100"}""", """{"fA": "foo", "fB": 100}""", C.simpleRecordT)(
         C.simpleRecordV),
-<<<<<<< HEAD
       c("""{"tag": "fA", "value": "foo"}""", C.simpleVariantT)(C.simpleVariantV),
-=======
-      c("""{"fA": "foo"}""", C.simpleVariantT)(C.simpleVariantV),
       c("\"Green\"", C.colorGT)(
         C.colorGT get Ref.Name.assertFromString("Green") getOrElse sys.error("impossible")),
->>>>>>> ac7fa361
     )
 
     val failures = Table(
