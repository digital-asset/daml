--- conflicted
+++ resolved
@@ -228,16 +228,11 @@
               deserializationError(
                 s"Can't read ${value.prettyPrint} as DamlLfVariant $id, expected JsObject with 'tag' field, got $v")
           }
-<<<<<<< HEAD
 
           val nestedRecord: JsValue = v.getOrElse("value", JsObject.empty)
 
           val (constructorName, constructorType) = cons.toList
             .find(_._1 == tag)
-=======
-          val (constructorName, constructorType) = cons
-            .find(_._1 == constructor._1)
->>>>>>> 9f13a2fb
             .getOrElse(deserializationError(
               s"Can't read ${value.prettyPrint} as DamlLfVariant $id, unknown constructor $tag"))
 
