--- conflicted
+++ resolved
@@ -381,15 +381,9 @@
       pkgs = packages,
       extra =
         [ # Read [Working on ghc-lib] for ghc-lib update instructions at
-<<<<<<< HEAD
           # https://github.com/DACH-NY/daml/blob/master/ghc-lib/working-on-ghc-lib.md
           ("ghc-lib-parser", {"url": "https://digitalassetsdk.bintray.com/ghc-lib/ghc-lib-parser-0.20190404.2.tar.gz", "stripPrefix": "ghc-lib-parser-0.20190404.2", "sha256": "a58bfa62eec67adb41a1947c36f9679e0f2bb22c426aca5aae68b13fb4994317"})
         , ("ghc-lib", {"url": "https://digitalassetsdk.bintray.com/ghc-lib/ghc-lib-0.20190404.2.tar.gz", "stripPrefix": "ghc-lib-0.20190404.2", "sha256": "1c59b033fc48df096cb9a047e7a2ddf85214c3b4689c9f016ed369866320ab98"})
-=======
-          # https://github.com/digital-asset/daml/blob/master/ghc-lib/working-on-ghc-lib.md
-          ("ghc-lib-parser", {"url": "https://digitalassetsdk.bintray.com/ghc-lib/ghc-lib-parser-0.20190401.1.tar.gz", "stripPrefix": "ghc-lib-parser-0.20190401.1", "sha256": "3036ed084ca57668faab25f8ae0420a992e21ad484c6f82acce73705dfed9e33"})
-        , ("ghc-lib", {"url": "https://digitalassetsdk.bintray.com/ghc-lib/ghc-lib-0.20190401.1.tar.gz", "stripPrefix": "ghc-lib-0.20190401.1", "sha256": "82e94f26729c35fddc7a3d7d6b0c89f397109342b2c092c70173bb537af6f5c9"})
->>>>>>> 02bcaf2c
         , ("bytestring-nums", {"version": "0.3.6", "sha256": "bdca97600d91f00bb3c0f654784e3fbd2d62fcf4671820578105487cdf39e7cd"})
         , ("unix-time", {"version": "0.4.5", "sha256": "fe7805c62ad682589567afeee265e6e230170c3941cdce479a2318d1c5088faf"})
         , ("zip-archive", {"version": "0.3.3", "sha256": "988adee77c806e0b497929b24d5526ea68bd3297427da0d0b30b99c094efc84d"})
