--- conflicted
+++ resolved
@@ -719,10 +719,6 @@
     "scala_repositories",
 )
 
-<<<<<<< HEAD
-# note some dependencies in bazel-java-deps.bzl (e.g. silencer_plugin) refer to the current scala version:
-=======
->>>>>>> 3db928c5
 scala_repositories(
     fetch_sources = True,
     overriden_artifacts = scala_artifacts,
