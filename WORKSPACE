workspace(name = "com_github_digital_asset_daml")

load("//:util.bzl", "hazel_ghclibs", "hazel_github", "hazel_hackage")
load("//:deps.bzl", "daml_deps")

daml_deps()

load("@io_tweag_rules_haskell//haskell:repositories.bzl", "haskell_repositories")

haskell_repositories()

register_toolchains(
    "//:c2hs-toolchain",
)

load("@bazel_tools//tools/build_defs/repo:http.bzl", "http_archive")
load("//bazel_tools/dev_env_package:dev_env_package.bzl", "dev_env_package")
load("//bazel_tools/dev_env_package:dev_env_tool.bzl", "dev_env_tool")
load(
    "@io_tweag_rules_nixpkgs//nixpkgs:nixpkgs.bzl",
    "nixpkgs_cc_configure",
    "nixpkgs_local_repository",
    "nixpkgs_package",
)
load("//bazel_tools:os_info.bzl", "os_info")

os_info(name = "os_info")

load("@os_info//:os_info.bzl", "is_linux", "is_windows")

nixpkgs_local_repository(
    name = "nixpkgs",
    nix_file = "//nix:nixpkgs.nix",
    nix_file_deps = [
        "//nix:nixpkgs/nixos-18.09/default.nix",
        "//nix:nixpkgs/nixos-18.09/default.src.json",
    ],
)

dev_env_nix_repos = {
    "nixpkgs": "@nixpkgs",
}

# Bazel cannot automatically determine which files a Nix target depends on.
# rules_nixpkgs offers the nix_file_deps attribute for that purpose. It should
# list all files that a target depends on. This allows Bazel to rebuild the
# target using Nix if any of these files has been changed. Omitting files from
# this list can cause subtle bugs or cache misses when Bazel loads an outdated
# store path. You can use the following command to determine what files a Nix
# target depends on. E.g. for tools.curl
#
# $ nix-build -vv -A tools.curl nix 2>&1 \
#     | egrep '(evaluating file|copied source)' \
#     | egrep -v '/nix/store'
#
# Unfortunately there is no mechanism to automatically keep this list up to
# date at the moment. See https://github.com/tweag/rules_nixpkgs/issues/74.
common_nix_file_deps = [
    "//nix:bazel.nix",
    "//nix:nixpkgs.nix",
    "//nix:nixpkgs/nixos-18.09/default.nix",
    "//nix:nixpkgs/nixos-18.09/default.src.json",
]

# Use Nix provisioned cc toolchain
nixpkgs_cc_configure(
    nix_file = "//nix:bazel-cc-toolchain.nix",
    nix_file_deps = common_nix_file_deps + [
        "//nix:bazel-cc-toolchain.nix",
    ],
    repositories = dev_env_nix_repos,
)

# Curl system dependency
nixpkgs_package(
    name = "curl_nix",
    attribute_path = "curl",
    nix_file = "//nix:bazel.nix",
    nix_file_deps = common_nix_file_deps,
    repositories = dev_env_nix_repos,
)

# Patchelf system dependency
nixpkgs_package(
    name = "patchelf_nix",
    attribute_path = "patchelf",
    nix_file = "//nix:bazel.nix",
    nix_file_deps = common_nix_file_deps,
    repositories = dev_env_nix_repos,
)

# Tar & gzip dependency
nixpkgs_package(
    name = "tar_nix",
    attribute_path = "gnutar",
    fail_not_supported = False,
    nix_file = "//nix:bazel.nix",
    nix_file_deps = common_nix_file_deps,
    repositories = dev_env_nix_repos,
)

dev_env_tool(
    name = "tar_dev_env",
    nix_include = ["bin/tar"],
    nix_label = "@tar_nix",
    nix_path = "bin/tar",
    tool = "tar",
    win_include = ["usr/bin/tar.exe"],
    win_path = "usr/bin/tar.exe",
    win_tool = "msys2-20180531",
)

nixpkgs_package(
    name = "gzip_nix",
    attribute_path = "gzip",
    fail_not_supported = False,
    nix_file = "//nix:bazel.nix",
    nix_file_deps = common_nix_file_deps,
    repositories = dev_env_nix_repos,
)

dev_env_tool(
    name = "gzip_dev_env",
    nix_include = ["bin/gzip"],
    nix_label = "@gzip_nix",
    nix_path = "bin/gzip",
    tool = "gzip",
    win_include = ["usr/bin/gzip.exe"],
    win_path = "usr/bin/gzip.exe",
    win_tool = "msys2-20180531",
)

nixpkgs_package(
    name = "awk_nix",
    attribute_path = "gawk",
    nix_file = "//nix:bazel.nix",
    nix_file_deps = common_nix_file_deps,
    repositories = dev_env_nix_repos,
)

nixpkgs_package(
    name = "hlint_nix",
    attribute_path = "hlint",
    nix_file = "//nix:bazel.nix",
    nix_file_deps = common_nix_file_deps + [
        "//nix:overrides/hlint-2.1.15.nix",
        "//nix:overrides/haskell-src-exts-1.21.0.nix",
    ],
    repositories = dev_env_nix_repos,
)

nixpkgs_package(
    name = "zip_nix",
    attribute_path = "zip",
    fail_not_supported = False,
    nix_file = "//nix:bazel.nix",
    nix_file_deps = common_nix_file_deps,
    repositories = dev_env_nix_repos,
)

dev_env_tool(
    name = "zip_dev_env",
    nix_include = ["bin/zip"],
    nix_label = "@zip_nix",
    nix_path = "bin/zip",
    tool = "zip",
    win_include = ["usr/bin/zip.exe"],
    win_path = "usr/bin/zip.exe",
    win_tool = "msys2-20180531",
)

# c2hs
nixpkgs_package(
    name = "c2hs",
    attribute_path = "ghcWithC2hs",
    build_file_content = '''

package(default_visibility = [ "//visibility:public" ])

filegroup(
    name = "bin",
    srcs = ["bin/c2hs"],
)
  ''',
    nix_file = "//nix:bazel.nix",
    nix_file_deps = common_nix_file_deps + [
        "//nix:ghc.nix",
        "//nix:with-packages-wrapper.nix",
        "//nix:overrides/ghc-8.6.4.nix",
        "//nix:overrides/c2hs-0.28.6.nix",
        "//nix:overrides/ghc-8.6.3-binary.nix",
        "//nix:overrides/language-c-0.8.2.nix",
    ],
    repositories = dev_env_nix_repos,
)

load(
    "@io_tweag_rules_haskell//haskell:haskell.bzl",
    "haskell_register_ghc_bindists",
    "haskell_register_ghc_nixpkgs",
)

nixpkgs_package(
    name = "glibc_locales",
    attribute_path = "glibcLocales",
    build_file_content = """
package(default_visibility = ["//visibility:public"])
filegroup(
    name = "locale-archive",
    srcs = ["lib/locale/locale-archive"],
)
""",
    nix_file = "//nix:bazel.nix",
    nix_file_deps = common_nix_file_deps,
    repositories = dev_env_nix_repos,
) if is_linux else None

# Used by Darwin and Linux
haskell_register_ghc_nixpkgs(
    attribute_path = "ghcWithC2hs",
    build_file = "@io_tweag_rules_haskell//haskell:ghc.BUILD",

    # -fexternal-dynamic-refs is required so that we produce position-independent
    # relocations against some functions (-fPIC alone isn’t sufficient).

    # -split-sections would allow us to produce significantly smaller binaries, e.g., for damlc,
    # the binary shrinks from 186MB to 83MB. -split-sections only works on Linux but
    # we get a similar behavior on Darwin by default.
    # However, we had to disable split-sections for now as it seems to interact very badly
    # with the GHCi linker to the point where :main takes several minutes rather than several seconds.
    compiler_flags = [
        "-O1",
        "-fexternal-dynamic-refs",
    ],
    locale_archive = "@glibc_locales//:locale-archive",
    nix_file = "//nix:bazel.nix",
    nix_file_deps = common_nix_file_deps + [
        "//nix:ghc.nix",
        "//nix:with-packages-wrapper.nix",
        "//nix:overrides/ghc-8.6.4.nix",
        "//nix:overrides/c2hs-0.28.6.nix",
        "//nix:overrides/ghc-8.6.3-binary.nix",
        "//nix:overrides/language-c-0.8.2.nix",
    ],
    repl_ghci_args = [
        "-O0",
        "-fexternal-interpreter",
    ],
    repositories = dev_env_nix_repos,
    version = "8.6.4",
)

# Used by Windows
haskell_register_ghc_bindists(
    version = "8.6.4",
) if is_windows else None

nixpkgs_package(
    name = "jq",
    attribute_path = "jq",
    nix_file = "//nix:bazel.nix",
    nix_file_deps = common_nix_file_deps,
    repositories = dev_env_nix_repos,
)

#node & npm
nixpkgs_package(
    name = "node_nix",
    attribute_path = "nodejs",
    fail_not_supported = False,
    nix_file = "//nix:bazel.nix",
    nix_file_deps = common_nix_file_deps,
    repositories = dev_env_nix_repos,
)

nixpkgs_package(
    name = "npm_nix",
    attribute_path = "nodejs",
    nix_file = "//nix:bazel.nix",
    nix_file_deps = common_nix_file_deps,
    repositories = dev_env_nix_repos,
)

#sass
nixpkgs_package(
    name = "sass_nix",
    attribute_path = "sass",
    nix_file = "//nix:bazel.nix",
    nix_file_deps = common_nix_file_deps + [
        "//nix:overrides/sass/default.nix",
        "//nix:overrides/sass/gemset.nix",
    ],
    repositories = dev_env_nix_repos,
)

#tex
nixpkgs_package(
    name = "texlive_nix",
    attribute_path = "texlive",
    nix_file = "//nix:bazel.nix",
    nix_file_deps = common_nix_file_deps,
    repositories = dev_env_nix_repos,
)

#sphinx
nixpkgs_package(
    name = "sphinx_nix",
    attribute_path = "sphinx183",
    nix_file = "//nix:bazel.nix",
    nix_file_deps = common_nix_file_deps + [
        "//nix:tools/sphinx183/default.nix",
    ],
    repositories = dev_env_nix_repos,
)

#Imagemagick
nixpkgs_package(
    name = "imagemagick_nix",
    attribute_path = "imagemagick",
    nix_file = "//nix:bazel.nix",
    nix_file_deps = common_nix_file_deps,
    repositories = dev_env_nix_repos,
)

#Docker
nixpkgs_package(
    name = "docker_nix",
    attribute_path = "docker",
    nix_file = "//nix:bazel.nix",
    nix_file_deps = common_nix_file_deps,
    repositories = dev_env_nix_repos,
)

#Javadoc
nixpkgs_package(
    name = "jdk_nix",
    attribute_path = "jdk8",
    fail_not_supported = False,
    nix_file = "//nix:bazel.nix",
    nix_file_deps = common_nix_file_deps,
    repositories = dev_env_nix_repos,
)

# This will not be needed after merge of the PR to bazel adding proper javadoc filegroups:
# https://github.com/bazelbuild/bazel/pull/7898
# `@javadoc_dev_env//:javadoc` could be then replaced with `@local_jdk//:javadoc` and the below removed
dev_env_tool(
    name = "javadoc_dev_env",
    nix_include = ["bin/javadoc"],
    nix_label = "@jdk_nix",
    nix_path = "bin/javadoc",
    tool = "javadoc",
    win_include = [
        "bin",
        "include",
        "jre",
        "lib",
    ],
    win_path = "bin/javadoc.exe",
    win_tool = "java-openjdk-8u201",
)

# Dummy target //external:python_headers.
# To avoid query errors due to com_google_protobuf.
# See https://github.com/protocolbuffers/protobuf/blob/d9ccd0c0e6bbda9bf4476088eeb46b02d7dcd327/util/python/BUILD
bind(
    name = "python_headers",
    actual = "@com_google_protobuf//util/python:python_headers",
)

load("@ai_formation_hazel//:hazel.bzl", "hazel_custom_package_github", "hazel_custom_package_hackage", "hazel_repositories")
load("//hazel:packages.bzl", "core_packages", "packages")
load("//bazel_tools:haskell.bzl", "add_extra_packages")

# XXX: We do not have access to an integer-simple version of GHC on Windows.
# For the time being we build with GMP. See https://github.com/digital-asset/daml/issues/106
use_integer_simple = not is_windows

hazel_repositories(
    core_packages = core_packages + {
        "integer-simple": "0.1.1.1",

        # this is a core package, but not reflected in hazel/packages.bzl.
        "haskeline": "0.7.4.2",
        "Win32": "2.6.1.0",
    },
    exclude_packages = [
        "arx",
        "clock",
        "c2hs",
        "streaming-commons",
        "wai-app-static",
        "zlib",
    ] + (["network"] if is_windows else []),
    extra_flags = {
        "blaze-textual": {"integer-simple": use_integer_simple},
        "cryptonite": {"integer-gmp": not use_integer_simple},
        "hashable": {"integer-gmp": not use_integer_simple},
        "integer-logarithms": {"integer-gmp": not use_integer_simple},
        "text": {"integer-simple": use_integer_simple},
        "scientific": {"integer-simple": use_integer_simple},
    },
    extra_libs = {
        "z": "@com_github_madler_zlib//:z",
        "ffi": "@com_github_digital_asset_daml//3rdparty/haskell/ffi_windows:ffi" if is_windows else "@libffi_nix//:ffi",
    },
    ghc_workspaces = {
        "k8": "@io_tweag_rules_haskell_ghc-nixpkgs",
        "darwin": "@io_tweag_rules_haskell_ghc-nixpkgs",
        # although windows is not quite supported yet
        "x64_windows": "@io_tweag_rules_haskell_ghc_windows_amd64",
    },
    packages = add_extra_packages(
        extra =
<<<<<<< HEAD
            # Read [Working on ghc-lib] for ghc-lib update instructions at
            # https://github.com/DACH-NY/daml/blob/master/ghc-lib/working-on-ghc-lib.md
            hazel_ghclibs("0.20190412", "fcc82b45813939d18b5ea808c9e9507c6eb0ce19dbe93317992b746e6cd5be91", "2bee28f667a06618dfb3aa68c4f9e58f22038b773dff3562dc9169c1aa01a1ca") +
            hazel_hackage("bytestring-nums", "0.3.6", "bdca97600d91f00bb3c0f654784e3fbd2d62fcf4671820578105487cdf39e7cd") +
            hazel_hackage("unix-time", "0.4.5", "fe7805c62ad682589567afeee265e6e230170c3941cdce479a2318d1c5088faf") +
            hazel_hackage("zip-archive", "0.3.3", "988adee77c806e0b497929b24d5526ea68bd3297427da0d0b30b99c094efc84d") +
            hazel_hackage("js-dgtable", "0.5.2", "e28dd65bee8083b17210134e22e01c6349dc33c3b7bd17705973cd014e9f20ac") +
            hazel_hackage("shake", "0.17.8", "ade4162f7540f044f0446981120800076712d1f98d30c5b5344c0f7828ec49a2") +
            hazel_hackage("filepattern", "0.1.1", "f7fc5bdcfef0d43a793a3c64e7c0fd3b1d35eea97a37f0e69d6612ab255c9b4b") +
            hazel_hackage("terminal-progress-bar", "0.4.0.1", "c5a9720fcbcd9d83f9551e431ee3975c61d7da6432aa687aef0c0e04e59ae277"),
=======
            [
                # Read [Working on ghc-lib] for ghc-lib update instructions at
                # https://github.com/DACH-NY/daml/blob/master/ghc-lib/working-on-ghc-lib.md
                (
                    "ghc-lib-parser",
                    {
                        "url": "https://digitalassetsdk.bintray.com/ghc-lib/ghc-lib-parser-0.20190413.tar.gz",
                        "stripPrefix": "ghc-lib-parser-0.20190413",
                        "sha256": "278c29a27c74b9daf54300a7d1ddc6513c4403fa1b5a7008df526eb67154f149",
                    },
                ),
                (
                    "ghc-lib",
                    {
                        "url": "https://digitalassetsdk.bintray.com/ghc-lib/ghc-lib-0.20190413.tar.gz",
                        "stripPrefix": "ghc-lib-0.20190413",
                        "sha256": "b3aaef778935aa5bc5a238b74703a3a274046bb09b195ad02ce2ab29f1dc45dd",
                    },
                ),
                (
                    "bytestring-nums",
                    {
                        "version": "0.3.6",
                        "sha256": "bdca97600d91f00bb3c0f654784e3fbd2d62fcf4671820578105487cdf39e7cd",
                    },
                ),
                (
                    "unix-time",
                    {
                        "version": "0.4.5",
                        "sha256": "fe7805c62ad682589567afeee265e6e230170c3941cdce479a2318d1c5088faf",
                    },
                ),
                (
                    "zip-archive",
                    {
                        "version": "0.3.3",
                        "sha256": "988adee77c806e0b497929b24d5526ea68bd3297427da0d0b30b99c094efc84d",
                    },
                ),
                (
                    "js-dgtable",
                    {
                        "version": "0.5.2",
                        "sha256": "e28dd65bee8083b17210134e22e01c6349dc33c3b7bd17705973cd014e9f20ac",
                    },
                ),
                (
                    "shake",
                    {
                        "version": "0.17.8",
                        "sha256": "ade4162f7540f044f0446981120800076712d1f98d30c5b5344c0f7828ec49a2",
                    },
                ),
                (
                    "filepattern",
                    {
                        "version": "0.1.1",
                        "sha256": "f7fc5bdcfef0d43a793a3c64e7c0fd3b1d35eea97a37f0e69d6612ab255c9b4b",
                    },
                ),
                (
                    "terminal-progress-bar",
                    {
                        "version": "0.4.0.1",
                        "sha256": "c5a9720fcbcd9d83f9551e431ee3975c61d7da6432aa687aef0c0e04e59ae277",
                    },
                ),
            ],
>>>>>>> 7b1682c1
        pkgs = packages,
    ),
)

c2hs_version = "0.28.3"

c2hs_hash = "80cc6db945ee7c0328043b4e69213b2a1cb0806fb35c8362f9dea4a2c312f1cc"

c2hs_package_id = "c2hs-{0}".format(c2hs_version)

c2hs_url = "https://hackage.haskell.org/package/{0}/{1}.tar.gz".format(
    c2hs_package_id,
    c2hs_package_id,
)

c2hs_build_file = "//3rdparty/haskell:BUILD.c2hs"

http_archive(
    name = "haskell_c2hs",
    build_file = c2hs_build_file,
    patch_args = ["-p1"],
    patches = ["@com_github_digital_asset_daml//bazel_tools:haskell-c2hs.patch"],
    sha256 = c2hs_hash,
    strip_prefix = c2hs_package_id,
    urls = [c2hs_url],
)

hazel_custom_package_hackage(
    package_name = "clock",
    build_file = "//3rdparty/haskell:BUILD.clock",
    sha256 = "886601978898d3a91412fef895e864576a7125d661e1f8abc49a2a08840e691f",
    version = "0.7.2",
)

# We only use a custom build on Windows
hazel_custom_package_hackage(
    package_name = "network",
    build_file = "//3rdparty/haskell:BUILD.network",
    sha256 = "c8905268b7e3b4cf624a40245bf11b35274a6dd836a5d4d531b5760075645303",
    version = "2.8.0.0",
) if is_windows else None

hazel_custom_package_hackage(
    package_name = "zlib",
    build_file = "//3rdparty/haskell:BUILD.zlib",
    sha256 = "0dcc7d925769bdbeb323f83b66884101084167501f11d74d21eb9bc515707fed",
    version = "0.6.2",
)

hazel_custom_package_hackage(
    package_name = "streaming-commons",
    build_file = "//3rdparty/haskell:BUILD.streaming-commons",
    sha256 = "d8d1fe588924479ea7eefce8c6af77dfb373ee6bde7f4691bdfcbd782b36d68d",
    version = "0.2.1.0",
)

hazel_custom_package_github(
    package_name = "wai-app-static",
    build_file = "//3rdparty/haskell:BUILD.wai-app-static",
    github_repo = "wai",
    github_user = "nmattia-da",
    repo_sha = "05179164831432f207f3d43580c51161d519d191",
    strip_prefix = "wai-app-static",
)

hazel_custom_package_github(
    package_name = "arx",
    build_file = "//3rdparty/haskell:BUILD.arx",
    github_repo = "arx",
    github_user = "solidsnack",
    patch_args = ["-p1"],
    patches = ["@com_github_digital_asset_daml//bazel_tools:haskell-arx.patch"],
    repo_sha = "7561fed76bb613302d1ae104f0eb2ad13daa9fac",
)

load("//bazel_tools:java.bzl", "java_home_runtime")

java_home_runtime(name = "java_home")

# rules_go used here to compile a wrapper around the protoc-gen-scala plugin
load("@io_bazel_rules_go//go:deps.bzl", "go_register_toolchains", "go_rules_dependencies")

nixpkgs_package(
    name = "go_nix",
    attribute_path = "go",
    build_file_content = """
    filegroup(
        name = "sdk",
        srcs = glob(["share/go/**"]),
        visibility = ["//visibility:public"],
    )
    """,
    nix_file = "//nix:bazel.nix",
    nix_file_deps = common_nix_file_deps,
    repositories = dev_env_nix_repos,
)

nixpkgs_package(
    name = "libffi_nix",
    attribute_path = "libffi.dev",
    build_file_content = """
package(default_visibility = ["//visibility:public"])

filegroup(
    name = "include",
    srcs = glob(["include/**/*.h"]),
)

cc_library(
    name = "ffi",
    hdrs = [":include"],
    strip_include_prefix = "include",
)
""",
    nix_file = "//nix:bazel.nix",
    nix_file_deps = common_nix_file_deps,
    repositories = dev_env_nix_repos,
)

# A repository that generates the Go SDK imports, see
# ./bazel_tools/go_sdk/README.md
local_repository(
    name = "go_sdk_repo",
    path = "bazel_tools/go_sdk",
)

load("@io_bazel_rules_go//go:deps.bzl", "go_wrap_sdk")

# On Nix platforms we use the Nix provided Go SDK, on Windows we let Bazel pull
# an upstream one.
go_wrap_sdk(
    name = "go_sdk",
    root_file = "@go_nix//:share/go/README.md",
) if not is_windows else None

go_rules_dependencies()

go_register_toolchains()

load("@bazel_gazelle//:deps.bzl", "gazelle_dependencies", "go_repository")

gazelle_dependencies()

# protoc-gen-doc repo
go_repository(
    name = "com_github_pseudomuto_protoc_gen_doc",
    commit = "0c4d666cfe1175663cf067963396a0b9b34f543f",
    importpath = "github.com/pseudomuto/protoc-gen-doc",
)

# protokit repo
go_repository(
    name = "com_github_pseudomuto_protokit",
    commit = "7037620bf27b13fcdc10b1b17ddef82540db670b",
    importpath = "github.com/pseudomuto/protokit",
)

load(
    "@io_bazel_rules_scala//scala:scala.bzl",
    "scala_repositories",
)

scala_repositories((
    "2.12.6",
    {
        "scala_compiler": "3023b07cc02f2b0217b2c04f8e636b396130b3a8544a8dfad498a19c3e57a863",
        "scala_library": "f81d7144f0ce1b8123335b72ba39003c4be2870767aca15dd0888ba3dab65e98",
        "scala_reflect": "ffa70d522fc9f9deec14358aa674e6dd75c9dfa39d4668ef15bb52f002ce99fa",
    },
))

load("@io_bazel_rules_scala//scala:toolchains.bzl", "scala_register_toolchains")

scala_register_toolchains()

load("@io_bazel_rules_scala//jmh:jmh.bzl", "jmh_repositories")

jmh_repositories()

dev_env_package(
    name = "nodejs_dev_env",
    nix_label = "@node_nix",
    symlink_path = "nodejs_dev_env",
    win_tool = "nodejs-10.12.0",
)

# Setup the Node.js toolchain
load("@build_bazel_rules_nodejs//:defs.bzl", "node_repositories", "yarn_install")

node_repositories(
    package_json = ["//:package.json"],
    vendored_node = "@nodejs_dev_env",
)

yarn_install(
    name = "npm",
    package_json = "//:package.json",
    yarn_lock = "//:yarn.lock",
)

# Install all Bazel dependencies of the @npm packages
load("@npm//:install_bazel_dependencies.bzl", "install_bazel_dependencies")

install_bazel_dependencies()

# Setup TypeScript toolchain
load("@build_bazel_rules_typescript//:defs.bzl", "ts_setup_workspace")

ts_setup_workspace()

# TODO use fine-grained managed dependency
yarn_install(
    name = "daml_extension_deps",
    package_json = "//daml-foundations/daml-tools/daml-extension:package.json",
    yarn_lock = "//daml-foundations/daml-tools/daml-extension:yarn.lock",
)

# TODO use fine-grained managed dependency
yarn_install(
    name = "language_server_tests_deps",
    package_json = "//daml-foundations/daml-tools/language-server-tests:package.json",
    yarn_lock = "//daml-foundations/daml-tools/language-server-tests:yarn.lock",
)

# TODO use fine-grained managed dependency
yarn_install(
    name = "navigator_frontend_deps",
    package_json = "//navigator/frontend:package.json",
    yarn_lock = "//navigator/frontend:yarn.lock",
)

# Bazel Skydoc - Build rule documentation generator
load("@io_bazel_rules_sass//:package.bzl", "rules_sass_dependencies")

rules_sass_dependencies()

load("@io_bazel_rules_sass//:defs.bzl", "sass_repositories")

sass_repositories()

load("//3rdparty:workspace.bzl", "maven_dependencies")

maven_dependencies()

load("@io_bazel_skydoc//skylark:skylark.bzl", "skydoc_repositories")

skydoc_repositories()

# We usually use the _deploy_jar target to produce self-contained jars, but here we're using jar_jar because the size
# of codegen tool is substantially reduced (as shown below) and that the presence of JVM internal com.sun classes could
# theoretically stop the codegen running against JVMs other the OpenJDK 8 (the current JVM used for building).
load("@com_github_johnynek_bazel_jar_jar//:jar_jar.bzl", "jar_jar_repositories")

jar_jar_repositories()

# The following is advertised by rules_proto, but we define our own dependencies
# in dependencies.yaml. So all we need to do is replicate the binds here
# https://github.com/stackb/rules_proto/tree/master/java#java_grpc_library

# load("@io_grpc_grpc_java//:repositories.bzl", "grpc_java_repositories")
# grpc_java_repositories()

# Load the grpc deps last, since it won't try to load already loaded
# dependencies.
load("@com_github_grpc_grpc//bazel:grpc_deps.bzl", "grpc_deps")

grpc_deps()

# Buildifier.
# It is written in Go and hence needs rules_go to be available.
http_archive(
    name = "com_github_bazelbuild_buildtools",
    sha256 = "7525deb4d74e3aa4cb2b960da7d1c400257a324be4e497f75d265f2f508c518f",
    strip_prefix = "buildtools-0.22.0",
    url = "https://github.com/bazelbuild/buildtools/archive/0.22.0.tar.gz",
)

load("@com_github_bazelbuild_buildtools//buildifier:deps.bzl", "buildifier_dependencies")

buildifier_dependencies()<|MERGE_RESOLUTION|>--- conflicted
+++ resolved
@@ -412,10 +412,9 @@
     },
     packages = add_extra_packages(
         extra =
-<<<<<<< HEAD
             # Read [Working on ghc-lib] for ghc-lib update instructions at
             # https://github.com/DACH-NY/daml/blob/master/ghc-lib/working-on-ghc-lib.md
-            hazel_ghclibs("0.20190412", "fcc82b45813939d18b5ea808c9e9507c6eb0ce19dbe93317992b746e6cd5be91", "2bee28f667a06618dfb3aa68c4f9e58f22038b773dff3562dc9169c1aa01a1ca") +
+            hazel_ghclibs("0.20190413", "278c29a27c74b9daf54300a7d1ddc6513c4403fa1b5a7008df526eb67154f149", "b3aaef778935aa5bc5a238b74703a3a274046bb09b195ad02ce2ab29f1dc45dd") +
             hazel_hackage("bytestring-nums", "0.3.6", "bdca97600d91f00bb3c0f654784e3fbd2d62fcf4671820578105487cdf39e7cd") +
             hazel_hackage("unix-time", "0.4.5", "fe7805c62ad682589567afeee265e6e230170c3941cdce479a2318d1c5088faf") +
             hazel_hackage("zip-archive", "0.3.3", "988adee77c806e0b497929b24d5526ea68bd3297427da0d0b30b99c094efc84d") +
@@ -423,77 +422,6 @@
             hazel_hackage("shake", "0.17.8", "ade4162f7540f044f0446981120800076712d1f98d30c5b5344c0f7828ec49a2") +
             hazel_hackage("filepattern", "0.1.1", "f7fc5bdcfef0d43a793a3c64e7c0fd3b1d35eea97a37f0e69d6612ab255c9b4b") +
             hazel_hackage("terminal-progress-bar", "0.4.0.1", "c5a9720fcbcd9d83f9551e431ee3975c61d7da6432aa687aef0c0e04e59ae277"),
-=======
-            [
-                # Read [Working on ghc-lib] for ghc-lib update instructions at
-                # https://github.com/DACH-NY/daml/blob/master/ghc-lib/working-on-ghc-lib.md
-                (
-                    "ghc-lib-parser",
-                    {
-                        "url": "https://digitalassetsdk.bintray.com/ghc-lib/ghc-lib-parser-0.20190413.tar.gz",
-                        "stripPrefix": "ghc-lib-parser-0.20190413",
-                        "sha256": "278c29a27c74b9daf54300a7d1ddc6513c4403fa1b5a7008df526eb67154f149",
-                    },
-                ),
-                (
-                    "ghc-lib",
-                    {
-                        "url": "https://digitalassetsdk.bintray.com/ghc-lib/ghc-lib-0.20190413.tar.gz",
-                        "stripPrefix": "ghc-lib-0.20190413",
-                        "sha256": "b3aaef778935aa5bc5a238b74703a3a274046bb09b195ad02ce2ab29f1dc45dd",
-                    },
-                ),
-                (
-                    "bytestring-nums",
-                    {
-                        "version": "0.3.6",
-                        "sha256": "bdca97600d91f00bb3c0f654784e3fbd2d62fcf4671820578105487cdf39e7cd",
-                    },
-                ),
-                (
-                    "unix-time",
-                    {
-                        "version": "0.4.5",
-                        "sha256": "fe7805c62ad682589567afeee265e6e230170c3941cdce479a2318d1c5088faf",
-                    },
-                ),
-                (
-                    "zip-archive",
-                    {
-                        "version": "0.3.3",
-                        "sha256": "988adee77c806e0b497929b24d5526ea68bd3297427da0d0b30b99c094efc84d",
-                    },
-                ),
-                (
-                    "js-dgtable",
-                    {
-                        "version": "0.5.2",
-                        "sha256": "e28dd65bee8083b17210134e22e01c6349dc33c3b7bd17705973cd014e9f20ac",
-                    },
-                ),
-                (
-                    "shake",
-                    {
-                        "version": "0.17.8",
-                        "sha256": "ade4162f7540f044f0446981120800076712d1f98d30c5b5344c0f7828ec49a2",
-                    },
-                ),
-                (
-                    "filepattern",
-                    {
-                        "version": "0.1.1",
-                        "sha256": "f7fc5bdcfef0d43a793a3c64e7c0fd3b1d35eea97a37f0e69d6612ab255c9b4b",
-                    },
-                ),
-                (
-                    "terminal-progress-bar",
-                    {
-                        "version": "0.4.0.1",
-                        "sha256": "c5a9720fcbcd9d83f9551e431ee3975c61d7da6432aa687aef0c0e04e59ae277",
-                    },
-                ),
-            ],
->>>>>>> 7b1682c1
         pkgs = packages,
     ),
 )
