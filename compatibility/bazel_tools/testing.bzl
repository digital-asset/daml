# Copyright (c) 2021 Digital Asset (Switzerland) GmbH and/or its affiliates. All rights reserved.
# SPDX-License-Identifier: Apache-2.0

load(
    "@daml//bazel_tools/client_server:client_server_test.bzl",
    "client_server_test",
)
load("@os_info//:os_info.bzl", "is_linux", "is_windows")
load("//bazel_tools:versions.bzl", "version_to_name", "versions")
load("//:versions.bzl", "latest_stable_version")

# Each exclusion in the list above is an object with a range of ledger API test tool versions
# described by `start` and `end` and a list of platform (ledger) ranges. Each platform range
# is again described by `start` and `end` as well as the actual list of --exclude flags that
# should be passed to the ledger API test tool.
# Start and end are always inclusive and can be omitted if you only need an upper or lower bound.
# Usually, you'll want to set the latest release from the `LATEST` file to one of the boundaries
# and use the next version in another one. For example, `1.17.0-snapshot.20210910.7786.0.976ca400`
# could be the end, while `1.17.0-snapshot.20210910.7786.1` would be the next version.
# Note that 0.0.0, i.e., current HEAD is considered to come after all other versions.
# Also, note that before 1.3 the granularity for disabling tests
# was sadly quite coarse. See
# https://discuss.daml.com/t/can-i-disable-individual-tests-in-the-ledger-api-test-tool/226
# for details.
# PRs that resulted in exclusions:
# - ContractKeysIT:
#   - https://github.com/digital-asset/daml/pull/5608
#   - https://github.com/digital-asset/daml/pull/7829
#   - https://github.com/digital-asset/daml/pull/9218
# - ContractKeysSubmitterIsMaintainerIT:
#   - https://github.com/digital-asset/daml/pull/5611
# - SemanticTests:
#   - https://github.com/digital-asset/daml/pull/9218
# - DeeplyNestedValueIT
#   - https://github.com/digital-asset/daml/pull/10393

last_nongranular_test_tool = "1.3.0-snapshot.20200617.4484.0.7e0a6848"
first_granular_test_tool = "1.3.0-snapshot.20200623.4546.0.4f68cfc4"

# Some of gRPC error codes changed from INVALID_ARGUMENT to ABORTED
# See https://github.com/digital-asset/daml/pull/9218
before_grpc_error_code_breaking_change = "1.12.0-snapshot.20210323.6567.0.90c5ce70"
after_grpc_error_code_breaking_change = "1.12.0-snapshot.20210323.6567.1.90c5ce70"
grpc_error_code_breaking_change_exclusions = [
    "SemanticTests:SemanticDoubleSpendShared",
    "SemanticTests:SemanticPrivacyProjections",
    "SemanticTests:SemanticDivulgence",
    "ContractKeysIT:CKFetchOrLookup",
    "ContractKeysIT:CKNoFetchUndisclosed",
    "ContractKeysIT:CKMaintainerScoped",
]

grpc_error_code_breaking_change_exclusions_suites = [
    "SemanticTests",
    "ContractKeysIT",
]

excluded_test_tool_tests = [
    {
        "start": "1.0.0",
        "end": "1.0.1",
        "platform_ranges": [
            {
                "exclusions": ["ContractKeysSubmitterIsMaintainerIT"],
            },
        ],
    },
    {
        "start": "1.0.0",
        "end": "1.0.0",
        "platform_ranges": [
            {
                "start": "1.0.1-snapshot.20200424.3917.0.16093690",
                "end": "1.0.1",
                "exclusions": ["ContractKeysIT"],
            },
            {
                "start": "1.1.0-snapshot.20200430.4057.0.681c862d",
                "exclusions": ["ContractKeysIT"],
            },
        ],
    },
    {
        "start": "1.0.1",
        "end": "1.0.1",
        "platform_ranges": [
            {
                "end": "1.0.1-snapshot.20200417.3908.1.722bac90",
                "exclusions": ["ContractKeysIT"],
            },
        ],
    },
    {
        "start": "1.1.1",
        "end": last_nongranular_test_tool,
        "platform_ranges": [
            {
                "end": "1.0.1-snapshot.20200417.3908.1.722bac90",
                "exclusions": ["ContractKeysIT"],
            },
        ],
    },
    {
        "start": first_granular_test_tool,
        "platform_ranges": [
            {
                "end": "1.0.1-snapshot.20200417.3908.1.722bac90",
                "exclusions": [
                    "ContractKeysIT:CKFetchOrLookup",
                    "ContractKeysIT:CKNoFetchUndisclosed",
                ],
            },
        ],
    },
    {
        "end": "1.3.0-snapshot.20200617.4484.0.7e0a6848",
        "platform_ranges": [
            {
                "start": "1.3.0-snapshot.20200701.4616.0.bdbefd11",
                "exclusions": [
                    "CommandServiceIT",
                ],
            },
        ],
    },
    {
        "start": "1.5.0-snapshot.20200902.5118.0.2b3cf1b3",
        "platform_ranges": [
            {
                "start": "1.0.0",
                "end": "1.3.0",
                "exclusions": [
                    # See https://github.com/digital-asset/daml/pull/7251
                    "CommandSubmissionCompletionIT:CSCAfterEnd",
                    "TransactionServiceIT:TXAfterEnd",
                    "TransactionServiceIT:TXTreesAfterEnd",
                ],
            },
        ],
    },
    {
        "end": last_nongranular_test_tool,
        "platform_ranges": [
            {
                "start": "1.6.0-snapshot.20200922.5258.0.cd4a06db",
                "exclusions": [
                    # See https://github.com/digital-asset/daml/pull/7400
                    "WronglyTypedContractIdIT",
                ],
            },
        ],
    },
    {
        "start": first_granular_test_tool,
        "end": "1.6.0-snapshot.20200915.5208.0.09014dc6",
        "platform_ranges": [
            {
                "start": "1.6.0-snapshot.20200922.5258.0.cd4a06db",
                "exclusions": [
                    # See https://github.com/digital-asset/daml/pull/7400
                    "WronglyTypedContractIdIT:WTFetchFails",
                ],
            },
        ],
    },
    {
        "end": last_nongranular_test_tool,
        "platform_ranges": [
            {
                "start": "1.7.0-snapshot.20201103.5565.0.e75d42dd",
                "exclusions": ["ContractKeysIT"],
            },
        ],
    },
    {
        "start": first_granular_test_tool,
        "end": "1.7.0-snapshot.20201027.5530.0.bdbf8977",
        "platform_ranges": [
            {
                "start": "1.7.0-snapshot.20201103.5565.0.e75d42dd",
                "exclusions": [
                    "ContractKeysIT:CKFetchOrLookup",
                    "ContractKeysIT:CKNoFetchUndisclosed",
                ],
            },
        ],
    },
    {
        "start": "1.10.0-snapshot.20210201.6207.0.7cf1914d",
        "platform_ranges": [
            {
                "end": "1.10.0-snapshot.20210125.6143.0.550aa48f",
                "exclusions": [
                    # See https://github.com/digital-asset/daml/pull/8642
                    "PartyManagementServiceIT:PMRejectLongPartyHints",
                    "PartyManagementServiceIT:PMRejectInvalidPartyHints",
                ],
            },
        ],
    },
    {
        "start": after_grpc_error_code_breaking_change,
        "platform_ranges": [
            {
                "end": before_grpc_error_code_breaking_change,
                "exclusions": grpc_error_code_breaking_change_exclusions + ["SemanticTests:SemanticDoubleSpendBasic"],
            },
        ],
    },
    {
        "end": last_nongranular_test_tool,
        "platform_ranges": [
            {
                "start": after_grpc_error_code_breaking_change,
                "exclusions": grpc_error_code_breaking_change_exclusions_suites,
            },
        ],
    },
    {
        "start": first_granular_test_tool,
        "end": "1.5.0",
        "platform_ranges": [
            {
                "start": after_grpc_error_code_breaking_change,
                "exclusions": grpc_error_code_breaking_change_exclusions + ["SemanticTests:SemanticDoubleSpend"],
            },
        ],
    },
    {
        "start": "1.6.0",
        "platform_ranges": [
            {
                "start": after_grpc_error_code_breaking_change,
                "exclusions": grpc_error_code_breaking_change_exclusions + ["SemanticTests:SemanticDoubleSpendBasic"],
            },
        ],
    },
    {
        "start": "1.13.0-snapshot.20210419.6730.1.8c3a8c04",
        "platform_ranges": [
            {
                "end": "1.13.0-snapshot.20210419.6730.0.8c3a8c04",
                "exclusions": ["ContractKeysIT:CKLocalKeyVisibility"],
            },
        ],
    },
    {
        "start": "1.13.0-snapshot.20210419.6730.1.8c3a8c04",
        "platform_ranges": [
            {
                "end": "1.13.0-snapshot.20210504.6833.0.9ae787d0",
                "exclusions": ["ValueLimitsIT:VLLargeSubmittersNumberCreateContract"],
            },
        ],
    },
    {
        "end": last_nongranular_test_tool,
        "platform_ranges": [
            {
                "start": "1.14.0-snapshot.20210602.7086.1",
                "exclusions": [
                    "CommandServiceIT",
                    "CommandSubmissionCompletionIT",
                ],
            },
        ],
    },
    {
        "start": first_granular_test_tool,
        "end": "1.14.0-snapshot.20210602.7086.0.f36f556b",
        "platform_ranges": [
            {
                "start": "1.14.0-snapshot.20210602.7086.1",
                "exclusions": [
                    "CommandServiceIT:CSCreateAndBadExerciseChoice",
                    "CommandSubmissionCompletionIT:CSCRefuseBadChoice",
                ],
            },
        ],
    },
    {
        "start": "1.14.0-snapshot.20210602.7086.1",
        "platform_ranges": [
            {
                "end": "1.14.0-snapshot.20210602.7086.0.f36f556b",
                "exclusions": [
                    "CommandServiceIT:CSCreateAndBadExerciseChoice",
                    "CommandSubmissionCompletionIT:CSCRefuseBadChoice",
                ],
            },
        ],
    },
    {
        "start": "1.16.0-snapshot.20210713.7343.1.1f35db17",
        "end": "1.17.0-snapshot.20210907.7759.0.35a853fd",
        "platform_ranges": [
            {
                "end": "1.16.0-snapshot.20210713.7343.0.1f35db17",
                "exclusions": [
                    "ConfigManagementServiceIT:DuplicateSubmissionId",
                    "PackageManagementServiceIT:DuplicateSubmissionId",
                ],
            },
        ],
    },
    {
        "start": "1.17.0-snapshot.20210907.7759.1.35a853fd",
        "platform_ranges": [
            {
                "end": "1.16.0-snapshot.20210713.7343.0.1f35db17",
                "exclusions": [
                    "ConfigManagementServiceIT:CMDuplicateSubmissionId",
                    "PackageManagementServiceIT:PMDuplicateSubmissionId",
                ],
            },
        ],
    },
    {
        "start": "1.16.0-snapshot.20210727.7476.1",
        "platform_ranges": [
            {
                "end": "1.16.0-snapshot.20210727.7476.0.b5e9d861",
                "exclusions": [
                    "DeeplyNestedValueIT",
                ],
            },
        ],
    },
    {
        # Tests got renamed in
        # https://github.com/digital-asset/daml/commit/f2707cc54f5b7da339bc565bc322be1e57db5edb
        "end": last_nongranular_test_tool,
        "platform_ranges": [
            {
                "start": "1.17.0-snapshot.20210831.7702.1.f058c2f1",
                "exclusions": [
                    "CommandDeduplicationIT",
                ],
            },
        ],
    },
    {
        # Tests got renamed in
        # https://github.com/digital-asset/daml/commit/f2707cc54f5b7da339bc565bc322be1e57db5edb
        "start": first_granular_test_tool,
        "end": "1.5.0-snapshot.20200907.5151.0.eb68e680",
        "platform_ranges": [
            {
                "start": "1.17.0-snapshot.20210831.7702.1.f058c2f1",
                "exclusions": [
                    "CommandDeduplicationIT:CDSimpleDeduplication",
                    "CommandDeduplicationIT:CDSimpleDeduplicationCommandClient",
                ],
            },
        ],
    },
    {
        # Tests got renamed in
        # https://github.com/digital-asset/daml/commit/f2707cc54f5b7da339bc565bc322be1e57db5edb
        "start": "1.5.0-snapshot.20200907.5151.0.eb68e680",
        "end": "1.17.0-snapshot.20210831.7702.0.f058c2f1",
        "platform_ranges": [
            {
                "start": "1.17.0-snapshot.20210831.7702.1.f058c2f1",
                "exclusions": [
                    "CommandDeduplicationIT:CDSimpleDeduplicationBasic",
                    "CommandDeduplicationIT:CDSimpleDeduplicationCommandClient",
                ],
            },
        ],
    },
    {
        "end": last_nongranular_test_tool,
        "platform_ranges": [
            {
                "start": "1.17.0-snapshot.20210831.7702.1.f058c2f1",
                "exclusions": [
                    "CommandServiceIT",
                ],
            },
        ],
    },
    {
        "start": first_granular_test_tool,
        "end": "1.17.0-snapshot.20210831.7702.0.f058c2f1",
        "platform_ranges": [
            {
                "start": "1.17.0-snapshot.20210831.7702.1.f058c2f1",
                "exclusions": [
                    "CommandServiceIT:CSRefuseBadParameter",
                ],
            },
        ],
    },
    {
<<<<<<< HEAD
        "start": "1.17.0-snapshot.20210910.7786.1",
        "platform_ranges": [
            {
                "start": "1.17.0-snapshot.20210811.7565.0.f1a55aa4",
                "end": "1.17.0-snapshot.20210910.7786.0.976ca400 ",
                "exclusions": [
                    "CommandDeduplicationIT",
=======
        # gRPC errors from transaction-related services have been enriched with definite answer details
        # and a new assertion has been added.
        # See: https://github.com/digital-asset/daml/pull/10832/files#diff-e0fa328a58650c48e8770804e35a1464c81cc80a51547860a01e9197a8fb9c71R49
        "start": "1.17.0-snapshot.20210910.7786.1",
        "platform_ranges": [
            {
                "end": "1.17.0-snapshot.20210910.7786.0.976ca400",
                "exclusions": [
                    "WronglyTypedContractIdIT:WTExerciseFails",
                    "WronglyTypedContractIdIT:WTFetchFails",
                    "WronglyTypedContractIdIT:WTMultipleExerciseFails",
                    "TransactionServiceExerciseIT:TXRejectOnFailingAssertion",
                    "ContractKeysIT:CKTransients",
                    "ContractKeysIT:CKExerciseByKey",
                    "ContractKeysIT:CKLocalKeyVisibility",
                    "ClosedWorldIT:ClosedWorldObserver",
                    "TransactionServiceAuthorizationIT:TXRejectMultiActorMissingAuth",
                    "TransactionServiceAuthorizationIT:TXRejectMultiActorExcessiveAuth",
                    "CommandServiceIT",
                    "ExceptionsIT",
                    "CommandSubmissionCompletionIT:CSCRefuseBadChoice",
                    "CommandSubmissionCompletionIT:CSCSubmitWithInvalidLedgerId",
                    "CommandSubmissionCompletionIT:CSCDisallowEmptyTransactionsSubmission",
                    "SemanticTests:SemanticDoubleSpendSameTx",
                    "SemanticTests:SemanticPartialSignatories",
                    "SemanticTests:SemanticAcceptOnBehalf",
>>>>>>> dfae9f60
                ],
            },
        ],
    },
]

def in_range(version, range):
    start = range.get("start")
    end = range.get("end")
    if start and not versions.is_at_least(start, version):
        # Before start
        return False
    if end and not versions.is_at_most(end, version):
        # After end
        return False
    return True

def get_excluded_tests(test_tool_version, sandbox_version):
    exclusions = []
    for test_tool_range in excluded_test_tool_tests:
        if in_range(test_tool_version, test_tool_range):
            for platform_range in test_tool_range["platform_ranges"]:
                if in_range(sandbox_version, platform_range):
                    exclusions += platform_range["exclusions"]
    return exclusions

def extra_tags(sdk_version, platform_version):
    if sorted([sdk_version, platform_version]) == sorted(["0.0.0", latest_stable_version]):
        # These tests are the ones that we check on each PR since they
        # are the most useful ones and hopefully fast enough.
        return ["head-quick"]
    return []

def _concat(lists):
    return [v for l in lists for v in l]

def daml_ledger_test(
        name,
        sdk_version,
        daml,
        sandbox,
        sandbox_args = [],
        data = [],
        **kwargs):
    native.sh_test(
        name = name,
        # TODO[AH]: rules_haskell's runfiles library uses the runfiles tree
        # relative to the actual executable path (`getExecutablePath`) instead
        # of argument 0, as [specified][runfiles-spec]. This means that the
        # symlink generated by `sh_test` does not override the runfiles tree
        # and `data` dependencies of the `sh_test` rule are not found by the
        # test runner. This should be fixed in rules_haskell. In the meantime
        # we work around the issue by using a wrapper script that does the
        # `rlocation` lookup using the correct runfiles tree.
        # [runfiles-spec]: https://docs.google.com/document/d/e/2PACX-1vSDIrFnFvEYhKsCMdGdD40wZRBX3m3aZ5HhVj4CtHPmiXKDCxioTUbYsDydjKtFDAzER5eg7OjJWs3V/pub
        srcs = ["//bazel_tools:daml_ledger_test.sh"],
        args = [
            "$(rootpath //bazel_tools/daml_ledger:runner)",
            #"--sdk-version",
            sdk_version,
            #"--daml",
            "$(rootpath %s)" % daml,
            #"--certs",
            "bazel_tools/test_certificates",
            #"--sandbox",
            "$(rootpath %s)" % sandbox,
        ] + _concat([["--sandbox-arg", arg] for arg in sandbox_args]),
        deps = ["@bazel_tools//tools/bash/runfiles"],
        data = data + depset(direct = [
            "//bazel_tools/daml_ledger:runner",
            "//bazel_tools/daml_ledger:test-certificates",
            # Deduplicate if daml and sandbox come from the same release.
            daml,
            sandbox,
        ]).to_list(),
        **kwargs
    )

def create_daml_app_dar(sdk_version):
    daml = "@daml-sdk-{sdk_version}//:daml".format(
        sdk_version = sdk_version,
    )
    messaging_patch = "@daml-sdk-{sdk_version}//:create_daml_app.patch".format(
        sdk_version = sdk_version,
    )
    native.genrule(
        name = "create-daml-app-dar-{sdk_version}".format(
            sdk_version = version_to_name(sdk_version),
        ),
        outs = ["create-daml-app-{sdk_version}.dar".format(
            sdk_version = version_to_name(sdk_version),
        )],
        srcs = [messaging_patch],
        tools = [daml, "@patch_dev_env//:patch"],
        cmd = """\
set -euo pipefail
TMP_DIR=$$(mktemp -d)
cleanup() {{ rm -rf $$TMP_DIR; }}
trap cleanup EXIT
$(execpath {daml}) new $$TMP_DIR/create-daml-app create-daml-app
$(execpath @patch_dev_env//:patch) -s -d $$TMP_DIR/create-daml-app -p2 < $(execpath {messaging_patch})
$(execpath {daml}) build --project-root=$$TMP_DIR/create-daml-app -o $$PWD/$(OUTS)
""".format(
            daml = daml,
            sdk_version = sdk_version,
            messaging_patch = messaging_patch,
        ),
    )

def create_daml_app_codegen(sdk_version):
    daml = "@daml-sdk-{}//:daml".format(sdk_version)
    daml_types = "@daml-sdk-{}//:daml-types.tgz".format(sdk_version)
    daml_ledger = "@daml-sdk-{}//:daml-ledger.tgz".format(sdk_version)
    dar = "//:create-daml-app-{}.dar".format(version_to_name(sdk_version))
    native.genrule(
        name = "create-daml-app-codegen-{}".format(version_to_name(sdk_version)),
        outs = ["create-daml-app-codegen-{}.tar.gz".format(version_to_name(sdk_version))],
        srcs = [dar, daml_types, daml_ledger],
        tools = [
            daml,
            "//bazel_tools/create-daml-app:run-with-yarn",
            "@daml//bazel_tools/sh:mktgz",
        ],
        cmd = """\
set -euo pipefail
TMP_DIR=$$(mktemp -d)
cleanup() {{ rm -rf $$TMP_DIR; }}
trap cleanup EXIT
mkdir -p $$TMP_DIR/daml-types $$TMP_DIR/daml-ledger
tar xf $(rootpath {daml_types}) --strip-components=1 -C $$TMP_DIR/daml-types
tar xf $(rootpath {daml_ledger}) --strip-components=1 -C $$TMP_DIR/daml-ledger
$(execpath //bazel_tools/create-daml-app:run-with-yarn) $$TMP_DIR $$PWD/$(execpath {daml}) codegen js -o $$TMP_DIR/daml.js $(execpath {dar})
rm -rf $$TMP_DIR/daml.js/node_modules
$(execpath @daml//bazel_tools/sh:mktgz) $@ -C $$TMP_DIR daml.js
""".format(
            daml = daml,
            daml_types = daml_types,
            daml_ledger = daml_ledger,
            dar = dar,
            sdk_version = sdk_version,
        ),
    )

def create_daml_app_test(
        name,
        daml,
        sandbox,
        sandbox_version,
        json_api,
        json_api_version,
        daml_types,
        daml_react,
        daml_ledger,
        messaging_patch,
        codegen_output,
        dar,
        data = [],
        **kwargs):
    native.sh_test(
        name = name,
        # See the comment on daml_ledger_test for why
        # we need the sh_test.
        srcs = ["//bazel_tools:create_daml_app_test.sh"],
        args = [
            "$(rootpath //bazel_tools/create-daml-app:runner)",
            #"--daml",
            "$(rootpath %s)" % daml,
            #"--sandbox",
            "$(rootpath %s)" % sandbox,
            sandbox_version,
            #"--json-api",
            "$(rootpath %s)" % json_api,
            json_api_version,
            "$(rootpath %s)" % daml_types,
            "$(rootpath %s)" % daml_ledger,
            "$(rootpath %s)" % daml_react,
            "$(rootpath %s)" % messaging_patch,
            "$(rootpath @nodejs//:npm_bin)",
            "$(rootpath @nodejs//:node)",
            "$(rootpath @patch_dev_env//:patch)",
            "$(rootpath //bazel_tools/create-daml-app:testDeps.json)",
            "$(rootpath //bazel_tools/create-daml-app:index.test.ts)",
            "$(rootpath %s)" % codegen_output,
            "$(rootpath %s)" % dar,
        ],
        data = data + depset(direct = [
            "//bazel_tools/create-daml-app:runner",
            "@nodejs//:npm_bin",
            "@nodejs//:node",
            "@patch_dev_env//:patch",
            "//bazel_tools/create-daml-app:testDeps.json",
            "//bazel_tools/create-daml-app:index.test.ts",
            # Deduplicate if daml and sandbox come from the same release.
            daml,
            sandbox,
            json_api,
            daml_types,
            daml_react,
            daml_ledger,
            messaging_patch,
            codegen_output,
            dar,
        ]).to_list(),
        deps = [
            "@bazel_tools//tools/bash/runfiles",
        ],
        **kwargs
    )

# FIXME
#
# SDK components may default to a LF version too recent for a given platform version.
#
# This predicate can be used to filter sdk_platform_test rules as a temporary
# measure to prevent spurious errors on CI.
#
# The proper fix is to use the appropriate version of Daml-LF for every SDK/platform pair.

def daml_lf_compatible(sdk_version, platform_version):
    return (
        # any platform supports any pre 1.11 SDK
        not in_range(sdk_version, {"start": "1.11.0-snapshot"})
    ) or (
        # any post 1.10.0 platform supports any pre 1.12 SDK
        in_range(platform_version, {"start": "1.10.0-snapshot"}) and not in_range(sdk_version, {"start": "1.12.0-snapshot"})
    ) or (
        # any post 1.10.0 platform supports any pre 1.14 SDK
        in_range(platform_version, {"start": "1.11.0-snapshot"}) and not in_range(sdk_version, {"start": "1.14.0-snapshot"})
    ) or (
        # any post 1.14.0 platform supports any pre 1.16 SDK
        in_range(platform_version, {"start": "1.14.0-snapshot"}) and not in_range(sdk_version, {"start": "1.16.0-snapshot"})
    ) or (
        # any post 1.15.0 platform supports any SDK
        in_range(platform_version, {"start": "1.15.0-snapshot"})
    )

def sdk_platform_test(sdk_version, platform_version):
    # SDK components
    daml_assistant = "@daml-sdk-{sdk_version}//:daml".format(
        sdk_version = sdk_version,
    )
    ledger_api_test_tool = "@daml-sdk-{sdk_version}//:ledger-api-test-tool".format(
        sdk_version = sdk_version,
    )
    dar_files = "@daml-sdk-{sdk_version}//:dar-files".format(
        sdk_version = sdk_version,
    )

    # Platform components
    sandbox = "@daml-sdk-{platform_version}//:daml".format(
        platform_version = platform_version,
    )

    json_api = "@daml-sdk-{platform_version}//:daml".format(
        platform_version = platform_version,
    )

    # We need to use weak seeding to avoid our tests timing out
    # if the CI machine does not have enough entropy.
    sandbox_args = ["sandbox", "--contract-id-seeding=testing-weak"]

    sandbox_classic_args = ["sandbox-classic", "--contract-id-seeding=testing-weak"]

    json_api_args = ["json-api"]

    # --implicit-party-allocation=false only exists in SDK >= 1.2.0 so
    # for older versions we still have to disable ClosedWorldIT
    (extra_sandbox_next_args, extra_sandbox_next_exclusions) = (["--implicit-party-allocation=false"], []) if versions.is_at_least("1.2.0", platform_version) else ([], ["--exclude=ClosedWorldIT"])

    # ledger-api-test-tool test-cases
    name = "ledger-api-test-tool-{sdk_version}-platform-{platform_version}".format(
        sdk_version = version_to_name(sdk_version),
        platform_version = version_to_name(platform_version),
    )
    exclusions = ["--exclude=" + test for test in get_excluded_tests(test_tool_version = sdk_version, sandbox_version = platform_version)]
    client_server_test(
        name = name,
        client = ledger_api_test_tool,
        client_args = [
            "localhost:6865",
        ] + exclusions + extra_sandbox_next_exclusions,
        data = [dar_files],
        runner = "@//bazel_tools/client_server:runner",
        runner_args = ["6865"],
        server = sandbox,
        server_args = sandbox_args + extra_sandbox_next_args,
        server_files = ["$(rootpaths {dar_files})".format(
            dar_files = dar_files,
        )],
        tags = ["exclusive", sdk_version, platform_version] + extra_tags(sdk_version, platform_version),
    )

    client_server_test(
        name = name + "-classic",
        client = ledger_api_test_tool,
        client_args = [
            "localhost:6865",
            "--exclude=ClosedWorldIT",
        ] + exclusions,
        data = [dar_files],
        runner = "@//bazel_tools/client_server:runner",
        runner_args = ["6865"],
        server = sandbox,
        server_args = sandbox_classic_args,
        server_files = ["$(rootpaths {dar_files})".format(
            dar_files = dar_files,
        )],
        tags = ["exclusive", sdk_version, platform_version] + extra_tags(sdk_version, platform_version),
    )

    client_server_test(
        name = name + "-postgresql",
        client = ledger_api_test_tool,
        client_args = [
            "localhost:6865",
        ] + exclusions + extra_sandbox_next_exclusions,
        data = [dar_files],
        runner = "@//bazel_tools/client_server:runner",
        runner_args = ["6865"],
        server = ":sandbox-with-postgres-{}".format(platform_version),
        server_args = [platform_version] + sandbox_args + extra_sandbox_next_args,
        server_files = ["$(rootpaths {dar_files})".format(
            dar_files = dar_files,
        )],
        tags = ["exclusive"] + extra_tags(sdk_version, platform_version),
    ) if is_linux else None

    client_server_test(
        name = name + "-classic-postgresql",
        size = "large",
        client = ledger_api_test_tool,
        client_args = [
            "localhost:6865",
            "--exclude=ClosedWorldIT",
        ] + exclusions,
        data = [dar_files],
        runner = "@//bazel_tools/client_server:runner",
        runner_args = ["6865"],
        server = ":sandbox-with-postgres-{}".format(platform_version),
        server_args = [platform_version] + sandbox_classic_args,
        server_files = ["$(rootpaths {dar_files})".format(
            dar_files = dar_files,
        )],
        tags = ["exclusive"] + extra_tags(sdk_version, platform_version),
    ) if is_linux else None

    # daml-ledger test-cases
    name = "daml-ledger-{sdk_version}-platform-{platform_version}".format(
        sdk_version = version_to_name(sdk_version),
        platform_version = version_to_name(platform_version),
    )
    daml_ledger_test(
        name = name,
        sdk_version = sdk_version,
        daml = daml_assistant,
        sandbox = sandbox,
        sandbox_args = sandbox_args,
        size = "large",
        # We see timeouts here fairly regularly so we
        # increase the number of CPUs.
        tags = ["cpu:2"] + extra_tags(sdk_version, platform_version),
    )

    # For now, we only cover the Daml Hub usecase where
    # sandbox and the JSON API come from the same SDK.
    # However, the test setup is flexible enough, that we
    # can control them individually.
    create_daml_app_test(
        name = "create-daml-app-{sdk_version}-platform-{platform_version}".format(sdk_version = version_to_name(sdk_version), platform_version = version_to_name(platform_version)),
        daml = daml_assistant,
        sandbox = sandbox,
        sandbox_version = platform_version,
        json_api = json_api,
        json_api_version = platform_version,
        daml_types = "@daml-sdk-{}//:daml-types.tgz".format(sdk_version),
        daml_react = "@daml-sdk-{}//:daml-react.tgz".format(sdk_version),
        daml_ledger = "@daml-sdk-{}//:daml-ledger.tgz".format(sdk_version),
        messaging_patch = "@daml-sdk-{}//:create_daml_app.patch".format(sdk_version),
        codegen_output = "//:create-daml-app-codegen-{}.tar.gz".format(version_to_name(sdk_version)),
        dar = "//:create-daml-app-{}.dar".format(version_to_name(sdk_version)),
        size = "large",
        # Yarn gets really unhappy if it is called in parallel
        # so we mark this exclusive for now.
        tags = extra_tags(sdk_version, platform_version) + ["exclusive"],
    )<|MERGE_RESOLUTION|>--- conflicted
+++ resolved
@@ -393,15 +393,6 @@
         ],
     },
     {
-<<<<<<< HEAD
-        "start": "1.17.0-snapshot.20210910.7786.1",
-        "platform_ranges": [
-            {
-                "start": "1.17.0-snapshot.20210811.7565.0.f1a55aa4",
-                "end": "1.17.0-snapshot.20210910.7786.0.976ca400 ",
-                "exclusions": [
-                    "CommandDeduplicationIT",
-=======
         # gRPC errors from transaction-related services have been enriched with definite answer details
         # and a new assertion has been added.
         # See: https://github.com/digital-asset/daml/pull/10832/files#diff-e0fa328a58650c48e8770804e35a1464c81cc80a51547860a01e9197a8fb9c71R49
@@ -428,7 +419,18 @@
                     "SemanticTests:SemanticDoubleSpendSameTx",
                     "SemanticTests:SemanticPartialSignatories",
                     "SemanticTests:SemanticAcceptOnBehalf",
->>>>>>> dfae9f60
+                ],
+            },
+        ],
+    },
+    {
+        "start": "1.17.0-snapshot.20210910.7786.1",
+        "platform_ranges": [
+            {
+                "start": "1.17.0-snapshot.20210811.7565.0.f1a55aa4",
+                "end": "1.17.0-snapshot.20210910.7786.0.976ca400 ",
+                "exclusions": [
+                    "CommandDeduplicationIT",
                 ],
             },
         ],
