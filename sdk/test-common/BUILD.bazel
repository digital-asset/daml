--- conflicted
+++ resolved
@@ -355,19 +355,6 @@
             visibility = ["//visibility:public"],
         ),
     ]
-<<<<<<< HEAD
-    for (identifier, v1deps, v2deps) in [
-        ("MissingModule", [], []),
-        ("MissingTemplate", [], []),
-        ("MissingDataCon", [], []),
-        ("MissingChoice", [], []),
-        ("RecordFieldsNewNonOptional", [], []),
-        ("TemplateChangedKeyType", [], []),
-        ("TemplateChangedKeyType2", [], []),
-        ("ValidUpgrade", [], []),
-        ("ValidParameterizedTypesUpgrade", [], []),
-        ("ValidKeyTypeEquality", [], []),
-=======
     for (identifier, v1opts, v2opts) in [
         ("MissingModule", {}, {}),
         ("MissingTemplate", {}, {}),
@@ -375,10 +362,10 @@
         ("MissingChoice", {}, {}),
         ("RecordFieldsNewNonOptional", {}, {}),
         ("TemplateChangedKeyType", {}, {}),
+        ("TemplateChangedKeyType2", {}, {}),
         ("ValidUpgrade", {}, {}),
         ("ValidParameterizedTypesUpgrade", {}, {}),
         ("ValidKeyTypeEquality", {}, {}),
->>>>>>> b3283a3f
         (
             "UploadSucceedsWhenDepsAreValidUpgrades",
             {"data_dependencies": ["//test-common:upgrades-ValidUpgrade-v1.dar"]},
