--- conflicted
+++ resolved
@@ -39,12 +39,9 @@
     excludeInfrastructureTransactions: Boolean,
     enableEngineStackTrace: Boolean,
     iterationsBetweenInterruptions: Long,
-<<<<<<< HEAD
     enableContractUpgrading: Boolean,
     disableUpgradeValidation: Boolean,
-=======
     allowForUnauthenticatedContractIds: Boolean,
->>>>>>> 5f6bd1d0
 ) extends CantonNodeParameters
     with HasGeneralCantonNodeParameters {
   override def dontWarnOnDeprecatedPV: Boolean = protocolConfig.dontWarnOnDeprecatedPV
@@ -95,11 +92,8 @@
     excludeInfrastructureTransactions = true,
     enableEngineStackTrace = false,
     iterationsBetweenInterruptions = 10000,
-<<<<<<< HEAD
     enableContractUpgrading = false,
     disableUpgradeValidation = false,
-=======
     allowForUnauthenticatedContractIds = false,
->>>>>>> 5f6bd1d0
   )
 }