// Copyright (c) 2024 Digital Asset (Switzerland) GmbH and/or its affiliates. All rights reserved.
// SPDX-License-Identifier: Apache-2.0

package com.digitalasset.canton.participant.ledger.api

import com.daml.executors.executors.{NamedExecutor, QueueAwareExecutor}
import com.daml.ledger.api.v1.experimental_features.{
  CommandDeduplicationFeatures,
  CommandDeduplicationPeriodSupport,
  CommandDeduplicationType,
  ExperimentalExplicitDisclosure,
}
import com.daml.ledger.resources.{Resource, ResourceContext, ResourceOwner}
import com.daml.nameof.NameOf.functionFullName
import com.daml.tracing.Telemetry
import com.digitalasset.canton.DiscardOps
import com.digitalasset.canton.concurrent.{
  ExecutionContextIdlenessExecutorService,
  FutureSupervisor,
}
import com.digitalasset.canton.config.ProcessingTimeout
import com.digitalasset.canton.http.HttpApiServer
import com.digitalasset.canton.ledger.api.auth.CachedJwtVerifierLoader
import com.digitalasset.canton.ledger.api.domain
import com.digitalasset.canton.ledger.api.health.HealthChecks
import com.digitalasset.canton.ledger.api.util.TimeProvider
import com.digitalasset.canton.ledger.participant.state.v2.metrics.{
  TimedReadService,
  TimedWriteService,
}
import com.digitalasset.canton.lifecycle.*
import com.digitalasset.canton.logging.{LoggingContextWithTrace, NamedLoggerFactory, NamedLogging}
import com.digitalasset.canton.networking.grpc.{ApiRequestLogger, ClientChannelBuilder}
<<<<<<< HEAD
import com.digitalasset.canton.participant.admin.MutablePackageNameMapResolver
=======
import com.digitalasset.canton.participant.ParticipantNodeParameters
>>>>>>> 5f6bd1d0
import com.digitalasset.canton.participant.config.LedgerApiServerConfig
import com.digitalasset.canton.participant.protocol.SerializableContractAuthenticator
import com.digitalasset.canton.platform.LedgerApiServer
import com.digitalasset.canton.platform.apiserver.execution.StoreBackedCommandExecutor.AuthenticateUpgradableContract
import com.digitalasset.canton.platform.apiserver.ratelimiting.{
  RateLimitingInterceptor,
  ThreadpoolCheck,
}
import com.digitalasset.canton.platform.apiserver.{ApiServiceOwner, LedgerFeatures}
import com.digitalasset.canton.platform.config.ServerRole
import com.digitalasset.canton.platform.index.IndexServiceOwner
import com.digitalasset.canton.platform.indexer.IndexerConfig.DefaultIndexerStartupMode
import com.digitalasset.canton.platform.indexer.{
  IndexerConfig,
  IndexerServiceOwner,
  IndexerStartupMode,
}
import com.digitalasset.canton.platform.localstore.*
import com.digitalasset.canton.platform.store.packagemeta.{PackageMetadataStore, InMemoryPackageMetadataStore}
import com.digitalasset.canton.platform.localstore.api.UserManagementStore
import com.digitalasset.canton.platform.store.DbSupport
import com.digitalasset.canton.platform.store.DbSupport.ParticipantDataSourceConfig
import com.digitalasset.canton.platform.store.dao.events.ContractLoader
import com.digitalasset.canton.tracing.TraceContext
import com.digitalasset.canton.util.{FutureUtil, SimpleExecutionQueue}
import io.grpc.ServerInterceptor
import io.opentelemetry.api.trace.Tracer
import io.opentelemetry.instrumentation.grpc.v1_6.GrpcTracing
import org.apache.pekko.actor.ActorSystem

import java.util.concurrent.atomic.AtomicReference
import scala.concurrent.Future

/** The StartableStoppableLedgerApi enables a canton participant node to start and stop the ledger API server
  * depending on whether the participant node is a High Availability active or passive replica.
  *
  * @param config                      ledger api server configuration
  * @param participantDataSourceConfig configuration for the data source (e.g., jdbc url)
  * @param dbConfig                    the Index DB config
  * @param executionContext            the execution context
  */
class StartableStoppableLedgerApiServer(
    config: CantonLedgerApiServerWrapper.Config,
    participantDataSourceConfig: ParticipantDataSourceConfig,
    dbConfig: DbSupport.DbConfig,
    telemetry: Telemetry,
    futureSupervisor: FutureSupervisor,
    multiDomainEnabled: Boolean,
<<<<<<< HEAD
    packageNameMapResolver: MutablePackageNameMapResolver,
=======
    parameters: ParticipantNodeParameters,
>>>>>>> 5f6bd1d0
)(implicit
    executionContext: ExecutionContextIdlenessExecutorService,
    actorSystem: ActorSystem,
    tracer: Tracer,
) extends FlagCloseableAsync
    with NamedLogging {

  // Use a simple execution queue as locking to ensure only one start and stop run at a time.
  private val execQueue = new SimpleExecutionQueue(
    "start-stop-ledger-api-server-queue",
    futureSupervisor,
    timeouts,
    loggerFactory,
  )

  private val ledgerApiResource = new AtomicReference[Option[Resource[Unit]]](None)

  override protected def loggerFactory: NamedLoggerFactory = config.loggerFactory

  override protected def timeouts: ProcessingTimeout =
    config.cantonParameterConfig.processingTimeouts

  /** Start the ledger API server and remember the resource.
    *
    * Assumes that ledger api is currently stopped erroring otherwise. If asked to start during shutdown ignores start.
    *
    * A possible improvement to consider in the future is to abort start upon subsequent call to stop. As is the stop
    * will wait until an inflight start completes.
    *
    * @param overrideIndexerStartupMode Allows overriding the indexer startup mode.
    *                                   This is useful for forcing a custom startup mode for the first initialization
    *                                   of the participant when it is started as an active replica.
    */
  def start(overrideIndexerStartupMode: Option[IndexerStartupMode] = None)(implicit
      traceContext: TraceContext
  ): FutureUnlessShutdown[Unit] =
    execQueue.execute(
      performUnlessClosingF(functionFullName) {
        ledgerApiResource.get match {
          case Some(_ledgerApiAlreadyStarted) =>
            logger.info(
              "Attempt to start ledger API server, but ledger API server already started. Ignoring."
            )
            Future.unit
          case None =>
            val ledgerApiServerResource =
              buildLedgerApiServerOwner(overrideIndexerStartupMode).acquire()(
                ResourceContext(executionContext)
              )
            FutureUtil.logOnFailure(
              ledgerApiServerResource.asFuture.map { _unit =>
                ledgerApiResource.set(Some(ledgerApiServerResource))
              },
              "Failed to start ledger API server",
            )
        }
      }.onShutdown {
        logger.info("Not starting ledger API server as we're shutting down")
      },
      "start ledger API server",
    )

  /** Stops the ledger API server, e.g. upon shutdown or when participant becomes passive.
    */
  def stop()(implicit traceContext: TraceContext): FutureUnlessShutdown[Unit] =
    execQueue.execute(
      ledgerApiResource.get match {
        case Some(ledgerApiServerToStop) =>
          FutureUtil.logOnFailure(
            ledgerApiServerToStop.release().map { _unit =>
              logger.debug("Successfully stopped ledger API server")
              ledgerApiResource.set(None)
            },
            "Failed to stop ledger API server",
          )
        case None =>
          logger.debug("ledger API server already stopped")
          Future.unit
      },
      "stop ledger API server",
    )

  override protected def closeAsync(): Seq[AsyncOrSyncCloseable] =
    TraceContext.withNewTraceContext { implicit traceContext =>
      logger.debug("Shutting down ledger API server")
      Seq(
        AsyncCloseable("ledger API server", stop().unwrap, timeouts.shutdownNetwork.duration),
        SyncCloseable("ledger-api-server-queue", execQueue.close()),
      )
    }

  private def buildLedgerApiServerOwner(
      overrideIndexerStartupMode: Option[IndexerStartupMode]
  )(implicit traceContext: TraceContext) = {

    implicit val loggingContextWithTrace: LoggingContextWithTrace =
      LoggingContextWithTrace(loggerFactory, telemetry)

    val numIndexer = config.indexerConfig.ingestionParallelism.unwrap
    val numLedgerApi = dbConfig.connectionPool.connectionPoolSize
    logger.info(s"Creating storage, num-indexer: $numIndexer, num-ledger-api: $numLedgerApi")

    val indexServiceConfig = config.serverConfig.indexService

    val authService = new CantonAdminTokenAuthService(
      config.adminToken,
      parent = config.serverConfig.authServices.map(
        _.create(
          config.cantonParameterConfig.ledgerApiServerParameters.jwtTimestampLeeway,
          loggerFactory,
        )
      ),
    )

    val jwtVerifierLoader = new CachedJwtVerifierLoader(metrics = config.metrics)

    for {
      (inMemoryState, inMemoryStateUpdaterFlow) <-
        LedgerApiServer.createInMemoryStateAndUpdater(
          indexServiceConfig,
          config.serverConfig.commandService.maxCommandsInFlight,
          config.metrics,
          executionContext,
          tracer,
          loggerFactory,
          multiDomainEnabled = multiDomainEnabled,
          maxEventsByContractKeyCacheSize = Option.when(
            config.serverConfig.unsafeEnableEventsByContractKeyCache.enabled
          )(config.serverConfig.unsafeEnableEventsByContractKeyCache.cacheSize.unwrap),
        )
      packageMetadataStore = new InMemoryPackageMetadataStore(
        inMemoryState.packageMetadataView
      )
      _ <- ResourceOwner.forReleasable(() =>
        packageNameMapResolver.setReference(() =>
          packageMetadataStore.getSnapshot.getUpgradablePackageMap
        )
      )(_ => Future.successful(packageNameMapResolver.unset()))
      timedReadService = new TimedReadService(config.syncService, config.metrics)
      indexerHealth <- new IndexerServiceOwner(
        config.participantId,
        participantDataSourceConfig,
        timedReadService,
        config.indexerConfig,
        config.metrics,
        inMemoryState,
        inMemoryStateUpdaterFlow,
        config.serverConfig.additionalMigrationPaths,
        executionContext,
        tracer,
        loggerFactory,
        multiDomainEnabled = multiDomainEnabled,
        startupMode = overrideIndexerStartupMode.getOrElse(DefaultIndexerStartupMode),
        dataSourceProperties = DbSupport.DataSourceProperties(
          connectionPool = IndexerConfig
            .createConnectionPoolConfig(
              ingestionParallelism = config.indexerConfig.ingestionParallelism.unwrap,
              connectionTimeout = config.serverConfig.databaseConnectionTimeout.underlying,
            ),
          postgres = config.serverConfig.postgresDataSource,
        ),
        highAvailability = config.indexerHaConfig,
      )
      dbSupport <- DbSupport
        .owner(
          serverRole = ServerRole.ApiServer,
          metrics = config.metrics,
          dbConfig = dbConfig,
          loggerFactory = loggerFactory,
        )
      contractLoader <- {
        import config.cantonParameterConfig.ledgerApiServerParameters.contractLoader.*
        ContractLoader.create(
          contractStorageBackend = dbSupport.storageBackendFactory.createContractStorageBackend(
            inMemoryState.ledgerEndCache,
            inMemoryState.stringInterningView,
          ),
          dbDispatcher = dbSupport.dbDispatcher,
          metrics = config.metrics,
          maxQueueSize = maxQueueSize.value,
          maxBatchSize = maxBatchSize.value,
          parallelism = parallelism.value,
          multiDomainEnabled = multiDomainEnabled,
          loggerFactory = loggerFactory,
        )
      }
      indexService <- new IndexServiceOwner(
        dbSupport = dbSupport,
        ledgerId = domain.LedgerId(config.ledgerId),
        config = indexServiceConfig,
        participantId = config.participantId,
        metrics = config.metrics,
        servicesExecutionContext = executionContext,
        engine = config.engine,
        inMemoryState = inMemoryState,
        tracer = config.tracerProvider.tracer,
        loggerFactory = loggerFactory,
        incompleteOffsets = timedReadService.incompleteReassignmentOffsets(_, _)(_),
        contractLoader = contractLoader,
      )
      userManagementStore = getUserManagementStore(dbSupport, loggerFactory)
      partyRecordStore = new PersistentPartyRecordStore(
        dbSupport = dbSupport,
        metrics = config.metrics,
        timeProvider = TimeProvider.UTC,
        executionContext = executionContext,
        loggerFactory = loggerFactory,
      )

<<<<<<< HEAD
      serializableContractAuthenticator = new SerializableContractAuthenticatorImpl(
        new UnicumGenerator(config.syncService.pureCryptoApi)
=======
      packageMetadataStore = new InMemoryPackageMetadataStore(
        inMemoryState.packageMetadataView
      )
      serializableContractAuthenticator = SerializableContractAuthenticator(
        config.syncService.pureCryptoApi,
        parameters,
>>>>>>> 5f6bd1d0
      )

      authenticateUpgradableContract: AuthenticateUpgradableContract =
        serializableContractAuthenticator.authenticateUpgradableContract _

      timedWriteService = new TimedWriteService(config.syncService, config.metrics)
      _ <- ApiServiceOwner(
        submissionTracker = inMemoryState.submissionTracker,
        indexService = indexService,
        userManagementStore = userManagementStore,
        packageMetadataStore = packageMetadataStore,
        identityProviderConfigStore = getIdentityProviderConfigStore(
          dbSupport,
          config.serverConfig.identityProviderManagement,
          loggerFactory,
        ),
        partyRecordStore = partyRecordStore,
        ledgerId = config.ledgerId,
        participantId = config.participantId,
        apiStreamShutdownTimeout = config.serverConfig.apiStreamShutdownTimeout,
        command = config.serverConfig.commandService,
        configurationLoadTimeout = config.serverConfig.configurationLoadTimeout,
        managementServiceTimeout = config.serverConfig.managementServiceTimeout,
        userManagement = config.serverConfig.userManagementService,
        tls = config.serverConfig.tls
          .map(LedgerApiServerConfig.ledgerApiServerTlsConfigFromCantonServerConfig),
        address = Some(config.serverConfig.address),
        maxInboundMessageSize = config.serverConfig.maxInboundMessageSize.unwrap,
        port = config.serverConfig.port,
        seeding = config.cantonParameterConfig.ledgerApiServerParameters.contractIdSeeding,
        optWriteService = Some(timedWriteService),
        readService = timedReadService,
        healthChecks = new HealthChecks(
          "read" -> timedReadService,
          "write" -> (() => config.syncService.currentWriteHealth()),
          "indexer" -> indexerHealth,
        ),
        metrics = config.metrics,
        timeServiceBackend = config.testingTimeService,
        otherServices = Nil,
        otherInterceptors = getInterceptors(dbSupport.dbDispatcher.executor),
        engine = config.engine,
        authorityResolver = config.syncService.cantonAuthorityResolver,
        servicesExecutionContext = executionContext,
        checkOverloaded = config.syncService.checkOverloaded,
        ledgerFeatures = getLedgerFeatures,
        authService = authService,
        jwtVerifierLoader = jwtVerifierLoader,
        jwtTimestampLeeway =
          config.cantonParameterConfig.ledgerApiServerParameters.jwtTimestampLeeway,
        tokenExpiryGracePeriodForStreams =
          config.cantonParameterConfig.ledgerApiServerParameters.tokenExpiryGracePeriodForStreams,
        meteringReportKey = config.meteringReportKey,
        enableExplicitDisclosure = config.serverConfig.enableExplicitDisclosure,
        telemetry = telemetry,
        loggerFactory = loggerFactory,
        multiDomainEnabled = multiDomainEnabled,
        authenticateUpgradableContract = authenticateUpgradableContract,
        dynParamGetter = config.syncService.dynamicDomainParameterGetter,
        disableUpgradeValidation = config.cantonParameterConfig.disableUpgradeValidation,
      )
      _ <- startHttpApiIfEnabled
      _ <- {
        config.serverConfig.userManagementService.additionalAdminUserId.fold(ResourceOwner.unit) {
          rawUserId =>
            ResourceOwner.forFuture { () =>
              userManagementStore.createExtraAdminUser(rawUserId)
            }
        }
      }
    } yield ()
  }

  private def getIdentityProviderConfigStore(
      dbSupport: DbSupport,
      identityProviderManagement: IdentityProviderManagementConfig,
      loggerFactory: NamedLoggerFactory,
  )(implicit traceContext: TraceContext): CachedIdentityProviderConfigStore =
    PersistentIdentityProviderConfigStore.cached(
      dbSupport = dbSupport,
      metrics = config.metrics,
      cacheExpiryAfterWrite = identityProviderManagement.cacheExpiryAfterWrite.underlying,
      maxIdentityProviders = IdentityProviderManagementConfig.MaxIdentityProviders,
      loggerFactory = loggerFactory,
    )

  private def getUserManagementStore(dbSupport: DbSupport, loggerFactory: NamedLoggerFactory)(
      implicit traceContext: TraceContext
  ): UserManagementStore =
    PersistentUserManagementStore.cached(
      dbSupport = dbSupport,
      metrics = config.metrics,
      timeProvider = TimeProvider.UTC,
      cacheExpiryAfterWriteInSeconds =
        config.serverConfig.userManagementService.cacheExpiryAfterWriteInSeconds,
      maxCacheSize = config.serverConfig.userManagementService.maxCacheSize,
      maxRightsPerUser = config.serverConfig.userManagementService.maxRightsPerUser,
      loggerFactory = loggerFactory,
    )(executionContext, traceContext)

  private def getInterceptors(
      indexerExecutor: QueueAwareExecutor & NamedExecutor
  ): List[ServerInterceptor] = List(
    new ApiRequestLogger(
      config.loggerFactory,
      config.cantonParameterConfig.loggingConfig.api,
    ),
    GrpcTracing
      .builder(config.tracerProvider.openTelemetry)
      .build()
      .newServerInterceptor(),
  ) ::: config.serverConfig.rateLimit
    .map(rateLimit =>
      RateLimitingInterceptor(
        loggerFactory = loggerFactory,
        metrics = config.metrics,
        config = rateLimit,
        additionalChecks = List(
          ThreadpoolCheck(
            name = "Environment Execution Threadpool",
            limit = rateLimit.maxApiServicesQueueSize,
            queue = executionContext,
            loggerFactory = loggerFactory,
          ),
          ThreadpoolCheck(
            name = "Index DB Threadpool",
            limit = rateLimit.maxApiServicesIndexDbQueueSize,
            queue = indexerExecutor,
            loggerFactory = loggerFactory,
          ),
        ),
      )
    )
    .toList

  private def getLedgerFeatures: LedgerFeatures = LedgerFeatures(
    staticTime = config.testingTimeService.isDefined,
    CommandDeduplicationFeatures.of(
      Some(
        CommandDeduplicationPeriodSupport.of(
          offsetSupport = CommandDeduplicationPeriodSupport.OffsetSupport.OFFSET_NATIVE_SUPPORT,
          durationSupport =
            CommandDeduplicationPeriodSupport.DurationSupport.DURATION_CONVERT_TO_OFFSET,
        )
      ),
      CommandDeduplicationType.ASYNC_AND_CONCURRENT_SYNC,
      maxDeduplicationDurationEnforced = false,
    ),
    explicitDisclosure =
      ExperimentalExplicitDisclosure.of(config.serverConfig.enableExplicitDisclosure),
  )

  private def startHttpApiIfEnabled: ResourceOwner[Unit] =
    config.jsonApiConfig
      .fold(ResourceOwner.unit) { jsonApiConfig =>
        for {
          channel <- ResourceOwner
            .forReleasable(() =>
              ClientChannelBuilder.createChannelToTrustedServer(config.serverConfig.clientConfig)
            ) { channel => Future(channel.shutdown().discard) }
          _ <- HttpApiServer(jsonApiConfig, channel, loggerFactory)(config.jsonApiMetrics)
        } yield ()
      }
}<|MERGE_RESOLUTION|>--- conflicted
+++ resolved
@@ -31,11 +31,8 @@
 import com.digitalasset.canton.lifecycle.*
 import com.digitalasset.canton.logging.{LoggingContextWithTrace, NamedLoggerFactory, NamedLogging}
 import com.digitalasset.canton.networking.grpc.{ApiRequestLogger, ClientChannelBuilder}
-<<<<<<< HEAD
 import com.digitalasset.canton.participant.admin.MutablePackageNameMapResolver
-=======
 import com.digitalasset.canton.participant.ParticipantNodeParameters
->>>>>>> 5f6bd1d0
 import com.digitalasset.canton.participant.config.LedgerApiServerConfig
 import com.digitalasset.canton.participant.protocol.SerializableContractAuthenticator
 import com.digitalasset.canton.platform.LedgerApiServer
@@ -84,11 +81,8 @@
     telemetry: Telemetry,
     futureSupervisor: FutureSupervisor,
     multiDomainEnabled: Boolean,
-<<<<<<< HEAD
     packageNameMapResolver: MutablePackageNameMapResolver,
-=======
     parameters: ParticipantNodeParameters,
->>>>>>> 5f6bd1d0
 )(implicit
     executionContext: ExecutionContextIdlenessExecutorService,
     actorSystem: ActorSystem,
@@ -298,17 +292,12 @@
         loggerFactory = loggerFactory,
       )
 
-<<<<<<< HEAD
-      serializableContractAuthenticator = new SerializableContractAuthenticatorImpl(
-        new UnicumGenerator(config.syncService.pureCryptoApi)
-=======
       packageMetadataStore = new InMemoryPackageMetadataStore(
         inMemoryState.packageMetadataView
       )
       serializableContractAuthenticator = SerializableContractAuthenticator(
         config.syncService.pureCryptoApi,
         parameters,
->>>>>>> 5f6bd1d0
       )
 
       authenticateUpgradableContract: AuthenticateUpgradableContract =
