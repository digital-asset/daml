--- conflicted
+++ resolved
@@ -75,26 +75,6 @@
         case CreationTime.Now => Left("Unable to determine create time.")
       }
 
-<<<<<<< HEAD
-      driverContractMetadata <-
-        DriverContractMetadata
-          .fromLfBytes(fattyContract.authenticationData.toByteArray)
-          .leftMap(deserializationError =>
-            s"Unable to deserialize driver contract metadata: ${deserializationError.message}"
-          )
-
-      contractSalt = driverContractMetadata.salt
-
-      serializableContract = new SerializableContract(
-        fattyContract.contractId,
-        rawContractInstance,
-        contractMetadata,
-        ledgerCreateTime,
-        contractSalt,
-      )
-
-=======
->>>>>>> 99c652fa
       synchronizerId <- SynchronizerId
         .fromString(contract.synchronizerId)
         .leftMap(deserializationError =>
