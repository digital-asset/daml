--- conflicted
+++ resolved
@@ -45,11 +45,7 @@
 
 /** Read-only interface to the [[SyncPersistentStateManager]] */
 trait SyncPersistentStateLookup {
-<<<<<<< HEAD
   def getAll: Map[PhysicalSynchronizerId, SyncPersistentState]
-=======
-  def getAll: Map[SynchronizerId, SyncPersistentState]
->>>>>>> 94991632
 
   /** Return the latest [[com.digitalasset.canton.participant.store.SyncPersistentState]] (wrt to
     * [[com.digitalasset.canton.topology.PhysicalSynchronizerId]]) for each
@@ -62,7 +58,6 @@
       .mapValues(_.maxBy1(_.physicalSynchronizerId))
       .toMap
 
-<<<<<<< HEAD
   /** Return the latest [[com.digitalasset.canton.participant.store.SyncPersistentState]] (wrt to
     * [[com.digitalasset.canton.topology.PhysicalSynchronizerId]]) for `synchronizerAlias`
     */
@@ -96,13 +91,6 @@
   def activeContractStore(synchronizerId: SynchronizerId): Option[ActiveContractStore]
   def activeContractStore(synchronizerAlias: SynchronizerAlias): Option[ActiveContractStore] =
     synchronizerIdForAlias(synchronizerAlias).flatMap(activeContractStore)
-=======
-  def aliasForSynchronizerId(id: SynchronizerId): Option[SynchronizerAlias]
-
-  def acsInspection(synchronizerAlias: SynchronizerAlias): Option[AcsInspection]
-
-  def reassignmentStore(synchronizerId: SynchronizerId): Option[ReassignmentStore]
->>>>>>> 94991632
 }
 
 /** Manages participant-relevant state for a synchronizer that needs to survive reconnects
@@ -159,7 +147,6 @@
       val resultE = for {
         synchronizerIdIndexed <- EitherT.right(
           IndexedSynchronizer.indexed(indexedStringStore)(psid.logical)
-<<<<<<< HEAD
         )
         psidIndexed <- EitherT.right(
           IndexedPhysicalSynchronizer.indexed(indexedStringStore)(psid)
@@ -174,14 +161,6 @@
       } yield {
         val synchronizerId = persistentState.physicalSynchronizerIdx.synchronizerId
 
-=======
-        )
-        staticSynchronizerParameters <- getStaticSynchronizerParameters(psid.logical)
-        persistentState = createPersistentState(synchronizerIdIndexed, staticSynchronizerParameters)
-        _ = logger.debug(s"Discovered existing state for $psid")
-      } yield {
-        val synchronizerId = persistentState.synchronizerIdx.synchronizerId
->>>>>>> 94991632
         val previous = persistentStates.putIfAbsent(synchronizerId, persistentState)
         if (previous.isDefined)
           throw new IllegalArgumentException(
@@ -233,11 +212,7 @@
         )
       } yield {
         persistentStates
-<<<<<<< HEAD
           .putIfAbsent(persistentState.physicalSynchronizerIdx.synchronizerId, persistentState)
-=======
-          .putIfAbsent(persistentState.synchronizerIdx.synchronizerId, persistentState)
->>>>>>> 94991632
           .getOrElse(persistentState)
       }
     }
@@ -277,32 +252,20 @@
       }
     } yield ()
 
-<<<<<<< HEAD
   override def acsInspection(synchronizerId: SynchronizerId): Option[AcsInspection] =
     for {
       // Taking any of the PSIds is fine since ACS is logical
       psid <- aliasResolution.physicalSynchronizerIds(synchronizerId).headOption
-=======
-  def acsInspection(synchronizerAlias: SynchronizerAlias): Option[AcsInspection] =
-    for {
-      // Taking any of the PSIds is fine since ACS is logical
-      psid <- synchronizerIdsForAlias(synchronizerAlias).map(_.head1)
->>>>>>> 94991632
       res <- get(psid)
     } yield res.acsInspection
 
   override def reassignmentStore(synchronizerId: SynchronizerId): Option[ReassignmentStore] =
     for {
-<<<<<<< HEAD
       // Taking any of the PSIds is fine since reassignment store is logical
-=======
-      // Taking any of the PSIds is fine since ACS is logical
->>>>>>> 94991632
       psid <- aliasResolution.physicalSynchronizerIds(synchronizerId).headOption
       res <- get(psid)
     } yield res.reassignmentStore
 
-<<<<<<< HEAD
   override def acsCommitmentStore(synchronizerId: SynchronizerId): Option[AcsCommitmentStore] =
     for {
       // Taking any of the PSIds is fine since ACS commitment store is logical
@@ -319,11 +282,6 @@
 
   override def staticSynchronizerParameters(
       synchronizerId: PhysicalSynchronizerId
-=======
-  // TODO(#25483): This should be per PSId
-  def staticSynchronizerParameters(
-      synchronizerId: SynchronizerId
->>>>>>> 94991632
   ): Option[StaticSynchronizerParameters] =
     get(synchronizerId).map(_.staticSynchronizerParameters)
 
@@ -338,17 +296,7 @@
   def get(synchronizerId: PhysicalSynchronizerId): Option[SyncPersistentState] =
     lock.withReadLock[Option[SyncPersistentState]](persistentStates.get(synchronizerId))
 
-<<<<<<< HEAD
   override def getAll: Map[PhysicalSynchronizerId, SyncPersistentState] =
-=======
-  // TODO(#25483) This should be physical
-  def get(synchronizerId: PhysicalSynchronizerId): Option[SyncPersistentState] =
-    lock.withReadLock[Option[SyncPersistentState]](persistentStates.collectFirst {
-      case (id, state) if id == synchronizerId.logical => state
-    })
-
-  override def getAll: Map[SynchronizerId, SyncPersistentState] =
->>>>>>> 94991632
     // no lock needed here. just return the current snapshot
     persistentStates.toMap
 
