--- conflicted
+++ resolved
@@ -480,14 +480,11 @@
   * @param excludeInfrastructureTransactions If set, infrastructure transactions (i.e. ping, bong and dar distribution) will be excluded from participant metering.
   * @param enableEngineStackTraces If true, DAMLe stack traces will be enabled
   * @param iterationsBetweenInterruptions Number of engine iterations between forced interruptions (outside needs of information).
-<<<<<<< HEAD
   * @param enableContractUpgrading If true contracts may be automatically upgraded or downgraded as needed.
   * @param disableUpgradeValidation Disable the package upgrade verification on DAR upload
-=======
   * @param allowForUnauthenticatedContractIds Skip contract id authentication check, if the contract id scheme does not support authentication.
   *                                           You should enable this only if all participants on a domain mutually trust each other.
   *                                           Otherwise, an attacker may compromise integrity of the ledger.
->>>>>>> 5f6bd1d0
   */
 final case class ParticipantNodeParameterConfig(
     adminWorkflow: AdminWorkflowConfig = AdminWorkflowConfig(),
@@ -513,12 +510,9 @@
     excludeInfrastructureTransactions: Boolean = true,
     enableEngineStackTraces: Boolean = false,
     iterationsBetweenInterruptions: Long = 10000,
-<<<<<<< HEAD
     enableContractUpgrading: Boolean = false,
     disableUpgradeValidation: Boolean = false,
-=======
     allowForUnauthenticatedContractIds: Boolean = false,
->>>>>>> 5f6bd1d0
 ) extends LocalNodeParametersConfig
 
 /** Parameters for the participant node's stores
