// Copyright (c) 2025 Digital Asset (Switzerland) GmbH and/or its affiliates. All rights reserved.
// SPDX-License-Identifier: Apache-2.0

package com.digitalasset.canton.participant.protocol

import cats.implicits.toBifunctorOps
import com.digitalasset.canton.crypto.{HashOps, HmacOps, Salt}
import com.digitalasset.canton.protocol.*
import com.digitalasset.daml.lf.transaction.{CreationTime, FatContractInstance, Versioned}
import com.digitalasset.daml.lf.value.Value.{ContractId, ThinContractInstance}

trait ContractAuthenticator {

  /** Authenticates the contract payload and metadata (consisted of ledger create time, contract
    * instance and contract salt) against the contract id,.
    *
    * @param contract
    *   the serializable contract
    */
  def authenticateSerializable(contract: SerializableContract): Either[String, Unit]

  /** Authenticates the contract payload and metadata (consisted of ledger create time, contract
    * instance and contract salt) against the contract id.
    *
    * @param contract
    *   the fat contract contract
    */
  def authenticateFat(contract: FatContractInstance): Either[String, Unit]

  /** This method is used in contract upgrade verification to ensure that the metadata computed by
    * the upgraded template matches the original metadata.
    *
    * @param contract
    *   the contract whose metadata has been re-calculated
    * @param metadata
    *   the recalculated metadata
    */
  def verifyMetadata(
      contract: SerializableContract,
      metadata: ContractMetadata,
  ): Either[String, Unit]

}

object ContractAuthenticator {

  def apply(cryptoOps: HashOps & HmacOps): ContractAuthenticator =
    new ContractAuthenticatorImpl(
      // This unicum generator is used for all synchronizers uniformly. This means that synchronizers cannot specify
      // different unicum generator strategies (e.g., different hash functions).
      new UnicumGenerator(cryptoOps)
    )

}

class ContractAuthenticatorImpl(unicumGenerator: UnicumGenerator) extends ContractAuthenticator {

  def authenticateFat(contract: FatContractInstance): Either[String, Unit] = {
    val gk = contract.contractKeyWithMaintainers.map(Versioned(contract.version, _))
    for {
      metadata <- ContractMetadata.create(contract.signatories, contract.stakeholders, gk)
      driverMetadata <- DriverContractMetadata
        .fromLfBytes(contract.cantonData.toByteArray)
        .leftMap(_.toString)
<<<<<<< HEAD
      createTime <- contract.createdAt match {
        case absolute: CreationTime.CreatedAt => Right(absolute)
=======
      // The upcast to CreationTime works around https://github.com/scala/bug/issues/9837
      createTime <- (contract.createdAt: CreationTime) match {
        case CreationTime.CreatedAt(time) => Right(CantonTimestamp(time))
>>>>>>> 92bcfeb1
        case CreationTime.Now =>
          Left(s"Cannot determine creation time for contract ${contract.contractId}.")
      }
      contractInstance <- SerializableRawContractInstance
        .create(
          Versioned(
            contract.version,
            ThinContractInstance(
              contract.packageName,
              contract.templateId,
              contract.createArg,
            ),
          )
        )
        .leftMap(_.toString)
      _ <- authenticate(
        contract.contractId,
        driverMetadata.salt,
        createTime,
        metadata,
        contractInstance,
      )
    } yield ()
  }

  def authenticateSerializable(contract: SerializableContract): Either[String, Unit] =
    authenticate(
      contract.contractId,
      contract.contractSalt,
      contract.ledgerCreateTime,
      contract.metadata,
      contract.rawContractInstance,
    )

  def verifyMetadata(
      contract: SerializableContract,
      metadata: ContractMetadata,
  ): Either[String, Unit] =
    authenticate(
      contract.contractId,
      contract.contractSalt,
      contract.ledgerCreateTime,
      metadata,
      contract.rawContractInstance,
    )

  def authenticate(
      contractId: LfContractId,
      contractSalt: Salt,
      ledgerTime: CreationTime.CreatedAt,
      metadata: ContractMetadata,
      rawContractInstance: SerializableRawContractInstance,
  ): Either[String, Unit] = {
    val ContractId.V1(_, cantonContractSuffix) = contractId match {
      case cid: LfContractId.V1 => cid
      case _ => sys.error("ContractId V2 are not supported")
    }
    val optContractIdVersion = CantonContractIdVersion.fromContractSuffix(cantonContractSuffix)
    optContractIdVersion match {
      case Right(contractIdVersion) =>
        for {
          recomputedUnicum <- unicumGenerator
            .recomputeUnicum(
              contractSalt = contractSalt,
              ledgerCreateTime = ledgerTime,
              metadata = metadata,
              suffixedContractInstance = rawContractInstance,
              cantonContractIdVersion = contractIdVersion,
            )
          recomputedSuffix = recomputedUnicum.toContractIdSuffix(contractIdVersion)
          _ <- Either.cond(
            recomputedSuffix == cantonContractSuffix,
            (),
            s"Mismatching contract id suffixes. Expected: $recomputedSuffix vs actual: $cantonContractSuffix",
          )
        } yield ()
      case Left(scheme) => Left(s"Unsupported contract authentication id scheme: $scheme")
    }
  }
}<|MERGE_RESOLUTION|>--- conflicted
+++ resolved
@@ -62,14 +62,9 @@
       driverMetadata <- DriverContractMetadata
         .fromLfBytes(contract.cantonData.toByteArray)
         .leftMap(_.toString)
-<<<<<<< HEAD
-      createTime <- contract.createdAt match {
-        case absolute: CreationTime.CreatedAt => Right(absolute)
-=======
       // The upcast to CreationTime works around https://github.com/scala/bug/issues/9837
       createTime <- (contract.createdAt: CreationTime) match {
         case CreationTime.CreatedAt(time) => Right(CantonTimestamp(time))
->>>>>>> 92bcfeb1
         case CreationTime.Now =>
           Left(s"Cannot determine creation time for contract ${contract.contractId}.")
       }
@@ -88,7 +83,7 @@
       _ <- authenticate(
         contract.contractId,
         driverMetadata.salt,
-        createTime,
+        LedgerCreateTime(createTime),
         metadata,
         contractInstance,
       )
