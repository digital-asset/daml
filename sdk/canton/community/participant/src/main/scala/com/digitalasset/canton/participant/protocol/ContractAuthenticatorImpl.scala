--- conflicted
+++ resolved
@@ -59,18 +59,13 @@
     val gk = contract.contractKeyWithMaintainers.map(Versioned(contract.version, _))
     for {
       metadata <- ContractMetadata.create(contract.signatories, contract.stakeholders, gk)
-<<<<<<< HEAD
-      driverMetadata <- DriverContractMetadata
-        .fromLfBytes(contract.authenticationData.toByteArray)
-=======
       contractIdVersion <- CantonContractIdVersion
         .extractCantonContractIdVersion(
           contract.contractId
         )
         .leftMap(_.toString)
       authenticationData <- ContractAuthenticationData
-        .fromLfBytes(contractIdVersion, contract.cantonData)
->>>>>>> 99c652fa
+        .fromLfBytes(contractIdVersion, contract.authenticationData)
         .leftMap(_.toString)
       _ <- authenticate(
         contract.contractId,
