--- conflicted
+++ resolved
@@ -321,13 +321,25 @@
       contextProto <- ProtoConverter.required("context", value.context)
       context <- BaseResult.fromProtoV30(contextProto)
       itemProto <- ProtoConverter.required("item", value.item)
-<<<<<<< HEAD
       item <- SynchronizerUpgradeAnnouncement.fromProtoV30(itemProto)
     } yield ListSynchronizerUpgradeAnnouncementResult(context, item)
-=======
-      item <- SynchronizerMigrationAnnouncement.fromProtoV30(itemProto)
-    } yield ListSynchronizerMigrationAnnouncementResult(context, item)
->>>>>>> 94991632
+}
+
+final case class ListSequencerConnectionSuccessorResult(
+    context: BaseResult,
+    item: SequencerConnectionSuccessor,
+)
+
+object ListSequencerConnectionSuccessorResult {
+  def fromProtoV30(
+      value: v30.ListSequencerConnectionSuccessorResponse.Result
+  ): ParsingResult[ListSequencerConnectionSuccessorResult] =
+    for {
+      contextProto <- ProtoConverter.required("context", value.context)
+      context <- BaseResult.fromProtoV30(contextProto)
+      itemProto <- ProtoConverter.required("item", value.item)
+      item <- SequencerConnectionSuccessor.fromProtoV30(itemProto)
+    } yield ListSequencerConnectionSuccessorResult(context, item)
 }
 
 final case class ListSequencerConnectionSuccessorResult(
