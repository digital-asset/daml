--- conflicted
+++ resolved
@@ -393,11 +393,7 @@
             version = createdEvent.createArgument.version,
           ),
           createTime = CreationTime.CreatedAt(createdEvent.ledgerEffectiveTime),
-<<<<<<< HEAD
-          authenticationData = createdEvent.driverMetadata,
-=======
-          cantonData = createdEvent.authenticationData,
->>>>>>> 99c652fa
+          authenticationData = createdEvent.authenticationData,
         ),
         eventOffset = createdEvent.eventOffset,
       )
