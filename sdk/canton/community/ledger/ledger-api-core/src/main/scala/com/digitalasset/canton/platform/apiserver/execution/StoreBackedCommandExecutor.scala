// Copyright (c) 2024 Digital Asset (Switzerland) GmbH and/or its affiliates. All rights reserved.
// SPDX-License-Identifier: Apache-2.0

package com.digitalasset.canton.platform.apiserver.execution

import cats.data.*
import cats.syntax.all.*
import com.daml.lf.crypto
import com.daml.lf.data.{ImmArray, Ref, Time}
import com.daml.lf.engine.{
  Engine,
  Result,
  ResultDone,
  ResultError,
  ResultInterruption,
  ResultNeedAuthority,
  ResultNeedContract,
  ResultNeedKey,
  ResultNeedPackage,
  ResultNeedUpgradeVerification,
}
import com.daml.lf.transaction.*
import com.daml.lf.value.Value
import com.daml.lf.value.Value.{ContractId, ContractInstance}
import com.daml.metrics.{Timed, Tracked}
import com.digitalasset.canton.data.{CantonTimestamp, ProcessedDisclosedContract}
import com.digitalasset.canton.ledger.api.domain.{Commands as ApiCommands, DisclosedContract}
import com.digitalasset.canton.ledger.api.util.TimeProvider
import com.digitalasset.canton.ledger.participant.state.index.v2.{
  ContractState,
  ContractStore,
  IndexPackagesService,
}
import com.digitalasset.canton.ledger.participant.state.v2 as state
import com.digitalasset.canton.logging.LoggingContextWithTrace.implicitExtractTraceContext
import com.digitalasset.canton.logging.{LoggingContextWithTrace, NamedLoggerFactory, NamedLogging}
import com.digitalasset.canton.metrics.Metrics
import com.digitalasset.canton.platform.apiserver.execution.StoreBackedCommandExecutor.AuthenticateContract
import com.digitalasset.canton.platform.apiserver.execution.UpgradeVerificationResult.MissingDriverMetadata
import com.digitalasset.canton.platform.apiserver.services.ErrorCause
import com.digitalasset.canton.platform.packages.DeduplicatingPackageLoader
import com.digitalasset.canton.protocol.{
  ContractMetadata,
  DriverContractMetadata,
  SerializableContract,
}
import com.digitalasset.canton.time.NonNegativeFiniteDuration
import com.digitalasset.canton.util.Checked
import scalaz.syntax.tag.*

import java.util.concurrent.TimeUnit
import java.util.concurrent.atomic.AtomicLong
import scala.concurrent.{ExecutionContext, Future}

/** @param ec [[scala.concurrent.ExecutionContext]] that will be used for scheduling CPU-intensive computations
  *           performed by an [[com.daml.lf.engine.Engine]].
  */
private[apiserver] final class StoreBackedCommandExecutor(
    engine: Engine,
    participant: Ref.ParticipantId,
    packagesService: IndexPackagesService,
    contractStore: ContractStore,
    authorityResolver: AuthorityResolver,
    authenticateContract: AuthenticateContract,
    metrics: Metrics,
    val loggerFactory: NamedLoggerFactory,
    dynParamGetter: DynamicDomainParameterGetter,
    timeProvider: TimeProvider,
)(implicit
    ec: ExecutionContext
) extends CommandExecutor
    with NamedLogging {
  private[this] val packageLoader = new DeduplicatingPackageLoader()
  // By unused here we mean that the TX version is not used by the verification
  private val unusedTxVersion = TransactionVersion.StableVersions.max

  override def execute(
      commands: ApiCommands,
      submissionSeed: crypto.Hash,
  )(implicit
      loggingContext: LoggingContextWithTrace
  ): Future[Either[ErrorCause, CommandExecutionResult]] = {
    val interpretationTimeNanos = new AtomicLong(0L)
    val start = System.nanoTime()
    val coids = commands.commands.commands.toSeq.foldLeft(Set.empty[Value.ContractId]) {
      case (acc, com.daml.lf.command.ApiCommand.Exercise(_, coid, _, argument)) =>
        argument.collectCids(acc) + coid
      case (acc, _) => acc
    }
    for {
      ledgerTimeRecordTimeToleranceO <- dynParamGetter
        // TODO(i15313):
        // We should really pass the domainId here, but it is not available within the ledger API for 2.x.
        .getLedgerTimeRecordTimeTolerance(None)
        .leftMap { error =>
          logger.info(
            s"Cannot retrieve ledgerTimeRecordTimeTolerance: $error. Command interpretation time will not be limited."
          )
        }
        .value
        .map(_.toOption)
      _ <- Future.sequence(coids.map(contractStore.lookupContractState))
      submissionResult <- submitToEngine(commands, submissionSeed, interpretationTimeNanos)
      submission <- consume(
        commands.actAs,
        commands.readAs,
        submissionResult,
        commands.disclosedContracts.toList.map(c => c.contractId -> c).toMap,
        interpretationTimeNanos,
        commands.commands.ledgerEffectiveTime,
        ledgerTimeRecordTimeToleranceO,
      )
    } yield {
      submission
        .map { case (updateTx, meta) =>
          val interpretationTimeNanos = System.nanoTime() - start
          commandExecutionResult(
            commands,
            submissionSeed,
            updateTx,
            meta,
            interpretationTimeNanos,
          )
        }
    }
  }

  private def commandExecutionResult(
      commands: ApiCommands,
      submissionSeed: crypto.Hash,
      updateTx: SubmittedTransaction,
      meta: Transaction.Metadata,
      interpretationTimeNanos: Long,
  ) = {
    val disclosedContractsMap =
      commands.disclosedContracts.toSeq.view.map(d => d.contractId -> d).toMap
    CommandExecutionResult(
      submitterInfo = state.SubmitterInfo(
        commands.actAs.toList,
        commands.readAs.toList,
        commands.applicationId,
        commands.commandId.unwrap,
        commands.deduplicationPeriod,
        commands.submissionId.map(_.unwrap),
      ),
      optDomainId = commands.domainId,
      transactionMeta = state.TransactionMeta(
        commands.commands.ledgerEffectiveTime,
        commands.workflowId.map(_.unwrap),
        meta.submissionTime,
        submissionSeed,
        Some(meta.usedPackages),
        Some(meta.nodeSeeds),
        Some(
          updateTx.nodes
            .collect { case (nodeId, node: Node.Action) if node.byKey => nodeId }
            .to(ImmArray)
        ),
      ),
      transaction = updateTx,
      dependsOnLedgerTime = meta.dependsOnTime,
      interpretationTimeNanos = interpretationTimeNanos,
      globalKeyMapping = meta.globalKeyMapping,
      processedDisclosedContracts = meta.disclosedEvents.map { event =>
        val input = disclosedContractsMap(event.coid)
        ProcessedDisclosedContract(
          event,
          input.createdAt,
          input.driverMetadata,
        )
      },
    )
  }

  private def submitToEngine(
      commands: ApiCommands,
      submissionSeed: crypto.Hash,
      interpretationTimeNanos: AtomicLong,
  )(implicit
      loggingContext: LoggingContextWithTrace
  ): Future[Result[(SubmittedTransaction, Transaction.Metadata)]] =
    Tracked.future(
      metrics.execution.engineRunning,
      Future(trackSyncExecution(interpretationTimeNanos) {
        // The actAs and readAs parties are used for two kinds of checks by the ledger API server:
        // When looking up contracts during command interpretation, the engine should only see contracts
        // that are visible to at least one of the actAs or readAs parties. This visibility check is not part of the
        // Daml ledger model.
        // When checking Daml authorization rules, the engine verifies that the actAs parties are sufficient to
        // authorize the resulting transaction.
        val commitAuthorizers = commands.actAs
        engine.submit(
          packageMap = commands.packageMap,
          packagePreference = commands.packagePreferenceSet,
          submitters = commitAuthorizers,
          readAs = commands.readAs,
          cmds = commands.commands,
          disclosures = commands.disclosedContracts.map(_.toLf),
          participantId = participant,
          submissionSeed = submissionSeed,
        )
      }),
    )

  private def consume[A](
      actAs: Set[Ref.Party],
      readAs: Set[Ref.Party],
      result: Result[A],
      disclosedContracts: Map[ContractId, DisclosedContract],
      interpretationTimeNanos: AtomicLong,
      ledgerEffectiveTime: Time.Timestamp,
      ledgerTimeRecordTimeToleranceO: Option[NonNegativeFiniteDuration],
  )(implicit
      loggingContext: LoggingContextWithTrace
  ): Future[Either[ErrorCause, A]] = {
    val readers = actAs ++ readAs

    val lookupActiveContractTime = new AtomicLong(0L)
    val lookupActiveContractCount = new AtomicLong(0L)

    val lookupContractKeyTime = new AtomicLong(0L)
    val lookupContractKeyCount = new AtomicLong(0L)

    def resolveStep(result: Result[A]): Future[Either[ErrorCause, A]] =
      result match {
        case ResultDone(r) => Future.successful(Right(r))

        case ResultError(err) => Future.successful(Left(ErrorCause.DamlLf(err)))

        case ResultNeedContract(acoid, resume) =>
          val start = System.nanoTime
          Timed
            .future(
              metrics.execution.lookupActiveContract,
              contractStore.lookupActiveContract(readers, acoid),
            )
            .flatMap { instance =>
              lookupActiveContractTime.addAndGet(System.nanoTime() - start)
              lookupActiveContractCount.incrementAndGet()
              resolveStep(
                Tracked.value(
                  metrics.execution.engineRunning,
                  trackSyncExecution(interpretationTimeNanos)(resume(instance)),
                )
              )
            }

        case ResultNeedKey(key, resume) =>
          val start = System.nanoTime
          Timed
            .future(
              metrics.execution.lookupContractKey,
              contractStore.lookupContractKey(readers, key.globalKey),
            )
            .flatMap { contractId =>
              lookupContractKeyTime.addAndGet(System.nanoTime() - start)
              lookupContractKeyCount.incrementAndGet()
              resolveStep(
                Tracked.value(
                  metrics.execution.engineRunning,
                  trackSyncExecution(interpretationTimeNanos)(resume(contractId)),
                )
              )
            }

        case ResultNeedPackage(packageId, resume) =>
          packageLoader
            .loadPackage(
              packageId = packageId,
              delegate = packageId => packagesService.getLfArchive(packageId)(loggingContext),
              metric = metrics.execution.getLfPackage,
            )
            .flatMap { maybePackage =>
              resolveStep(
                Tracked.value(
                  metrics.execution.engineRunning,
                  trackSyncExecution(interpretationTimeNanos)(resume(maybePackage)),
                )
              )
            }

        case ResultInterruption(continue) =>
          // We want to prevent the interpretation to run indefinitely and use all the resources.
          // For this purpose, we check the following condition:
          //
          //    Ledger Effective Time + skew > wall clock
          //
          // The skew is given by the dynamic domain parameter `ledgerTimeRecordTimeTolerance`.
          //
          // As defined in the "Time on Daml Ledgers" chapter of the documentation, if this condition
          // is true, then the Record Time (assigned later on when the transaction is sequenced) is already
          // out of bounds, and the sequencer will reject the transaction. We can therefore abort the
          // interpretation and return an error to the application.
          def resume(): Future[Either[ErrorCause, A]] =
            resolveStep(
              Tracked.value(
                metrics.execution.engineRunning,
                trackSyncExecution(interpretationTimeNanos)(continue()),
              )
            )

          ledgerTimeRecordTimeToleranceO match {
            // Fall back to not checking if the tolerance could not be retrieved
            case None => resume()

            case Some(ledgerTimeRecordTimeTolerance) =>
              val let = ledgerEffectiveTime.toInstant
              val currentTime = timeProvider.getCurrentTime

              val limitExceeded =
                currentTime.isAfter(let.plus(ledgerTimeRecordTimeTolerance.duration))

              if (limitExceeded) {
                val error: ErrorCause = ErrorCause
                  .InterpretationTimeExceeded(
                    ledgerEffectiveTime,
                    ledgerTimeRecordTimeTolerance,
                  )
                Future.successful(Left(error))
              } else resume()
          }

        case ResultNeedAuthority(holding @ _, requesting @ _, resume) =>
          authorityResolver
            // TODO(i12742) DomainId is required to be passed here
            .resolve(AuthorityResolver.AuthorityRequest(holding, requesting, domainId = None))
            .flatMap { response =>
              val resumed = response match {
                case AuthorityResolver.AuthorityResponse.MissingAuthorisation(parties) =>
                  val receivedAuthorityFor = (parties -- requesting).mkString(",")
                  val missingAuthority = parties.mkString(",")
                  logger.debug(
                    s"Authorisation failed. Missing authority: [$missingAuthority]. Received authority for: [$receivedAuthorityFor]"
                  )
                  false
                case AuthorityResolver.AuthorityResponse.Authorized =>
                  true
              }
              resolveStep(
                Tracked.value(
                  metrics.execution.engineRunning,
                  trackSyncExecution(interpretationTimeNanos)(resume(resumed)),
                )
              )
            }

        case ResultNeedUpgradeVerification(coid, signatories, observers, keyOpt, resume) =>
          checkContractUpgradable(coid, signatories, observers, keyOpt, disclosedContracts).flatMap(
            result => {
              resolveStep(
                Tracked.value(
                  metrics.execution.engineRunning,
                  trackSyncExecution(interpretationTimeNanos)(resume(result)),
                )
              )
            }
          )
      }

    resolveStep(result).andThen { case _ =>
      metrics.execution.lookupActiveContractPerExecution
        .update(lookupActiveContractTime.get(), TimeUnit.NANOSECONDS)
      metrics.execution.lookupActiveContractCountPerExecution
        .update(lookupActiveContractCount.get)
      metrics.execution.lookupContractKeyPerExecution
        .update(lookupContractKeyTime.get(), TimeUnit.NANOSECONDS)
      metrics.execution.lookupContractKeyCountPerExecution
        .update(lookupContractKeyCount.get())
      metrics.execution.engine
        .update(interpretationTimeNanos.get(), TimeUnit.NANOSECONDS)
    }
  }

  private def trackSyncExecution[T](atomicNano: AtomicLong)(computation: => T): T = {
    val start = System.nanoTime()
    val result = computation
    atomicNano.addAndGet(System.nanoTime() - start)
    result
  }

  private def checkContractUpgradable(
      coid: ContractId,
      signatories: Set[Ref.Party],
      observers: Set[Ref.Party],
      keyWithMaintainers: Option[GlobalKeyWithMaintainers],
      disclosedContracts: Map[ContractId, DisclosedContract],
  )(implicit
      loggingContext: LoggingContextWithTrace
  ): Future[Option[String]] = {

    val stakeholders = signatories ++ observers
    val maybeKeyWithMaintainers = keyWithMaintainers.map(Versioned(unusedTxVersion, _))
    ContractMetadata.create(
      signatories = signatories,
      stakeholders = stakeholders,
      maybeKeyWithMaintainersVersioned = maybeKeyWithMaintainers,
    ) match {
      case Right(recomputedContractMetadata) =>
        checkContractUpgradable(coid, recomputedContractMetadata, disclosedContracts)
      case Left(message) =>
        val enriched =
          s"Failed to recompute contract metadata from ($signatories, $stakeholders, $maybeKeyWithMaintainers): $message"
        logger.info(enriched)
        Future.successful(Some(enriched))
    }

  }

  private def checkContractUpgradable(
      coid: ContractId,
      recomputedContractMetadata: ContractMetadata,
      disclosedContracts: Map[ContractId, DisclosedContract],
  )(implicit
      loggingContext: LoggingContextWithTrace
  ): Future[Option[String]] = {
    import UpgradeVerificationResult.*
    type Result = EitherT[Future, UpgradeVerificationResult, UpgradeVerificationContractData]

    def checkProvidedContractMetadataAgainstRecomputed(
        original: ContractMetadata,
        recomputed: ContractMetadata,
    ): Either[NonEmptyChain[String], Unit] = {
      def check[T](recomputed: T, original: T)(desc: String): Checked[Nothing, String, Unit] =
        Checked.fromEitherNonabort(())(
          Either.cond(recomputed == original, (), s"$desc mismatch: $original vs $recomputed")
        )

      for {
        _ <- check(recomputed.signatories, original.signatories)("signatories")
        recomputedObservers = recomputed.stakeholders -- recomputed.signatories
        originalObservers = original.stakeholders -- original.signatories
        _ <- check(recomputedObservers, originalObservers)("observers")
        _ <- check(recomputed.maintainers, original.maintainers)("key maintainers")
        _ <- check(recomputed.maybeKey, original.maybeKey)("key value")
      } yield ()
    }.toEitherMergeNonaborts

    def validateContractAuthentication(
        upgradeVerificationContractData: UpgradeVerificationContractData
    ): Future[UpgradeVerificationResult] = {
      import upgradeVerificationContractData.*

      val result: Either[String, SerializableContract] = for {
        salt <- DriverContractMetadata
          .fromTrustedByteArray(driverMetadataBytes)
          .bimap(
            e => s"Failed to build DriverContractMetadata ($e)",
            m => m.salt,
          )
        contract <- SerializableContract(
          contractId = contractId,
          contractInstance = contractInstance,
          metadata = recomputedMetadata,
          ledgerTime = ledgerTime,
          contractSalt = Some(salt),
        ).left.map(e => s"Failed to construct SerializableContract($e)")
        _ <- authenticateContract(contract).leftMap { contractAuthenticationError =>
          val firstParticle =
            s"Upgrading contract with ${upgradeVerificationContractData.contractId} failed authentication check with error: $contractAuthenticationError."
          checkProvidedContractMetadataAgainstRecomputed(originalMetadata, recomputedMetadata)
            .leftMap(_.mkString_("['", "', '", "']"))
            .fold(
              value => s"$firstParticle The following upgrading checks failed: $value",
              _ => firstParticle,
            )
        }
      } yield contract

      EitherT.fromEither[Future](result).fold(UpgradeFailure, _ => Valid)
    }

    // TODO(#14884): Guard contract activeness check with readers permission check
    def lookupActiveContractVerificationData(): Result =
      EitherT(
        contractStore
          .lookupContractState(coid)
          .map {
            case active: ContractState.Active =>
              UpgradeVerificationContractData
                .fromActiveContract(coid, active, recomputedContractMetadata)
            case ContractState.Archived => Left(UpgradeFailure("Contract archived"))
            case ContractState.NotFound => Left(ContractNotFound)
          }
      )

    val handleVerificationResult: UpgradeVerificationResult => Option[String] = {
      case Valid => None
      case UpgradeFailure(message) => Some(message)
      case ContractNotFound =>
        // During submission the ResultNeedUpgradeVerification should only be called
        // for contracts that are being upgraded. We do not support the upgrading of
        // divulged contracts.
        Some(s"Contract with $coid was not found.")
      case MissingDriverMetadata =>
        Some(
          s"Contract with $coid is missing the driver metadata and cannot be upgraded. This can happen for contracts created with older Canton versions"
        )
    }

    disclosedContracts
      .get(coid)
      .map { disclosedContract =>
        EitherT.rightT[Future, UpgradeVerificationResult](
          UpgradeVerificationContractData.fromDisclosedContract(
            disclosedContract,
            recomputedContractMetadata,
          )
        )
      }
      .getOrElse(lookupActiveContractVerificationData())
      .semiflatMap(validateContractAuthentication)
      .merge
      .map(handleVerificationResult)
  }

  private case class UpgradeVerificationContractData(
      contractId: ContractId,
      driverMetadataBytes: Array[Byte],
      contractInstance: Value.VersionedContractInstance,
      originalMetadata: ContractMetadata,
      recomputedMetadata: ContractMetadata,
      ledgerTime: CantonTimestamp,
  )

  private object UpgradeVerificationContractData {
    def fromDisclosedContract(
        disclosedContract: DisclosedContract,
        recomputedMetadata: ContractMetadata,
    ): UpgradeVerificationContractData =
      UpgradeVerificationContractData(
        contractId = disclosedContract.contractId,
        driverMetadataBytes = disclosedContract.driverMetadata.toByteArray,
        contractInstance = Versioned(
          unusedTxVersion,
          ContractInstance(
            packageName = disclosedContract.packageName,
            template = disclosedContract.templateId,
            arg = disclosedContract.argument,
          ),
        ),
        originalMetadata = ContractMetadata.tryCreate(
          signatories = disclosedContract.signatories,
          stakeholders = disclosedContract.stakeholders,
          maybeKeyWithMaintainersVersioned =
            (disclosedContract.keyValue zip disclosedContract.keyMaintainers).map {
              case (value, maintainers) =>
                Versioned(
                  unusedTxVersion,
                  GlobalKeyWithMaintainers
<<<<<<< HEAD
                    .assertBuild(disclosedContract.templateId, value, maintainers, disclosedContract.packageName),
=======
                    .assertBuild(
                      disclosedContract.templateId,
                      value,
                      maintainers,
                      disclosedContract.packageName,
                    ),
>>>>>>> 52c63cdf
                )
            },
        ),
        recomputedMetadata = recomputedMetadata,
        ledgerTime = CantonTimestamp(disclosedContract.createdAt),
      )

    def fromActiveContract(
        contractId: ContractId,
        active: ContractState.Active,
        recomputedMetadata: ContractMetadata,
    ): Either[MissingDriverMetadata.type, UpgradeVerificationContractData] =
      active.driverMetadata
        .toRight(MissingDriverMetadata)
        .map { driverMetadataBytes =>
          UpgradeVerificationContractData(
            contractId = contractId,
            driverMetadataBytes = driverMetadataBytes,
            contractInstance = active.contractInstance,
            originalMetadata = ContractMetadata.tryCreate(
              signatories = active.signatories,
              stakeholders = active.stakeholders,
              maybeKeyWithMaintainersVersioned =
                (active.globalKey zip active.maintainers).map { case (globalKey, maintainers) =>
                  Versioned(unusedTxVersion, GlobalKeyWithMaintainers(globalKey, maintainers))
                },
            ),
            recomputedMetadata = recomputedMetadata,
            ledgerTime = CantonTimestamp(active.ledgerEffectiveTime),
          )
        }
  }
}

object StoreBackedCommandExecutor {
  type AuthenticateContract = SerializableContract => Either[String, Unit]
}

private sealed trait UpgradeVerificationResult extends Product with Serializable

private object UpgradeVerificationResult {
  case object Valid extends UpgradeVerificationResult
  final case class UpgradeFailure(message: String) extends UpgradeVerificationResult
  case object ContractNotFound extends UpgradeVerificationResult
  case object MissingDriverMetadata extends UpgradeVerificationResult
}<|MERGE_RESOLUTION|>--- conflicted
+++ resolved
@@ -547,16 +547,12 @@
                 Versioned(
                   unusedTxVersion,
                   GlobalKeyWithMaintainers
-<<<<<<< HEAD
-                    .assertBuild(disclosedContract.templateId, value, maintainers, disclosedContract.packageName),
-=======
                     .assertBuild(
                       disclosedContract.templateId,
                       value,
                       maintainers,
                       disclosedContract.packageName,
                     ),
->>>>>>> 52c63cdf
                 )
             },
         ),
