--- conflicted
+++ resolved
@@ -141,11 +141,7 @@
                   version = createArg.version,
                 ),
                 createTime = CreationTime.CreatedAt(raw.ledgerEffectiveTime),
-<<<<<<< HEAD
-                authenticationData = Bytes.fromByteArray(raw.driverMetadata),
-=======
-                cantonData = Bytes.fromByteArray(raw.authenticationData),
->>>>>>> 99c652fa
+                authenticationData = Bytes.fromByteArray(raw.authenticationData),
               )
             )
           case raw: RawArchivedContract => ArchivedContract(raw.flatEventWitnesses)
