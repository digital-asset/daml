// Copyright (c) 2025 Digital Asset (Switzerland) GmbH and/or its affiliates. All rights reserved.
// SPDX-License-Identifier: Apache-2.0

package com.digitalasset.canton.platform.apiserver.execution

import cats.syntax.either.*
import com.daml.logging.LoggingContext
import com.digitalasset.canton.concurrent.Threading
import com.digitalasset.canton.crypto.provider.symbolic.SymbolicPureCrypto
import com.digitalasset.canton.crypto.{CryptoPureApi, Salt, SaltSeed}
import com.digitalasset.canton.data.DeduplicationPeriod
import com.digitalasset.canton.ledger.api.util.TimeProvider
import com.digitalasset.canton.ledger.api.{CommandId, Commands, DisclosedContract}
import com.digitalasset.canton.ledger.participant.state.SyncService
import com.digitalasset.canton.ledger.participant.state.index.{ContractState, ContractStore}
import com.digitalasset.canton.logging.LoggingContextWithTrace
import com.digitalasset.canton.metrics.LedgerApiServerMetrics
import com.digitalasset.canton.platform.*
import com.digitalasset.canton.platform.apiserver.configuration.EngineLoggingConfig
import com.digitalasset.canton.platform.apiserver.services.ErrorCause
import com.digitalasset.canton.platform.apiserver.services.ErrorCause.InterpretationTimeExceeded
import com.digitalasset.canton.platform.config.CommandServiceConfig
import com.digitalasset.canton.protocol.{
  AuthenticatedContractIdVersionV11,
  ContractAuthenticationDataV1,
  LfContractId,
  LfTransactionVersion,
}
import com.digitalasset.canton.time.NonNegativeFiniteDuration
import com.digitalasset.canton.topology.SynchronizerId
import com.digitalasset.canton.tracing.TraceContext
import com.digitalasset.canton.{BaseTest, FailOnShutdown, HasExecutionContext, LfValue}
import com.digitalasset.daml.lf.command.{ApiCommands as LfCommands, ApiContractKey}
import com.digitalasset.daml.lf.crypto.Hash
import com.digitalasset.daml.lf.data.Ref.{Identifier, ParticipantId, Party}
import com.digitalasset.daml.lf.data.Time.Timestamp
import com.digitalasset.daml.lf.data.{Bytes, ImmArray, Ref, Time}
import com.digitalasset.daml.lf.engine.*
import com.digitalasset.daml.lf.transaction.test.TransactionBuilder
import com.digitalasset.daml.lf.transaction.{
  CreationTime,
  Node as LfNode,
  SubmittedTransaction,
  Transaction,
}
import com.digitalasset.daml.lf.value.Value
import org.mockito.{ArgumentMatchersSugar, MockitoSugar}
import org.scalatest.Assertion
import org.scalatest.wordspec.AsyncWordSpec

import java.time.Duration
import java.util.concurrent.atomic.AtomicReference
import scala.concurrent.Future

class StoreBackedCommandInterpreterSpec
    extends AsyncWordSpec
    with MockitoSugar
    with ArgumentMatchersSugar
    with HasExecutionContext
    with FailOnShutdown
    with BaseTest {

  val cryptoApi: CryptoPureApi = new SymbolicPureCrypto()
  val salt: Bytes = ContractAuthenticationDataV1(
    Salt.tryDeriveSalt(SaltSeed.generate()(cryptoApi), 0, cryptoApi)
  )(AuthenticatedContractIdVersionV11).toLfBytes
  val identifier: Identifier =
    Ref.Identifier(Ref.PackageId.assertFromString("p"), Ref.QualifiedName.assertFromString("m:n"))
  val packageName: PackageName = PackageName.assertFromString("pkg-name")
  private val disclosedContractId: LfContractId = TransactionBuilder.newCid
  private def mkCreateNode(contractId: Value.ContractId = disclosedContractId) =
    LfNode.Create(
      coid = contractId,
      packageName = packageName,
      templateId = identifier,
      arg = Value.ValueTrue,
      signatories = Set(Ref.Party.assertFromString("unexpectedSig")),
      stakeholders = Set(
        Ref.Party.assertFromString("unexpectedSig"),
        Ref.Party.assertFromString("unexpectedObs"),
      ),
      keyOpt = Some(
        KeyWithMaintainers.assertBuild(
          templateId = identifier,
          LfValue.ValueTrue,
          Set(Ref.Party.assertFromString("unexpectedSig")),
          packageName,
        )
      ),
      version = LfTransactionVersion.StableVersions.max,
    )
  private val disclosedCreateNode = mkCreateNode()
  private val disclosedContractSynchronizerId: SynchronizerId =
    SynchronizerId.tryFromString("x::synchronizerId")
  private val disclosedContractCreateTime = Time.Timestamp.now()

  private val disclosedContract = DisclosedContract(
    fatContractInstance = FatContract.fromCreateNode(
      disclosedCreateNode,
      createTime = CreationTime.CreatedAt(disclosedContractCreateTime),
      authenticationData = salt,
    ),
    synchronizerIdO = Some(disclosedContractSynchronizerId),
  )

  private val processedDisclosedContracts = ImmArray(
    FatContract.fromCreateNode(
      create = disclosedCreateNode,
      createTime = CreationTime.CreatedAt(disclosedContractCreateTime),
      authenticationData = salt,
    )
  )

  private val emptyTransactionMetadata = Transaction.Metadata(
    submissionSeed = None,
    preparationTime = Time.Timestamp.now(),
    usedPackages = Set.empty,
    timeBoundaries = Time.Range.unconstrained,
    nodeSeeds = ImmArray.Empty,
    globalKeyMapping = Map.empty,
    disclosedEvents = ImmArray.empty,
  )

  private val resultDone: ResultDone[(SubmittedTransaction, Transaction.Metadata)] =
    ResultDone[(SubmittedTransaction, Transaction.Metadata)](
      (TransactionBuilder.EmptySubmitted, emptyTransactionMetadata)
    )

  private def mkMockEngine(result: Result[(SubmittedTransaction, Transaction.Metadata)]): Engine = {
    val mockEngine = mock[Engine]
    when(
      mockEngine.submit(
        packageMap = any[Map[Ref.PackageId, (Ref.PackageName, Ref.PackageVersion)]],
        packagePreference = any[Set[Ref.PackageId]],
        submitters = any[Set[Ref.Party]],
        readAs = any[Set[Ref.Party]],
        cmds = any[com.digitalasset.daml.lf.command.ApiCommands],
        disclosures = any[ImmArray[FatContract]],
        participantId = any[ParticipantId],
        submissionSeed = any[Hash],
        prefetchKeys = any[Seq[ApiContractKey]],
        engineLogger = any[Option[EngineLogger]],
      )(any[LoggingContext])
    )
      .thenReturn(result)
  }

  private def mkCommands(
      ledgerEffectiveTime: Time.Timestamp,
      disclosedContracts: ImmArray[DisclosedContract] = ImmArray(disclosedContract),
      synchronizerIdO: Option[SynchronizerId] = None,
  ) =
    Commands(
      workflowId = None,
      userId = Ref.UserId.assertFromString("userId"),
      commandId = CommandId(Ref.CommandId.assertFromString("commandId")),
      submissionId = None,
      actAs = Set.empty,
      readAs = Set.empty,
      submittedAt = Time.Timestamp.Epoch,
      deduplicationPeriod = DeduplicationPeriod.DeduplicationDuration(Duration.ZERO),
      commands = LfCommands(
        commands = ImmArray.Empty,
        ledgerEffectiveTime = ledgerEffectiveTime,
        commandsReference = "",
      ),
      disclosedContracts = disclosedContracts,
      synchronizerId = synchronizerIdO,
      prefetchKeys = Seq.empty,
    )

  private val submissionSeed = Hash.hashPrivateKey("a key")

  private def mkSut(tolerance: NonNegativeFiniteDuration, engine: Engine) =
    new StoreBackedCommandInterpreter(
      engine = engine,
      participant = Ref.ParticipantId.assertFromString("anId"),
      packageSyncService = mock[SyncService],
      contractStore = mock[ContractStore],
      authenticateFatContractInstance = _ => Either.unit,
      metrics = LedgerApiServerMetrics.ForTesting,
      config = EngineLoggingConfig(),
      prefetchingRecursionLevel = CommandServiceConfig.DefaultContractPrefetchingDepth,
      loggerFactory = loggerFactory,
      dynParamGetter = new TestDynamicSynchronizerParameterGetter(tolerance),
      timeProvider = TimeProvider.UTC,
    )

  private def mkInterruptedResult(
      nbSteps: Int
  ): Result[(SubmittedTransaction, Transaction.Metadata)] =
    ResultInterruption(
      { () =>
        Threading.sleep(100)
        if (nbSteps == 0) resultDone
        else mkInterruptedResult(nbSteps - 1)
      },
      () => None,
    )

  "StoreBackedCommandExecutor" should {
    "add interpretation time and used disclosed contracts to result" in {
      val mockEngine = mkMockEngine(resultDone.map { case (tx, meta) =>
        tx -> meta.copy(disclosedEvents = ImmArray(disclosedCreateNode))
      })
      val commands = mkCommands(Time.Timestamp.Epoch)

      val sut = mkSut(NonNegativeFiniteDuration.Zero, mockEngine)

      sut
        .interpret(commands, submissionSeed)(
          LoggingContextWithTrace(loggerFactory),
          executionContext,
        )
        .map { actual =>
          actual.foreach { actualResult =>
            actualResult.interpretationTimeNanos should be > 0L
            actualResult.processedDisclosedContracts shouldBe processedDisclosedContracts
          }
          succeed
        }
    }

    "interpret successfully if time limit is not exceeded" in {
      val result = mkInterruptedResult(10)
      val mockEngine = mkMockEngine(result)
      val tolerance = NonNegativeFiniteDuration.tryOfSeconds(60)

      val sut = mkSut(tolerance, mockEngine)

      val let = Time.Timestamp.now()
      val commands = mkCommands(let)

      sut
        .interpret(commands, submissionSeed)(
          LoggingContextWithTrace(loggerFactory),
          executionContext,
        )
        .map {
          case Right(_) => succeed
          case _ => fail()
        }
    }

    "abort interpretation when time limit is exceeded" in {
      val result = mkInterruptedResult(10)
      val mockEngine = mkMockEngine(result)
      val tolerance = NonNegativeFiniteDuration.tryOfMillis(500)

      val sut = mkSut(tolerance, mockEngine)

      val let = Time.Timestamp.now()
      val commands = mkCommands(let)

      sut
        .interpret(commands, submissionSeed)(
          LoggingContextWithTrace(loggerFactory),
          executionContext,
        )
        .map {
          case Left(InterpretationTimeExceeded(`let`, `tolerance`, _)) => succeed
          case _ => fail()
        }
    }
  }

  "Upgrade Verification" should {
    val stakeholderContractId: LfContractId = LfContractId.assertFromString("00" + "00" * 32 + "03")
    val stakeholderContract = ContractState.Active(
      FatContract.fromCreateNode(
        LfNode.Create(
          coid = stakeholderContractId,
          packageName = packageName,
          templateId = identifier,
          arg = Value.ValueTrue,
          signatories = Set(Ref.Party.assertFromString("unexpectedSig")),
          stakeholders = Set(Ref.Party.assertFromString("unexpectedSig")),
          keyOpt = None,
          version = LfTransactionVersion.StableVersions.max,
        ),
        createTime = CreationTime.CreatedAt(Timestamp.now()),
        authenticationData = Bytes.Empty,
      )
    )

    val divulgedContractId: LfContractId = LfContractId.assertFromString("00" + "00" * 32 + "00")

    val archivedContractId: LfContractId = LfContractId.assertFromString("00" + "00" * 32 + "01")

    def doTest(
        contractId: Option[LfContractId],
        expected: Option[Option[String]],
        authenticationResult: Either[String, Unit] = Either.unit,
        stakeholderContractAuthenticationData: Array[Byte] = salt.toByteArray,
    ): Future[Assertion] = {
      val ref: AtomicReference[Option[Option[String]]] = new AtomicReference(None)
      val mockEngine = mock[Engine]

      val engineResult = contractId match {
        case None =>
          resultDone
        case Some(coid) =>
          val signatory = Ref.Party.assertFromString("signatory")
          ResultNeedUpgradeVerification[(SubmittedTransaction, Transaction.Metadata)](
            coid = coid,
            signatories = Set(signatory),
            observers = Set(Ref.Party.assertFromString("observer")),
            keyOpt = Some(
              KeyWithMaintainers
                .assertBuild(
                  identifier,
                  someContractKey(signatory, "some key"),
                  Set(signatory),
                  packageName,
                )
            ),
            resume = verdict => {
              ref.set(Some(verdict))
              resultDone
            },
          )
      }

      when(
        mockEngine.submit(
          packageMap = any[Map[Ref.PackageId, (Ref.PackageName, Ref.PackageVersion)]],
          packagePreference = any[Set[Ref.PackageId]],
          submitters = any[Set[Ref.Party]],
          readAs = any[Set[Ref.Party]],
          cmds = any[com.digitalasset.daml.lf.command.ApiCommands],
          disclosures = any[ImmArray[FatContract]],
          participantId = any[ParticipantId],
          submissionSeed = any[Hash],
          prefetchKeys = any[Seq[ApiContractKey]],
          engineLogger = any[Option[EngineLogger]],
        )(any[LoggingContext])
      ).thenReturn(engineResult)

      val commands = Commands(
        workflowId = None,
        userId = Ref.UserId.assertFromString("userId"),
        commandId = CommandId(Ref.CommandId.assertFromString("commandId")),
        submissionId = None,
        actAs = Set.empty,
        readAs = Set.empty,
        submittedAt = Time.Timestamp.Epoch,
        deduplicationPeriod = DeduplicationPeriod.DeduplicationDuration(Duration.ZERO),
        commands = LfCommands(
          commands = ImmArray.Empty,
          ledgerEffectiveTime = Time.Timestamp.Epoch,
          commandsReference = "",
        ),
        disclosedContracts = ImmArray.from(Seq(disclosedContract)),
        synchronizerId = None,
        prefetchKeys = Seq.empty,
      )
      val submissionSeed = Hash.hashPrivateKey("a key")

      val store = mock[ContractStore]
      when(
        store.lookupContractState(any[LfContractId])(any[LoggingContextWithTrace])
      ).thenReturn(Future.successful(ContractState.NotFound))
      when(
        store.lookupContractState(same(stakeholderContractId))(
          any[LoggingContextWithTrace]
        )
      ).thenReturn(
        Future.successful(
          ContractState.Active(
            FatContract.fromCreateNode(
              stakeholderContract.contractInstance.toCreateNode,
              createTime = stakeholderContract.contractInstance.createdAt,
<<<<<<< HEAD
              authenticationData = Bytes.fromByteArray(stakeholderContractDriverMetadata),
=======
              cantonData = Bytes.fromByteArray(stakeholderContractAuthenticationData),
>>>>>>> 99c652fa
            )
          )
        )
      )
      when(
        store.lookupContractState(same(archivedContractId))(
          any[LoggingContextWithTrace]
        )
      ).thenReturn(Future.successful(ContractState.Archived))

      val sut = new StoreBackedCommandInterpreter(
        mockEngine,
        Ref.ParticipantId.assertFromString("anId"),
        mock[SyncService],
        store,
        metrics = LedgerApiServerMetrics.ForTesting,
        authenticateFatContractInstance = _ => authenticationResult,
        EngineLoggingConfig(),
        prefetchingRecursionLevel = CommandServiceConfig.DefaultContractPrefetchingDepth,
        loggerFactory = loggerFactory,
        dynParamGetter = new TestDynamicSynchronizerParameterGetter(NonNegativeFiniteDuration.Zero),
        TimeProvider.UTC,
      )

      val commandsWithDisclosedContracts = commands
      sut
        .interpret(
          commands = commandsWithDisclosedContracts,
          submissionSeed = submissionSeed,
        )(LoggingContextWithTrace(loggerFactory), executionContext)
        .map(_ => ref.get() shouldBe expected)
    }

    "work with non-upgraded contracts" in {
      doTest(None, None)
    }

    "allow valid stakeholder contracts" in {
      doTest(Some(stakeholderContractId), Some(None))
    }

    "allow valid disclosed contracts" in {
      doTest(Some(disclosedContractId), Some(None))
    }

    "disallow divulged contracts" in {
      doTest(
        Some(divulgedContractId),
        Some(
          Some(
            s"Contract with $divulgedContractId was not found."
          )
        ),
      )
    }

    "disallow archived contracts" in {
      doTest(
        Some(archivedContractId),
        Some(
          Some(
            s"Contract with $archivedContractId was not found."
          )
        ),
      )
    }

    "disallow unauthorized disclosed contracts" in {
      val expected =
        s"Upgrading contract with ContractId(${disclosedContractId.coid}) failed authentication check with error: Not authorized. The following upgrading checks failed: ['signatories mismatch: {unexpectedSig} vs {signatory}', 'observers mismatch: {unexpectedObs} vs {observer}', 'key value mismatch: Some(GlobalKey(p:m:n, pkg-name, ValueBool(true))) vs Some(GlobalKey(p:m:n, pkg-name, ValueRecord(None,ImmArray((None,ValueParty(signatory)),(None,ValueText(some key))))))', 'key maintainers mismatch: {unexpectedSig} vs {signatory}']"
      doTest(
        Some(disclosedContractId),
        Some(Some(expected)),
        authenticationResult = Left("Not authorized"),
      )
    }

    "disallow unauthorized stakeholder contracts" in {
      val errorMessage = "Not authorized"
      val expected =
        s"Upgrading contract with ContractId(${stakeholderContractId.coid}) failed authentication check with error: Not authorized. The following upgrading checks failed: ['signatories mismatch: {unexpectedSig} vs {signatory}', 'observers mismatch: {} vs {observer}', 'key value mismatch: None vs Some(GlobalKey(p:m:n, pkg-name, ValueRecord(None,ImmArray((None,ValueParty(signatory)),(None,ValueText(some key))))))', 'key maintainers mismatch: {} vs {signatory}']"
      doTest(
        Some(stakeholderContractId),
        Some(Some(expected)),
        authenticationResult = Left(errorMessage),
      )
    }
  }

  "Disclosed contract synchronizer id consideration" should {
    val synchronizerId1 = SynchronizerId.tryFromString("x::synchronizer1")
    val synchronizerId2 = SynchronizerId.tryFromString("x::synchronizer2")
    val disclosedContractId1 = TransactionBuilder.newCid
    val disclosedContractId2 = TransactionBuilder.newCid

    implicit val traceContext: TraceContext = TraceContext.empty

    "not influence the prescribed synchronizer id if no disclosed contracts are attached" in {
      val result = for {
        synchronizerId_from_no_prescribed_no_disclosed <- StoreBackedCommandInterpreter
          .considerDisclosedContractsSynchronizerId(
            prescribedSynchronizerIdO = None,
            disclosedContractsUsedInInterpretation = ImmArray.empty,
            logger,
          )
        synchronizerId_from_prescribed_no_disclosed <-
          StoreBackedCommandInterpreter.considerDisclosedContractsSynchronizerId(
            prescribedSynchronizerIdO = Some(synchronizerId1),
            disclosedContractsUsedInInterpretation = ImmArray.empty,
            logger,
          )
      } yield {
        synchronizerId_from_no_prescribed_no_disclosed shouldBe None
        synchronizerId_from_prescribed_no_disclosed shouldBe Some(synchronizerId1)
      }

      result.value
    }

    "use the disclosed contracts synchronizer id" in {
      StoreBackedCommandInterpreter
        .considerDisclosedContractsSynchronizerId(
          prescribedSynchronizerIdO = None,
          disclosedContractsUsedInInterpretation = ImmArray(
            disclosedContractId1 -> Some(synchronizerId1),
            disclosedContractId2 -> Some(synchronizerId1),
          ),
          logger,
        )
        .map(_ shouldBe Some(synchronizerId1))
        .value
    }

    "return an error if synchronizer ids of disclosed contracts mismatch" in {
      def test(prescribedSynchronizerIdO: Option[SynchronizerId]) =
        inside(
          StoreBackedCommandInterpreter
            .considerDisclosedContractsSynchronizerId(
              prescribedSynchronizerIdO = prescribedSynchronizerIdO,
              disclosedContractsUsedInInterpretation = ImmArray(
                disclosedContractId1 -> Some(synchronizerId1),
                disclosedContractId2 -> Some(synchronizerId2),
              ),
              logger,
            )
        ) { case Left(error: ErrorCause.DisclosedContractsSynchronizerIdsMismatch) =>
          error.mismatchingDisclosedContractSynchronizerIds shouldBe Map(
            disclosedContractId1 -> synchronizerId1,
            disclosedContractId2 -> synchronizerId2,
          )
        }

      test(prescribedSynchronizerIdO = None)
      test(prescribedSynchronizerIdO = Some(SynchronizerId.tryFromString("x::anotherOne")))
    }

    "return an error if the synchronizer id of the disclosed contracts does not match the prescribed synchronizer id" in {
      val synchronizerIdOfDisclosedContracts = synchronizerId1
      val prescribedSynchronizerId = synchronizerId2

      inside(
        StoreBackedCommandInterpreter
          .considerDisclosedContractsSynchronizerId(
            prescribedSynchronizerIdO = Some(prescribedSynchronizerId),
            disclosedContractsUsedInInterpretation = ImmArray(
              disclosedContractId1 -> Some(synchronizerIdOfDisclosedContracts),
              disclosedContractId2 -> Some(synchronizerIdOfDisclosedContracts),
            ),
            logger,
          )
      ) { case Left(error: ErrorCause.PrescribedSynchronizerIdMismatch) =>
        error.commandsSynchronizerId shouldBe prescribedSynchronizerId
        error.synchronizerIdOfDisclosedContracts shouldBe synchronizerIdOfDisclosedContracts
        error.disclosedContractIds shouldBe Set(disclosedContractId1, disclosedContractId2)
      }
    }
  }

  protected final def someContractKey(party: Party, value: String): LfValue.ValueRecord =
    LfValue.ValueRecord(
      None,
      ImmArray(
        None -> LfValue.ValueParty(party),
        None -> LfValue.ValueText(value),
      ),
    )
}<|MERGE_RESOLUTION|>--- conflicted
+++ resolved
@@ -370,11 +370,7 @@
             FatContract.fromCreateNode(
               stakeholderContract.contractInstance.toCreateNode,
               createTime = stakeholderContract.contractInstance.createdAt,
-<<<<<<< HEAD
-              authenticationData = Bytes.fromByteArray(stakeholderContractDriverMetadata),
-=======
-              cantonData = Bytes.fromByteArray(stakeholderContractAuthenticationData),
->>>>>>> 99c652fa
+              authenticationData = Bytes.fromByteArray(stakeholderContractAuthenticationData),
             )
           )
         )
