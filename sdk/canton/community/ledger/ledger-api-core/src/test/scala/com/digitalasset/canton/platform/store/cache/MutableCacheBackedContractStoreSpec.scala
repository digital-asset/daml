// Copyright (c) 2025 Digital Asset (Switzerland) GmbH and/or its affiliates. All rights reserved.
// SPDX-License-Identifier: Apache-2.0

package com.digitalasset.canton.platform.store.cache

import cats.data.NonEmptyVector
import com.daml.ledger.resources.Resource
import com.digitalasset.canton.data.Offset
import com.digitalasset.canton.ledger.participant.state.index.ContractState
import com.digitalasset.canton.logging.{LoggingContextWithTrace, NamedLoggerFactory}
import com.digitalasset.canton.metrics.LedgerApiServerMetrics
import com.digitalasset.canton.platform.*
import com.digitalasset.canton.platform.store.cache.MutableCacheBackedContractStoreSpec.*
import com.digitalasset.canton.platform.store.dao.events.ContractStateEvent
import com.digitalasset.canton.platform.store.interfaces.LedgerDaoContractsReader
import com.digitalasset.canton.platform.store.interfaces.LedgerDaoContractsReader.{
  KeyAssigned,
  KeyState,
  KeyUnassigned,
}
import com.digitalasset.canton.{HasExecutionContext, TestEssentials}
import com.digitalasset.daml.lf.crypto.Hash
import com.digitalasset.daml.lf.data.{Bytes, ImmArray, Ref, Time}
import com.digitalasset.daml.lf.language.LanguageMajorVersion
import com.digitalasset.daml.lf.transaction.{CreationTime, Node, Versioned}
import com.digitalasset.daml.lf.value.Value.{ValueInt64, ValueRecord, ValueText}
import org.mockito.MockitoSugar
import org.scalatest.matchers.should.Matchers
import org.scalatest.wordspec.AsyncWordSpec

import scala.annotation.nowarn
import scala.concurrent.{ExecutionContext, Future}

class MutableCacheBackedContractStoreSpec
    extends AsyncWordSpec
    with Matchers
    with MockitoSugar
    with TestEssentials
    with HasExecutionContext {

  implicit val loggingContext: LoggingContextWithTrace = LoggingContextWithTrace.ForTesting

  "push" should {
    "update the contract state caches" in {
      val contractStateCaches = mock[ContractStateCaches]
      val contractStore = new MutableCacheBackedContractStore(
        contractsReader = mock[LedgerDaoContractsReader],
        contractStateCaches = contractStateCaches,
        loggerFactory = loggerFactory,
      )

      val event1 = ContractStateEvent.Archived(
        contractId = ContractId.V1(Hash.hashPrivateKey("cid")),
        globalKey = None,
        stakeholders = Set.empty,
        eventOffset = Offset.firstOffset,
      )
      val event2 = event1
      val updateBatch = NonEmptyVector.of(event1, event2)

      contractStore.contractStateCaches.push(updateBatch)
      verify(contractStateCaches).push(updateBatch)

      succeed
    }
  }

  "lookupActiveContract" should {
    "read-through the contract state cache" in {
      val spyContractsReader = spy(ContractsReaderFixture())

      for {
        store <- contractStore(
          cachesSize = 1L,
          loggerFactory = loggerFactory,
          spyContractsReader,
        ).asFuture
        _ = store.contractStateCaches.contractState.cacheIndex = Some(offset1)
        cId2_lookup <- store.lookupActiveContract(Set(charlie), cId_2)
        another_cId2_lookup <- store.lookupActiveContract(Set(charlie), cId_2)

        _ = store.contractStateCaches.contractState.cacheIndex = Some(offset2)
        cId3_lookup <- store.lookupActiveContract(Set(bob), cId_3)
        another_cId3_lookup <- store.lookupActiveContract(Set(bob), cId_3)

        _ = store.contractStateCaches.contractState.cacheIndex = Some(offset3)
        nonExistentCId = contractId(5)
        nonExistentCId_lookup <- store.lookupActiveContract(Set.empty, nonExistentCId)
        another_nonExistentCId_lookup <- store.lookupActiveContract(Set.empty, nonExistentCId)
      } yield {
        cId2_lookup shouldBe Option.empty
        another_cId2_lookup shouldBe Option.empty

        cId3_lookup.map(_.templateId) shouldBe Some(contract3.unversioned.template)
        another_cId3_lookup.map(_.templateId) shouldBe Some(contract3.unversioned.template)

        nonExistentCId_lookup shouldBe Option.empty
        another_nonExistentCId_lookup shouldBe Option.empty

        // The cache is evicted BOTH on the number of entries AND memory pressure
        // So even though a read-through populates missing entries,
        // they can be immediately evicted by GCs and lead to subsequent misses.
        // Hence, verify atLeastOnce for LedgerDaoContractsReader.lookupContractState
        verify(spyContractsReader, atLeastOnce).lookupContractState(cId_2, offset1)
        verify(spyContractsReader, atLeastOnce).lookupContractState(cId_3, offset2)
        verify(spyContractsReader, atLeastOnce).lookupContractState(nonExistentCId, offset3)
        succeed
      }
    }

    "read-through the cache without storing negative lookups" in {
      val spyContractsReader = spy(ContractsReaderFixture())
      for {
        store <- contractStore(
          cachesSize = 1L,
          loggerFactory = loggerFactory,
          spyContractsReader,
        ).asFuture
        _ = store.contractStateCaches.contractState.cacheIndex = Some(offset1)
        negativeLookup_cId6 <- store.lookupActiveContract(Set(alice), cId_6)
        positiveLookup_cId6 <- store.lookupActiveContract(Set(alice), cId_6)
      } yield {
        negativeLookup_cId6 shouldBe Option.empty
        positiveLookup_cId6 shouldBe Option.empty

        verify(spyContractsReader, times(wantedNumberOfInvocations = 1))
          .lookupContractState(cId_6, offset1)
        succeed
      }
    }

    "present the contract state if visible at specific cache offsets (with no cache)" in {
      for {
        store <- contractStore(cachesSize = 0L, loggerFactory).asFuture
        cId1_lookup0 <- store.lookupActiveContract(Set(alice), cId_1)
        cId2_lookup0 <- store.lookupActiveContract(Set(bob), cId_2)

        _ = store.contractStateCaches.contractState.cacheIndex = Some(offset1)
        cId1_lookup1 <- store.lookupActiveContract(Set(alice), cId_1)
        cid1_lookup1_archivalNotDivulged <- store.lookupActiveContract(Set(charlie), cId_1)

        _ = store.contractStateCaches.contractState.cacheIndex = Some(offset2)
        cId2_lookup2 <- store.lookupActiveContract(Set(bob), cId_2)
        cid2_lookup2_divulged <- store.lookupActiveContract(Set(charlie), cId_2)
        cid2_lookup2_nonVisible <- store.lookupActiveContract(Set(charlie), cId_2)
      } yield {
        cId1_lookup0.map(_.templateId) shouldBe Some(contract1.unversioned.template)
        cId2_lookup0 shouldBe Option.empty

        cId1_lookup1 shouldBe Option.empty
        cid1_lookup1_archivalNotDivulged shouldBe None

        cId2_lookup2.map(_.templateId) shouldBe Some(contract2.unversioned.template)
        cid2_lookup2_divulged shouldBe None
        cid2_lookup2_nonVisible shouldBe Option.empty
      }
    }
  }

  "lookupContractKey" should {
    "read-through the key state cache" in {
      val spyContractsReader = spy(ContractsReaderFixture())
      val unassignedKey = globalKey("unassigned")

      for {
        store <- contractStore(
          cachesSize = 1L,
          loggerFactory = loggerFactory,
          spyContractsReader,
        ).asFuture
        assigned_firstLookup <- store.lookupContractKey(Set(alice), someKey)
        assigned_secondLookup <- store.lookupContractKey(Set(alice), someKey)

        _ = store.contractStateCaches.keyState.cacheIndex = Some(offset1)
        unassigned_firstLookup <- store.lookupContractKey(Set(alice), unassignedKey)
        unassigned_secondLookup <- store.lookupContractKey(Set(alice), unassignedKey)
      } yield {
        assigned_firstLookup shouldBe Some(cId_1)
        assigned_secondLookup shouldBe Some(cId_1)

        unassigned_firstLookup shouldBe Option.empty
        unassigned_secondLookup shouldBe Option.empty

        verify(spyContractsReader).lookupKeyState(someKey, offset0)(loggingContext)
        // looking up the key state will not prefetch the contract state
        verify(spyContractsReader).lookupKeyState(unassignedKey, offset1)(loggingContext)
        verifyNoMoreInteractions(spyContractsReader)
        succeed
      }
    }

    "present the key state if visible at specific cache offsets (with no cache)" in {
      for {
        store <- contractStore(cachesSize = 0L, loggerFactory).asFuture
        key_lookup0 <- store.lookupContractKey(Set(alice), someKey)

        _ = store.contractStateCaches.keyState.cacheIndex = Some(offset1)
        key_lookup1 <- store.lookupContractKey(Set(alice), someKey)

        _ = store.contractStateCaches.keyState.cacheIndex = Some(offset2)
        key_lookup2 <- store.lookupContractKey(Set(bob), someKey)
        key_lookup2_notVisible <- store.lookupContractKey(Set(charlie), someKey)

        _ = store.contractStateCaches.keyState.cacheIndex = Some(offset3)
        key_lookup3 <- store.lookupContractKey(Set(bob), someKey)
      } yield {
        key_lookup0 shouldBe Some(cId_1)
        key_lookup1 shouldBe Option.empty
        key_lookup2 shouldBe Some(cId_2)
        key_lookup2_notVisible shouldBe Option.empty
        key_lookup3 shouldBe Option.empty
      }
    }
  }

  "lookupContractStateWithoutDivulgence" should {

    lazy val contract = fatContract(
      contractId = cId_4,
      thinContract = contract4,
      createLedgerEffectiveTime = t4,
      stakeholders = exStakeholders,
      signatories = exSignatories,
      key = Some(KeyWithMaintainers(someKey, exMaintainers)),
      authenticationData = exAuthenticationData,
    )

    val stateValueActive = ContractStateValue.Active(contract)
    val stateActive = ContractState.Active(contract)

    "resolve lookup from cache" in {
      for {
        store <- contractStore(cachesSize = 2L, loggerFactory).asFuture
        _ = store.contractStateCaches.contractState.putBatch(
          offset2,
          Map(
            // Populate the cache with an active contract
            cId_4 -> stateValueActive,
            // Populate the cache with an archived contract
            cId_5 -> ContractStateValue.Archived(Set.empty),
          ),
        )
        activeContractLookupResult <- store.lookupContractState(cId_4)
        archivedContractLookupResult <- store.lookupContractState(cId_5)
        nonExistentContractLookupResult <- store.lookupContractState(cId_7)
      } yield {
        activeContractLookupResult shouldBe stateActive
        archivedContractLookupResult shouldBe ContractState.Archived
        nonExistentContractLookupResult shouldBe ContractState.NotFound
      }
    }

    "resolve lookup from the ContractsReader when not cached" in {
      for {
        store <- contractStore(cachesSize = 0L, loggerFactory).asFuture
        activeContractLookupResult <- store.lookupContractState(cId_4)
        archivedContractLookupResult <- store.lookupContractState(cId_5)
        nonExistentContractLookupResult <- store.lookupContractState(cId_7)
      } yield {
        activeContractLookupResult shouldBe stateActive
        archivedContractLookupResult shouldBe ContractState.Archived
        nonExistentContractLookupResult shouldBe ContractState.NotFound
      }
    }
  }
}

@nowarn("msg=match may not be exhaustive")
object MutableCacheBackedContractStoreSpec {
  private val offset0 = Offset.tryFromLong(1L)
  private val offset1 = Offset.tryFromLong(2L)
  private val offset2 = Offset.tryFromLong(3L)
  private val offset3 = Offset.tryFromLong(4L)

  private val Seq(alice, bob, charlie) = Seq("alice", "bob", "charlie").map(party)
  private val (
    Seq(cId_1, cId_2, cId_3, cId_4, cId_5, cId_6, cId_7),
    Seq(contract1, contract2, contract3, contract4, _, contract6, _),
    Seq(t1, t2, t3, t4, _, t6, _),
  ) =
    (1 to 7).map { id =>
      (contractId(id), thinContract(id), Time.Timestamp.assertFromLong(id.toLong * 1000L))
    }.unzip3

  private val someKey = globalKey("key1")

  private val exStakeholders = Set(bob, alice)
  private val exSignatories = Set(alice)
  private val exMaintainers = Set(alice)
  private val exAuthenticationData = Bytes.fromByteArray("meta".getBytes)
  private val someKeyWithMaintainers = KeyWithMaintainers(someKey, exMaintainers)

  private def contractStore(
      cachesSize: Long,
      loggerFactory: NamedLoggerFactory,
      readerFixture: LedgerDaoContractsReader = ContractsReaderFixture(),
  )(implicit ec: ExecutionContext) = {
    val metrics = LedgerApiServerMetrics.ForTesting
    val startIndexExclusive = Some(offset0)
    val contractStore = new MutableCacheBackedContractStore(
      readerFixture,
      contractStateCaches = ContractStateCaches
        .build(startIndexExclusive, cachesSize, cachesSize, metrics, loggerFactory),
      loggerFactory = loggerFactory,
    )

    Resource.successful(contractStore)
  }

  @SuppressWarnings(Array("org.wartremover.warts.FinalCaseClass")) // This class is spied in tests
  case class ContractsReaderFixture() extends LedgerDaoContractsReader {
    @volatile private var initialResultForCid6 =
      Future.successful(Option.empty[LedgerDaoContractsReader.ContractState])

    override def lookupKeyState(key: Key, validAt: Offset)(implicit
        loggingContext: LoggingContextWithTrace
    ): Future[LedgerDaoContractsReader.KeyState] = (key, validAt) match {
      case (`someKey`, `offset0`) => Future.successful(KeyAssigned(cId_1, Set(alice)))
      case (`someKey`, `offset2`) => Future.successful(KeyAssigned(cId_2, Set(bob)))
      case _ => Future.successful(KeyUnassigned)
    }

    override def lookupKeyStatesFromDb(keys: Seq[Key], notEarlierThanOffset: Offset)(implicit
        loggingContext: LoggingContextWithTrace
    ): Future[Map[Key, KeyState]] = ??? // not used in this test

    override def lookupContractState(contractId: ContractId, validAt: Offset)(implicit
        loggingContext: LoggingContextWithTrace
    ): Future[Option[LedgerDaoContractsReader.ContractState]] =
      (contractId, validAt) match {
        case (`cId_1`, `offset0`) => activeContract(cId_1, contract1, Set(alice), t1)
        case (`cId_1`, validAt) if validAt > offset0 => archivedContract(Set(alice))
        case (`cId_2`, validAt) if validAt >= offset1 =>
          activeContract(cId_2, contract2, exStakeholders, t2)
        case (`cId_3`, _) => activeContract(cId_3, contract3, exStakeholders, t3)
        case (`cId_4`, _) => activeContract(cId_4, contract4, exStakeholders, t4)
        case (`cId_5`, _) => archivedContract(Set(bob))
        case (`cId_6`, _) =>
          // Simulate store being populated from one query to another
          val result = initialResultForCid6
          initialResultForCid6 = activeContract(cId_6, contract6, Set(alice), t6)
          result
        case _ => Future.successful(Option.empty)
      }
  }

  private def activeContract(
      contractId: ContractId,
      contract: ThinContract,
      stakeholders: Set[Party],
      ledgerEffectiveTime: Time.Timestamp,
      signatories: Set[Party] = exSignatories,
      key: Option[KeyWithMaintainers] = Some(someKeyWithMaintainers),
      authenticationData: Bytes = exAuthenticationData,
  ): Future[Option[LedgerDaoContractsReader.ActiveContract]] =
    Future.successful(
      Some(
        LedgerDaoContractsReader.ActiveContract(
          contract = fatContract(
            contractId = contractId,
            thinContract = contract,
            createLedgerEffectiveTime = ledgerEffectiveTime,
            stakeholders = stakeholders,
            signatories = signatories,
            key = key,
            authenticationData = authenticationData,
          )
        )
      )
    )

  private def archivedContract(
      parties: Set[Party]
  ): Future[Option[LedgerDaoContractsReader.ArchivedContract]] =
    Future.successful(Some(LedgerDaoContractsReader.ArchivedContract(parties)))

  private def party(name: String): Party = Party.assertFromString(name)

  private def thinContract(idx: Int): ThinContract = {
    val templateId = Identifier.assertFromString("some:template:name")
    val packageName = Ref.PackageName.assertFromString("pkg-name")

    val contractArgument = ValueRecord(
      Some(templateId),
      ImmArray(None -> ValueInt64(idx.toLong)),
    )
    ThinContract(
      packageName = packageName,
      template = templateId,
      arg = Versioned(LanguageMajorVersion.V2.maxStableVersion, contractArgument),
    )
  }

  private def fatContract(
      contractId: ContractId,
      thinContract: ThinContract,
      createLedgerEffectiveTime: Time.Timestamp,
      stakeholders: Set[Party],
      signatories: Set[Party],
      key: Option[KeyWithMaintainers],
      authenticationData: Bytes,
  ) =
    FatContract.fromCreateNode(
      Node.Create(
        coid = contractId,
        packageName = thinContract.unversioned.packageName,
        templateId = thinContract.unversioned.template,
        arg = thinContract.unversioned.arg,
        signatories = signatories,
        stakeholders = stakeholders,
        keyOpt = key,
        version = thinContract.version,
      ),
      createTime = CreationTime.CreatedAt(createLedgerEffectiveTime),
<<<<<<< HEAD
      authenticationData = driverMetadata,
=======
      cantonData = authenticationData,
>>>>>>> 99c652fa
    )

  private def contractId(id: Int): ContractId =
    ContractId.V1(Hash.hashPrivateKey(id.toString))

  private def globalKey(desc: String): Key =
    Key.assertBuild(
      Identifier.assertFromString("some:template:name"),
      ValueText(desc),
      Ref.PackageName.assertFromString("pkg-name"),
    )
}<|MERGE_RESOLUTION|>--- conflicted
+++ resolved
@@ -412,11 +412,7 @@
         version = thinContract.version,
       ),
       createTime = CreationTime.CreatedAt(createLedgerEffectiveTime),
-<<<<<<< HEAD
-      authenticationData = driverMetadata,
-=======
-      cantonData = authenticationData,
->>>>>>> 99c652fa
+      authenticationData = authenticationData,
     )
 
   private def contractId(id: Int): ContractId =
