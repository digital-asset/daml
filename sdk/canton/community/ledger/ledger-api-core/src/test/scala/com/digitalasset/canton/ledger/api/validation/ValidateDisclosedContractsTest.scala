// Copyright (c) 2025 Digital Asset (Switzerland) GmbH and/or its affiliates. All rights reserved.
// SPDX-License-Identifier: Apache-2.0

package com.digitalasset.canton.ledger.api.validation

import com.daml.ledger.api.v2.commands.{
  Commands as ProtoCommands,
  DisclosedContract as ProtoDisclosedContract,
}
import com.daml.ledger.api.v2.value.Identifier as ProtoIdentifier
import com.digitalasset.canton.crypto.provider.symbolic.SymbolicPureCrypto
import com.digitalasset.canton.crypto.{Salt, SaltSeed, TestHash}
import com.digitalasset.canton.ledger.api.DisclosedContract
import com.digitalasset.canton.ledger.api.validation.ValidateDisclosedContractsTest.{
  api,
  lf,
  lfContractId,
  validateDisclosedContracts,
}
import com.digitalasset.canton.logging.{ErrorLoggingContext, NoLogging}
import com.digitalasset.canton.platform.apiserver.execution.ContractAuthenticators.AuthenticateFatContractInstance
import com.digitalasset.canton.protocol.{
  AuthenticatedContractIdVersionV11,
  ContractAuthenticationDataV1,
  LfFatContractInst,
  LfTransactionVersion,
  Unicum,
}
import com.digitalasset.canton.{DefaultDamlValues, LfValue}
import com.digitalasset.daml.lf.data.{Bytes, ImmArray, Ref, Time}
import com.digitalasset.daml.lf.transaction.*
import com.digitalasset.daml.lf.value.Value as Lf
import com.digitalasset.daml.lf.value.Value.{ContractId, ValueRecord}
import com.google.protobuf.ByteString
import io.grpc.Status
import org.scalatest.EitherValues
import org.scalatest.flatspec.AnyFlatSpec
import org.scalatest.matchers.should.Matchers

class ValidateDisclosedContractsTest
    extends AnyFlatSpec
    with Matchers
    with EitherValues
    with ValidatorTestUtils {
  private implicit val errorLoggingContext: ErrorLoggingContext = NoLogging

  behavior of classOf[ValidateDisclosedContracts].getSimpleName

  it should "validate the disclosed contracts when enabled" in {
    validateDisclosedContracts.apply(api.protoCommands) shouldBe Right(
      lf.expectedDisclosedContracts
    )
  }

  it should "fail validation on missing created event blob" in {
    val withMissingBlob =
      ProtoCommands.defaultInstance.withDisclosedContracts(
        scala.Seq(
          api.protoDisclosedContract.copy(
            createdEventBlob = ByteString.EMPTY
          )
        )
      )

    requestMustFailWith(
      request = validateDisclosedContracts(withMissingBlob),
      code = Status.Code.INVALID_ARGUMENT,
      description =
        "MISSING_FIELD(8,0): The submitted command is missing a mandatory field: DisclosedContract.createdEventBlob",
      metadata = Map.empty,
    )
  }

  it should "fail validation if contract fails authentication" in {

    val underTest =
      new ValidateDisclosedContracts(_ => Left("Auth failure!"))

    requestMustFailWith(
      request = underTest(api.protoCommands),
      code = Status.Code.INVALID_ARGUMENT,
      description =
        s"INVALID_ARGUMENT(8,0): The submitted request has invalid arguments: Contract authentication failed for attached disclosed contract with id (${api.contractId}): Auth failure!",
      metadata = Map.empty,
    )
  }

  it should "fail validation on absent contract_id" in {
    requestMustFailWith(
      request = validateDisclosedContracts(
        api.protoCommands.copy(
          disclosedContracts = scala.Seq(
            api.protoDisclosedContract
              .copy(
                createdEventBlob =
                  TransactionCoder.encodeFatContractInstance(lf.fatContractInstance).value
              )
              .copy(contractId = "")
          )
        )
      ),
      code = Status.Code.INVALID_ARGUMENT,
      description =
        "MISSING_FIELD(8,0): The submitted command is missing a mandatory field: DisclosedContract.contract_id",
      metadata = Map.empty,
    )
  }

  it should "fail validation on absent template_id" in {
    requestMustFailWith(
      request = validateDisclosedContracts(
        api.protoCommands.copy(
          disclosedContracts = scala.Seq(
            api.protoDisclosedContract
              .copy(templateId = None)
          )
        )
      ),
      code = Status.Code.INVALID_ARGUMENT,
      description =
        "MISSING_FIELD(8,0): The submitted command is missing a mandatory field: DisclosedContract.template_id",
      metadata = Map.empty,
    )
  }

  it should "fail validation on invalid contract_id" in {
    val invalidContractId = "invalidContractId"
    requestMustFailWith(
      request = validateDisclosedContracts(
        api.protoCommands.copy(
          disclosedContracts = scala.Seq(
            api.protoDisclosedContract
              .copy(
                createdEventBlob =
                  TransactionCoder.encodeFatContractInstance(lf.fatContractInstance).value
              )
              .copy(contractId = invalidContractId)
          )
        )
      ),
      code = Status.Code.INVALID_ARGUMENT,
      description =
        s"""INVALID_FIELD(8,0): The submitted command has a field with invalid value: Invalid field DisclosedContract.contract_id: cannot parse ContractId "$invalidContractId"""",
      metadata = Map.empty,
    )
  }

  it should "fail validation on invalid template_id" in {
    val invalidTemplateId = ProtoIdentifier("pkgId", "", "entity")
    requestMustFailWith(
      request = validateDisclosedContracts(
        api.protoCommands.copy(
          disclosedContracts = scala.Seq(
            api.protoDisclosedContract
              .copy(
                createdEventBlob =
                  TransactionCoder.encodeFatContractInstance(lf.fatContractInstance).value
              )
              .copy(templateId = Some(invalidTemplateId))
          )
        )
      ),
      code = Status.Code.INVALID_ARGUMENT,
      description =
        "INVALID_FIELD(8,0): The submitted command has a field with invalid value: Invalid field module_name: Expected a non-empty string",
      metadata = Map.empty,
    )
  }

  it should "fail validation when provided contract_id mismatches the one decoded from the created_event_blob" in {
    val otherContractId = "00" + "00" * 31 + "ff"
    requestMustFailWith(
      request = validateDisclosedContracts(
        api.protoCommands.copy(
          disclosedContracts = scala.Seq(
            api.protoDisclosedContract
              .copy(
                createdEventBlob =
                  TransactionCoder.encodeFatContractInstance(lf.fatContractInstance).value
              )
              .copy(contractId = otherContractId)
          )
        )
      ),
      code = Status.Code.INVALID_ARGUMENT,
      description =
        s"INVALID_ARGUMENT(8,0): The submitted request has invalid arguments: Mismatch between DisclosedContract.contract_id ($otherContractId) and contract_id from decoded DisclosedContract.created_event_blob (${lfContractId.coid})",
      metadata = Map.empty,
    )
  }

  it should "fail validation when provided template_id mismatches the one decoded from the created_event_blob" in {
    val otherTemplateId = ProtoIdentifier("otherPkgId", "otherModule", "otherEntity")
    requestMustFailWith(
      request = validateDisclosedContracts(
        api.protoCommands.copy(
          disclosedContracts = scala.Seq(
            api.protoDisclosedContract
              .copy(
                createdEventBlob =
                  TransactionCoder.encodeFatContractInstance(lf.fatContractInstance).value
              )
              .copy(templateId = Some(otherTemplateId))
          )
        )
      ),
      code = Status.Code.INVALID_ARGUMENT,
      description =
        "INVALID_ARGUMENT(8,0): The submitted request has invalid arguments: Mismatch between DisclosedContract.template_id (otherPkgId:otherModule:otherEntity) and template_id from decoded DisclosedContract.created_event_blob (package:module:entity)",
      metadata = Map.empty,
    )
  }

  it should "fail validation if decoding the created_event_blob fails" in {
    requestMustFailWith(
      request = validateDisclosedContracts(
        api.protoCommands.copy(
          disclosedContracts = scala.Seq(
            api.protoDisclosedContract
              .copy(
                createdEventBlob = Bytes.assertFromString("00abcd").toByteString
              )
          )
        )
      ),
      code = Status.Code.INVALID_ARGUMENT,
      description =
        "INVALID_ARGUMENT(8,0): The submitted request has invalid arguments: Unable to decode disclosed contract event payload: DecodeError(exception com.google.protobuf.InvalidProtocolBufferException: Protocol message contained an invalid tag (zero). while decoding the versioned object)",
      metadata = Map.empty,
    )
  }

  it should "fail validation on invalid synchronizer_id" in {
    requestMustFailWith(
      request = validateDisclosedContracts(
        ProtoCommands.defaultInstance.copy(disclosedContracts =
          scala.Seq(api.protoDisclosedContract.copy(synchronizerId = "cantBe!"))
        )
      ),
      code = Status.Code.INVALID_ARGUMENT,
      description =
        "INVALID_FIELD(8,0): The submitted command has a field with invalid value: Invalid field DisclosedContract.synchronizer_id: Invalid unique identifier `cantBe!` with missing namespace.",
      metadata = Map.empty,
    )
  }
}

object ValidateDisclosedContractsTest {

  private val dummyContractIdAuthenticator: AuthenticateFatContractInstance = _ => Right(())

  private val validateDisclosedContracts =
    new ValidateDisclosedContracts(dummyContractIdAuthenticator)

  val lfContractId: ContractId.V1 = AuthenticatedContractIdVersionV11.fromDiscriminator(
    DefaultDamlValues.lfhash(3),
    Unicum(TestHash.digest(4)),
  )

  private object api {
    val templateId: ProtoIdentifier =
      ProtoIdentifier("package", moduleName = "module", entityName = "entity")
    val packageName: Ref.PackageName = Ref.PackageName.assertFromString("pkg-name")
    val contractId: String = lfContractId.coid
    val alice: Ref.Party = Ref.Party.assertFromString("alice")
    private val bob: Ref.Party = Ref.Party.assertFromString("bob")
    private val charlie: Ref.Party = Ref.Party.assertFromString("charlie")
    val stakeholders: Set[Ref.Party] = Set(alice, bob, charlie)
    val signatories: Set[Ref.Party] = Set(alice, bob)
    val keyMaintainers: Set[Ref.Party] = Set(bob)
    val createdAtSeconds = 1337L
    val protoDisclosedContract: ProtoDisclosedContract = ProtoDisclosedContract(
      templateId = Some(templateId),
      contractId = contractId,
      createdEventBlob = TransactionCoder
        .encodeFatContractInstance(lf.fatContractInstance)
        .fold(
          err =>
            throw new RuntimeException(s"Cannot serialize createdEventBlob: ${err.errorMessage}"),
          identity,
        ),
      synchronizerId = "",
    )

    val protoCommands: ProtoCommands =
      ProtoCommands.defaultInstance.copy(disclosedContracts = scala.Seq(api.protoDisclosedContract))
  }

  private object lf {
    private val templateId: Ref.Identifier = Ref.Identifier(
      Ref.PackageId.assertFromString(api.templateId.packageId),
      Ref.QualifiedName(
        Ref.ModuleName.assertFromString(api.templateId.moduleName),
        Ref.DottedName.assertFromString(api.templateId.entityName),
      ),
    )
    private val createArg: ValueRecord =
      ValueRecord(tycon = None, fields = ImmArray(None -> Lf.ValueTrue))

    private val seedSalt: SaltSeed = SaltSeed.generate()(new SymbolicPureCrypto())
    private val salt = Salt.tryDeriveSalt(seedSalt, 0, new SymbolicPureCrypto())

    private val authenticationDataBytes: Bytes =
      ContractAuthenticationDataV1(salt)(AuthenticatedContractIdVersionV11).toLfBytes

    private val keyWithMaintainers: GlobalKeyWithMaintainers = GlobalKeyWithMaintainers.assertBuild(
      lf.templateId,
      LfValue.ValueRecord(
        None,
        ImmArray(
          None -> LfValue.ValueParty(api.alice),
          None -> LfValue.ValueText("some key"),
        ),
      ),
      api.keyMaintainers,
      api.packageName,
    )

    private val createNode: Node.Create = Node.Create(
      coid = lfContractId,
      templateId = lf.templateId,
      packageName = api.packageName,
      arg = lf.createArg,
      signatories = api.signatories,
      stakeholders = api.stakeholders,
      keyOpt = Some(lf.keyWithMaintainers),
      version = LfTransactionVersion.StableVersions.max,
    )

    val fatContractInstance: LfFatContractInst = FatContractInstance.fromCreateNode(
      create = createNode,
      createTime =
        CreationTime.CreatedAt(Time.Timestamp.assertFromLong(api.createdAtSeconds * 1000000L)),
<<<<<<< HEAD
      authenticationData = lf.driverMetadataBytes,
=======
      cantonData = lf.authenticationDataBytes,
>>>>>>> 99c652fa
    )

    val expectedDisclosedContracts: ImmArray[DisclosedContract] = ImmArray(
      DisclosedContract(fatContractInstance, None)
    )

  }
}<|MERGE_RESOLUTION|>--- conflicted
+++ resolved
@@ -331,11 +331,7 @@
       create = createNode,
       createTime =
         CreationTime.CreatedAt(Time.Timestamp.assertFromLong(api.createdAtSeconds * 1000000L)),
-<<<<<<< HEAD
-      authenticationData = lf.driverMetadataBytes,
-=======
-      cantonData = lf.authenticationDataBytes,
->>>>>>> 99c652fa
+      authenticationData = lf.authenticationDataBytes,
     )
 
     val expectedDisclosedContracts: ImmArray[DisclosedContract] = ImmArray(
