// Copyright (c) 2025 Digital Asset (Switzerland) GmbH and/or its affiliates. All rights reserved.
// SPDX-License-Identifier: Apache-2.0

package com.digitalasset.canton.store

import cats.data.{EitherT, OptionT}
import com.digitalasset.canton.caching.ScaffeineCache
import com.digitalasset.canton.caching.ScaffeineCache.TracedAsyncLoadingCache
import com.digitalasset.canton.config.CantonRequireTypes.String300
import com.digitalasset.canton.config.{CacheConfig, ProcessingTimeout}
import com.digitalasset.canton.lifecycle.FutureUnlessShutdown
import com.digitalasset.canton.logging.{ErrorLoggingContext, NamedLoggerFactory, NamedLogging}
import com.digitalasset.canton.resource.{DbStorage, MemoryStorage, Storage}
import com.digitalasset.canton.store.db.DbIndexedStringStore
import com.digitalasset.canton.store.memory.InMemoryIndexedStringStore
import com.digitalasset.canton.topology.{PhysicalSynchronizerId, SynchronizerId}
import com.digitalasset.canton.tracing.TraceContext
import com.digitalasset.canton.{checked, topology}
import com.google.common.annotations.VisibleForTesting
import slick.jdbc.{PositionedParameters, SetParameter}

import scala.collection.mutable
import scala.concurrent.ExecutionContext

trait IndexedString[E] {
  def item: E
  def index: Int
}
object IndexedString {

  abstract class Impl[E](val item: E) extends IndexedString[E]

  implicit val setParameterIndexedString: SetParameter[IndexedString[_]] =
    (d: IndexedString[_], pp: PositionedParameters) => pp.setInt(d.index)

  implicit val setParameterIndexedStringO: SetParameter[Option[IndexedString[_]]] =
    (d: Option[IndexedString[_]], pp: PositionedParameters) => pp.setIntOption(d.map(_.index))

}

// common interface for companion objects
abstract class IndexedStringFromDb[A <: IndexedString[B], B] {

  protected def buildIndexed(item: B, index: Int): A
  protected def asString(item: B): String300
  protected def dbTyp: IndexedStringType
  protected def fromString(str: String300, index: Int): Either[String, A]

  def indexed(
      indexedStringStore: IndexedStringStore
  )(item: B)(implicit ec: ExecutionContext): FutureUnlessShutdown[A] =
    indexedStringStore
      .getOrCreateIndex(dbTyp, asString(item))
      .map(buildIndexed(item, _))

  def fromDbIndexOT(context: String, indexedStringStore: IndexedStringStore)(
      index: Int
  )(implicit
      ec: ExecutionContext,
      loggingContext: ErrorLoggingContext,
  ): OptionT[FutureUnlessShutdown, A] =
    fromDbIndexET(indexedStringStore)(index).leftMap { err =>
      loggingContext.logger.error(
        s"Corrupt log id: $index for $dbTyp within context $context: $err"
      )(loggingContext.traceContext)
    }.toOption

  def fromDbIndexET(
      indexedStringStore: IndexedStringStore
  )(index: Int)(implicit ec: ExecutionContext): EitherT[FutureUnlessShutdown, String, A] =
    EitherT(indexedStringStore.getForIndex(dbTyp, index).map { strO =>
      for {
        str <- strO.toRight("No entry for given index")
        parsed <- fromString(str, index)
      } yield parsed
    })
}

final case class IndexedSynchronizer private (synchronizerId: SynchronizerId, index: Int)
    extends IndexedString.Impl[SynchronizerId](synchronizerId) {
  require(
    index > 0,
    s"Illegal index $index. The index must be positive to prevent clashes with participant event log ids.",
  )
}

object IndexedSynchronizer extends IndexedStringFromDb[IndexedSynchronizer, SynchronizerId] {

  /** @throws java.lang.IllegalArgumentException
    *   if `index <= 0`.
    */
  @VisibleForTesting
  def tryCreate(synchronizerId: SynchronizerId, index: Int): IndexedSynchronizer =
    IndexedSynchronizer(synchronizerId, index)

  override protected def dbTyp: IndexedStringType = IndexedStringType.synchronizerId

  override protected def buildIndexed(item: SynchronizerId, index: Int): IndexedSynchronizer =
    // save, because buildIndexed is only called with indices created by IndexedStringStores.
    // These indices are positive by construction.
    checked(tryCreate(item, index))

  override protected def asString(item: SynchronizerId): String300 =
    item.toLengthLimitedString.asString300

  override protected def fromString(
      str: String300,
      index: Int,
  ): Either[String, IndexedSynchronizer] =
    // save, because fromString is only called with indices created by IndexedStringStores.
    // These indices are positive by construction.
    SynchronizerId.fromString(str.unwrap).map(checked(tryCreate(_, index)))
}

final case class IndexedPhysicalSynchronizer private (
    synchronizerId: PhysicalSynchronizerId,
    index: Int,
<<<<<<< HEAD
) extends IndexedString.Impl[PhysicalSynchronizerId](synchronizerId) {
=======
) extends IndexedString.Impl[topology.PhysicalSynchronizerId](synchronizerId) {
>>>>>>> 94991632
  require(
    index > 0,
    s"Illegal index $index. The index must be positive to prevent clashes with participant event log ids.",
  )
}

object IndexedPhysicalSynchronizer
<<<<<<< HEAD
    extends IndexedStringFromDb[IndexedPhysicalSynchronizer, PhysicalSynchronizerId] {
=======
    extends IndexedStringFromDb[IndexedPhysicalSynchronizer, topology.PhysicalSynchronizerId] {
>>>>>>> 94991632

  /** @throws java.lang.IllegalArgumentException
    *   if `index <= 0`.
    */
  @VisibleForTesting
  def tryCreate(
<<<<<<< HEAD
      synchronizerId: PhysicalSynchronizerId,
=======
      synchronizerId: topology.PhysicalSynchronizerId,
>>>>>>> 94991632
      index: Int,
  ): IndexedPhysicalSynchronizer =
    IndexedPhysicalSynchronizer(synchronizerId, index)

  override protected def dbTyp: IndexedStringType = IndexedStringType.physicalSynchronizerId

  override protected def buildIndexed(
<<<<<<< HEAD
      item: PhysicalSynchronizerId,
=======
      item: topology.PhysicalSynchronizerId,
>>>>>>> 94991632
      index: Int,
  ): IndexedPhysicalSynchronizer =
    // save, because buildIndexed is only called with indices created by IndexedStringStores.
    // These indices are positive by construction.
    checked(tryCreate(item, index))

<<<<<<< HEAD
  override protected def asString(item: PhysicalSynchronizerId): String300 =
=======
  override protected def asString(item: topology.PhysicalSynchronizerId): String300 =
>>>>>>> 94991632
    item.toLengthLimitedString

  override protected def fromString(
      str: String300,
      index: Int,
  ): Either[String, IndexedPhysicalSynchronizer] =
    // save, because fromString is only called with indices created by IndexedStringStores.
    // These indices are positive by construction.
    PhysicalSynchronizerId.fromString(str.unwrap).map(checked(tryCreate(_, index)))
}

final case class IndexedStringType private (source: Int, description: String)
object IndexedStringType {

  private val ids: mutable.Map[Int, IndexedStringType] =
    mutable.TreeMap.empty[Int, IndexedStringType]

  /** Creates a new [[IndexedStringType]] with a given description */
  def apply(source: Int, description: String): IndexedStringType = {
    val item = new IndexedStringType(source, description)
    ids.put(source, item).foreach { oldItem =>
      throw new IllegalArgumentException(
        s"requirement failed: IndexedStringType with id=$source already exists as $oldItem"
      )
    }
    item
  }

  val synchronizerId: IndexedStringType = IndexedStringType(1, "synchronizerId")
  val physicalSynchronizerId: IndexedStringType = IndexedStringType(2, "physicalSynchronizerId")
}

/** uid index such that we can store integers instead of long strings in our database */
trait IndexedStringStore extends AutoCloseable {
  def getOrCreateIndex(dbTyp: IndexedStringType, str: String300): FutureUnlessShutdown[Int]
  def getForIndex(dbTyp: IndexedStringType, idx: Int): FutureUnlessShutdown[Option[String300]]
}

object IndexedStringStore {
  def create(
      storage: Storage,
      config: CacheConfig,
      timeouts: ProcessingTimeout,
      loggerFactory: NamedLoggerFactory,
  )(implicit
      ec: ExecutionContext,
      tc: TraceContext,
  ): IndexedStringStore =
    storage match {
      case _: MemoryStorage => InMemoryIndexedStringStore()
      case jdbc: DbStorage =>
        new IndexedStringCache(
          new DbIndexedStringStore(jdbc, timeouts, loggerFactory),
          config,
          loggerFactory,
        )
    }
}

class IndexedStringCache(
    parent: IndexedStringStore,
    config: CacheConfig,
    val loggerFactory: NamedLoggerFactory,
)(implicit ec: ExecutionContext, tc: TraceContext)
    extends IndexedStringStore
    with NamedLogging {

  private val str2Index
      : TracedAsyncLoadingCache[FutureUnlessShutdown, (String300, IndexedStringType), Int] =
    ScaffeineCache.buildTracedAsync[FutureUnlessShutdown, (String300, IndexedStringType), Int](
      cache = config.buildScaffeine(),
      loader = implicit tc => { case (str, typ) =>
        parent
          .getOrCreateIndex(typ, str)
          .map { idx =>
            index2strFUS.put((idx, typ), Some(str))
            idx
          }
      },
    )(logger, "str2Index")

  // (index,typ)
  private val index2strFUS
      : TracedAsyncLoadingCache[FutureUnlessShutdown, (Int, IndexedStringType), Option[String300]] =
    ScaffeineCache
      .buildTracedAsync[FutureUnlessShutdown, (Int, IndexedStringType), Option[String300]](
        cache = config.buildScaffeine(),
        loader = implicit tc => { case (idx, typ) =>
          parent
            .getForIndex(typ, idx)
            .map {
              case Some(str) =>
                str2Index.put((str, typ), idx)
                Some(str)
              case None => None
            }
        },
      )(logger, "index2str")

  override def getForIndex(
      dbTyp: IndexedStringType,
      idx: Int,
  ): FutureUnlessShutdown[Option[String300]] =
    index2strFUS.get((idx, dbTyp))

  override def getOrCreateIndex(
      dbTyp: IndexedStringType,
      str: String300,
  ): FutureUnlessShutdown[Int] =
    str2Index.get((str, dbTyp))

  override def close(): Unit = parent.close()
}<|MERGE_RESOLUTION|>--- conflicted
+++ resolved
@@ -115,11 +115,7 @@
 final case class IndexedPhysicalSynchronizer private (
     synchronizerId: PhysicalSynchronizerId,
     index: Int,
-<<<<<<< HEAD
 ) extends IndexedString.Impl[PhysicalSynchronizerId](synchronizerId) {
-=======
-) extends IndexedString.Impl[topology.PhysicalSynchronizerId](synchronizerId) {
->>>>>>> 94991632
   require(
     index > 0,
     s"Illegal index $index. The index must be positive to prevent clashes with participant event log ids.",
@@ -127,22 +123,14 @@
 }
 
 object IndexedPhysicalSynchronizer
-<<<<<<< HEAD
     extends IndexedStringFromDb[IndexedPhysicalSynchronizer, PhysicalSynchronizerId] {
-=======
-    extends IndexedStringFromDb[IndexedPhysicalSynchronizer, topology.PhysicalSynchronizerId] {
->>>>>>> 94991632
 
   /** @throws java.lang.IllegalArgumentException
     *   if `index <= 0`.
     */
   @VisibleForTesting
   def tryCreate(
-<<<<<<< HEAD
       synchronizerId: PhysicalSynchronizerId,
-=======
-      synchronizerId: topology.PhysicalSynchronizerId,
->>>>>>> 94991632
       index: Int,
   ): IndexedPhysicalSynchronizer =
     IndexedPhysicalSynchronizer(synchronizerId, index)
@@ -150,22 +138,14 @@
   override protected def dbTyp: IndexedStringType = IndexedStringType.physicalSynchronizerId
 
   override protected def buildIndexed(
-<<<<<<< HEAD
       item: PhysicalSynchronizerId,
-=======
-      item: topology.PhysicalSynchronizerId,
->>>>>>> 94991632
       index: Int,
   ): IndexedPhysicalSynchronizer =
     // save, because buildIndexed is only called with indices created by IndexedStringStores.
     // These indices are positive by construction.
     checked(tryCreate(item, index))
 
-<<<<<<< HEAD
   override protected def asString(item: PhysicalSynchronizerId): String300 =
-=======
-  override protected def asString(item: topology.PhysicalSynchronizerId): String300 =
->>>>>>> 94991632
     item.toLengthLimitedString
 
   override protected def fromString(
