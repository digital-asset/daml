--- conflicted
+++ resolved
@@ -58,17 +58,6 @@
   ): Some[(FatContractInstance { type CreatedAtTime = Time }, ContractMetadata, ByteString)] =
     Some((contractInstance.inst, contractInstance.metadata, contractInstance.serialization))
 
-<<<<<<< HEAD
-  def driverContractMetadata(inst: FatContractInstance): Either[String, DriverContractMetadata] =
-    if (inst.authenticationData.toByteArray.nonEmpty)
-      DriverContractMetadata
-        .fromLfBytes(inst.authenticationData.toByteArray)
-        .leftMap(err => s"Failed parsing disclosed contract driver contract metadata: $err")
-    else
-      Left(
-        value = "Missing driver contract metadata in provided disclosed contract"
-      )
-=======
   def contractAuthenticationData(
       inst: FatContractInstance
   ): Either[String, ContractAuthenticationData] =
@@ -81,12 +70,11 @@
       contractIdVersion: CantonContractIdVersion,
       inst: FatContractInstance,
   ): Either[String, contractIdVersion.AuthenticationData] =
-    if (inst.cantonData.toByteArray.nonEmpty)
+    if (inst.authenticationData.toByteArray.nonEmpty)
       ContractAuthenticationData
-        .fromLfBytes(contractIdVersion, inst.cantonData)
+        .fromLfBytes(contractIdVersion, inst.authenticationData)
         .leftMap(err => s"Failed parsing disclosed contract authentication data: $err")
     else Left("Missing authentication data in provided disclosed contract")
->>>>>>> 99c652fa
 
   def toSerializableContract(inst: LfFatContractInst): Either[String, SerializableContract] =
     for {
