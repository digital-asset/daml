# Copyright (c) 2021 Digital Asset (Switzerland) GmbH and/or its affiliates. All rights reserved.
# SPDX-License-Identifier: Apache-2.0

load("@bazel_skylib//rules:copy_file.bzl", "copy_file")
load("@build_environment//:configuration.bzl", "sdk_version")
load(
    "@com_github_johnynek_bazel_jar_jar//:jar_jar.bzl",
    "jar_jar",
)
load("@io_bazel_rules_scala//scala:scala.bzl", "scala_binary", "scala_library", "scala_macro_library")
load("@os_info//:os_info.bzl", "is_windows")
load("@rules_pkg//:pkg.bzl", "pkg_tar")
load("@scala_version//:index.bzl", "scala_major_version", "scala_major_version_suffix", "scala_version")
load("//bazel_tools:haskell.bzl", "da_haskell_library")
load("//bazel_tools:java.bzl", "da_java_library")
load("//bazel_tools:proto.bzl", "proto_gen", "proto_jars")
load(
    "//bazel_tools:scala.bzl",
    "da_scala_benchmark_jmh",
    "da_scala_library",
    "da_scala_macro_library",
    "da_scala_test",
    "da_scala_test_suite",
    "default_scalacopts",
    "kind_projector_plugin",
    "lf_scalacopts_stricter",
    "scala_source_jar",
    "scaladoc_jar",
)
load("//bazel_tools/java_testing:java_test_suite.bzl", "java_test_suite")
load("//bazel_tools/packaging:packaging.bzl", "package_oci_component")
load("//language-support/java:javaopts.bzl", "da_java_bindings_javacopts")
load("//language-support/java/codegen:codegen.bzl", "dar_to_java")
load("//rules_daml:daml.bzl", "daml_compile")

### build-info ###

canton_scalacopts = ["-Xsource:3-cross"]

genrule(
    name = "community_buildinfo_src",
    srcs = ["VERSION"],
    outs = ["BuildInfo.scala"],
    cmd = """
version=$$(< $(location VERSION))
cat << EOF > $@
package com.digitalasset.canton.buildinfo

case object BuildInfo {{
  val version: String = "$$version"
  val scalaVersion: String = "{scala_version}"
  val sbtVersion: String = "bazel"
  val damlLibrariesVersion: String = "{sdk_version}"
  val stableProtocolVersions = List("34")
  val betaProtocolVersions = List()
  override val toString: String = {{
     "version: %s, scalaVersion: %s, sbtVersion: %s, damlLibrariesVersion: %s, stableProtocolVersions: %s, betaProtocolVersions: %s".format(
       version, scalaVersion, sbtVersion, damlLibrariesVersion, stableProtocolVersions, betaProtocolVersions
    )
  }}
}}
EOF
""".format(
        scala_version = scala_version,
        sdk_version = sdk_version,
    ),
)

scala_library(
    name = "community_buildinfo",
    srcs = [":community_buildinfo_src"],
)

### base/errors ###

da_scala_library(
    name = "base_errors",
    srcs = glob(["base/errors/src/main/**/*.scala"]),
    override_scalacopts = canton_scalacopts + ["-language:postfixOps"],
    tags = ["maven_coordinates=com.daml:base-errors:__VERSION__"],
    unused_dependency_checker_mode = "error",
    visibility = [
        "//daml-lf/validation:__subpackages__",
        "//daml-script:__subpackages__",
        "//test-common/canton:__subpackages__",
    ],
    deps = [
        ":ledger_api_proto_scala",
        "@maven//:com_google_guava_guava",
        "@maven//:org_slf4j_slf4j_api",
        "@maven//:org_typelevel_cats_core_2_13",
        "@maven//:org_typelevel_cats_kernel_2_13",
    ],
)

### base/daml-jwt ###

da_scala_library(
    name = "base_daml-jwt",
    srcs = glob(["base/daml-jwt/src/main/scala/**/*.scala"]),
    override_scalacopts = canton_scalacopts + ["-language:postfixOps"],
    scala_deps = [
    ],
    tags = ["maven_coordinates=com.daml:jwt:__VERSION__"],
    visibility = ["//visibility:public"],
    runtime_deps = [
        "@maven//:ch_qos_logback_logback_classic",
    ],
    deps = [
        "@maven//:com_auth0_java_jwt",
        "@maven//:io_spray_spray_json_2_13",
        "@maven//:org_slf4j_slf4j_api",
    ],
)

da_scala_library(
    name = "base_daml-jwt-tests-lib",
    srcs = glob(["base/daml-jwt/src/test/scala/**/*.scala"]),
    override_scalacopts = canton_scalacopts + ["-language:postfixOps"],
    resources = glob(["base/daml-jwt/src/test/resources/**/*"]),
    scala_deps = [
        "@maven//:org_scalatest_scalatest_core",
        "@maven//:org_scalatest_scalatest_matchers_core",
        "@maven//:org_scalatest_scalatest_shouldmatchers",
        "@maven//:org_scalatest_scalatest_wordspec",
        "@maven//:org_scalatest_scalatest_flatspec",
        "@maven//:org_scalactic_scalactic",
    ],
    visibility = ["//visibility:public"],
    deps = [
        ":base_daml-jwt",
        "@maven//:com_auth0_java_jwt",
        "@maven//:org_scalatest_scalatest_compatible",
    ],
)

da_scala_test(
    name = "base_daml-jwt-tests",
    size = "medium",
    srcs = glob(["base/daml-jwt/src/test/scala/**/*.scala"]),
    override_scalacopts = canton_scalacopts + ["-language:postfixOps"],
    resources = glob(["base/daml-jwt/src/test/resources/**/*"]),
    scala_deps = [
        "@maven//:org_scalatest_scalatest_core",
        "@maven//:org_scalatest_scalatest_matchers_core",
        "@maven//:org_scalatest_scalatest_shouldmatchers",
        "@maven//:org_scalatest_scalatest_wordspec",
    ],
    deps = [
        ":base_daml-jwt",
        "@maven//:com_auth0_java_jwt",
        "@maven//:org_scalatest_scalatest_compatible",
    ],
)

### community/lib/Blake2b ###

java_library(
    name = "community_lib_Blake2b",
    srcs = glob(["community/lib/Blake2b/src/main/**/*.java"]),
    deps = [
        "@maven//:org_bouncycastle_bcprov_jdk15on",
    ],
)

### community/lib/slick ###

scala_macro_library(
    name = "community_lib_slick_slick-fork",
    srcs = glob(["community/lib/slick/src/main/**/*.scala"]),
    scalacopts = canton_scalacopts + ["-Wconf:cat=unused-imports:s"],
    deps = [
        "@maven//:com_typesafe_slick_slick_2_13",
        "@maven//:org_reactivestreams_reactive_streams",
        "@maven//:org_scala_lang_modules_scala_collection_compat_2_13",
    ],
)

### community/lib/wartremover-annotations ###

da_scala_library(
    name = "community_lib_wartremover-annotations",
    srcs = glob(["community/lib/wartremover-annotations/src/main/**/*.scala"]),
    scalacopts = canton_scalacopts,
)

### community/lib/magnolify-addon

da_scala_library(
    name = "community_magnolify-addon",
    srcs = glob(["community/lib/magnolify/src/main/**/*.scala"]),
    override_scalacopts = canton_scalacopts + ["-language:postfixOps"],
    tags = ["maven_coordinates=com.daml:canton-community-magnolify-addon:__VERSION__"],
    unused_dependency_checker_mode = "error",
    visibility = ["//visibility:public"],
    deps = [
        "@maven//:com_softwaremill_magnolia1_2_magnolia_2_13",
        "@maven//:org_scalacheck_scalacheck_2_13",
    ],
)

### community/util-observability ###

da_scala_library(
    name = "community_util-observability",
    srcs = glob(["community/util-observability/src/main/**/*.scala"]),
    override_scalacopts = canton_scalacopts + ["-language:postfixOps"],
    tags = ["maven_coordinates=com.daml:canton-community-util-observability:__VERSION__"],
    unused_dependency_checker_mode = "error",
    visibility = [
        "//daml-lf/snapshot:__subpackages__",
        "//daml-lf/validation:__subpackages__",
        "//daml-script:__subpackages__",
        "//language-support:__subpackages__",
        "//test-common/canton:__subpackages__",
    ],
    deps = [
        ":base_errors",
        ":base_grpc-utils",
        "//canton:contextualized-logging",
        "//canton:logging-entries",
        "//canton:nonempty",
        "//canton:scala-utils",
        "//daml-lf/data",
        "//observability/metrics",
        "//observability/tracing",
        "@maven//:com_github_pathikrit_better_files_2_13",
        "@maven//:com_google_protobuf_protobuf_java",
        "@maven//:com_typesafe_scala_logging_scala_logging_2_13",
        "@maven//:io_grpc_grpc_api",
        "@maven//:io_opentelemetry_opentelemetry_api",
        "@maven//:io_opentelemetry_opentelemetry_context",
        "@maven//:io_opentelemetry_opentelemetry_exporter_otlp",
        "@maven//:io_opentelemetry_opentelemetry_exporter_zipkin",
        "@maven//:io_opentelemetry_opentelemetry_sdk",
        "@maven//:io_opentelemetry_opentelemetry_sdk_common",
        "@maven//:io_opentelemetry_opentelemetry_sdk_logs",
        "@maven//:io_opentelemetry_opentelemetry_sdk_metrics",
        "@maven//:io_opentelemetry_opentelemetry_sdk_trace",
        "@maven//:org_apache_pekko_pekko_actor_2_13",
        "@maven//:org_apache_pekko_pekko_stream_2_13",
        "@maven//:org_scalaz_scalaz_core_2_13",
        "@maven//:org_slf4j_slf4j_api",
        "@maven//:org_typelevel_cats_core_2_13",
        "@maven//:org_typelevel_cats_kernel_2_13",
    ],
)

### base/grpc-utils ###

da_scala_library(
    name = "base_grpc-utils",
    srcs = glob([
        "base/grpc-utils/src/main/scala/**/*.scala",
        "base/grpc-utils/src/main/scala/**/*.java",
    ]),
    scalacopts = canton_scalacopts + [
        "-language:postfixOps",
        # Disable unused variable in RequireTypes.scala, SubSource.scala, and KeyStoreConfig.scala
        "-Wconf:cat=unused-params:s,cat=unused-privates:s,cat=unused-nowarn:s",
    ],
    tags = ["maven_coordinates=com.daml:base-grpc-utils:__VERSION__"],
    unused_dependency_checker_mode = "error",
    visibility = [
        "//daml-lf/validation:__subpackages__",
        "//daml-script:__subpackages__",
        "//test-common/canton:__subpackages__",
    ],
    deps = [
        ":base_errors",
        ":ledger_api_proto_scala",
        "@maven//:com_chuusai_shapeless_2_13",
        "@maven//:com_github_pureconfig_pureconfig_core_2_13",
        "@maven//:com_github_pureconfig_pureconfig_generic_2_13",
        "@maven//:com_thesamet_scalapb_scalapb_runtime_2_13",
        "@maven//:com_typesafe_config",
        "@maven//:com_typesafe_slick_slick_2_13",
        "@maven//:io_grpc_grpc_api",
        "@maven//:org_apache_pekko_pekko_actor_2_13",
        "@maven//:org_apache_pekko_pekko_stream_2_13",
        "@maven//:org_slf4j_slf4j_api",
        "@maven//:org_typelevel_cats_core_2_13",
        "@maven//:org_typelevel_cats_kernel_2_13",
    ],
)

### base/util-external ###

da_scala_library(
    name = "base_util-external",
    srcs = glob(["base/util-external/src/main/scala/**/*.scala"]),
    scala_deps = [
        "@maven//:org_scalaz_scalaz_core",
    ],
    scalacopts = canton_scalacopts + [
        "-language:postfixOps",
        # Disable unused variable in RequireTypes.scala, SubSource.scala, and KeyStoreConfig.scala
        "-Wconf:cat=unused-params:s,cat=unused-privates:s,cat=unused-nowarn:s",
    ],
    tags = ["maven_coordinates=com.daml:base-util-external:__VERSION__"],
    unused_dependency_checker_mode = "error",
    deps = [
        "//canton:nonempty",
        "@maven//:com_chuusai_shapeless_2_13",
        "@maven//:com_github_pureconfig_pureconfig_core_2_13",
        "@maven//:com_github_pureconfig_pureconfig_generic_2_13",
        "@maven//:com_typesafe_config",
        "@maven//:com_typesafe_slick_slick_2_13",
        "@maven//:org_typelevel_cats_core_2_13",
        "@maven//:org_typelevel_cats_kernel_2_13",
    ],
)

da_scala_library(
    name = "base_daml-tls",
    srcs = glob(["base/daml-tls/src/main/scala/**/*.scala"]),
    scalacopts = canton_scalacopts + ["-language:postfixOps"],
    tags = ["maven_coordinates=com.daml:base-daml-tls:__VERSION__"],
    unused_dependency_checker_mode = "error",
    visibility = [
        "//daml-script:__subpackages__",
        "//test-common/canton:__subpackages__",
    ],
    deps = [
        "@maven//:com_github_scopt_scopt_2_13",
        "@maven//:io_grpc_grpc_netty_shaded",
        "@maven//:org_slf4j_slf4j_api",
    ],
)

### community/ledger/ledger-common ###

da_scala_library(
    name = "community_ledger_ledger-common",
    srcs = glob([
        "community/ledger/ledger-common/src/main/scala/**/*.scala",
        "community/ledger/ledger-common/src/main/scala/**/*.java",
    ]),
    override_scalacopts = canton_scalacopts + ["-language:postfixOps"],
    resource_strip_prefix = "canton/community/ledger/ledger-common/src/resources",
    resources = glob(["community/ledger/ledger-common/src/resources/**"]),
    tags = ["maven_coordinates=com.daml:canton-community-ledger-ledger-common:__VERSION__"],
    unused_dependency_checker_mode = "error",
    visibility = [
        "//compiler/repl-service:__subpackages__",
        "//daml-lf:__subpackages__",
        "//daml-script:__subpackages__",
        "//language-support/java:__subpackages__",
        "//ledger-service/utils:__subpackages__",
        "//test-common/canton:__subpackages__",
    ],
    deps = [
        ":base_daml-jwt",
        ":base_errors",
        ":base_grpc-utils",
        ":base_util-external",
        ":community_util-observability",
        ":ledger_api_proto_scala",
        "//canton:contextualized-logging",
        "//canton:ledger-resources",
        "//canton:logging-entries",
        "//canton:resources",
        "//canton:rs-grpc-bridge",
        "//canton:rs-grpc-pekko",
        "//daml-lf/archive:daml_lf_archive_reader",
        "//daml-lf/data",
        "//daml-lf/engine",
        "//daml-lf/language",
        "//daml-lf/transaction",
        "//daml-lf/validation",
        "//observability/metrics",
        "@maven//:com_google_guava_guava",
        "@maven//:com_google_protobuf_protobuf_java",
        "@maven//:com_thesamet_scalapb_scalapb_runtime_2_13",
        "@maven//:com_typesafe_scala_logging_scala_logging_2_13",
        "@maven//:io_grpc_grpc_api",
        "@maven//:io_grpc_grpc_netty_shaded",
        "@maven//:io_grpc_grpc_protobuf",
        "@maven//:io_opentelemetry_opentelemetry_context",
        "@maven//:io_spray_spray_json_2_13",
        "@maven//:org_apache_pekko_pekko_actor_2_13",
        "@maven//:org_apache_pekko_pekko_stream_2_13",
        "@maven//:org_scalaz_scalaz_core_2_13",
        "@maven//:org_slf4j_slf4j_api",
        "@maven//:org_typelevel_cats_core_2_13",
    ],
)

### community/admin-api

proto_library(
    name = "community_admin-api_proto",
    srcs = glob(["community/admin-api/src/main/protobuf/**/*.proto"]),
    strip_import_prefix = "community/admin-api/src/main/protobuf",
    deps = [
        "@com_google_protobuf//:duration_proto",
        "@com_google_protobuf//:empty_proto",
        "@com_google_protobuf//:timestamp_proto",
        "@com_google_protobuf//:wrappers_proto",
        "@go_googleapis//google/rpc:status_proto",
        "@scalapb//:scalapb_proto",
    ],
)

proto_gen(
    name = "community_admin-api_proto_scala",
    srcs = [":community_admin-api_proto"],
    plugin_exec = "//scala-protoc-plugins/scalapb:protoc-gen-scalapb",
    plugin_name = "scalapb",
    plugin_options = [
        "flat_package",
        "grpc",
    ],
    visibility = [
        "//daml-lf/validation:__subpackages__",
        "//daml-script:__subpackages__",
    ],
)

filegroup(
    name = "community_admin-api-src",
    srcs = ["community/admin-api/src/main/protobuf/com/digitalasset/canton/version/ProtocolVersionAnnotation.scala"],
    visibility = ["//daml-script:__subpackages__"],
)

da_scala_library(
    name = "community_admin-api",
    srcs = [":community_admin-api-src"],
    override_scalacopts = canton_scalacopts + [
        copt
        for copt in default_scalacopts + lf_scalacopts_stricter
        if copt not in [
            # ProtocolVersionAnnotation.scala violates this warning
            "-P:wartremover:traverser:org.wartremover.warts.LeakingSealed",
        ]
    ],
    tags = ["maven_coordinates=com.daml:community-admin-api:__VERSION__"],
    visibility = ["//daml-lf/validation:__subpackages__"],
)

### community/base ###

proto_jars(
    name = "community_base_proto",
    srcs = glob(
        ["community/base/src/main/protobuf/**/*.proto"],
        # @scalapb//:scalapb_proto, which is required by proto_jars, defines a competing package.proto for the
        # google.rpc package. Even though the two files agree, this is rejected by scalapb. Thus we exclude
        # the one defined by the canton repo.
        exclude = ["community/base/src/main/protobuf/google/rpc/package.proto"],
    ),
    # The code of canton assumes that these protos are generated with the flat_package option.
    flat_package = True,
    grpc = True,
    java_deps = [
        "@maven//:com_thesamet_scalapb_scalapb_runtime_2_13",
        "@maven//:com_google_api_grpc_proto_google_common_protos",
    ],
    maven_artifact_prefix = "community-base",
    maven_artifact_scala_suffix = "scalapb",
    maven_group = "com.daml",
    scala_deps = [":community_admin-api"],
    strip_import_prefix = "community/base/src/main/protobuf",
    visibility = ["//visibility:public"],
    deps = [
        "@com_google_protobuf//:duration_proto",
        "@com_google_protobuf//:empty_proto",
        "@com_google_protobuf//:timestamp_proto",
        "@com_google_protobuf//:wrappers_proto",
        "@go_googleapis//google/rpc:status_proto",
        "@scalapb//:scalapb_proto",
    ],
)

scala_library(
    name = "community_base",
    srcs = glob(["community/base/src/main/scala/**/*.scala"]) + [":community_admin-api_proto_scala"],
    plugins = [kind_projector_plugin],
    resource_strip_prefix = "canton/community/base/src/main/resources",
    resources = glob(["community/base/src/main/resources/**"]),
    scalacopts = canton_scalacopts + ["-language:postfixOps"],
    unused_dependency_checker_mode = "error",
    visibility = [
        "//daml-lf/validation:__subpackages__",
        "//daml-script:__subpackages__",
        "//language-support:__subpackages__",
    ],
    runtime_deps = [
        #  not used at compile time, but required by com.digitalasset.canton.util.PekkoUtil.createActorSystem
        "@maven//:org_apache_pekko_pekko_slf4j_2_13",
    ],
    deps = [
        ":base_daml-jwt",
        ":base_daml-tls",
        ":base_errors",
        ":base_grpc-utils",
        ":base_util-external",
        ":community_admin-api",
        ":community_base_proto_scala",
        ":community_buildinfo",
        ":community_kms-driver-api",
        ":community_lib_slick_slick-fork",
        ":community_lib_wartremover-annotations",
        ":community_util-observability",
        ":ledger_api_proto_scala",
        "//canton:concurrent",
        "//canton:contextualized-logging",
        "//canton:executors",
        "//canton:logging-entries",
        "//canton:nameof",
        "//canton:nonempty",
        "//canton:nonempty-cats",
        "//canton:rs-grpc-bridge",
        "//canton:rs-grpc-pekko",
        "//canton:scala-utils",
        "//daml-lf/data",
        "//daml-lf/language",
        "//daml-lf/transaction",
        "//observability/metrics",
        "//observability/tracing",
        "@canton_maven//:com_google_api_api_common",
        "@canton_maven//:com_google_api_gax",
        "@canton_maven//:com_google_api_gax_grpc",
        "@canton_maven//:com_google_api_grpc_proto_google_cloud_kms_v1",
        "@canton_maven//:com_google_auth_google_auth_library_credentials",
        "@canton_maven//:com_google_auth_google_auth_library_oauth2_http",
        "@canton_maven//:com_google_cloud_google_cloud_kms",
        "@canton_maven//:org_flywaydb_flyway_core",
        "@canton_maven//:software_amazon_awssdk_auth",
        "@canton_maven//:software_amazon_awssdk_aws_core",
        "@canton_maven//:software_amazon_awssdk_http_client_spi",
        "@canton_maven//:software_amazon_awssdk_identity_spi",
        "@canton_maven//:software_amazon_awssdk_kms",
        "@canton_maven//:software_amazon_awssdk_netty_nio_client",
        "@canton_maven//:software_amazon_awssdk_regions",
        "@canton_maven//:software_amazon_awssdk_sdk_core",
        "@canton_maven//:software_amazon_awssdk_utils",
        "@maven//:ch_qos_logback_logback_classic",
        "@maven//:ch_qos_logback_logback_core",
        "@maven//:com_auth0_java_jwt",
        "@maven//:com_auth0_jwks_rsa",
        "@maven//:com_chuusai_shapeless_2_13",
        "@maven//:com_github_ben_manes_caffeine_caffeine",
        "@maven//:com_github_blemale_scaffeine_2_13",
        "@maven//:com_github_pathikrit_better_files_2_13",
        "@maven//:com_github_pureconfig_pureconfig_core_2_13",
        "@maven//:com_github_pureconfig_pureconfig_generic_2_13",
        "@maven//:com_google_crypto_tink_tink",
        "@maven//:com_google_guava_guava",
        "@maven//:com_google_protobuf_protobuf_java",
        "@maven//:com_lihaoyi_fansi_2_13",
        "@maven//:com_lihaoyi_pprint_2_13",
        "@maven//:com_thesamet_scalapb_scalapb_runtime_2_13",
        "@maven//:com_typesafe_config",
        "@maven//:com_typesafe_scala_logging_scala_logging_2_13",
        "@maven//:com_typesafe_slick_slick_2_13",
        "@maven//:com_typesafe_slick_slick_hikaricp_2_13",
        "@maven//:com_zaxxer_HikariCP",
        "@maven//:dev_optics_monocle_core_2_13",
        "@maven//:dev_optics_monocle_macro_2_13",
        "@maven//:io_circe_circe_core_2_13",
        "@maven//:io_circe_circe_generic_2_13",
        "@maven//:io_grpc_grpc_api",
        "@maven//:io_grpc_grpc_core",
        "@maven//:io_grpc_grpc_inprocess",
        "@maven//:io_grpc_grpc_netty_shaded",
        "@maven//:io_grpc_grpc_protobuf",
        "@maven//:io_grpc_grpc_services",
        "@maven//:io_grpc_grpc_stub",
        "@maven//:io_grpc_grpc_util",
        "@maven//:io_opentelemetry_instrumentation_opentelemetry_hikaricp_3_0",
        "@maven//:io_opentelemetry_opentelemetry_api",
        "@maven//:io_opentelemetry_opentelemetry_context",
        "@maven//:io_opentelemetry_opentelemetry_sdk_common",
        "@maven//:io_opentelemetry_opentelemetry_sdk_metrics",
        "@maven//:io_scalaland_chimney_2_13",
        "@maven//:io_scalaland_chimney_macro_commons_2_13",
        "@maven//:io_spray_spray_json_2_13",
        "@maven//:junit_junit",
        "@maven//:org_apache_pekko_pekko_actor_2_13",
        "@maven//:org_apache_pekko_pekko_stream_2_13",
        "@maven//:org_bouncycastle_bcpkix_jdk15on",
        "@maven//:org_bouncycastle_bcprov_jdk15on",
        "@maven//:org_jetbrains_annotations_17_0_0",
        "@maven//:org_postgresql_postgresql",
        "@maven//:org_reactivestreams_reactive_streams",
        "@maven//:org_scala_lang_modules_scala_java8_compat_2_13",
        "@maven//:org_scalaz_scalaz_core_2_13",
        "@maven//:org_slf4j_slf4j_api",
        "@maven//:org_typelevel_cats_core_2_13",
        "@maven//:org_typelevel_cats_kernel_2_13",
    ],
)

### community/common ###

scala_library(
    name = "community_common",
    srcs = glob(["community/common/src/main/scala/**/*.scala"]),
    plugins = [kind_projector_plugin],
    resource_strip_prefix = "canton/community/common/src/main/resources",
    resources = glob(["community/common/src/main/resources/**"]),
    scalacopts = canton_scalacopts + ["-language:postfixOps"],
    unused_dependency_checker_mode = "error",
    runtime_deps = [
        #  not used at compile time, but required by com.digitalasset.canton.util.PekkoUtil.createActorSystem
        "@maven//:org_apache_pekko_pekko_slf4j_2_13",
    ],
    deps = [
        ":base_daml-jwt",
        ":base_errors",
        ":base_util-external",
        ":community_admin-api",
        ":community_base",
        ":community_base_proto_scala",
        ":community_buildinfo",
        ":community_lib_Blake2b",
        ":community_lib_slick_slick-fork",
        ":community_lib_wartremover-annotations",
        ":community_util-observability",
        ":ledger_api_proto_scala",
        "//canton:concurrent",
        "//canton:contextualized-logging",
        "//canton:executors",
        "//canton:nameof",
        "//canton:nonempty",
        "//daml-lf/archive:daml_lf_archive_reader",
        "//daml-lf/data",
        "//daml-lf/engine",
        "//daml-lf/interpreter",
        "//daml-lf/language",
        "//daml-lf/transaction",
        "//observability/metrics",
        "//observability/tracing",
        "@maven//:ch_qos_logback_logback_classic",
        "@maven//:ch_qos_logback_logback_core",
        "@maven//:com_github_blemale_scaffeine_2_13",
        "@maven//:com_github_pathikrit_better_files_2_13",
        "@maven//:com_github_pureconfig_pureconfig_core_2_13",
        "@maven//:com_github_pureconfig_pureconfig_generic_2_13",
        "@maven//:com_google_guava_guava",
        "@maven//:com_google_protobuf_protobuf_java",
        "@maven//:com_lihaoyi_pprint_2_13",
        "@maven//:com_thesamet_scalapb_scalapb_runtime_2_13",
        "@maven//:com_typesafe_config",
        "@maven//:com_typesafe_scala_logging_scala_logging_2_13",
        "@maven//:com_typesafe_slick_slick_2_13",
        "@maven//:dev_optics_monocle_core_2_13",
        "@maven//:dev_optics_monocle_macro_2_13",
        "@maven//:io_circe_circe_core_2_13",
        "@maven//:io_grpc_grpc_api",
        "@maven//:io_grpc_grpc_netty_shaded",
        "@maven//:io_grpc_grpc_services",
        "@maven//:io_grpc_grpc_stub",
        "@maven//:io_opentelemetry_opentelemetry_api",
        "@maven//:io_scalaland_chimney_2_13",
        "@maven//:junit_junit",
        "@maven//:net_logstash_logback_logstash_logback_encoder",
        "@maven//:org_apache_logging_log4j_log4j_core",
        "@maven//:org_apache_pekko_pekko_actor_2_13",
        "@maven//:org_apache_pekko_pekko_http_2_13",
        "@maven//:org_apache_pekko_pekko_http_core_2_13",
        "@maven//:org_apache_pekko_pekko_stream_2_13",
        "@maven//:org_bouncycastle_bcprov_jdk15on",
        "@maven//:org_scala_lang_scala_reflect",
        "@maven//:org_scalaz_scalaz_core_2_13",
        "@maven//:org_slf4j_slf4j_api",
        "@maven//:org_typelevel_cats_core_2_13",
        "@maven//:org_typelevel_cats_kernel_2_13",
    ],
)

###  community/ledger/ledger-api-core ###

proto_library(
    name = "community_ledger_ledger-api-core_proto",
    srcs = glob(["community/ledger/ledger-api-core/src/main/protobuf/**/*.proto"]),
    strip_import_prefix = "community/ledger/ledger-api-core/src/main/protobuf",
    deps = [
        "@com_google_protobuf//:any_proto",
        "@com_google_protobuf//:duration_proto",
        "@com_google_protobuf//:empty_proto",
        "@com_google_protobuf//:timestamp_proto",
        "@com_google_protobuf//:wrappers_proto",
        "@go_googleapis//google/rpc:status_proto",
        "@scalapb//:scalapb_proto",
    ],
)

proto_gen(
    name = "community_ledger_ledger-api-core_proto_scala",
    srcs = [
        ":community_ledger_ledger-api-core_proto",
        "@com_github_grpc_grpc//src/proto/grpc/health/v1:health_proto_descriptor",
    ],
    plugin_exec = "//scala-protoc-plugins/scalapb:protoc-gen-scalapb",
    plugin_name = "scalapb",
    plugin_options = [
        "grpc",
    ],
)

# In order to build "community_ledger_ledger-api-core", "@maven//:io_scalaland_chimney_macro_commons_2_13"
# requires scala.collection.compat, however the rule unused dependency checker improperly infers it is unused.
# So we create a fake dependency.
genrule(
    name = "community_ledger_ledger_api_core_dummy_dep",
    srcs = [],
    outs = ["__community_ledger_ledger_api_core_dummy_dep.scala"],
    cmd = """
cat << EOF > $@
object __community_ledger_ledger_api_core_dummy_dep {
    private val notUsed = scala.collection.compat.immutable.ArraySeq
}
EOF
    """,
)

scala_library(
    name = "community_ledger_ledger-api-core",
    srcs = glob([
        "community/ledger/ledger-api-core/src/main/scala/**/*.scala",
        "community/ledger/ledger-api-core/src/main/scala/**/*.java",
    ]) + [
        ":community_ledger_ledger-api-core_proto_scala",
        ":community_ledger_ledger_api_core_dummy_dep",
    ],
    resource_strip_prefix = "canton/community/ledger/ledger-api-core/src/main/resources",
    resources = glob(["community/ledger/ledger-api-core/src/main/resources/**"]),
    scalacopts = canton_scalacopts + ["-language:postfixOps"],
    unused_dependency_checker_mode = "error",
    visibility = [
        "//daml-lf:__subpackages__",
        "//daml-script:__subpackages__",
        "//language-support/java:__subpackages__",
    ],
    deps = [
        ":base_daml-jwt",
        ":base_daml-tls",
        ":base_errors",
        ":base_util-external",
        ":bindings-java",
        ":community_base",
        ":community_base_proto_scala",
        ":community_common",
        ":community_ledger_ledger-common",
        ":community_util-observability",
        ":ledger_api_proto_scala",
        "//canton:concurrent",
        "//canton:contextualized-logging",
        "//canton:executors",
        "//canton:ledger-resources",
        "//canton:logging-entries",
        "//canton:nameof",
        "//canton:nonempty",
        "//canton:ports",
        "//canton:resources",
        "//canton:resources-grpc",
        "//canton:resources-pekko",
        "//canton:rs-grpc-bridge",
        "//canton:rs-grpc-pekko",
        "//canton:scala-utils",
        "//canton:timer-utils",
        "//daml-lf/archive:daml_lf_archive_proto_java",
        "//daml-lf/archive:daml_lf_archive_reader",
        "//daml-lf/data",
        "//daml-lf/engine",
        "//daml-lf/language",
        "//daml-lf/transaction",
        "//daml-lf/validation",
        "//observability/metrics",
        "//observability/tracing",
        "@canton_maven//:org_flywaydb_flyway_core",
        "@maven//:com_auth0_java_jwt",
        "@maven//:com_chuusai_shapeless_2_13",
        "@maven//:com_github_ben_manes_caffeine_caffeine",
        "@maven//:com_github_blemale_scaffeine_2_13",
        "@maven//:com_github_pureconfig_pureconfig_core_2_13",
        "@maven//:com_github_pureconfig_pureconfig_generic_2_13",
        "@maven//:com_github_scopt_scopt_2_13",
        "@maven//:com_google_guava_guava",
        "@maven//:com_google_protobuf_protobuf_java",
        "@maven//:com_h2database_h2",
        "@maven//:com_lihaoyi_pprint_2_13",
        "@maven//:com_thesamet_scalapb_scalapb_runtime_2_13",
        "@maven//:com_typesafe_config",
        "@maven//:com_typesafe_scala_logging_scala_logging_2_13",
        "@maven//:com_typesafe_slick_slick_2_13",
        "@maven//:com_zaxxer_HikariCP",
        "@maven//:dev_optics_monocle_core_2_13",
        "@maven//:dev_optics_monocle_macro_2_13",
        "@maven//:io_circe_circe_core_2_13",
        "@maven//:io_grpc_grpc_api",
        "@maven//:io_grpc_grpc_inprocess",
        "@maven//:io_grpc_grpc_netty_shaded",
        "@maven//:io_grpc_grpc_protobuf",
        "@maven//:io_grpc_grpc_services",
        "@maven//:io_grpc_grpc_stub",
        "@maven//:io_opentelemetry_opentelemetry_api",
        "@maven//:io_opentelemetry_opentelemetry_context",
        "@maven//:io_scalaland_chimney_2_13",
        "@maven//:io_scalaland_chimney_macro_commons_2_13",
        "@maven//:io_spray_spray_json_2_13",
        "@maven//:junit_junit",
        "@maven//:org_apache_pekko_pekko_actor_2_13",
        "@maven//:org_apache_pekko_pekko_stream_2_13",
        "@maven//:org_playframework_anorm_anorm_2_13",
        "@maven//:org_playframework_anorm_anorm_tokenizer_2_13",
        "@maven//:org_postgresql_postgresql",
        "@maven//:org_reflections_reflections",
        "@maven//:org_scala_lang_modules_scala_collection_compat_2_13",
        "@maven//:org_scalaz_scalaz_core_2_13",
        "@maven//:org_slf4j_slf4j_api",
        "@maven//:org_typelevel_cats_core_2_13",
        "@maven//:org_typelevel_cats_kernel_2_13",
    ],
)

### community/ledger/ledger-json-api ###

scala_library(
    name = "community_ledger_ledger-json-api",
    srcs = glob(["community/ledger/ledger-json-api/src/main/scala/**/*.scala"]),
    plugins = [kind_projector_plugin],
    resource_strip_prefix = "canton/community/ledger/ledger-json-api/src/main/resources",
    resources = glob(["community/ledger/ledger-json-api/src/main/resources/**"]),
    scalacopts = canton_scalacopts + [
        "-language:postfixOps",
        "-Ytasty-reader",
    ],
    # The dependency_checker is disabled because it doesn't support the TASTy reader,
    # causing it to incorrectly flag Scala 3 dependencies as unused.
    unused_dependency_checker_mode = "off",
    deps = [
        ":base_daml-tls",
        ":base_errors",
        ":base_util-external",
        ":bindings-java",
        ":community_base",
        ":community_ledger_ledger-api-core",
        ":community_ledger_ledger-common",
        ":community_magnolify-addon",
        ":community_util-observability",
        ":ledger_api_proto_scala",
        "//canton:contextualized-logging",
        "//canton:ledger-resources",
        "//canton:logging-entries",
        "//canton:nonempty",
        "//canton:ports",
        "//canton:resources",
        "//canton:resources-grpc",
        "//canton:resources-pekko",
        "//canton:rs-grpc-bridge",
        "//canton:rs-grpc-pekko",
        "//canton:scala-utils",
        "//canton:struct-spray-json",
        "//daml-lf/api-type-signature",
        "//daml-lf/archive:daml_lf_archive_proto_java",
        "//daml-lf/archive:daml_lf_archive_reader",
        "//daml-lf/data",
        "//daml-lf/engine",
        "//daml-lf/language",
        "//daml-lf/transaction",
<<<<<<< HEAD
=======
        "//libs-scala/contextualized-logging",
        "//libs-scala/ledger-resources",
        "//libs-scala/logging-entries",
        "//libs-scala/nonempty",
        "//libs-scala/ports",
        "//libs-scala/resources",
        "//libs-scala/resources-grpc",
        "//libs-scala/resources-pekko",
        "//libs-scala/rs-grpc-bridge",
        "//libs-scala/rs-grpc-pekko",
        "//libs-scala/scala-utils",
>>>>>>> 98d2b6b2
        "//observability/metrics",
        "//observability/pekko-http-metrics",
        "//observability/tracing",
        "@maven//:com_chuusai_shapeless_2_13",
        "@maven//:com_daml_transcode_codec_json_3",
        "@maven//:com_daml_transcode_codec_proto_scala_3",
        "@maven//:com_daml_transcode_daml_lf_3",
        "@maven//:com_daml_transcode_schema_3",
        "@maven//:com_github_pureconfig_pureconfig_core_2_13",
        "@maven//:com_google_protobuf_protobuf_java",
        "@maven//:com_google_protobuf_protobuf_java_util",
        "@maven//:com_lihaoyi_fastparse_2_13",
        "@maven//:com_lihaoyi_geny_2_13",
        "@maven//:com_lihaoyi_pprint_2_13",
        "@maven//:com_lihaoyi_ujson_2_13",
        "@maven//:com_lihaoyi_ujson_circe_2_13",
        "@maven//:com_lihaoyi_upickle_core_2_13",
        "@maven//:com_softwaremill_magnolia1_2_magnolia_2_13",
        "@maven//:com_softwaremill_quicklens_quicklens_2_13",
        "@maven//:com_softwaremill_sttp_apispec_apispec_model_2_13",
        "@maven//:com_softwaremill_sttp_apispec_asyncapi_circe_yaml_2_13",
        "@maven//:com_softwaremill_sttp_apispec_asyncapi_model_2_13",
        "@maven//:com_softwaremill_sttp_apispec_openapi_circe_yaml_2_13",
        "@maven//:com_softwaremill_sttp_apispec_openapi_model_2_13",
        "@maven//:com_softwaremill_sttp_model_core_2_13",
        "@maven//:com_softwaremill_sttp_shared_core_2_13",
        "@maven//:com_softwaremill_sttp_shared_pekko_2_13",
        "@maven//:com_softwaremill_sttp_shared_ws_2_13",
        "@maven//:com_softwaremill_sttp_tapir_tapir_asyncapi_docs_2_13",
        "@maven//:com_softwaremill_sttp_tapir_tapir_core_2_13",
        "@maven//:com_softwaremill_sttp_tapir_tapir_json_circe_2_13",
        "@maven//:com_softwaremill_sttp_tapir_tapir_openapi_docs_2_13",
        "@maven//:com_softwaremill_sttp_tapir_tapir_pekko_http_server_2_13",
        "@maven//:com_softwaremill_sttp_tapir_tapir_server_2_13",
        "@maven//:com_thesamet_scalapb_scalapb_runtime_2_13",
        "@maven//:com_typesafe_config",
        "@maven//:com_typesafe_scala_logging_scala_logging_2_13",
        "@maven//:com_typesafe_slick_slick_2_13",
        "@maven//:dev_optics_monocle_core_2_13",
        "@maven//:dev_optics_monocle_macro_2_13",
        "@maven//:io_circe_circe_core_2_13",
        "@maven//:io_circe_circe_generic_2_13",
        "@maven//:io_circe_circe_generic_extras_2_13",
        "@maven//:io_circe_circe_parser_2_13",
        "@maven//:io_circe_circe_yaml_2_13",
        "@maven//:io_circe_circe_yaml_common_2_13",
        "@maven//:io_grpc_grpc_api",
        "@maven//:io_grpc_grpc_stub",
        "@maven//:io_protostuff_protostuff_compiler",
        "@maven//:io_scalaland_chimney_2_13",
        "@maven//:io_scalaland_chimney_macro_commons_2_13",
        "@maven//:io_spray_spray_json_2_13",
        "@maven//:junit_junit",
        "@maven//:org_apache_pekko_pekko_actor_2_13",
        "@maven//:org_apache_pekko_pekko_http_2_13",
        "@maven//:org_apache_pekko_pekko_http_core_2_13",
        "@maven//:org_apache_pekko_pekko_stream_2_13",
        "@maven//:org_bouncycastle_bcpkix_jdk15on",
        "@maven//:org_bouncycastle_bcprov_jdk15on",
        "@maven//:org_scala_lang_scala3_library_3",
        "@maven//:org_scala_lang_scala_reflect",
        "@maven//:org_scalaz_scalaz_core_2_13",
        "@maven//:org_slf4j_slf4j_api",
        "@maven//:org_typelevel_cats_core_2_13",
        "@maven//:org_typelevel_cats_kernel_2_13",
    ],
)

### community/synchronizer ###

proto_library(
    name = "community_synchronizer_proto",
    srcs = glob(["community/synchronizer/src/main/protobuf/**/*.proto"]),
    strip_import_prefix = "community/synchronizer/src/main/protobuf",
    deps = [
        ":community_admin-api_proto",
        ":community_base_proto",
        "@com_google_protobuf//:duration_proto",
        "@com_google_protobuf//:empty_proto",
        "@com_google_protobuf//:timestamp_proto",
        "@com_google_protobuf//:wrappers_proto",
        "@go_googleapis//google/rpc:status_proto",
        "@scalapb//:scalapb_proto",
    ],
)

proto_gen(
    name = "community_synchronizer_proto_scala",
    srcs = [":community_synchronizer_proto"],
    plugin_exec = "//scala-protoc-plugins/scalapb:protoc-gen-scalapb",
    plugin_name = "scalapb",
    plugin_options = [
        "flat_package",
        "grpc",
    ],
)

scala_library(
    name = "community_synchronizer",
    srcs = glob(["community/synchronizer/src/main/scala/**/*.scala"]) + [":community_synchronizer_proto_scala"],
    plugins = [kind_projector_plugin],
    scalacopts = canton_scalacopts + ["-language:postfixOps"],
    unused_dependency_checker_mode = "error",
    deps = [
        ":base_daml-jwt",
        ":base_errors",
        ":base_util-external",
        ":community_admin-api",
        ":community_base",
        ":community_base_proto_scala",
        ":community_common",
        ":community_lib_slick_slick-fork",
        ":community_lib_wartremover-annotations",
        ":community_reference-driver",
        ":community_sequencer-driver",
        ":community_util-observability",
        ":ledger_api_proto_scala",
        "//canton:executors",
        "//canton:nameof",
        "//canton:nonempty",
        "//canton:nonempty-cats",
        "//canton:rs-grpc-bridge",
        "//canton:rs-grpc-pekko",
        "//canton:scala-utils",
        "//daml-lf/data",
        "//daml-lf/transaction",
        "//observability/metrics",
        "//observability/tracing",
        "@maven//:com_github_ben_manes_caffeine_caffeine",
        "@maven//:com_github_blemale_scaffeine_2_13",
        "@maven//:com_github_pathikrit_better_files_2_13",
        "@maven//:com_github_pureconfig_pureconfig_core_2_13",
        "@maven//:com_google_guava_guava",
        "@maven//:com_google_protobuf_protobuf_java",
        "@maven//:com_h2database_h2",
        "@maven//:com_lihaoyi_pprint_2_13",
        "@maven//:com_thesamet_scalapb_scalapb_runtime_2_13",
        "@maven//:com_typesafe_config",
        "@maven//:com_typesafe_scala_logging_scala_logging_2_13",
        "@maven//:com_typesafe_slick_slick_2_13",
        "@maven//:dev_optics_monocle_core_2_13",
        "@maven//:dev_optics_monocle_macro_2_13",
        "@maven//:io_circe_circe_core_2_13",
        "@maven//:io_grpc_grpc_api",
        "@maven//:io_grpc_grpc_netty_shaded",
        "@maven//:io_grpc_grpc_services",
        "@maven//:io_grpc_grpc_stub",
        "@maven//:io_opentelemetry_opentelemetry_api",
        "@maven//:io_opentelemetry_opentelemetry_context",
        "@maven//:io_scalaland_chimney_2_13",
        "@maven//:io_scalaland_chimney_macro_commons_2_13",
        "@maven//:junit_junit",
        "@maven//:org_apache_pekko_pekko_actor_2_13",
        "@maven//:org_apache_pekko_pekko_actor_typed_2_13",
        "@maven//:org_apache_pekko_pekko_stream_2_13",
        "@maven//:org_postgresql_postgresql",
        "@maven//:org_reactivestreams_reactive_streams",
        "@maven//:org_scala_lang_scala_reflect",
        "@maven//:org_scalaz_scalaz_core_2_13",
        "@maven//:org_slf4j_slf4j_api",
        "@maven//:org_typelevel_cats_core_2_13",
        "@maven//:org_typelevel_cats_kernel_2_13",
    ],
)

### community/participant/ ###

proto_library(
    name = "community_participant_proto",
    srcs = glob(["community/participant/src/main/protobuf/**/*.proto"]),
    strip_import_prefix = "community/participant/src/main/protobuf",
    deps = [
        ":community_admin-api_proto",
        ":community_base_proto",
        "@com_google_protobuf//:duration_proto",
        "@com_google_protobuf//:empty_proto",
        "@com_google_protobuf//:timestamp_proto",
        "@com_google_protobuf//:wrappers_proto",
        "@go_googleapis//google/rpc:status_proto",
        "@scalapb//:scalapb_proto",
    ],
)

proto_gen(
    name = "community_participant_proto_scala",
    srcs = [":community_participant_proto"],
    plugin_exec = "//scala-protoc-plugins/scalapb:protoc-gen-scalapb",
    plugin_name = "scalapb",
    plugin_options = [
        "flat_package",
        "grpc",
    ],
)

daml_compile(
    name = "community_participant_admin-workflows",
    srcs = glob(["community/participant/src/main/daml/canton-builtin-admin-workflow-ping/**/*.daml"]),
    project_name = "AdminWorkflows",
)

daml_compile(
    name = "community_participant_party-replication",
    srcs = glob(["community/participant/src/main/daml/canton-builtin-admin-workflow-party-replication-alpha/**/*.daml"]),
    project_name = "PartyReplication",
)

copy_file(
    name = "community_participant_admin-workflows_dar",
    src = ":community_participant_admin-workflows.dar",
    out = "community_participant_resources/dar/canton-builtin-admin-workflow-ping.dar",
)

copy_file(
    name = "community_participant_party-replication_dar",
    src = ":community_participant_party-replication.dar",
    out = "community_participant_resources/dar/canton-builtin-admin-workflow-party-replication-alpha.dar",
)

dar_to_java(
    name = "community_participant_admin-workflows_java",
    src = ":community_participant_admin-workflows_dar",
    package_prefix = "com.digitalasset.canton.participant.admin.workflows.java",
)

dar_to_java(
    name = "community_participant_party-replication_java",
    src = ":community_participant_party-replication_dar",
    package_prefix = "com.digitalasset.canton.participant.admin.workflows.java",
)

copy_file(
    name = "ledger-api-version-file",
    src = ":api-version-files",
    out = "community_participant_resources/VERSION",
)

scala_library(
    name = "community_participant",
    srcs = glob(["community/participant/src/main/scala/**/*.scala"]) + [
        ":community_participant_proto_scala",
    ],
    plugins = [kind_projector_plugin],
    resource_strip_prefix = "canton/community_participant_resources",
    resources = [
        ":community_participant_admin-workflows_dar",
        ":community_participant_party-replication_dar",
        ":ledger-api-version-file",
    ],
    scalacopts = canton_scalacopts + ["-language:postfixOps"],
    unused_dependency_checker_mode = "error",
    deps = [
        ":base_daml-jwt",
        ":base_daml-tls",
        ":base_errors",
        ":base_util-external",
        ":bindings-java",
        ":community_admin-api",
        ":community_base",
        ":community_base_proto_scala",
        ":community_common",
        ":community_ledger_ledger-api-core",
        ":community_ledger_ledger-common",
        ":community_ledger_ledger-json-api",
        ":community_lib_slick_slick-fork",
        ":community_lib_wartremover-annotations",
        ":community_participant_admin-workflows_java",
        ":community_participant_party-replication_java",
        ":community_util-observability",
        ":ledger_api_proto_scala",
        "//canton:contextualized-logging",
        "//canton:executors",
        "//canton:ledger-resources",
        "//canton:logging-entries",
        "//canton:nameof",
        "//canton:nonempty",
        "//canton:nonempty-cats",
        "//canton:resources",
        "//canton:resources-grpc",
        "//canton:resources-pekko",
        "//canton:rs-grpc-bridge",
        "//canton:scala-utils",
        "//canton:timer-utils",
        "//daml-lf/archive:daml_lf_archive_proto_java",
        "//daml-lf/archive:daml_lf_archive_reader",
        "//daml-lf/data",
        "//daml-lf/engine",
        "//daml-lf/language",
        "//daml-lf/transaction",
        "//observability/metrics",
        "//observability/tracing",
        "@maven//:com_chuusai_shapeless_2_13",
        "@maven//:com_github_pathikrit_better_files_2_13",
        "@maven//:com_github_pureconfig_pureconfig_core_2_13",
        "@maven//:com_github_pureconfig_pureconfig_generic_2_13",
        "@maven//:com_google_crypto_tink_tink",
        "@maven//:com_google_guava_guava",
        "@maven//:com_google_protobuf_protobuf_java",
        "@maven//:com_lihaoyi_pprint_2_13",
        "@maven//:com_lihaoyi_ujson_2_13",
        "@maven//:com_lihaoyi_upickle_2_13",
        "@maven//:com_lihaoyi_upickle_core_2_13",
        "@maven//:com_lihaoyi_upickle_implicits_2_13",
        "@maven//:com_thesamet_scalapb_scalapb_runtime_2_13",
        "@maven//:com_typesafe_config",
        "@maven//:com_typesafe_scala_logging_scala_logging_2_13",
        "@maven//:com_typesafe_slick_slick_2_13",
        "@maven//:dev_optics_monocle_core_2_13",
        "@maven//:dev_optics_monocle_macro_2_13",
        "@maven//:io_circe_circe_core_2_13",
        "@maven//:io_grpc_grpc_api",
        "@maven//:io_grpc_grpc_inprocess",
        "@maven//:io_grpc_grpc_netty_shaded",
        "@maven//:io_grpc_grpc_services",
        "@maven//:io_grpc_grpc_stub",
        "@maven//:io_opentelemetry_instrumentation_opentelemetry_grpc_1_6",
        "@maven//:io_opentelemetry_opentelemetry_api",
        "@maven//:io_opentelemetry_opentelemetry_context",
        "@maven//:io_scalaland_chimney_2_13",
        "@maven//:io_scalaland_chimney_macro_commons_2_13",
        "@maven//:junit_junit",
        "@maven//:org_apache_pekko_pekko_actor_2_13",
        "@maven//:org_apache_pekko_pekko_stream_2_13",
        "@maven//:org_bouncycastle_bcprov_jdk15on",
        "@maven//:org_scala_lang_modules_scala_collection_compat_2_13",
        "@maven//:org_scala_lang_scala_reflect",
        "@maven//:org_scalaz_scalaz_core_2_13",
        "@maven//:org_slf4j_slf4j_api",
        "@maven//:org_typelevel_cats_core_2_13",
        "@maven//:org_typelevel_cats_kernel_2_13",
    ],
)

### community/kms-driver-api

scala_library(
    name = "community_kms-driver-api",
    srcs = glob(["community/kms-driver-api/src/main/scala/**/*.scala"]),
    resource_strip_prefix = "/canton/community/kms-driver-api/src/main/resources",
    resources = glob(["community/kms-driver-api/src/main/resources/**"]),
    scalacopts = canton_scalacopts + ["-language:postfixOps"],
    unused_dependency_checker_mode = "error",
    deps = [
        "@maven//:com_github_pureconfig_pureconfig_core_2_13",
        "@maven//:io_opentelemetry_opentelemetry_context",
        "@maven//:org_slf4j_slf4j_api",
    ],
)

### community/reference-sequencer-driver

scala_library(
    name = "community_reference-driver",
    srcs = glob(["community/reference-sequencer-driver/src/main/scala/**/*.scala"]) + [":community_reference-driver_proto_scala"],
    resource_strip_prefix = "/canton/community/reference-sequencer-driver/src/main/resources",
    resources = glob(["community/reference-sequencer-driver/src/main/resources/**"]),
    scalacopts = canton_scalacopts + ["-language:postfixOps"],
    unused_dependency_checker_mode = "error",
    deps = [
        ":base_errors",
        ":base_util-external",
        ":community_base",
        ":community_lib_slick_slick-fork",
        ":community_sequencer-driver",
        ":community_util-observability",
        "//daml-lf/data",
        "//daml-lf/transaction",
        "//observability/metrics",
        "@maven//:com_chuusai_shapeless_2_13",
        "@maven//:com_github_pureconfig_pureconfig_core_2_13",
        "@maven//:com_github_pureconfig_pureconfig_generic_2_13",
        "@maven//:com_google_protobuf_protobuf_java",
        "@maven//:com_thesamet_scalapb_lenses_2_13",
        "@maven//:com_thesamet_scalapb_scalapb_runtime_2_13",
        "@maven//:com_typesafe_config",
        "@maven//:com_typesafe_scala_logging_scala_logging_2_13",
        "@maven//:com_typesafe_slick_slick_2_13",
        "@maven//:dev_optics_monocle_core_2_13",
        "@maven//:dev_optics_monocle_macro_2_13",
        "@maven//:io_circe_circe_core_2_13",
        "@maven//:io_grpc_grpc_api",
        "@maven//:io_scalaland_chimney_2_13",
        "@maven//:org_apache_pekko_pekko_actor_2_13",
        "@maven//:org_apache_pekko_pekko_stream_2_13",
        "@maven//:org_postgresql_postgresql",
        "@maven//:org_slf4j_slf4j_api",
        "@maven//:org_typelevel_cats_core_2_13",
        "@maven//:org_typelevel_cats_kernel_2_13",
    ],
)

proto_library(
    name = "community_reference-driver_proto",
    srcs = glob(["community/reference-sequencer-driver/src/main/protobuf/**/*.proto"]),
    strip_import_prefix = "community/reference-sequencer-driver/src/main/protobuf",
    deps = [
        "@com_google_protobuf//:duration_proto",
        "@com_google_protobuf//:empty_proto",
        "@com_google_protobuf//:timestamp_proto",
        "@com_google_protobuf//:wrappers_proto",
        "@go_googleapis//google/rpc:status_proto",
        "@scalapb//:scalapb_proto",
    ],
)

proto_gen(
    name = "community_reference-driver_proto_scala",
    srcs = [":community_reference-driver_proto"],
    plugin_exec = "//scala-protoc-plugins/scalapb:protoc-gen-scalapb",
    plugin_name = "scalapb",
    plugin_options = [
        "flat_package",
    ],
)

### community/sequencer-driver

scala_library(
    name = "community_sequencer-driver",
    srcs = glob(["community/sequencer-driver/src/main/scala/**/*.scala"]),
    resource_strip_prefix = "/canton/community/sequencer-driver/src/main/resources",
    resources = glob(["community/sequencer-driver/src/main/resources/**"]),
    scalacopts = canton_scalacopts + ["-language:postfixOps"],
    unused_dependency_checker_mode = "error",
    deps = [
        ":base_util-external",
        ":community_util-observability",
        "//daml-lf/data",
        "@maven//:com_github_pureconfig_pureconfig_core_2_13",
        "@maven//:com_google_protobuf_protobuf_java",
        "@maven//:com_typesafe_scala_logging_scala_logging_2_13",
        "@maven//:io_grpc_grpc_api",
        "@maven//:org_apache_pekko_pekko_stream_2_13",
        "@maven//:org_slf4j_slf4j_api",
    ],
)

### community/app-base ###

scala_library(
    name = "community_app-base",
    srcs = glob(["community/app-base/src/main/scala/**/*.scala"]),
    plugins = [kind_projector_plugin],
    resource_strip_prefix = "/canton/community/app-base/src/main/resources",
    resources = glob(["community/app-base/src/main/resources/**"]),
    scalacopts = canton_scalacopts + ["-language:postfixOps"],
    unused_dependency_checker_mode = "warn",
    runtime_deps = [":community_reference-driver"],
    deps = [
        ":base_daml-jwt",
        ":base_errors",
        ":base_grpc-utils",
        ":base_util-external",
        ":bindings-java",
        ":community_admin-api",
        ":community_base",
        ":community_base_proto_scala",
        ":community_common",
        ":community_kms-driver-api",
        ":community_ledger_ledger-api-core",
        ":community_ledger_ledger-common",
        ":community_ledger_ledger-json-api",
        ":community_lib_wartremover-annotations",
        ":community_participant",
        ":community_sequencer-driver",
        ":community_synchronizer",
        ":community_util-observability",
        ":ledger_api_proto_scala",
        "//canton:contextualized-logging",
        "//canton:executors",
        "//canton:logging-entries",
        "//canton:nameof",
        "//canton:nonempty",
        "//canton:nonempty-cats",
        "//canton:rs-grpc-bridge",
        "//canton:scala-utils",
        "//daml-lf/archive:daml_lf_archive_proto_java",
        "//daml-lf/archive:daml_lf_archive_reader",
        "//daml-lf/data",
        "//daml-lf/transaction",
        "//observability/metrics",
        "@maven//:ch_qos_logback_logback_classic",
        "@maven//:ch_qos_logback_logback_core",
        "@maven//:com_chuusai_shapeless_2_13",
        "@maven//:com_fasterxml_jackson_core_jackson_core",
        "@maven//:com_github_pathikrit_better_files_2_13",
        "@maven//:com_github_pureconfig_pureconfig_cats_2_13",
        "@maven//:com_github_pureconfig_pureconfig_core_2_13",
        "@maven//:com_github_pureconfig_pureconfig_generic_2_13",
        "@maven//:com_google_api_grpc_proto_google_common_protos",
        "@maven//:com_google_guava_guava",
        "@maven//:com_google_protobuf_protobuf_java",
        "@maven//:com_lihaoyi_ammonite_2_13_16",
        "@maven//:com_lihaoyi_ammonite_compiler_interface_2_13_16",
        "@maven//:com_lihaoyi_ammonite_repl_2_13_16",
        "@maven//:com_lihaoyi_ammonite_runtime_2_13_16",
        "@maven//:com_lihaoyi_ammonite_util_2_13",
        "@maven//:com_lihaoyi_os_lib_2_13",
        "@maven//:com_lihaoyi_pprint_2_13",
        "@maven//:com_thesamet_scalapb_scalapb_runtime_2_13",
        "@maven//:com_typesafe_config",
        "@maven//:com_typesafe_scala_logging_scala_logging_2_13",
        "@maven//:com_typesafe_slick_slick_2_13",
        "@maven//:dev_optics_monocle_core_2_13",
        "@maven//:dev_optics_monocle_macro_2_13",
        "@maven//:io_circe_circe_core_2_13",
        "@maven//:io_circe_circe_generic_2_13",
        "@maven//:io_circe_circe_jawn_2_13",
        "@maven//:io_grpc_grpc_api",
        "@maven//:io_grpc_grpc_netty_shaded",
        "@maven//:io_grpc_grpc_services",
        "@maven//:io_grpc_grpc_stub",
        "@maven//:io_opentelemetry_instrumentation_opentelemetry_runtime_telemetry_java8",
        "@maven//:io_opentelemetry_opentelemetry_api",
        "@maven//:io_opentelemetry_opentelemetry_context",
        "@maven//:io_opentelemetry_opentelemetry_exporter_common",
        "@maven//:io_opentelemetry_opentelemetry_exporter_otlp_common",
        "@maven//:io_opentelemetry_opentelemetry_exporter_prometheus",
        "@maven//:io_opentelemetry_opentelemetry_sdk",
        "@maven//:io_opentelemetry_opentelemetry_sdk_common",
        "@maven//:io_opentelemetry_opentelemetry_sdk_metrics",
        "@maven//:io_scalaland_chimney_2_13",
        "@maven//:io_scalaland_chimney_macro_commons_2_13",
        "@maven//:io_spray_spray_json_2_13",
        "@maven//:junit_junit",
        "@maven//:org_apache_pekko_pekko_actor_2_13",
        "@maven//:org_apache_pekko_pekko_stream_2_13",
        "@maven//:org_scalaz_scalaz_core_2_13",
        "@maven//:org_slf4j_jul_to_slf4j",
        "@maven//:org_slf4j_slf4j_api",
        "@maven//:org_tpolecat_typename_2_13",
        "@maven//:org_typelevel_cats_core_2_13",
        "@maven//:org_typelevel_cats_kernel_2_13",
    ],
)

### community/app ###

scala_library(
    name = "community_app-lib",
    srcs = glob(["community/app/src/main/scala/**/*.scala"]),
    resource_strip_prefix = "/canton/community/app/src/main/resources",
    resources = glob(["community/app/src/main/resources/**"]),
    scalacopts = canton_scalacopts + ["-language:postfixOps"],
    unused_dependency_checker_mode = "error",
    visibility = ["//visibility:public"],
    runtime_deps = [
        "@maven//:org_codehaus_janino_janino",  # for parsing conditionals in logback configuration
    ],
    deps = [
        ":base_daml-jwt",
        ":base_errors",
        ":base_util-external",
        ":community_app-base",
        ":community_base",
        ":community_buildinfo",
        ":community_common",
        ":community_ledger_ledger-api-core",
        ":community_ledger_ledger-json-api",
        ":community_participant",
        ":community_synchronizer",
        ":community_util-observability",
        ":ledger_api_proto_scala",
        "//canton:nonempty",
        "//daml-lf/data",
        "@maven//:ch_qos_logback_logback_classic",
        "@maven//:ch_qos_logback_logback_core",
        "@maven//:com_github_pathikrit_better_files_2_13",
        "@maven//:com_github_pureconfig_pureconfig_core_2_13",
        "@maven//:com_github_scopt_scopt_2_13",
        "@maven//:com_lihaoyi_ammonite_2_13_16",
        "@maven//:com_lihaoyi_ammonite_compiler_2_13_16",
        "@maven//:com_lihaoyi_ammonite_compiler_interface_2_13_16",
        "@maven//:com_lihaoyi_ammonite_interp_2_13_16",
        "@maven//:com_lihaoyi_ammonite_interp_api_2_13_16",
        "@maven//:com_lihaoyi_ammonite_repl_2_13_16",
        "@maven//:com_lihaoyi_ammonite_runtime_2_13_16",
        "@maven//:com_lihaoyi_ammonite_util_2_13",
        "@maven//:com_lihaoyi_os_lib_2_13",
        "@maven//:com_typesafe_config",
        "@maven//:com_typesafe_scala_logging_scala_logging_2_13",
        "@maven//:io_get_coursier_interface",
        "@maven//:junit_junit",
        "@maven//:org_scalaz_scalaz_core_2_13",
        "@maven//:org_slf4j_slf4j_api",
        "@maven//:org_tpolecat_typename_2_13",
        "@maven//:org_typelevel_cats_core_2_13",
    ],
)

scala_binary(
    name = "community_app",
    main_class = "com.digitalasset.canton.CantonCommunityApp",
    visibility = ["//visibility:public"],
    deps = [":community_app-lib"],
)

proto_gen(
    name = "ledger-api-java",
    srcs = [
        ":ledger_api_proto",
        "//daml-lf/ledger-api-value:ledger_api_value_proto",
    ],
    plugin_name = "java",
    visibility = [
        "//visibility:public",
    ],
)

# this is only needed for the uber-javadoc in //language-support/java:javadoc
java_library(
    name = "ledger-api-java-lib-for-javadocs",
    srcs = [
        ":ledger-api-java",
        ":ledger-api-java-grpc",
    ],
    visibility = [
        "//visibility:public",
    ],
    deps = [
        "@maven//:com_google_api_grpc_proto_google_common_protos",
        "@maven//:com_google_guava_guava",
        "@maven//:com_google_protobuf_protobuf_java",
        "@maven//:com_thesamet_scalapb_scalapb_runtime_2_13",
        "@maven//:io_grpc_grpc_api",
        "@maven//:io_grpc_grpc_core",
        "@maven//:io_grpc_grpc_netty_shaded",
        "@maven//:io_grpc_grpc_protobuf",
        "@maven//:io_grpc_grpc_stub",
        "@maven//:javax_annotation_javax_annotation_api",
    ],
)

proto_gen(
    name = "ledger-api-java-grpc",
    srcs = [
        ":ledger_api_proto",
        "//daml-lf/ledger-api-value:ledger_api_value_proto",
    ],
    plugin_exec = "@io_grpc_grpc_java//compiler:grpc_java_plugin",
    plugin_name = "java-grpc",
    visibility = [
        "//visibility:public",
    ],
)

da_java_library(
    name = "bindings-java",
    srcs = glob(["community/bindings-java/src/main/java/**/*.java"]) + [
        ":ledger-api-java",
        ":ledger-api-java-grpc",
    ],
    javacopts = [
        "-Xlint",
        "-Xlint:-serial",
        "-Xlint:-deprecation",  # Protoc 2.24 generates code that is deprecated in 2.25
    ],
    tags = [
        "javadoc_root_packages=com.daml.ledger.javaapi.data",
        "maven_coordinates=com.daml:bindings-java:__VERSION__",
    ],
    visibility = [
        "//visibility:public",
    ],
    deps = [
        "@maven//:com_fasterxml_jackson_core_jackson_core",
        "@maven//:com_google_api_grpc_proto_google_common_protos",
        "@maven//:com_google_code_findbugs_jsr305",
        "@maven//:com_google_guava_guava",
        "@maven//:com_google_protobuf_protobuf_java",
        "@maven//:com_thesamet_scalapb_scalapb_runtime_2_13",
        "@maven//:io_grpc_grpc_api",
        "@maven//:io_grpc_grpc_core",
        "@maven//:io_grpc_grpc_netty_shaded",
        "@maven//:io_grpc_grpc_protobuf",
        "@maven//:io_grpc_grpc_stub",
        "@maven//:javax_annotation_javax_annotation_api",
        "@maven//:org_checkerframework_checker_qual",
        "@maven//:org_slf4j_slf4j_api",
    ],
)

java_test_suite(
    name = "bindings-java-java-tests",
    srcs = glob(["community/bindings-java/src/test/java/**/*Test.java"]),
    strip = "src/test/java/",
    use_short_names = is_windows,
    deps = [
        ":bindings-java",
        ":bindings-java-test-helpers",
        "@maven//:com_google_protobuf_protobuf_java",
        "@maven//:org_junit_jupiter_junit_jupiter_api",
        "@maven//:org_junit_jupiter_junit_jupiter_engine",
        "@maven//:org_junit_platform_junit_platform_runner",
    ],
)

java_library(
    name = "bindings-java-test-helpers",
    testonly = True,
    srcs = glob(["community/bindings-java/src/test/java/**/TestHelpers.java"]),
    deps = [":bindings-java"],
)

da_scala_library(
    name = "bindings-java-tests-lib",
    srcs = glob(
        ["community/bindings-java/src/test/**/*.scala"],
        exclude = [
            "community/bindings-java/src/test/**/*Spec.scala",
            "community/bindings-java/src/test/**/*Test.scala",
        ],
    ),
    scala_deps = [
        "@maven//:org_scalacheck_scalacheck",
    ],
    scalacopts = canton_scalacopts + ["-language:postfixOps"],
    deps = [
        ":bindings-java",
        "@maven//:com_google_api_grpc_proto_google_common_protos",
        "@maven//:com_google_protobuf_protobuf_java",
    ],
)

da_scala_test_suite(
    name = "bindings-java-tests",
    srcs = glob([
        "community/bindings-java/src/test/**/*Spec.scala",
        "community/bindings-java/src/test/**/*Test.scala",
    ]),
    scala_deps = [
        "@maven//:org_scalacheck_scalacheck",
        "@maven//:org_scalatest_scalatest_core",
        "@maven//:org_scalatest_scalatest_matchers_core",
        "@maven//:org_scalatest_scalatest_shouldmatchers",
        "@maven//:org_scalatestplus_scalacheck_1_15",
    ],
    scalacopts = canton_scalacopts + ["-language:postfixOps"],
    deps = [
        ":bindings-java",
        ":bindings-java-test-helpers",
        ":bindings-java-tests-lib",
        "@maven//:com_google_api_grpc_proto_google_common_protos",
        "@maven//:com_google_protobuf_protobuf_java",
        "@maven//:org_scalatest_scalatest_compatible",
    ],
)

filegroup(
    name = "bindings-java-sources",
    srcs = glob(["community/bindings-java/src/main/java/**/*.java"]),
    visibility = ["//visibility:public"],
)

filegroup(
    name = "api-version-files",
    srcs = [
        "community/ledger-api-proto/VERSION",
    ],
    visibility = [
        "//visibility:public",
    ],
)

ledger_api_root = "canton/community/ledger-api"

ledger_api_proto_source_root = "canton/community/ledger-api-proto/src/main/protobuf"

copy_file(
    name = "ledger-api-scala-file-into-proto",
    src = ":community/ledger-api-scala/src/main/protobuf/com/daml/ledger/api/scalapb/package.proto",
    out = "community/ledger-api-proto/src/main/protobuf/com/daml/ledger/api/scalapb/package.proto",
)

proto_jars(
    name = "ledger_api_proto",
    srcs = glob(["community/ledger-api-proto/src/main/protobuf/com/daml/ledger/api/v*/**/*.proto"]),
    grpc = True,
    java_conversions = True,
    java_deps = [
        "@maven//:com_google_api_grpc_proto_google_common_protos",
        "@maven//:com_thesamet_scalapb_scalapb_runtime_2_13",
    ],
    maven_artifact_prefix = "ledger-api",
    maven_artifact_scala_suffix = "scalapb",
    maven_group = "com.daml",
    proto_deps = ["//daml-lf/ledger-api-value:ledger_api_value_proto"],
    scalapb_options_files = [
        ":ledger-api-scala-file-into-proto",
    ],
    strip_import_prefix = "community/ledger-api-proto/src/main/protobuf",
    visibility = ["//visibility:public"],
    deps = [
        "@com_google_protobuf//:any_proto",
        "@com_google_protobuf//:descriptor_proto",
        "@com_google_protobuf//:duration_proto",
        "@com_google_protobuf//:empty_proto",
        "@com_google_protobuf//:field_mask_proto",
        "@com_google_protobuf//:struct_proto",
        "@com_google_protobuf//:timestamp_proto",
        "@com_google_protobuf//:wrappers_proto",
        "@go_googleapis//google/rpc:error_details_proto",
        "@go_googleapis//google/rpc:status_proto",
        "@scalapb//:scalapb_proto",
    ],
)

<<<<<<< HEAD
# libs-scala

da_scala_library(
    name = "scalatest-utils",
    srcs = glob(["base/scalatest-utils/src/main/**/*.scala"]),
    override_scalacopts = canton_scalacopts + [
        "-language:postfixOps",
        "-Wconf:msg=lambda-parens:s",
    ],
    plugins = [
        kind_projector_plugin,
    ],
    scala_deps = [
        "@maven//:org_scalacheck_scalacheck",
        "@maven//:org_scalactic_scalactic",
        "@maven//:org_scalatest_scalatest_core",
        "@maven//:org_scalatest_scalatest_flatspec",
        "@maven//:org_scalatest_scalatest_freespec",
        "@maven//:org_scalatest_scalatest_matchers_core",
        "@maven//:org_scalatest_scalatest_shouldmatchers",
        "@maven//:org_scalatest_scalatest_wordspec",
        "@maven//:org_scalatestplus_scalacheck_1_15",
        "@maven//:org_scalaz_scalaz_core",
    ],
    tags = ["maven_coordinates=com.daml:scalatest-utils:__VERSION__"],
    visibility = ["//visibility:public"],
    deps = [
        "@maven//:org_scalatest_scalatest_compatible",
    ],
)

da_scala_library(
    name = "scala-utils",
    srcs = glob(["base/scala-utils/src/main/scala/**/*.scala"]),
    override_scalacopts = canton_scalacopts + ["-language:postfixOps"],
    plugins = [
        kind_projector_plugin,
    ],
    scala_deps = [
        "@maven//:org_scalaz_scalaz_core",
    ],
    tags = ["maven_coordinates=com.daml:scala-utils:__VERSION__"],
    visibility = [
        "//visibility:public",
    ],
    deps = [
    ],
)

da_scala_library(
    name = "nonempty",
    srcs = glob(["base/nonempty/src/main/scala/**/*.scala"]),
    override_scalacopts = canton_scalacopts + ["-language:postfixOps"],
    plugins = [
        kind_projector_plugin,
    ],
    scala_deps = [
        "@maven//:org_scalaz_scalaz_core",
    ],
    tags = ["maven_coordinates=com.daml:nonempty:__VERSION__"],
    visibility = [
        "//visibility:public",
    ],
    deps = [
        "//canton:scala-utils",
    ],
)

da_scala_library(
    name = "nonempty-cats",
    srcs = glob(["base/nonempty-cats/src/main/scala/**/*.scala"]),
    override_scalacopts = canton_scalacopts + ["-language:postfixOps"],
    plugins = [
        kind_projector_plugin,
    ],
    scala_deps = [
        "@maven//:org_scalaz_scalaz_core",
        "@maven//:org_typelevel_cats_core",
        "@maven//:org_typelevel_cats_kernel",
    ],
    tags = ["maven_coordinates=com.daml:nonempty-cats:__VERSION__"],
    visibility = [
        "//visibility:public",
    ],
    deps = [
        "//canton:nonempty",
        "//canton:scala-utils",
    ],
)

da_scala_library(
    name = "struct-spray-json",
    srcs = glob(["base/struct-json/struct-spray-json/src/main/scala/**/*.scala"]),
    scala_deps = [
        "@maven//:com_thesamet_scalapb_lenses",
        "@maven//:com_thesamet_scalapb_scalapb_runtime",
        "@maven//:io_spray_spray_json",
    ],
    tags = ["maven_coordinates=com.daml:struct-spray-json:__VERSION__"],
    visibility = ["//visibility:public"],
    deps = [],
)

da_scala_test_suite(
    name = "struct-spray-json-test",
    srcs = glob(["base/struct-json/struct-spray-json/src/test/scala/**/*.scala"]),
    scala_deps = [
        "@maven//:com_thesamet_scalapb_lenses",
        "@maven//:com_thesamet_scalapb_scalapb_runtime",
        "@maven//:io_spray_spray_json",
        "@maven//:org_scalatest_scalatest_wordspec",
    ],
    deps = [
        ":struct-spray-json",
    ],
)

da_scala_library(
    name = "struct-circe-json",
    srcs = glob(["base/struct-json/struct-circe-json/src/main/scala/**/*.scala"]),
    scala_deps = [
        "@maven//:com_thesamet_scalapb_lenses",
        "@maven//:com_thesamet_scalapb_scalapb_runtime",
        "@maven//:org_typelevel_cats_core",
        "@maven//:org_typelevel_cats_kernel",
        "@maven//:io_circe_circe_core",
    ],
    tags = ["maven_coordinates=com.daml:struct-circe-json:__VERSION__"],
    visibility = ["//visibility:public"],
    deps = [],
)

da_scala_test_suite(
    name = "struct-circe-json-test",
    srcs = glob(["base/struct-json/struct-circe-json/src/test/scala/**/*.scala"]),
    scala_deps = [
        "@maven//:com_thesamet_scalapb_lenses",
        "@maven//:com_thesamet_scalapb_scalapb_runtime",
        "@maven//:org_scalatest_scalatest_wordspec",
        "@maven//:org_typelevel_cats_core",
        "@maven//:org_typelevel_cats_kernel",
        "@maven//:io_circe_circe_core",
        "@maven//:io_circe_circe_parser",
    ],
    deps = [
        ":struct-circe-json",
    ],
)

da_scala_library(
    name = "auth-utils",
    srcs = glob(["base/auth-utils/src/main/scala/**/*.scala"]),
    tags = ["maven_coordinates=com.daml:auth-utils:__VERSION__"],
    visibility = [
        "//visibility:public",
    ],
    deps = [
        "@maven//:org_slf4j_slf4j_api",
    ],
)

da_java_library(
    name = "rs-grpc-bridge",
    srcs = glob(["base/rs-grpc-bridge/src/main/java/**/*.java"]),
    tags = [
        "javadoc_root_packages=com.daml.grpc.adapter",
        "maven_coordinates=com.daml:rs-grpc-bridge:__VERSION__",
    ],
    visibility = [
        "//visibility:public",
    ],
    deps = [
        "@maven//:com_google_code_findbugs_jsr305",
        "@maven//:io_grpc_grpc_api",
        "@maven//:io_grpc_grpc_stub",
        "@maven//:org_reactivestreams_reactive_streams",
        "@maven//:org_slf4j_slf4j_api",
    ],
)

da_scala_library(
    name = "rs-grpc-bridge-test-lib",
    srcs = glob([
        "base/rs-grpc-bridge/src/test/lib/java/**/*.java",
    ]),
    visibility = [
        "//visibility:public",
    ],
    deps = [
        ":rs-grpc-bridge",
    ],
)

da_scala_test(
    name = "rs-grpc-bridge-test",
    srcs = glob([
        "base/rs-grpc-bridge/src/test/suite/scala/**/*.scala",
    ]),
    resource_strip_prefix = "canton/base/rs-grpc-bridge/src/test/suite/resources/",
    resources = glob(["base/rs-grpc-bridge/src/test/suite/resources/**/*"]),
    scala_deps = [
        "@maven//:org_scalactic_scalactic",
        "@maven//:org_scalatest_scalatest_core",
        "@maven//:org_scalatest_scalatest_matchers_core",
        "@maven//:org_scalatest_scalatest_shouldmatchers",
        "@maven//:org_scalatest_scalatest_wordspec",
        "@maven//:org_scalatestplus_testng_7_5",
    ],
    visibility = [
        "//visibility:public",
    ],
    deps = [
        ":rs-grpc-bridge",
        ":rs-grpc-bridge-test-lib",
        "//canton:rs-grpc-testing-utils",
        "@maven//:io_grpc_grpc_stub",
        "@maven//:org_reactivestreams_reactive_streams",
        "@maven//:org_reactivestreams_reactive_streams_examples",
        "@maven//:org_reactivestreams_reactive_streams_tck",
        "@maven//:org_scalatest_scalatest_compatible",
        "@maven//:org_slf4j_slf4j_api",
        "@maven//:org_testng_testng",
    ],
)

da_scala_library(
    name = "rs-grpc-pekko",
    srcs = glob(["base/rs-grpc-pekko/src/main/scala/**/*.scala"]),
    scala_deps = [
        "@maven//:org_apache_pekko_pekko_actor",
        "@maven//:org_apache_pekko_pekko_stream",
    ],
    scalacopts = canton_scalacopts + ["-language:postfixOps", "-Wconf:cat=unused-nowarn:s"],
    tags = ["maven_coordinates=com.daml:rs-grpc-pekko:__VERSION__"],
    visibility = [
        "//visibility:public",
    ],
    deps = [
        ":rs-grpc-bridge",
        "@maven//:io_grpc_grpc_api",
        "@maven//:io_grpc_grpc_stub",
        "@maven//:org_reactivestreams_reactive_streams",
    ],
)

da_scala_library(
    name = "rs-grpc-testing-utils",
    srcs = glob([
        "base/rs-grpc-testing-utils/src/main/scala/**/*.scala",
    ]),
    tags = [
        "maven_coordinates=com.daml:rs-grpc-testing-utils:__VERSION__",
    ],
    visibility = [
        "//visibility:public",
    ],
    deps = [
        "@maven//:io_grpc_grpc_stub",
    ],
)

da_scala_library(
    name = "build-info",
    srcs = glob(["base/build-info/src/main/scala/**/*.scala"]),
    resources = [
        "//:mvn_version_file",
    ],
    tags = ["maven_coordinates=com.daml:build-info:__VERSION__"],
    visibility = [
        "//:__subpackages__",
    ],
    deps = [],
)

da_scala_library(
    name = "concurrent",
    srcs = glob(["base/concurrent/src/main/scala/**/*.scala"]),
    plugins = [
        kind_projector_plugin,
    ],
    scala_deps = [
        "@maven//:org_scalaz_scalaz_core",
    ],
    scalacopts = canton_scalacopts + ["-language:postfixOps", "-Wconf:cat=unused-nowarn:s"],
    tags = ["maven_coordinates=com.daml:concurrent:__VERSION__"],
    visibility = [
        "//visibility:public",
    ],
)

da_scala_test(
    name = "concurrent-test",
    srcs = glob(["base/concurrent/src/test/scala/**/*.scala"]),
    scala_deps = [
        "@maven//:com_chuusai_shapeless",
        "@maven//:org_scalatest_scalatest_wordspec",
        "@maven//:org_scalaz_scalaz_core",
    ],
    scalacopts = canton_scalacopts + ["-language:postfixOps"],
    deps = [
        ":concurrent",
    ],
)

da_scala_library(
    name = "resources",
    srcs = glob(["base/resources/src/main/scala/**/*.scala"]) + glob(["base/resources/src/main/{}/**/*.scala".format(scala_major_version)]),
    tags = ["maven_coordinates=com.daml:resources:__VERSION__"],
    visibility = [
        "//visibility:public",
    ],
    deps = [
        "//canton:contextualized-logging",
    ],
    scalacopts = canton_scalacopts + ["-language:postfixOps", "-Wconf:cat=unused-nowarn:s"],
)

da_scala_library(
    name = "resources-test-lib",
    srcs = glob(["base/resources/src/test/lib/scala/**/*.scala"]),
    visibility = [
        "//visibility:public",
    ],
    deps = [
        ":resources",
    ],
)

da_scala_test_suite(
    name = "resources-tests",
    srcs = glob(["base/resources/src/test/suite/**/*.scala"]),
    scala_deps = [
        "@maven//:org_scalatest_scalatest_wordspec",
    ],
    deps = [
        ":resources",
        ":resources-test-lib",
        "//canton:timer-utils",
    ],
)

da_scala_library(
    name = "resources-grpc",
    srcs = glob(["base/resources-grpc/src/main/scala/**/*.scala"]),
    tags = ["maven_coordinates=com.daml:resources-grpc:__VERSION__"],
    visibility = [
        "//visibility:public",
    ],
    deps = [
        "//canton:resources",
        "@maven//:io_grpc_grpc_api",
        "@maven//:io_grpc_grpc_netty_shaded",
    ],
)

da_scala_test_suite(
    name = "resources-grpc-test",
    srcs = glob(["base/resources-grpc/src/test/scala/**/*.scala"]),
    resource_strip_prefix = "canton/base/resources-grpc/src/test/resources/",
    resources = [
        ":base/resources-grpc/src/test/resources/logback-test.xml",
    ],
    runtime_deps = [
        "@maven//:ch_qos_logback_logback_classic",
    ],
    deps = [
        ":resources-grpc",
        "//canton:resources",
        "@maven//:com_google_protobuf_protobuf_java",
        "@maven//:io_grpc_grpc_api",
        "@maven//:io_grpc_grpc_inprocess",
        "@maven//:io_grpc_grpc_netty_shaded",
        "@maven//:io_grpc_grpc_services",
        "@maven//:io_grpc_grpc_stub",
    ],
)

da_scala_library(
    name = "resources-pekko",
    srcs = glob(["base/resources-pekko/src/main/scala/**/*.scala"]),
    scala_deps = [
        "@maven//:org_apache_pekko_pekko_actor",
        "@maven//:org_apache_pekko_pekko_stream",
    ],
    tags = ["maven_coordinates=com.daml:resources-pekko:__VERSION__"],
    visibility = [
        "//visibility:public",
    ],
    deps = [
        "//canton:resources",
    ],
)

da_scala_test_suite(
    name = "resources-pekko-tests",
    srcs = glob(["base/resources-pekko/src/test/suite/**/*.scala"]),
    scala_deps = [
        "@maven//:org_apache_pekko_pekko_actor",
        "@maven//:org_apache_pekko_pekko_stream",
        "@maven//:org_scalatest_scalatest_wordspec",
    ],
    deps = [
        ":resources-pekko",
        "//canton:resources",
        "//canton:resources-test-lib",
        "//canton:scala-utils",
        "//canton:timer-utils",
    ],
)

da_scala_library(
    name = "contextualized-logging",
    srcs = glob(["base/contextualized-logging/src/main/scala/**/*.scala"]),
    scala_deps = [
        "@maven//:org_apache_pekko_pekko_actor",
        "@maven//:org_apache_pekko_pekko_stream",
        "@maven//:io_spray_spray_json",
    ],
    scalacopts = canton_scalacopts + ["-language:postfixOps", "-Wconf:cat=unused-nowarn:s"],
    tags = ["maven_coordinates=com.daml:contextualized-logging:__VERSION__"],
    visibility = [
        "//visibility:public",
    ],
    deps = [
        "//canton:logging-entries",
        "@maven//:com_fasterxml_jackson_core_jackson_core",
        "@maven//:net_logstash_logback_logstash_logback_encoder",
        "@maven//:org_slf4j_slf4j_api",
    ],
)

da_scala_test_suite(
    name = "contextualized-logging-tests",
    srcs = glob(["base/contextualized-logging/src/test/suite/**/*.scala"]),
    resources = glob(["base/contextualized-logging/src/test/suite/resources/**/*"]),
    scala_deps = [
        "@maven//:com_chuusai_shapeless",
        "@maven//:org_apache_pekko_pekko_actor",
        "@maven//:org_apache_pekko_pekko_stream",
        "@maven//:io_circe_circe_core",
        "@maven//:io_circe_circe_generic",
        "@maven//:io_circe_circe_parser",
        "@maven//:org_mockito_mockito_scala",
        "@maven//:org_scalatest_scalatest_wordspec",
        "@maven//:org_typelevel_cats_core",
        "@maven//:org_typelevel_cats_kernel",
        "@maven//:io_spray_spray_json",
    ],
    deps = [
        ":contextualized-logging",
        "//canton:logging-entries",
        "@maven//:ch_qos_logback_logback_classic",
        "@maven//:ch_qos_logback_logback_core",
        "@maven//:com_fasterxml_jackson_core_jackson_core",
        "@maven//:net_logstash_logback_logstash_logback_encoder",
        "@maven//:org_mockito_mockito_core",
        "@maven//:org_slf4j_slf4j_api",
    ],
)

da_scala_library(
    name = "crypto",
    srcs = glob(["base/crypto/src/main/scala/**/*.scala"]),
    tags = ["maven_coordinates=com.daml:crypto:__VERSION__"],
    visibility = [
        "//visibility:public",
    ],
    deps = [
        "//canton:scala-utils",
        "@maven//:org_bouncycastle_bcprov_jdk15on",
        "@maven//:org_slf4j_slf4j_api",
    ],
)

da_scala_test(
    name = "crypto-tests",
    size = "small",
    srcs = glob(["base/crypto/src/test/scala/**/*.scala"]),
    visibility = [
        "//visibility:public",
    ],
    deps = [
        ":crypto",
    ],
)

da_scala_benchmark_jmh(
    name = "crypto-perf",
    srcs = glob(["base/crypto/src/jmh/scala/**/*.scala"]),
    visibility = ["//visibility:public"],
    deps = [
        ":crypto",
    ],
)

da_scala_library(
    name = "executors",
    srcs = glob(["base/executors/src/main/scala/**/*.scala"]),
    tags = ["maven_coordinates=com.daml:executors:__VERSION__"],
    visibility = ["//visibility:public"],
    deps = [
        "//canton:scala-utils",
    ],
)

da_scala_library(
    name = "fs-utils",
    srcs = glob(["base/fs-utils/src/main/scala/**/*.scala"]),
    tags = ["maven_coordinates=com.daml:fs-utils:__VERSION__"],
    visibility = ["//visibility:public"],
    deps = [
        "//canton:resources",
    ],
)

da_scala_library(
    name = "http-test-utils",
    srcs = glob(["base/http-test-utils/src/main/scala/**/*.scala"]),
    scala_deps = [
    ],
    tags = ["maven_coordinates=com.daml:http-test-utils:__VERSION__"],
    visibility = [
        "//:__subpackages__",
    ],
    deps = [
    ],
)

da_scala_library(
    name = "timer-utils",
    srcs = glob(["base/timer-utils/src/main/scala/**/*.scala"]),
    tags = ["maven_coordinates=com.daml:timer-utils:__VERSION__"],
    visibility = [
        "//visibility:public",
    ],
    deps = [],
    scalacopts = canton_scalacopts + ["-Wconf:cat=unused-imports:s"],
)

da_scala_test_suite(
    name = "timer-utils-test",
    srcs = glob(["base/timer-utils/src/test/suite/scala/**/*.scala"]),
    scala_deps = [
        "@maven//:org_scalatest_scalatest_wordspec",
    ],
    deps = [
        ":timer-utils",
    ],
)

da_scala_library(
    name = "safe-proto",
    srcs = glob(["base/safe-proto/src/main/scala/**/*.scala"]),
    tags = ["maven_coordinates=com.daml:safe-proto:__VERSION__"],
    visibility = ["//visibility:public"],
    deps = ["@maven//:com_google_protobuf_protobuf_java"],
    scalacopts = canton_scalacopts + ["-Wconf:cat=unused-imports:s"],
)

da_scala_test_suite(
    name = "safe-protot-test",
    srcs = glob(["base/safe-proto/src/test/scala/**/*.scala"]),
    max_heap_size = "3g",
    scala_deps = [
        "@maven//:org_scalatest_scalatest_wordspec",
    ],
    deps = [
        ":safe-proto",
        "@maven//:com_google_protobuf_protobuf_java",
    ],
)

da_scala_macro_library(
    name = "nameof",
    srcs = glob(["base/nameof/src/main/scala/**/*.scala"]),
    scalacopts = canton_scalacopts + ["-Wconf:cat=unused-imports:s"],
    tags = ["maven_coordinates=com.daml:nameof:__VERSION__"],
    visibility = [
        "//visibility:public",
    ],
    runtime_deps = [
        "@maven//:org_scala_lang_scala_compiler",
        "@maven//:org_scala_lang_scala_reflect",
    ],
    deps = [
        "@maven//:org_scala_lang_scala_compiler",
        "@maven//:org_scala_lang_scala_reflect",
    ],
)

da_scala_test_suite(
    name = "nameof-tests",
    srcs = glob(["base/nameof/src/test/suite/**/*.scala"]),
    resources = glob(["base/nameof/src/test/suite/resources/**/*"]),
    scala_deps = [
    ],
    deps = [
        ":nameof",
        "@maven//:org_scala_lang_scala_reflect",
    ],
)

da_scala_library(
    name = "logging-entries",
    srcs = glob(["base/logging-entries/src/main/scala/**/*.scala"]),
    scala_deps = [
        "@maven//:io_spray_spray_json",
    ],
    scalacopts = canton_scalacopts + ["-language:postfixOps"],
    tags = ["maven_coordinates=com.daml:logging-entries:__VERSION__"],
    visibility = [
        "//visibility:public",
    ],
)

da_scala_test_suite(
    name = "logging-entries-tests",
    srcs = glob(["base/logging-entries/src/test/scala/**/*.scala"]),
    scala_deps = [
        "@maven//:org_scalatest_scalatest_wordspec",
    ],
    deps = [
        ":logging-entries",
    ],
)

da_scala_library(
    name = "grpc-test-utils",
    srcs = glob(["base/grpc-test-utils/src/main/scala/**/*.scala"]),
    scala_deps = [
        "@maven//:org_scalatest_scalatest_core",
        "@maven//:org_scalatest_scalatest_flatspec",
        "@maven//:org_scalactic_scalactic",
    ],
    tags = ["maven_coordinates=com.daml:grpc-test-utils:__VERSION__"],
    visibility = [
        "//:__subpackages__",
    ],
    deps = [
        "//canton:resources",
        "//canton:resources-grpc",
        "//canton:timer-utils",
        "@maven//:com_google_protobuf_protobuf_java",
        "@maven//:io_grpc_grpc_api",
        "@maven//:io_grpc_grpc_inprocess",
        "@maven//:io_grpc_grpc_services",
        "@maven//:io_grpc_grpc_stub",
        "@maven//:org_scalatest_scalatest_compatible",
    ],
    scalacopts = canton_scalacopts + ["-language:postfixOps"],
)

da_scala_library(
    name = "ledger-resources",
    srcs = glob(["base/ledger-resources/src/main/scala/**/*.scala"]),
    scala_deps = [
        "@maven//:org_apache_pekko_pekko_actor",
        "@maven//:org_apache_pekko_pekko_stream",
    ],
    tags = ["maven_coordinates=com.daml:ledger-resources:__VERSION__"],
    visibility = [
        "//visibility:public",
    ],
    deps = [
        "//canton:resources",
        "//canton:resources-grpc",
        "//canton:resources-pekko",
        "@maven//:io_grpc_grpc_api",
        "@maven//:io_grpc_grpc_netty_shaded",
    ],
    scalacopts = canton_scalacopts + ["-language:postfixOps"],
)

da_scala_library(
    name = "ledger-resources-test-lib",
    srcs = glob(["base/ledger-resources/src/test/lib/scala/**/*.scala"]),
    scala_deps = [
        "@maven//:org_scalactic_scalactic",
        "@maven//:org_scalatest_scalatest_core",
    ],
    tags = ["maven_coordinates=com.daml:ledger-resources-test-lib:__VERSION__"],
    visibility = [
        "//visibility:public",
    ],
    deps = [
        ":ledger-resources",
        "@maven//:org_scalatest_scalatest_compatible",
    ],
)

da_scala_library(
    name = "ports",
    srcs = [
        "base/ports/src/main/scala/com/daml/ports/Port.scala",
        "base/ports/src/main/scala/com/daml/ports/PortFiles.scala",
        "base/ports/src/main/scala/com/daml/ports/PortLock.scala",
    ],
    scala_deps = [
        "@maven//:org_scalaz_scalaz_core",
    ],
    tags = ["maven_coordinates=com.daml:ports:__VERSION__"],
    visibility = [
        "//visibility:public",
    ],
    scalacopts = canton_scalacopts + ["-language:postfixOps"],
)

da_scala_test(
    name = "ports-tests",
    srcs = glob(["base/ports/src/test/suite/scala/**/*.scala"]),
    scala_deps = [
        "@maven//:org_scalatest_scalatest_wordspec",
        "@maven//:org_scalaz_scalaz_core",
    ],
    deps = [
        ":ports",
        "//test-common/canton/ports-testing",
    ],
)

proto_library(
    name = "sample-service-proto",
    srcs = ["base/sample-service/src/main/protobuf/hello.proto"],
)

proto_gen(
    name = "sample-service-scalapb-sources",
    srcs = [":sample-service-proto"],
    plugin_exec = "//scala-protoc-plugins/scalapb:protoc-gen-scalapb",
    plugin_name = "scalapb",
    plugin_options = ["grpc"],
    visibility = [
        "//visibility:public",
    ],
)

scala_library(
    name = "sample-service-scalapb",
    srcs = [
        ":sample-service-scalapb-sources",
    ],
    unused_dependency_checker_mode = "error",
    deps = [
        "@maven//:com_google_protobuf_protobuf_java",
        "@maven//:io_grpc_grpc_api",
        "@maven//:io_grpc_grpc_protobuf",
        "@maven//:io_grpc_grpc_stub",
    ] + [
        "{}_{}".format(dep, scala_major_version_suffix)
        for dep in [
            "@maven//:com_thesamet_scalapb_lenses",
            "@maven//:com_thesamet_scalapb_scalapb_runtime",
            "@maven//:com_thesamet_scalapb_scalapb_runtime_grpc",
        ]
    ],
)

da_scala_library(
    name = "sample-service",
    srcs = glob(["base/sample-service/src/**/*.scala"]),
    scala_deps = [
        "@maven//:com_thesamet_scalapb_lenses",
        "@maven//:com_thesamet_scalapb_scalapb_runtime",
        "@maven//:com_thesamet_scalapb_scalapb_runtime_grpc",
        "@maven//:org_scalactic_scalactic",
        "@maven//:org_scalatest_scalatest_core",
        "@maven//:org_scalatest_scalatest_matchers_core",
        "@maven//:org_scalatest_scalatest_shouldmatchers",
        "@maven//:org_scalatest_scalatest_wordspec",
    ],
    visibility = [
        "//visibility:public",
    ],
    exports = [
        ":sample-service-scalapb",
    ],
    deps = [
        ":sample-service-scalapb",
        "//canton:testing-utils",
        "@maven//:com_google_protobuf_protobuf_java",
        "@maven//:io_grpc_grpc_api",
        "@maven//:io_grpc_grpc_stub",
        "@maven//:org_scalatest_scalatest_compatible",
    ],
)

da_scala_library(
    name = "testing-utils",
    srcs = glob(["base/testing-utils/src/main/scala/**/*.scala"]),
    scala_deps = [
        "@maven//:org_apache_pekko_pekko_actor",
        "@maven//:org_apache_pekko_pekko_stream",
        "@maven//:org_scalactic_scalactic",
        "@maven//:org_scalatest_scalatest_core",
    ],
    tags = ["maven_coordinates=com.daml:testing-utils:__VERSION__"],
    visibility = [
        "//visibility:public",
    ],
    exports = [
        "@maven//:org_slf4j_slf4j_api",
    ],
    deps = [
        "//canton:contextualized-logging",
        "//canton:ledger-resources",
        "//canton:resources",
        "//canton:resources-grpc",
        "//canton:resources-pekko",
        "//canton:rs-grpc-bridge",
        "//canton:rs-grpc-pekko",
        "@maven//:com_google_guava_guava",
        "@maven//:com_typesafe_config",
        "@maven//:io_grpc_grpc_api",
        "@maven//:io_grpc_grpc_inprocess",
        "@maven//:io_grpc_grpc_netty_shaded",
        "@maven//:org_scalatest_scalatest_compatible",
        "@maven//:org_slf4j_slf4j_api",
    ],
    scalacopts = canton_scalacopts + ["-language:postfixOps"],
)

da_scala_test_suite(
    name = "testing-utils-tests",
    srcs = glob(["base/testing-utils/src/test/scala/**/*.scala"]),
    scala_deps = [
        "@maven//:org_scalatest_scalatest_wordspec",
    ],
    deps = [
        ":testing-utils",
    ],
)

da_scala_library(
    name = "test-evidence-generator",
    srcs = glob(["base/test-evidence/generator/src/main/scala/**/*.scala"]),
    scala_deps = [
        "@maven//:org_scalactic_scalactic",
        "@maven//:org_scalatest_scalatest_core",
        "@maven//:org_typelevel_cats_core",
        "@maven//:org_typelevel_cats_kernel",
        "@maven//:io_circe_circe_core",
        "@maven//:io_circe_circe_parser",
        "@maven//:com_github_pathikrit_better_files",
        "@maven//:com_github_tototoshi_scala_csv",
    ],
    tags = ["maven_coordinates=com.daml:test-evidence-generator:__VERSION__"],
    visibility = [
        "//visibility:public",
    ],
    deps = [
        "//canton:test-evidence-scalatest",
        "//canton:test-evidence-tag",
        "@maven//:org_scalatest_scalatest_compatible",
    ],
    scalacopts = canton_scalacopts + ["-language:postfixOps"],
)

da_scala_library(
    name = "test-evidence-scalatest",
    srcs = glob(["base/test-evidence/scalatest/src/main/scala/**/*.scala"]),
    scala_deps = [
        "@maven//:org_scalactic_scalactic",
        "@maven//:org_scalatest_scalatest_core",
        "@maven//:org_scalatest_scalatest_matchers_core",
        "@maven//:org_scalatest_scalatest_shouldmatchers",
        "@maven//:org_scalatest_scalatest_wordspec",
        "@maven//:org_typelevel_cats_core",
        "@maven//:org_typelevel_cats_kernel",
        "@maven//:com_chuusai_shapeless",
        "@maven//:io_circe_circe_core",
        "@maven//:io_circe_circe_generic",
        "@maven//:io_circe_circe_generic_extras",
        "@maven//:com_lihaoyi_sourcecode",
    ],
    tags = ["maven_coordinates=com.daml:test-evidence-scalatest:__VERSION__"],
    visibility = [
        "//visibility:public",
    ],
    deps = [
        "//canton:test-evidence-tag",
        "@maven//:org_scalatest_scalatest_compatible",
    ],
    scalacopts = canton_scalacopts + ["-language:postfixOps", "-Wconf:cat=unused-nowarn:s"],
)

da_scala_library(
    name = "test-evidence-tag",
    srcs = glob(["base/test-evidence/tag/src/main/scala/**/*.scala"]),
    scala_deps = [
        "@maven//:com_github_pathikrit_better_files",
        "@maven//:com_lihaoyi_sourcecode",
    ],
    tags = ["maven_coordinates=com.daml:test-evidence-tag:__VERSION__"],
    visibility = [
        "//visibility:public",
    ],
=======
# For DPM!
package_oci_component(
    name = "canton-community-oci",
    component_manifest = ":component.yaml",
    platform_agnostic = True,
    resources = [":community_app_deploy.jar"],
    tags = ["no-cache"],
    visibility = ["//visibility:public"],
>>>>>>> 98d2b6b2
)<|MERGE_RESOLUTION|>--- conflicted
+++ resolved
@@ -861,20 +861,17 @@
         "//daml-lf/engine",
         "//daml-lf/language",
         "//daml-lf/transaction",
-<<<<<<< HEAD
-=======
-        "//libs-scala/contextualized-logging",
-        "//libs-scala/ledger-resources",
-        "//libs-scala/logging-entries",
-        "//libs-scala/nonempty",
-        "//libs-scala/ports",
-        "//libs-scala/resources",
-        "//libs-scala/resources-grpc",
-        "//libs-scala/resources-pekko",
-        "//libs-scala/rs-grpc-bridge",
-        "//libs-scala/rs-grpc-pekko",
-        "//libs-scala/scala-utils",
->>>>>>> 98d2b6b2
+        "//canton:contextualized-logging",
+        "//canton:ledger-resources",
+        "//canton:logging-entries",
+        "//canton:nonempty",
+        "//canton:ports",
+        "//canton:resources",
+        "//canton:resources-grpc",
+        "//canton:resources-pekko",
+        "//canton:rs-grpc-bridge",
+        "//canton:rs-grpc-pekko",
+        "//canton:scala-utils",
         "//observability/metrics",
         "//observability/pekko-http-metrics",
         "//observability/tracing",
@@ -1681,7 +1678,6 @@
     ],
 )
 
-<<<<<<< HEAD
 # libs-scala
 
 da_scala_library(
@@ -2578,7 +2574,7 @@
     visibility = [
         "//visibility:public",
     ],
-=======
+
 # For DPM!
 package_oci_component(
     name = "canton-community-oci",
@@ -2587,5 +2583,4 @@
     resources = [":community_app_deploy.jar"],
     tags = ["no-cache"],
     visibility = ["//visibility:public"],
->>>>>>> 98d2b6b2
 )