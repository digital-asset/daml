--- conflicted
+++ resolved
@@ -1043,28 +1043,8 @@
 
 copy_file(
     name = "community_participant_admin-workflows_dar",
-<<<<<<< HEAD
     src = ":community_participant_admin-workflows.dar",
     out = "AdminWorkflows.dar",
-=======
-    srcs = glob(["community/participant/src/main/daml/**/*"]) + [
-        "//daml-script/daml3:daml3-script-2.1.dar",
-    ],
-    outs = ["community_participant_resources/AdminWorkflows.dar"],
-    cmd = """
-            set -euo pipefail
-            project_dir=$$(dirname $(location community/participant/src/main/daml/daml.yaml))
-            tmpdir=$$(mktemp -d)
-            trap "rm -rf $$tmpdir" EXIT
-            cp -r $$project_dir/* $$tmpdir
-            cp $(location //daml-script/daml3:daml3-script-2.1.dar) $$tmpdir
-            sed -i 's/sdk-version:.*/sdk-version: {sdk_version}/' $$tmpdir/daml.yaml
-            sed -i 's/daml3-script/daml3-script-2.1.dar/' $$tmpdir/daml.yaml
-            $(location //compiler/damlc) build --project-root=$$tmpdir --ghc-option=-Werror -o $$PWD/$@
-            """.format(sdk_version = sdk_version),
-    tools = ["//compiler/damlc"],
-    visibility = ["//visibility:public"],
->>>>>>> c2b2e62a
 )
 
 dar_to_java(
