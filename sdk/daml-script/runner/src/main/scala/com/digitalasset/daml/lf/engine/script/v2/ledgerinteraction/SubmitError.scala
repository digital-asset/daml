// Copyright (c) 2024 Digital Asset (Switzerland) GmbH and/or its affiliates. All rights reserved.
// SPDX-License-Identifier: Apache-2.0

package com.daml.lf.engine.script
package v2
package ledgerinteraction

import com.daml.lf.data.FrontStack
import com.daml.lf.data.Ref.{Identifier, Name}
import com.daml.lf.language.{Ast, LanguageMajorVersion, StablePackagesV2}
import com.daml.lf.speedy.SValue
import com.daml.lf.speedy.SValue._
import com.daml.lf.transaction.GlobalKey
import com.daml.lf.value.Value
import com.daml.lf.value.Value.ContractId
import com.daml.nonempty.NonEmpty
import com.daml.platform.participant.util.LfEngineToApi.toApiIdentifier
import com.daml.lf.data.Ref._
import com.daml.lf.data.Time

import scala.util.control.NoStackTrace

sealed abstract class SubmitError
    extends RuntimeException
    with NoStackTrace
    with Product
    with Serializable {
  // Implementing code needs to be kept in sync with daml-script#Error.daml
  def toDamlSubmitError(env: ScriptF.Env): SValue
}

class SubmitErrors(majorLanguageVersion: LanguageMajorVersion) {
  import ScriptF.Env
  import com.daml.script.converter.Converter._

  val converter = Converter(majorLanguageVersion)
  import converter._

  case class SubmitErrorConverters(env: ScriptF.Env) {
    def damlScriptErrorIdentifier(s: String) =
      env.scriptIds.damlScriptModule("Daml.Script.Internal.Questions.Submit.Error", s)
    def damlScriptVariant(
        datatypeName: String,
        variantName: String,
        rank: Int,
        fields: (String, SValue)*
    ) =
      SVariant(
        damlScriptErrorIdentifier(datatypeName),
        Name.assertFromString(variantName),
        rank,
        record(
          damlScriptErrorIdentifier(datatypeName + "." + variantName),
          fields: _*
        ),
      )
    def damlScriptError(name: String, rank: Int, fields: (String, SValue)*) =
      damlScriptVariant("SubmitError", name, rank, fields: _*)
  }

  def globalKeyToAnyContractKey(env: Env, key: GlobalKey): SValue = {
    globalKeyToAnyContractKey(env, key.templateId, key.key)
  }

  def globalKeyToAnyContractKey(env: Env, templateId: Identifier, key: Value): SValue = {
    val ty = env.lookupKeyTy(templateId).toOption.get
    val sValue = env.translateValue(ty, key).toOption.get
    fromAnyContractKey(AnyContractKey(templateId, ty, sValue))
  }

  def fromNonEmptySet[A](set: NonEmpty[Seq[A]], conv: A => SValue): SValue = {
    val converted: Seq[SValue] = set.map(conv)
    record(
      StablePackagesV2.NonEmpty,
      ("hd", converted.head),
      ("tl", SList(converted.tail.to(FrontStack))),
    )
  }

  sealed case class ContractNotFound(
      cids: NonEmpty[Seq[ContractId]],
      additionalDebuggingInfo: Option[ContractNotFound.AdditionalInfo],
  ) extends SubmitError {
    override def toDamlSubmitError(env: Env): SValue =
      SubmitErrorConverters(env).damlScriptError(
        "ContractNotFound",
        0,
        (
          "unknownContractIds",
          fromNonEmptySet(cids, { cid: ContractId => SText(cid.coid) }),
        ),
        (
          "additionalDebuggingInfo",
          SOptional(additionalDebuggingInfo.map(_.toSValue(env))),
        ),
      )
  }

  object ContractNotFound {

    sealed abstract class AdditionalInfo {
      def toSValue(env: Env): SValue
    }

    object AdditionalInfo {
      sealed case class NotFound() extends AdditionalInfo {
        override def toSValue(env: Env) =
          SubmitErrorConverters(env).damlScriptVariant(
            "ContractNotFoundAdditionalInfo",
            "NotFound",
            0,
          )
      }

      sealed case class NotActive(
          cid: ContractId,
          tid: Identifier,
      ) extends AdditionalInfo {
        override def toSValue(env: Env) =
          SubmitErrorConverters(env).damlScriptVariant(
            "ContractNotFoundAdditionalInfo",
            "NotActive",
            1,
            (
              "additionalInfoCid",
              fromAnyContractId(env.scriptIds, toApiIdentifier(tid), cid),
            ),
          )
      }

      sealed case class NotEffective(
          cid: ContractId,
          tid: Identifier,
          effectiveAt: Time.Timestamp,
      ) extends AdditionalInfo {
        override def toSValue(env: Env) =
          SubmitErrorConverters(env).damlScriptVariant(
            "ContractNotFoundAdditionalInfo",
            "NotEffective",
            2,
            (
              "additionalInfoCid",
              fromAnyContractId(env.scriptIds, toApiIdentifier(tid), cid),
            ),
            (
              "effectiveAt",
              SText(effectiveAt.toString),
            ),
          )
      }

      sealed case class NotVisible(
          cid: ContractId,
          tid: Identifier,
          actAs: Set[Party],
          readAs: Set[Party],
          observers: Set[Party],
      ) extends AdditionalInfo {
        override def toSValue(env: Env) =
          SubmitErrorConverters(env).damlScriptVariant(
            "ContractNotFoundAdditionalInfo",
            "NotVisible",
            3,
            (
              "additionalInfoCid",
              fromAnyContractId(env.scriptIds, toApiIdentifier(tid), cid),
            ),
            (
              "actAs",
              SList(actAs.toList.map(SParty).to(FrontStack)),
            ),
            (
              "readAs",
              SList(readAs.toList.map(SParty).to(FrontStack)),
            ),
            (
              "observers",
              SList(observers.toList.map(SParty).to(FrontStack)),
            ),
          )
      }
    }
  }

  sealed case class ContractKeyNotFound(key: GlobalKey) extends SubmitError {
    override def toDamlSubmitError(env: Env): SValue =
      SubmitErrorConverters(env).damlScriptError(
        "ContractKeyNotFound",
        1,
        ("contractKey", globalKeyToAnyContractKey(env, key)),
      )
  }

  sealed case class AuthorizationError(message: String) extends SubmitError {
    override def toDamlSubmitError(env: Env): SValue =
      SubmitErrorConverters(env).damlScriptError(
        "AuthorizationError",
        2,
        ("authorizationErrorMessage", SText(message)),
      )
  }

  sealed case class DisclosedContractKeyHashingError(
      contractId: ContractId,
      key: GlobalKey,
      givenKeyHash: String,
  ) extends SubmitError {
    override def toDamlSubmitError(env: Env): SValue =
      SubmitErrorConverters(env).damlScriptError(
        "DisclosedContractKeyHashingError",
        3,
        (
          "contractId",
          fromAnyContractId(env.scriptIds, toApiIdentifier(key.templateId), contractId),
        ),
        ("expectedKey", globalKeyToAnyContractKey(env, key)),
        ("givenKeyHash", SText(givenKeyHash)),
      )
  }

  sealed case class DuplicateContractKey(oKey: Option[GlobalKey]) extends SubmitError {
    override def toDamlSubmitError(env: Env): SValue =
      SubmitErrorConverters(env).damlScriptError(
        "DuplicateContractKey",
        4,
        ("duplicateContractKey", SOptional(oKey.map(globalKeyToAnyContractKey(env, _)))),
      )
  }

  sealed case class InconsistentContractKey(key: GlobalKey) extends SubmitError {
    override def toDamlSubmitError(env: Env): SValue =
      SubmitErrorConverters(env).damlScriptError(
        "InconsistentContractKey",
        5,
        ("contractKey", globalKeyToAnyContractKey(env, key)),
      )
  }

  sealed case class UnhandledException(exc: Option[(Identifier, Value)]) extends SubmitError {
    override def toDamlSubmitError(env: Env): SValue = {
      val sValue = exc.map { case (ty, value) =>
        SAny(Ast.TTyCon(ty), env.translateValue(Ast.TTyCon(ty), value).toOption.get)
      }
      SubmitErrorConverters(env).damlScriptError(
        "UnhandledException",
        6,
        ("exc", SOptional(sValue)),
      )
    }
  }

  sealed case class UserError(message: String) extends SubmitError {
    override def toDamlSubmitError(env: Env): SValue =
      SubmitErrorConverters(env).damlScriptError(
        "UserError",
        7,
        ("userErrorMessage", SText(message)),
      )
  }

  sealed case class TemplatePreconditionViolated() extends SubmitError {
    override def toDamlSubmitError(env: Env): SValue =
      SubmitErrorConverters(env).damlScriptError(
        "TemplatePreconditionViolated",
        8,
      )
  }

  sealed case class CreateEmptyContractKeyMaintainers(templateId: Identifier, templateArg: Value)
      extends SubmitError {
    override def toDamlSubmitError(env: Env): SValue =
      SubmitErrorConverters(env).damlScriptError(
        "CreateEmptyContractKeyMaintainers",
        9,
        (
          "invalidTemplate",
          fromAnyTemplate(env.valueTranslator, templateId, templateArg).toOption.get,
        ),
      )
  }

  sealed case class FetchEmptyContractKeyMaintainers(key: GlobalKey) extends SubmitError {
    override def toDamlSubmitError(env: Env): SValue =
      SubmitErrorConverters(env).damlScriptError(
        "FetchEmptyContractKeyMaintainers",
        10,
        ("failedTemplateKey", globalKeyToAnyContractKey(env, key)),
      )
  }

  sealed case class WronglyTypedContract(
      contractId: ContractId,
      expectedTemplateId: Identifier,
      actualTemplateId: Identifier,
  ) extends SubmitError {
    override def toDamlSubmitError(env: Env): SValue =
      SubmitErrorConverters(env).damlScriptError(
        "WronglyTypedContract",
        11,
        (
          "contractId",
          fromAnyContractId(env.scriptIds, toApiIdentifier(actualTemplateId), contractId),
        ),
        ("expectedTemplateId", fromTemplateTypeRep(toApiIdentifier(expectedTemplateId))),
        ("actualTemplateId", fromTemplateTypeRep(toApiIdentifier(actualTemplateId))),
      )
  }

  sealed case class ContractDoesNotImplementInterface(
      contractId: ContractId,
      templateId: Identifier,
      interfaceId: Identifier,
  ) extends SubmitError {
    override def toDamlSubmitError(env: Env): SValue =
      SubmitErrorConverters(env).damlScriptError(
        "ContractDoesNotImplementInterface",
        12,
        ("contractId", fromAnyContractId(env.scriptIds, toApiIdentifier(templateId), contractId)),
        ("templateId", fromTemplateTypeRep(toApiIdentifier(templateId))),
        ("interfaceId", fromTemplateTypeRep(toApiIdentifier(interfaceId))),
      )
  }

  sealed case class ContractDoesNotImplementRequiringInterface(
      contractId: ContractId,
      templateId: Identifier,
      requiredInterfaceId: Identifier,
      requiringInterfaceId: Identifier,
  ) extends SubmitError {
    override def toDamlSubmitError(env: Env): SValue =
      SubmitErrorConverters(env).damlScriptError(
        "ContractDoesNotImplementInterface",
        13,
        ("contractId", fromAnyContractId(env.scriptIds, toApiIdentifier(templateId), contractId)),
        ("templateId", fromTemplateTypeRep(toApiIdentifier(templateId))),
        ("requiredInterfaceId", fromTemplateTypeRep(toApiIdentifier(requiredInterfaceId))),
        ("requiringInterfaceId", fromTemplateTypeRep(toApiIdentifier(requiringInterfaceId))),
      )
  }

  sealed case class NonComparableValues() extends SubmitError {
    override def toDamlSubmitError(env: Env): SValue =
      SubmitErrorConverters(env).damlScriptError(
        "NonComparableValues",
        14,
      )
  }

  sealed case class ContractIdInContractKey() extends SubmitError {
    override def toDamlSubmitError(env: Env): SValue =
      SubmitErrorConverters(env).damlScriptError(
        "ContractIdInContractKey",
        15,
      )
  }

  sealed case class ContractIdComparability(contractId: String) extends SubmitError {
    override def toDamlSubmitError(env: Env): SValue =
      SubmitErrorConverters(env).damlScriptError(
        "ContractIdComparability",
        16,
        ("globalExistingContractId", SText(contractId)),
      )
  }

  sealed case class ValueNesting(limit: Int) extends SubmitError {
    override def toDamlSubmitError(env: Env): SValue =
      SubmitErrorConverters(env).damlScriptError(
        "ValueNesting",
        17,
        ("limit", SInt64(limit.toLong)),
      )
  }

  sealed case class LocalVerdictLockedContracts(cids: Seq[(Identifier, ContractId)])
      extends SubmitError {
    override def toDamlSubmitError(env: Env): SValue =
      SubmitErrorConverters(env).damlScriptError(
        "LocalVerdictLockedContracts",
        18,
        (
          "localVerdictLockedContracts",
          SList(
            cids
              .map { case (tid, cid) =>
                fromAnyContractId(env.scriptIds, toApiIdentifier(tid), cid)
              }
              .to(FrontStack)
          ),
        ),
      )
  }

  sealed case class LocalVerdictLockedKeys(keys: Seq[GlobalKey]) extends SubmitError {
    override def toDamlSubmitError(env: Env): SValue =
      SubmitErrorConverters(env).damlScriptError(
        "LocalVerdictLockedKeys",
        19,
        (
          "localVerdictLockedKeys",
          SList(keys.map(globalKeyToAnyContractKey(env, _)).to(FrontStack)),
        ),
      )
  }

<<<<<<< HEAD
  sealed case class UpgradeError(errorType: String, message: String) extends SubmitError {
    override def toDamlSubmitError(env: Env): SValue = {
      val upgradeErrorTypeIdentifier =
        env.scriptIds.damlScriptModule(
          "Daml.Script.Internal.Questions.Submit.Error",
          "UpgradeErrorType",
        )
      val upgradeErrorType = errorType match {
        case "ValidationFailed" =>
          SEnum(upgradeErrorTypeIdentifier, Name.assertFromString("ValidationFailed"), 0)
        case "DowngradeDropDefinedField" =>
          SEnum(upgradeErrorTypeIdentifier, Name.assertFromString("DowngradeDropDefinedField"), 1)
        case "ViewMismatch" => SEnum(upgradeErrorTypeIdentifier, Name.assertFromString("ViewMismatch"), 2)
      }
      SubmitErrorConverters(env).damlScriptError(
        "UpgradeError",
        20,
        ("errorType", upgradeErrorType),
=======
  sealed case class UpgradeError(message: String) extends SubmitError {
    override def toDamlSubmitError(env: Env): SValue = {
      SubmitErrorConverters(env).damlScriptError(
        "UpgradeError",
        20,
>>>>>>> 92d0d437
        ("errorMessage", SText(message)),
      )
    }
  }

  sealed case class DevError(errorType: String, message: String) extends SubmitError {
    // This code needs to be kept in sync with daml-script#Error.daml
    override def toDamlSubmitError(env: Env): SValue = {
      val devErrorTypeIdentifier =
        env.scriptIds.damlScriptModule(
          "Daml.Script.Internal.Questions.Submit.Error",
          "DevErrorType",
        )
      val devErrorType = errorType match {
        case "ChoiceGuardFailed" =>
          SEnum(devErrorTypeIdentifier, Name.assertFromString("ChoiceGuardFailed"), 0)
        case "WronglyTypedContractSoft" =>
          SEnum(devErrorTypeIdentifier, Name.assertFromString("WronglyTypedContractSoft"), 1)
        case _ => SEnum(devErrorTypeIdentifier, Name.assertFromString("UnknownNewFeature"), 3)
      }
      SubmitErrorConverters(env).damlScriptError(
        "DevError",
        21,
        ("devErrorType", devErrorType),
        ("devErrorMessage", SText(message)),
      )
    }
  }

  sealed case class UnknownError(message: String) extends SubmitError {
    override def toDamlSubmitError(env: Env): SValue =
      SubmitErrorConverters(env).damlScriptError(
        "UnknownError",
        22,
        ("unknownErrorMessage", SText(message)),
      )
  }

  sealed case class TruncatedError(errType: String, message: String) extends SubmitError {
    override def toDamlSubmitError(env: Env): SValue =
      SubmitErrorConverters(env).damlScriptError(
        "TruncatedError",
        23,
        ("truncatedErrorType", SText(errType)),
        ("truncatedErrorMessage", SText(message)),
      )
  }
}<|MERGE_RESOLUTION|>--- conflicted
+++ resolved
@@ -403,7 +403,6 @@
       )
   }
 
-<<<<<<< HEAD
   sealed case class UpgradeError(errorType: String, message: String) extends SubmitError {
     override def toDamlSubmitError(env: Env): SValue = {
       val upgradeErrorTypeIdentifier =
@@ -416,19 +415,13 @@
           SEnum(upgradeErrorTypeIdentifier, Name.assertFromString("ValidationFailed"), 0)
         case "DowngradeDropDefinedField" =>
           SEnum(upgradeErrorTypeIdentifier, Name.assertFromString("DowngradeDropDefinedField"), 1)
-        case "ViewMismatch" => SEnum(upgradeErrorTypeIdentifier, Name.assertFromString("ViewMismatch"), 2)
+        case "ViewMismatch" =>
+          SEnum(upgradeErrorTypeIdentifier, Name.assertFromString("ViewMismatch"), 2)
       }
       SubmitErrorConverters(env).damlScriptError(
         "UpgradeError",
         20,
         ("errorType", upgradeErrorType),
-=======
-  sealed case class UpgradeError(message: String) extends SubmitError {
-    override def toDamlSubmitError(env: Env): SValue = {
-      SubmitErrorConverters(env).damlScriptError(
-        "UpgradeError",
-        20,
->>>>>>> 92d0d437
         ("errorMessage", SText(message)),
       )
     }
