--- conflicted
+++ resolved
@@ -185,7 +185,7 @@
     b <- allocatePartyOn "bob" participant0
     res <- f a b
     case res of
-      Left (UpgradeError _ msg)
+      Left (UpgradeError (DowngradeDropDefinedField _) msg)
         | "An optional contract field with a value of Some may not be dropped during downgrading" `isInfixOf` msg
         -> pure ()
       res -> assertFail $ "Expected UpgradeError, got " <> show res
@@ -230,16 +230,8 @@
 
   disclosureCid <- fromSome <$> queryDisclosure a cid
 
-<<<<<<< HEAD
-  case eV1Name of
-    Left (UpgradeError (DowngradeDropDefinedField _) msg)
-      | "An optional contract field with a value of Some may not be dropped during downgrading" `isInfixOf` msg
-      -> pure ()
-    res -> assertFail $ "Expected DevError Upgrade, got " <> show res
-=======
   let cidIface = coerceContractId @V2.FetchTemplate @FetchIface cid
   (actAs b <> packagePreference [fetchV1] <> disclose disclosureCid) `trySubmit` exerciseExactCmd helperCid (V1.DoFetchIfaceWithCtl cidIface b)
->>>>>>> 45c613fe
 
 fetchUpgradedSourceUnvetted : Test
 fetchUpgradedSourceUnvetted = test $ do
