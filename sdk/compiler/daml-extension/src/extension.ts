// Copyright (c) 2024 Digital Asset (Switzerland) GmbH and/or its affiliates. All rights reserved.
// SPDX-License-Identifier: Apache-2.0

"use strict";
// The module 'vscode' contains the VS Code extensibility API
// Import the module and reference it with the alias vscode in your code below
import * as vscode from "vscode";
import * as path from "path";
import * as fs from "fs";
<<<<<<< HEAD
import * as os from "os";
import {
  LanguageClient,
  LanguageClientOptions,
  RequestType,
  NotificationType,
  CancellationToken,
  ProvideDefinitionSignature,
} from "vscode-languageclient/node";
import {
  Uri,
  ViewColumn,
  window,
  QuickPickOptions,
  ExtensionContext,
  WorkspaceConfiguration,
} from "vscode";
import * as which from "which";
import * as util from "util";
import fetch from "node-fetch";
import { getOrd } from "fp-ts/lib/Array";
import { ordNumber } from "fp-ts/lib/Ord";
import { URLSearchParams } from "url";

let damlRoot: string = path.join(os.homedir(), ".daml");
=======
import { ViewColumn, ExtensionContext } from "vscode";
import * as util from "util";
import fetch from "node-fetch";
import { DamlLanguageClient } from "./language_client";
import { resetTelemetryConsent, getTelemetryConsent } from "./telemetry";
import { WebviewFiles, getVRFilePath } from "./virtual_resource_manager";
import * as child_process from "child_process";
import * as semver from "semver";
>>>>>>> 6753501f

const versionContextKey = "version";

var damlLanguageClients: { [projectPath: string]: DamlLanguageClient } = {};
var webviewFiles: WebviewFiles;
var outputChannel: vscode.OutputChannel = vscode.window.createOutputChannel(
  "Daml Extension Host",
);

// Extension activation
// Note: You can log debug information by using `console.log()`
// and then `Toggle Developer Tools` in VSCode. This will show
// output in the Console tab once the extension is activated.
export async function activate(context: vscode.ExtensionContext) {
  // Add entry for multi-ide readonly directory
  let filesConfig = vscode.workspace.getConfiguration("files");
  let multiIdeReadOnlyPattern = "**/.daml/unpacked-dars/**";
  // Explicit any type as typescript gets angry, its a map from pattern (string) to boolean
  let readOnlyInclude: any =
    filesConfig.inspect("readonlyInclude")?.workspaceValue || {};
  if (!readOnlyInclude[multiIdeReadOnlyPattern])
    filesConfig.update(
      "readonlyInclude",
      { ...readOnlyInclude, [multiIdeReadOnlyPattern]: true },
      vscode.ConfigurationTarget.Workspace,
    );

  // Display release notes on updates
  showReleaseNotesIfNewVersion(context);

  webviewFiles = {
    src: vscode.Uri.file(path.join(context.extensionPath, "src", "webview.js")),
    css: vscode.Uri.file(
      path.join(context.extensionPath, "src", "webview.css"),
    ),
  };

  await startLanguageServers(context);

  vscode.workspace.onDidChangeConfiguration(
    async (event: vscode.ConfigurationChangeEvent) => {
      if (event.affectsConfiguration("daml")) {
        await stopLanguageServers();
        await new Promise(resolve => setTimeout(resolve, 1000));
        await startLanguageServers(context);
      }
    },
  );

  let d1 = vscode.commands.registerCommand(
    "daml.showResource",
    (title, uri) => {
      let vrPathMb = getVRFilePath(uri);
      if (!vrPathMb) return;

      // Need to normalize paths so that prefix comparison works on Windows,
      // where path separators can differ.
      let vrPath: string = path.normalize(vrPathMb);
      let isPrefixOfVrPath = (candidate: string) =>
        vrPath.startsWith(path.normalize(candidate) + path.sep);

      // Try to find a client for the virtual resource- if we can't, log to DevTools
      let foundAClient = false;
      for (let projectPath in damlLanguageClients) {
        if (vrPath.startsWith(projectPath)) {
          foundAClient = true;
          damlLanguageClients[projectPath].virtualResourceManager.createOrShow(
            title,
            uri,
          );
          break;
        }
      }

      if (!foundAClient) {
        console.log(
          `daml.showResource: Could not find a language client for ${vrPath}`,
        );
        vscode.window.showWarningMessage(
          `Could not show script results - could not find a language client for ${vrPath}`,
        );
      }
    },
  );

  let d2 = vscode.commands.registerCommand("daml.openDamlDocs", openDamlDocs);

  let highlight = vscode.window.createTextEditorDecorationType({
    backgroundColor: "rgba(200,200,200,.35)",
  });

  let d3 = vscode.commands.registerCommand(
    "daml.revealLocation",
    (uri: string, startLine: number, endLine: number) => {
      var theEditor = null;
      for (let editor of vscode.window.visibleTextEditors) {
        if (editor.document.uri.toString() === uri) {
          theEditor = editor;
        }
      }
      function jumpToLine(editor: vscode.TextEditor) {
        let start: vscode.Position = new vscode.Position(startLine, 0);
        let end: vscode.Position = new vscode.Position(endLine + 1, 0);
        let range = new vscode.Range(start, end);
        editor.revealRange(range);
        editor.setDecorations(highlight, [range]);
        setTimeout(() => editor.setDecorations(highlight, []), 2000);
      }
      if (theEditor != null) {
        jumpToLine(theEditor);
      } else {
        vscode.workspace
          .openTextDocument(vscode.Uri.parse(uri))
          .then(doc => vscode.window.showTextDocument(doc, ViewColumn.One))
          .then(editor => jumpToLine(editor));
      }
    },
  );

  let d4 = vscode.commands.registerCommand(
    "daml.resetTelemetryConsent",
    resetTelemetryConsent(context),
  );

  let d5 = vscode.commands.registerCommand(
    "daml.installRecommendedDirenv",
    showRecommendedDirenvPage,
  );

  context.subscriptions.push(d1, d2, d3, d4, d5);
}

interface IdeManifest {
  [multiPackagePath: string]: { [envVarName: string]: string };
}

function parseIdeManifest(path: string): IdeManifest | null {
  try {
    const json = JSON.parse(fs.readFileSync(path, "utf8"));
    const manifest: IdeManifest = {};
    for (const entry of json) {
      manifest[entry["multi-package-directory"]] = entry.environment;
    }
    return manifest;
  } catch (e) {
    outputChannel.appendLine("Failed to parse ide-manifest file: " + e);
    return null;
  }
}

function fileExists(path: string): Promise<boolean> {
  return new Promise(r => fs.access(path, fs.constants.F_OK, e => r(!e)));
}

async function showRecommendedDirenvPage() {
  await vscode.commands.executeCommand("extension.open", "mkhl.direnv");
  vscode.window.showInformationMessage(
    "After installing, reload the VSCode window or restart the extension host through the command palette.",
  );
}

async function tryGenerateIdeManifest(
  rootPath: string,
  envrcExistsWithoutExt: boolean,
): Promise<boolean> {
  const generateIdeManifestCommand =
    rootPath + '/gradlew run --args="--project-dir ' + rootPath + '"';
  try {
    await util.promisify(child_process.exec)(generateIdeManifestCommand, {
      cwd: rootPath,
    });
    return true;
  } catch (e) {
    outputChannel.appendLine("Gradle setup failure: " + e);
    vscode.window
      .showInformationMessage(
        "Daml is starting without gradle environment." +
          (envrcExistsWithoutExt
            ? " You may be missing a direnv extension."
            : ""),
        "See Output",
        ...(envrcExistsWithoutExt ? ["Install direnv"] : []),
      )
      .then((resp: string | undefined) => {
        if (resp == "See Output") outputChannel.show();
        if (resp == "Install direnv") showRecommendedDirenvPage();
      });
  }
  return false;
}

async function startLanguageServers(context: ExtensionContext) {
  const config = vscode.workspace.getConfiguration("daml");
  const consent = await getTelemetryConsent(config, context);
  const rootPath = vscode.workspace.workspaceFolders?.[0].uri.fsPath;
  if (!rootPath) throw "Couldn't find workspace root";
  const multiIDESupport = config.get("multiPackageIdeSupport");
  const gradleSupport = config.get("multiPackageIdeGradleSupport");

  const gradlewExists = await fileExists(rootPath + "/gradlew");
  // Of the 3 direnv extensions I found, mkhl.direnv is most popular and only one that populates environment variables for other extensions
  // As such, it is the one we recommend.
  const envrcExistsWithoutExt: boolean =
    (await fileExists(rootPath + "/.envrc")) &&
    vscode.extensions.getExtension("mkhl.direnv") == null;

  if (envrcExistsWithoutExt && gradleSupport) {
    const warningMessage =
      "Found an .envrc file but the recommended direnv VSCode extension was not installed. Daml IDE may fail to start due to missing environment." +
      "\nWould you like to install this extension or attempt to continue without it?";
    const installAnswer = "Install extension";
    const doNotInstallAnswer = "Continue without";
    const neverInstallAnswer = "Do not ask again";
    const doNotInstallkey = "no-install-direnv";

    // Don't ask if we previously selected doNotInstallAnswer
    if (!context.workspaceState.get(doNotInstallkey, false)) {
      const selection = await vscode.window.showWarningMessage(
        warningMessage,
        installAnswer,
        doNotInstallAnswer,
        neverInstallAnswer,
      );

      if (selection == neverInstallAnswer) {
        context.workspaceState.update(doNotInstallkey, true);
        vscode.window.showInformationMessage(
          "Warning disabled. If you need the extension in future, run Install Daml Recommended Direnv in the command pallette.",
        );
      } else if (selection == installAnswer) {
        await showRecommendedDirenvPage();
        return;
      }
    }
  }

  var isGradleProject = false;
  if (multiIDESupport && gradleSupport && gradlewExists) {
    isGradleProject = await tryGenerateIdeManifest(
      rootPath,
      envrcExistsWithoutExt,
    );
  }

  if (isGradleProject) {
    const ideManifest: IdeManifest | null = parseIdeManifest(
      rootPath + "/build/ide-manifest.json",
    );
    if (!ideManifest)
      throw "Failed to find and parse ide manifest for gradle project.";
    // If we only have one Multi-IDE, we don't need the `--ide-identifier`, which gives us slightly improved backwards compatibility
    const singleMultiIde = Object.keys(ideManifest).length == 1;
    let n = 0;
    for (const projectPath in ideManifest) {
      let envVars = ideManifest[projectPath];
      n++;
      const languageClient = await DamlLanguageClient.build(
        projectPath,
        envVars,
        config,
        consent,
        context,
        webviewFiles,
        singleMultiIde ? undefined : n.toString(),
      );
      if (languageClient) damlLanguageClients[projectPath] = languageClient;
    }
  } else {
    const languageClient = await DamlLanguageClient.build(
      rootPath,
      {},
      config,
      consent,
      context,
      webviewFiles,
    );
    if (languageClient) damlLanguageClients[rootPath] = languageClient;
  }
}

async function stopLanguageServers() {
  for (let projectPath in damlLanguageClients) {
    let damlLanguageClient = damlLanguageClients[projectPath];
    await damlLanguageClient.stop();
  }
  damlLanguageClients = {};
}

// this method is called when your extension is deactivated
export async function deactivate() {
  for (let projectPath in damlLanguageClients) {
    let damlLanguageClient = damlLanguageClients[projectPath];
    damlLanguageClient.forceStop();
  }
}

// Compare the extension version with the one stored in the global state.
// If they are different, we assume the user has updated the extension and
// we display the release notes for the new SDK release in a new tab.
// This should only occur the first time the user uses the extension after
// an update.
async function showReleaseNotesIfNewVersion(context: ExtensionContext) {
  const packageFile = path.join(context.extensionPath, "package.json");
  const packageData = await util.promisify(fs.readFile)(packageFile, "utf8");
  const extensionVersion = JSON.parse(packageData).version;
  const recordedVersion = context.globalState.get(versionContextKey);
  // Check if we have a new version of the extension and show the release
  // notes if so. Update the current version so we don't show them again until
  // the next update.
  if (
    typeof extensionVersion === "string" &&
    extensionVersion !== "" &&
    (!recordedVersion ||
      (typeof recordedVersion === "string" &&
        semver.lt(recordedVersion, extensionVersion)))
  ) {
    await showReleaseNotes(extensionVersion);
    await context.globalState.update(versionContextKey, extensionVersion);
  }
}

// Show the release notes from the Daml Blog.
// We display the HTML in a new editor tab using a "webview":
// https://code.visualstudio.com/api/extension-guides/webview
async function showReleaseNotes(version: string) {
  try {
    const releaseNotesUrl = "https://blog.daml.com/release-notes/" + version;
    const res = await fetch(releaseNotesUrl);
    if (res.ok) {
      const panel = vscode.window.createWebviewPanel(
        "releaseNotes", // Identifies the type of the webview. Used internally
        `New Daml SDK ${version} Available`, // Title of the panel displayed to the user
        vscode.ViewColumn.One, // Editor column to show the new webview panel in
        {}, // No webview options for now
      );
      panel.webview.html = await res.text();
    }
  } catch (_error) {}
}

function openDamlDocs() {
  vscode.env.openExternal(vscode.Uri.parse("https://docs.daml.com"));
<<<<<<< HEAD
}

function addIfInConfig(
  config: vscode.WorkspaceConfiguration,
  baseArgs: string[],
  toAdd: [string, string[]][],
): string[] {
  let addedArgs: string[][] = toAdd
    .filter(x => config.get(x[0]))
    .map(x => x[1]);
  addedArgs.unshift(baseArgs);
  return [].concat.apply([], <any>addedArgs);
}

function getLanguageServerArgs(
  config: vscode.WorkspaceConfiguration,
  telemetryConsent: boolean | undefined,
): string[] {
  const multiIDESupport = config.get("multiPackageIdeSupport");
  isMultiIde = !!multiIDESupport;
  const logLevel = config.get("logLevel");
  const isDebug = logLevel == "Debug" || logLevel == "Telemetry";

  let args: string[] = [multiIDESupport ? "multi-ide" : "ide", "--"];

  if (telemetryConsent === true) {
    args.push("--telemetry");
  } else if (telemetryConsent === false) {
    args.push("--optOutTelemetry");
  } else if (telemetryConsent == undefined) {
    // The user has not made an explicit choice.
    args.push("--telemetry-ignored");
  }
  if (multiIDESupport === true) {
    args.push("--log-level=" + logLevel);
  } else {
    if (isDebug) args.push("--debug");
  }
  const extraArgsString = config.get("extraArguments", "").trim();
  // split on an empty string returns an array with a single empty string
  const extraArgs = extraArgsString === "" ? [] : extraArgsString.split(" ");
  args = args.concat(extraArgs);
  const serverArgs: string[] = addIfInConfig(config, args, [
    ["profile", ["+RTS", "-h", "-RTS"]],
    ["autorunAllTests", ["--studio-auto-run-all-scenarios=yes"]],
  ]);

  return serverArgs;
}

export function createLanguageClient(
  config: vscode.WorkspaceConfiguration,
  telemetryConsent: boolean | undefined,
): LanguageClient {
  // Options to control the language client
  let clientOptions: LanguageClientOptions = {
    // Register the server for Daml
    documentSelector: ["daml"],
    middleware: {
      provideDefinition: async (
        document: vscode.TextDocument,
        position: vscode.Position,
        token: CancellationToken,
        next: ProvideDefinitionSignature,
      ) => {
        const result = await next(document, position, token);
        if (!result) return;

        let locations: Array<vscode.Location> | Array<vscode.LocationLink>;
        if (result instanceof vscode.Location)
          locations = new Array(result as vscode.Location);
        else if (Array.isArray(result)) locations = result;
        else throw "Provide definition result was wrongly typed";

        if (locations.length == 0) return;

        // Currently ghc-ide only ever gives 1 or 0 results, so we operate only on the first element
        let location = locations[0];

        // this should reuse existing page
        if (
          location instanceof vscode.Location &&
          location.uri.scheme == "daml" &&
          location.uri.path == "open-docs"
        ) {
          const params = new URLSearchParams(location.uri.query);
          const path = params.get("path");
          const unitIdOrPackageId = params.get("name");
          if (!path || !unitIdOrPackageId) throw "Invalid open-docs data";
          const content = fs.readFileSync(path).toString();
          const panel = vscode.window.createWebviewPanel(
            `docs-${unitIdOrPackageId}`,
            `Generated documentation for ${unitIdOrPackageId}`,
            vscode.ViewColumn.One,
            {},
          );
          panel.webview.html = content;
        } else return locations;
      },
    },
  };

  let command: string;

  try {
    command = which.sync("daml");
  } catch (ex) {
    const damlCmdPath = path.join(damlRoot, "bin", "daml");
    if (fs.existsSync(damlCmdPath)) {
      command = damlCmdPath;
    } else {
      vscode.window.showErrorMessage(
        "Failed to start the Daml language server. Make sure the assistant is installed.",
      );
      throw new Error("Failed to locate assistant.");
    }
  }

  const serverArgs = getLanguageServerArgs(config, telemetryConsent);

  const languageClient = new LanguageClient(
    "daml-language-server",
    "Daml Language Server",
    {
      args: serverArgs,
      command: command,
      options: { cwd: vscode.workspace.rootPath, shell: true },
    },
    clientOptions,
    true,
  );
  return languageClient;
}

// this method is called when your extension is deactivated
export async function deactivate() {
  // unLinkSyntax();
  // Stop keep-alive watchdog and terminate language server.
  stopKeepAliveWatchdog();
  if (isMultiIde) await damlLanguageClient.stop();
  else (<any>damlLanguageClient)._serverProcess.kill("SIGTERM");
}

// Keep alive timer for periodically checking that the server is responding
// to requests in a timely manner. If the server fails to respond it is
// terminated with SIGTERM.
var keepAliveTimer: NodeJS.Timer;
let keepAliveInterval = 60000; // Send KA every 60s.

// Wait for max 120s before restarting process.
// NOTE(JM): If you change this, make sure to also change the server-side timeouts to get
// detailed errors rather than cause a restart.
// Legacy Daml timeout for language server is defined in
// DA.Daml.LanguageServer.
let keepAliveTimeout = 120000;

function startKeepAliveWatchdog() {
  clearTimeout(keepAliveTimer);
  keepAliveTimer = setTimeout(keepAlive, keepAliveInterval);
}

function stopKeepAliveWatchdog() {
  clearTimeout(keepAliveTimer);
}

function keepAlive() {
  function killDamlc() {
    vscode.window.showErrorMessage(
      "Sorry, you’ve hit a bug requiring a Daml Language Server restart. We’d greatly appreciate a bug report — ideally with example files.",
    );

    // Terminate the damlc process with SIGTERM. The language client will restart the process automatically.
    // NOTE(JM): Verify that this works on Windows.
    // https://nodejs.org/api/child_process.html#child_process_child_kill_signal
    (<any>damlLanguageClient)._childProcess.kill("SIGTERM");

    // Restart the watchdog after 10s
    setTimeout(startKeepAliveWatchdog, 10000);
  }

  let killTimer = setTimeout(killDamlc, keepAliveTimeout);
  damlLanguageClient.sendRequest(DamlKeepAliveRequest.type, null).then(r => {
    // Keep-alive request succeeded, clear the kill timer
    // and reschedule the keep-alive.
    clearTimeout(killTimer);
    startKeepAliveWatchdog();
  });
}

// Custom requests

namespace DamlKeepAliveRequest {
  export let type = new RequestType<void, void, void>("daml/keepAlive");
}

// Custom notifications

interface DamlSdkInstallProgressNotification {
  sdkVersion: string;
  kind: "begin" | "report" | "end";
  progress: number;
}

namespace DamlSdkInstallProgress {
  export let type = new NotificationType<DamlSdkInstallProgressNotification>(
    "daml/sdkInstallProgress",
  );
}

interface DamlSdkInstallCancelNotification {
  sdkVersion: string;
}

namespace DamlSdkInstallCancel {
  export let type = new NotificationType<DamlSdkInstallCancelNotification>(
    "daml/sdkInstallCancel",
  );
}

type Progress = vscode.Progress<{ increment: number }>;
type SdkInstallState = {
  [sdkVersion: string]: {
    progress: Progress;
    resolve: (_: void) => void;
    reported: number;
  };
};

// Handle the SdkInstall work done tokens separately, as we want them to popup as a notification, but VSCode LSPClient doesn't give us a way to do this
function handleDamlSdkInstallProgress(
  sdkInstallState: SdkInstallState,
  message: DamlSdkInstallProgressNotification,
): void {
  switch (message.kind) {
    case "begin":
      vscode.window.withProgress<void>(
        {
          location: vscode.ProgressLocation.Notification,
          cancellable: true,
          title: "Installing Daml SDK " + message.sdkVersion,
        },
        async (
          progress: Progress,
          cancellationToken: vscode.CancellationToken,
        ) => {
          cancellationToken.onCancellationRequested(() => {
            delete sdkInstallState[message.sdkVersion];
            damlLanguageClient.sendNotification(DamlSdkInstallCancel.type, {
              sdkVersion: message.sdkVersion,
            });
          });
          return new Promise<void>((resolve, _) => {
            sdkInstallState[message.sdkVersion] = {
              progress,
              resolve,
              reported: 0,
            };
          });
        },
      );
      break;
    case "report":
      let progressData = sdkInstallState[message.sdkVersion];
      if (!progressData) return;
      let diff = Math.max(0, message.progress - progressData.reported);
      progressData.progress.report({ increment: diff });
      progressData.reported += diff;
      break;
    case "end":
      sdkInstallState[message.sdkVersion]?.resolve();
      delete sdkInstallState[message.sdkVersion];
      break;
  }
}

interface VirtualResourceChangedParams {
  /** The virtual resource uri */
  uri: string;

  /** The new contents of the virtual resource */
  contents: string;
}

namespace DamlVirtualResourceDidChangeNotification {
  export let type = new NotificationType<VirtualResourceChangedParams>(
    "daml/virtualResource/didChange",
  );
}

interface VirtualResourceNoteParams {
  /** The virtual resource uri */
  uri: string;

  /** The note to set on the virtual resource */
  note: string;
}

namespace DamlVirtualResourceNoteNotification {
  export let type = new NotificationType<VirtualResourceNoteParams>(
    "daml/virtualResource/note",
  );
}

interface VirtualResourceProgressedParams {
  /** The virtual resource uri */
  uri: string;

  /** Number of milliseconds passed since the resource started */
  millisecondsPassed: number;

  /** Unix timestamp where the resource started running */
  startedAt: number;
}

namespace DamlVirtualResourceDidProgressNotification {
  export let type = new NotificationType<VirtualResourceProgressedParams>(
    "daml/virtualResource/didProgress",
  );
}

type UriString = string;
type ScenarioResult = string;
type View = {
  selected: string;
  showArchived: boolean;
  showDetailedDisclosure: boolean;
};

class VirtualResourceManager {
  // Note (MK): While it is tempting to switch to Map<Uri, …> for these types
  // Map uses reference equality for objects so this goes horribly wrong.
  // Mapping from URIs to the web view panel
  private _panels: Map<UriString, vscode.WebviewPanel> = new Map<
    UriString,
    vscode.WebviewPanel
  >();
  // Mapping from URIs to the HTML content of the webview
  private _panelContents: Map<UriString, ScenarioResult> = new Map<
    UriString,
    ScenarioResult
  >();
  // Mapping from URIs to selected view
  private _panelViews: Map<UriString, View> = new Map<UriString, View>();
  private _lastStatusUpdate: Map<UriString, number> = new Map<
    UriString,
    number
  >();
  private _client: LanguageClient;
  private _disposables: vscode.Disposable[] = [];
  private _webviewFiles: WebviewFiles;
  private _context: ExtensionContext;

  constructor(
    client: LanguageClient,
    webviewFiles: WebviewFiles,
    context: ExtensionContext,
  ) {
    this._client = client;
    this._webviewFiles = webviewFiles;
    this._context = context;
  }

  private open(uri: UriString) {
    this._client.sendNotification("textDocument/didOpen", {
      textDocument: {
        uri: uri,
        languageId: "",
        version: 0,
        text: "",
      },
    });
  }

  private close(uri: UriString) {
    this._client.sendNotification("textDocument/didClose", {
      textDocument: { uri: uri },
    });
  }

  public createOrShow(title: string, uri: UriString) {
    const column = getViewColumnForShowResource();

    let panel = this._panels.get(uri);
    if (panel) {
      panel.reveal(column);
      return;
    }
    this.open(uri);
    panel = vscode.window.createWebviewPanel("daml", title, column, {
      enableScripts: true,
      enableFindWidget: true,
      enableCommandUris: true,
    });
    panel.onDidDispose(
      () => {
        this._panels.delete(uri);
        this.close(uri);
      },
      null,
      this._disposables,
    );
    let defaultView: View = this._context.workspaceState.get(uri) || {
      selected: "table",
      showArchived: false,
      showDetailedDisclosure: false,
    };
    let updateView = (v: View, key: string, value: Object) => {
      let updatedView = { ...v, [key]: value };
      this._panelViews.set(uri, updatedView);
      this._context.workspaceState.update(uri, updatedView);
    };
    panel.webview.onDidReceiveMessage(message => {
      const v = this._panelViews.get(uri) || defaultView;
      switch (message.command) {
        case "set_selected_view":
          updateView(v, "selected", message.value);
          break;
        case "set_show_archived":
          updateView(v, "showArchived", message.value);
          break;
        case "set_show_detailed_disclosure":
          updateView(v, "showDetailedDisclosure", message.value);
          break;
      }
    });
    this._panels.set(uri, panel);
    panel.webview.html =
      this._panelContents.get(uri) || "Loading virtual resource...";
  }

  public setProgress(
    uri: UriString,
    millisecondsPassed: number,
    startedAt: number,
  ) {
    const panel = this._panels.get(uri);
    if (panel == undefined) return;
    const updateTimestamp = this._lastStatusUpdate.get(uri);
    const isOutOfDate = updateTimestamp != null && updateTimestamp > startedAt;
    if (isOutOfDate) return;
    this._lastStatusUpdate.set(uri, startedAt);
    panel.webview.html =
      `Virtual resource has been running for ${millisecondsPassed} ms ` +
      "<!-- " +
      new Date() +
      " -->";
  }

  public setContent(uri: UriString, contents: ScenarioResult) {
    let defaultView: View = this._context.workspaceState.get(uri) || {
      selected: "table",
      showArchived: false,
      showDetailedDisclosure: false,
    };
    const panel = this._panels.get(uri);
    if (panel) {
      contents = contents.replace(
        "$webviewSrc",
        panel.webview.asWebviewUri(this._webviewFiles.src).toString(),
      );
      contents = contents.replace(
        "$webviewCss",
        panel.webview.asWebviewUri(this._webviewFiles.css).toString(),
      );
      this._panelContents.set(uri, contents);
      this._lastStatusUpdate.set(uri, Date.now());
      // append timestamp to force page reload (prevent using cache) as otherwise notes are not getting cleared
      panel.webview.html = contents + "<!-- " + new Date() + " -->";
      const panelView = this._panelViews.get(uri);
      const actualDefault = contents.includes('class="table"')
        ? defaultView
        : { ...defaultView, selected: "transaction" };
      panel.webview.postMessage({
        command: "set_view",
        value: panelView || actualDefault,
      });
    }
  }

  public setNote(uri: UriString, note: string) {
    const panel = this._panels.get(uri);
    if (panel) {
      panel.webview.postMessage({ command: "add_note", value: note });
    }
  }

  public dispose() {
    for (const panel of this._panels.values()) {
      panel.dispose();
    }
    for (const disposable of this._disposables.values()) {
      disposable.dispose();
    }
  }
}

let telemetryOverride = {
  enable: "Enable",
  disable: "Disable",
  fromConsent: "From consent popup",
};
const options = {
  yes: "Yes, I would like to help improve Daml!",
  no: "No, I'd rather not.",
  read: "I'd like to read the privacy policy first.",
};

function ifYouChangeYourMind() {
  window.showInformationMessage(
    'If you change your mind, data sharing preferences can be found in settings under "daml.telemetry"',
  );
}

const telemetryConsentKey = "telemetry-consent";
const privacyPolicy = "https://www.digitalasset.com/privacy-policy";

function setConsentState(ex: ExtensionContext, val: undefined | boolean) {
  ex.globalState.update(telemetryConsentKey, val);
}

function resetTelemetryConsent(ex: ExtensionContext) {
  return function () {
    setConsentState(ex, undefined);
  };
}

function handleResult(
  ex: ExtensionContext,
  res: string | undefined,
): boolean | undefined {
  if (typeof res === "undefined") {
    return undefined;
  } else
    switch (res) {
      case options.yes: {
        setConsentState(ex, true);
        ifYouChangeYourMind();
        return true;
      }
      case options.no: {
        setConsentState(ex, false);
        ifYouChangeYourMind();
        return false;
      }
      case options.read: {
        vscode.env.openExternal(vscode.Uri.parse(privacyPolicy));
        return false;
      }
      default:
        throw "Unrecognised telemetry option";
    }
}

async function telemetryPopUp(): Promise<string | undefined> {
  let qpo: QuickPickOptions = {
    placeHolder: "Do you want to allow the collection of usage data",
  };
  return window.showQuickPick([options.yes, options.read, options.no], qpo);
}

async function getTelemetryConsent(
  config: WorkspaceConfiguration,
  ex: ExtensionContext,
): Promise<boolean | undefined> {
  switch (config.get("telemetry") as string) {
    case telemetryOverride.enable:
      return true;
    case telemetryOverride.disable:
      return false;
    case telemetryOverride.fromConsent: {
      const consent = ex.globalState.get(telemetryConsentKey);
      if (typeof consent === "boolean") {
        return consent;
      }
      const res = await telemetryPopUp();
      // the user has closed the popup, ask again on next startup
      return handleResult(ex, res);
    }
    default:
      throw "Unexpected telemetry override option";
  }
=======
>>>>>>> 6753501f
}<|MERGE_RESOLUTION|>--- conflicted
+++ resolved
@@ -7,33 +7,6 @@
 import * as vscode from "vscode";
 import * as path from "path";
 import * as fs from "fs";
-<<<<<<< HEAD
-import * as os from "os";
-import {
-  LanguageClient,
-  LanguageClientOptions,
-  RequestType,
-  NotificationType,
-  CancellationToken,
-  ProvideDefinitionSignature,
-} from "vscode-languageclient/node";
-import {
-  Uri,
-  ViewColumn,
-  window,
-  QuickPickOptions,
-  ExtensionContext,
-  WorkspaceConfiguration,
-} from "vscode";
-import * as which from "which";
-import * as util from "util";
-import fetch from "node-fetch";
-import { getOrd } from "fp-ts/lib/Array";
-import { ordNumber } from "fp-ts/lib/Ord";
-import { URLSearchParams } from "url";
-
-let damlRoot: string = path.join(os.homedir(), ".daml");
-=======
 import { ViewColumn, ExtensionContext } from "vscode";
 import * as util from "util";
 import fetch from "node-fetch";
@@ -42,7 +15,6 @@
 import { WebviewFiles, getVRFilePath } from "./virtual_resource_manager";
 import * as child_process from "child_process";
 import * as semver from "semver";
->>>>>>> 6753501f
 
 const versionContextKey = "version";
 
@@ -385,588 +357,4 @@
 
 function openDamlDocs() {
   vscode.env.openExternal(vscode.Uri.parse("https://docs.daml.com"));
-<<<<<<< HEAD
-}
-
-function addIfInConfig(
-  config: vscode.WorkspaceConfiguration,
-  baseArgs: string[],
-  toAdd: [string, string[]][],
-): string[] {
-  let addedArgs: string[][] = toAdd
-    .filter(x => config.get(x[0]))
-    .map(x => x[1]);
-  addedArgs.unshift(baseArgs);
-  return [].concat.apply([], <any>addedArgs);
-}
-
-function getLanguageServerArgs(
-  config: vscode.WorkspaceConfiguration,
-  telemetryConsent: boolean | undefined,
-): string[] {
-  const multiIDESupport = config.get("multiPackageIdeSupport");
-  isMultiIde = !!multiIDESupport;
-  const logLevel = config.get("logLevel");
-  const isDebug = logLevel == "Debug" || logLevel == "Telemetry";
-
-  let args: string[] = [multiIDESupport ? "multi-ide" : "ide", "--"];
-
-  if (telemetryConsent === true) {
-    args.push("--telemetry");
-  } else if (telemetryConsent === false) {
-    args.push("--optOutTelemetry");
-  } else if (telemetryConsent == undefined) {
-    // The user has not made an explicit choice.
-    args.push("--telemetry-ignored");
-  }
-  if (multiIDESupport === true) {
-    args.push("--log-level=" + logLevel);
-  } else {
-    if (isDebug) args.push("--debug");
-  }
-  const extraArgsString = config.get("extraArguments", "").trim();
-  // split on an empty string returns an array with a single empty string
-  const extraArgs = extraArgsString === "" ? [] : extraArgsString.split(" ");
-  args = args.concat(extraArgs);
-  const serverArgs: string[] = addIfInConfig(config, args, [
-    ["profile", ["+RTS", "-h", "-RTS"]],
-    ["autorunAllTests", ["--studio-auto-run-all-scenarios=yes"]],
-  ]);
-
-  return serverArgs;
-}
-
-export function createLanguageClient(
-  config: vscode.WorkspaceConfiguration,
-  telemetryConsent: boolean | undefined,
-): LanguageClient {
-  // Options to control the language client
-  let clientOptions: LanguageClientOptions = {
-    // Register the server for Daml
-    documentSelector: ["daml"],
-    middleware: {
-      provideDefinition: async (
-        document: vscode.TextDocument,
-        position: vscode.Position,
-        token: CancellationToken,
-        next: ProvideDefinitionSignature,
-      ) => {
-        const result = await next(document, position, token);
-        if (!result) return;
-
-        let locations: Array<vscode.Location> | Array<vscode.LocationLink>;
-        if (result instanceof vscode.Location)
-          locations = new Array(result as vscode.Location);
-        else if (Array.isArray(result)) locations = result;
-        else throw "Provide definition result was wrongly typed";
-
-        if (locations.length == 0) return;
-
-        // Currently ghc-ide only ever gives 1 or 0 results, so we operate only on the first element
-        let location = locations[0];
-
-        // this should reuse existing page
-        if (
-          location instanceof vscode.Location &&
-          location.uri.scheme == "daml" &&
-          location.uri.path == "open-docs"
-        ) {
-          const params = new URLSearchParams(location.uri.query);
-          const path = params.get("path");
-          const unitIdOrPackageId = params.get("name");
-          if (!path || !unitIdOrPackageId) throw "Invalid open-docs data";
-          const content = fs.readFileSync(path).toString();
-          const panel = vscode.window.createWebviewPanel(
-            `docs-${unitIdOrPackageId}`,
-            `Generated documentation for ${unitIdOrPackageId}`,
-            vscode.ViewColumn.One,
-            {},
-          );
-          panel.webview.html = content;
-        } else return locations;
-      },
-    },
-  };
-
-  let command: string;
-
-  try {
-    command = which.sync("daml");
-  } catch (ex) {
-    const damlCmdPath = path.join(damlRoot, "bin", "daml");
-    if (fs.existsSync(damlCmdPath)) {
-      command = damlCmdPath;
-    } else {
-      vscode.window.showErrorMessage(
-        "Failed to start the Daml language server. Make sure the assistant is installed.",
-      );
-      throw new Error("Failed to locate assistant.");
-    }
-  }
-
-  const serverArgs = getLanguageServerArgs(config, telemetryConsent);
-
-  const languageClient = new LanguageClient(
-    "daml-language-server",
-    "Daml Language Server",
-    {
-      args: serverArgs,
-      command: command,
-      options: { cwd: vscode.workspace.rootPath, shell: true },
-    },
-    clientOptions,
-    true,
-  );
-  return languageClient;
-}
-
-// this method is called when your extension is deactivated
-export async function deactivate() {
-  // unLinkSyntax();
-  // Stop keep-alive watchdog and terminate language server.
-  stopKeepAliveWatchdog();
-  if (isMultiIde) await damlLanguageClient.stop();
-  else (<any>damlLanguageClient)._serverProcess.kill("SIGTERM");
-}
-
-// Keep alive timer for periodically checking that the server is responding
-// to requests in a timely manner. If the server fails to respond it is
-// terminated with SIGTERM.
-var keepAliveTimer: NodeJS.Timer;
-let keepAliveInterval = 60000; // Send KA every 60s.
-
-// Wait for max 120s before restarting process.
-// NOTE(JM): If you change this, make sure to also change the server-side timeouts to get
-// detailed errors rather than cause a restart.
-// Legacy Daml timeout for language server is defined in
-// DA.Daml.LanguageServer.
-let keepAliveTimeout = 120000;
-
-function startKeepAliveWatchdog() {
-  clearTimeout(keepAliveTimer);
-  keepAliveTimer = setTimeout(keepAlive, keepAliveInterval);
-}
-
-function stopKeepAliveWatchdog() {
-  clearTimeout(keepAliveTimer);
-}
-
-function keepAlive() {
-  function killDamlc() {
-    vscode.window.showErrorMessage(
-      "Sorry, you’ve hit a bug requiring a Daml Language Server restart. We’d greatly appreciate a bug report — ideally with example files.",
-    );
-
-    // Terminate the damlc process with SIGTERM. The language client will restart the process automatically.
-    // NOTE(JM): Verify that this works on Windows.
-    // https://nodejs.org/api/child_process.html#child_process_child_kill_signal
-    (<any>damlLanguageClient)._childProcess.kill("SIGTERM");
-
-    // Restart the watchdog after 10s
-    setTimeout(startKeepAliveWatchdog, 10000);
-  }
-
-  let killTimer = setTimeout(killDamlc, keepAliveTimeout);
-  damlLanguageClient.sendRequest(DamlKeepAliveRequest.type, null).then(r => {
-    // Keep-alive request succeeded, clear the kill timer
-    // and reschedule the keep-alive.
-    clearTimeout(killTimer);
-    startKeepAliveWatchdog();
-  });
-}
-
-// Custom requests
-
-namespace DamlKeepAliveRequest {
-  export let type = new RequestType<void, void, void>("daml/keepAlive");
-}
-
-// Custom notifications
-
-interface DamlSdkInstallProgressNotification {
-  sdkVersion: string;
-  kind: "begin" | "report" | "end";
-  progress: number;
-}
-
-namespace DamlSdkInstallProgress {
-  export let type = new NotificationType<DamlSdkInstallProgressNotification>(
-    "daml/sdkInstallProgress",
-  );
-}
-
-interface DamlSdkInstallCancelNotification {
-  sdkVersion: string;
-}
-
-namespace DamlSdkInstallCancel {
-  export let type = new NotificationType<DamlSdkInstallCancelNotification>(
-    "daml/sdkInstallCancel",
-  );
-}
-
-type Progress = vscode.Progress<{ increment: number }>;
-type SdkInstallState = {
-  [sdkVersion: string]: {
-    progress: Progress;
-    resolve: (_: void) => void;
-    reported: number;
-  };
-};
-
-// Handle the SdkInstall work done tokens separately, as we want them to popup as a notification, but VSCode LSPClient doesn't give us a way to do this
-function handleDamlSdkInstallProgress(
-  sdkInstallState: SdkInstallState,
-  message: DamlSdkInstallProgressNotification,
-): void {
-  switch (message.kind) {
-    case "begin":
-      vscode.window.withProgress<void>(
-        {
-          location: vscode.ProgressLocation.Notification,
-          cancellable: true,
-          title: "Installing Daml SDK " + message.sdkVersion,
-        },
-        async (
-          progress: Progress,
-          cancellationToken: vscode.CancellationToken,
-        ) => {
-          cancellationToken.onCancellationRequested(() => {
-            delete sdkInstallState[message.sdkVersion];
-            damlLanguageClient.sendNotification(DamlSdkInstallCancel.type, {
-              sdkVersion: message.sdkVersion,
-            });
-          });
-          return new Promise<void>((resolve, _) => {
-            sdkInstallState[message.sdkVersion] = {
-              progress,
-              resolve,
-              reported: 0,
-            };
-          });
-        },
-      );
-      break;
-    case "report":
-      let progressData = sdkInstallState[message.sdkVersion];
-      if (!progressData) return;
-      let diff = Math.max(0, message.progress - progressData.reported);
-      progressData.progress.report({ increment: diff });
-      progressData.reported += diff;
-      break;
-    case "end":
-      sdkInstallState[message.sdkVersion]?.resolve();
-      delete sdkInstallState[message.sdkVersion];
-      break;
-  }
-}
-
-interface VirtualResourceChangedParams {
-  /** The virtual resource uri */
-  uri: string;
-
-  /** The new contents of the virtual resource */
-  contents: string;
-}
-
-namespace DamlVirtualResourceDidChangeNotification {
-  export let type = new NotificationType<VirtualResourceChangedParams>(
-    "daml/virtualResource/didChange",
-  );
-}
-
-interface VirtualResourceNoteParams {
-  /** The virtual resource uri */
-  uri: string;
-
-  /** The note to set on the virtual resource */
-  note: string;
-}
-
-namespace DamlVirtualResourceNoteNotification {
-  export let type = new NotificationType<VirtualResourceNoteParams>(
-    "daml/virtualResource/note",
-  );
-}
-
-interface VirtualResourceProgressedParams {
-  /** The virtual resource uri */
-  uri: string;
-
-  /** Number of milliseconds passed since the resource started */
-  millisecondsPassed: number;
-
-  /** Unix timestamp where the resource started running */
-  startedAt: number;
-}
-
-namespace DamlVirtualResourceDidProgressNotification {
-  export let type = new NotificationType<VirtualResourceProgressedParams>(
-    "daml/virtualResource/didProgress",
-  );
-}
-
-type UriString = string;
-type ScenarioResult = string;
-type View = {
-  selected: string;
-  showArchived: boolean;
-  showDetailedDisclosure: boolean;
-};
-
-class VirtualResourceManager {
-  // Note (MK): While it is tempting to switch to Map<Uri, …> for these types
-  // Map uses reference equality for objects so this goes horribly wrong.
-  // Mapping from URIs to the web view panel
-  private _panels: Map<UriString, vscode.WebviewPanel> = new Map<
-    UriString,
-    vscode.WebviewPanel
-  >();
-  // Mapping from URIs to the HTML content of the webview
-  private _panelContents: Map<UriString, ScenarioResult> = new Map<
-    UriString,
-    ScenarioResult
-  >();
-  // Mapping from URIs to selected view
-  private _panelViews: Map<UriString, View> = new Map<UriString, View>();
-  private _lastStatusUpdate: Map<UriString, number> = new Map<
-    UriString,
-    number
-  >();
-  private _client: LanguageClient;
-  private _disposables: vscode.Disposable[] = [];
-  private _webviewFiles: WebviewFiles;
-  private _context: ExtensionContext;
-
-  constructor(
-    client: LanguageClient,
-    webviewFiles: WebviewFiles,
-    context: ExtensionContext,
-  ) {
-    this._client = client;
-    this._webviewFiles = webviewFiles;
-    this._context = context;
-  }
-
-  private open(uri: UriString) {
-    this._client.sendNotification("textDocument/didOpen", {
-      textDocument: {
-        uri: uri,
-        languageId: "",
-        version: 0,
-        text: "",
-      },
-    });
-  }
-
-  private close(uri: UriString) {
-    this._client.sendNotification("textDocument/didClose", {
-      textDocument: { uri: uri },
-    });
-  }
-
-  public createOrShow(title: string, uri: UriString) {
-    const column = getViewColumnForShowResource();
-
-    let panel = this._panels.get(uri);
-    if (panel) {
-      panel.reveal(column);
-      return;
-    }
-    this.open(uri);
-    panel = vscode.window.createWebviewPanel("daml", title, column, {
-      enableScripts: true,
-      enableFindWidget: true,
-      enableCommandUris: true,
-    });
-    panel.onDidDispose(
-      () => {
-        this._panels.delete(uri);
-        this.close(uri);
-      },
-      null,
-      this._disposables,
-    );
-    let defaultView: View = this._context.workspaceState.get(uri) || {
-      selected: "table",
-      showArchived: false,
-      showDetailedDisclosure: false,
-    };
-    let updateView = (v: View, key: string, value: Object) => {
-      let updatedView = { ...v, [key]: value };
-      this._panelViews.set(uri, updatedView);
-      this._context.workspaceState.update(uri, updatedView);
-    };
-    panel.webview.onDidReceiveMessage(message => {
-      const v = this._panelViews.get(uri) || defaultView;
-      switch (message.command) {
-        case "set_selected_view":
-          updateView(v, "selected", message.value);
-          break;
-        case "set_show_archived":
-          updateView(v, "showArchived", message.value);
-          break;
-        case "set_show_detailed_disclosure":
-          updateView(v, "showDetailedDisclosure", message.value);
-          break;
-      }
-    });
-    this._panels.set(uri, panel);
-    panel.webview.html =
-      this._panelContents.get(uri) || "Loading virtual resource...";
-  }
-
-  public setProgress(
-    uri: UriString,
-    millisecondsPassed: number,
-    startedAt: number,
-  ) {
-    const panel = this._panels.get(uri);
-    if (panel == undefined) return;
-    const updateTimestamp = this._lastStatusUpdate.get(uri);
-    const isOutOfDate = updateTimestamp != null && updateTimestamp > startedAt;
-    if (isOutOfDate) return;
-    this._lastStatusUpdate.set(uri, startedAt);
-    panel.webview.html =
-      `Virtual resource has been running for ${millisecondsPassed} ms ` +
-      "<!-- " +
-      new Date() +
-      " -->";
-  }
-
-  public setContent(uri: UriString, contents: ScenarioResult) {
-    let defaultView: View = this._context.workspaceState.get(uri) || {
-      selected: "table",
-      showArchived: false,
-      showDetailedDisclosure: false,
-    };
-    const panel = this._panels.get(uri);
-    if (panel) {
-      contents = contents.replace(
-        "$webviewSrc",
-        panel.webview.asWebviewUri(this._webviewFiles.src).toString(),
-      );
-      contents = contents.replace(
-        "$webviewCss",
-        panel.webview.asWebviewUri(this._webviewFiles.css).toString(),
-      );
-      this._panelContents.set(uri, contents);
-      this._lastStatusUpdate.set(uri, Date.now());
-      // append timestamp to force page reload (prevent using cache) as otherwise notes are not getting cleared
-      panel.webview.html = contents + "<!-- " + new Date() + " -->";
-      const panelView = this._panelViews.get(uri);
-      const actualDefault = contents.includes('class="table"')
-        ? defaultView
-        : { ...defaultView, selected: "transaction" };
-      panel.webview.postMessage({
-        command: "set_view",
-        value: panelView || actualDefault,
-      });
-    }
-  }
-
-  public setNote(uri: UriString, note: string) {
-    const panel = this._panels.get(uri);
-    if (panel) {
-      panel.webview.postMessage({ command: "add_note", value: note });
-    }
-  }
-
-  public dispose() {
-    for (const panel of this._panels.values()) {
-      panel.dispose();
-    }
-    for (const disposable of this._disposables.values()) {
-      disposable.dispose();
-    }
-  }
-}
-
-let telemetryOverride = {
-  enable: "Enable",
-  disable: "Disable",
-  fromConsent: "From consent popup",
-};
-const options = {
-  yes: "Yes, I would like to help improve Daml!",
-  no: "No, I'd rather not.",
-  read: "I'd like to read the privacy policy first.",
-};
-
-function ifYouChangeYourMind() {
-  window.showInformationMessage(
-    'If you change your mind, data sharing preferences can be found in settings under "daml.telemetry"',
-  );
-}
-
-const telemetryConsentKey = "telemetry-consent";
-const privacyPolicy = "https://www.digitalasset.com/privacy-policy";
-
-function setConsentState(ex: ExtensionContext, val: undefined | boolean) {
-  ex.globalState.update(telemetryConsentKey, val);
-}
-
-function resetTelemetryConsent(ex: ExtensionContext) {
-  return function () {
-    setConsentState(ex, undefined);
-  };
-}
-
-function handleResult(
-  ex: ExtensionContext,
-  res: string | undefined,
-): boolean | undefined {
-  if (typeof res === "undefined") {
-    return undefined;
-  } else
-    switch (res) {
-      case options.yes: {
-        setConsentState(ex, true);
-        ifYouChangeYourMind();
-        return true;
-      }
-      case options.no: {
-        setConsentState(ex, false);
-        ifYouChangeYourMind();
-        return false;
-      }
-      case options.read: {
-        vscode.env.openExternal(vscode.Uri.parse(privacyPolicy));
-        return false;
-      }
-      default:
-        throw "Unrecognised telemetry option";
-    }
-}
-
-async function telemetryPopUp(): Promise<string | undefined> {
-  let qpo: QuickPickOptions = {
-    placeHolder: "Do you want to allow the collection of usage data",
-  };
-  return window.showQuickPick([options.yes, options.read, options.no], qpo);
-}
-
-async function getTelemetryConsent(
-  config: WorkspaceConfiguration,
-  ex: ExtensionContext,
-): Promise<boolean | undefined> {
-  switch (config.get("telemetry") as string) {
-    case telemetryOverride.enable:
-      return true;
-    case telemetryOverride.disable:
-      return false;
-    case telemetryOverride.fromConsent: {
-      const consent = ex.globalState.get(telemetryConsentKey);
-      if (typeof consent === "boolean") {
-        return consent;
-      }
-      const res = await telemetryPopUp();
-      // the user has closed the popup, ask again on next startup
-      return handleResult(ex, res);
-    }
-    default:
-      throw "Unexpected telemetry override option";
-  }
-=======
->>>>>>> 6753501f
 }