-- Copyright (c) 2025 Digital Asset (Switzerland) GmbH and/or its affiliates. All rights reserved.
-- SPDX-License-Identifier: Apache-2.0

{-# LANGUAGE DataKinds #-}
{-# LANGUAGE GADTs #-}
{-# LANGUAGE RankNTypes #-}
module DA.Daml.LF.ScriptServiceClient.LowLevel
  ( Options(..)
  , TimeoutSeconds
  , findServerJar
  , Handle
  , BackendError(..)
  , Error(..)
  , withScriptService
  , ContextId
  , newCtx
  , cloneCtx
  , deleteCtx
  , gcCtxs
  , ContextUpdate(..)
  , SkipValidation(..)
  , updateCtx
  , runLiveScript
  , SS.ScriptResult(..)
  , SS.ScriptStatus(..)
  , SS.WarningMessage(..)
  , SS.Location(..)
  , encodeSinglePackageModule
  , ScriptServiceException(..)
  ) where

import System.Random (randomIO)
import Conduit (runConduit, (.|), MonadUnliftIO(..))
import Data.Either
import Data.Functor
import Data.Maybe
import Data.IORef
import GHC.Generics
import Text.Read
import Control.Concurrent.Async
import Control.Concurrent.MVar
import Control.Concurrent
import Control.DeepSeq
import Control.Exception
import Control.Monad
import Control.Monad.IO.Class
import DA.Daml.LF.Mangling
import qualified DA.Daml.LF.Proto3.Encode as Encode
import qualified Data.ByteString as BS
import qualified Data.ByteString.Lazy as BSL
import qualified Data.Conduit as C
import Data.Conduit.Process
import qualified Data.Conduit.Text as C.T
import Data.Int (Int64)
import Data.List.Split (splitOn)
import qualified Data.Text as T
import qualified Data.Text.Lazy as TL
import qualified Data.Vector as V
import Network.GRPC.HighLevel.Client (ClientError(..), ClientRequest(..), ClientResult(..), GRPCMethodType(..))
import Network.GRPC.HighLevel.Generated (withGRPCClient, GRPCIOError)
import Network.GRPC.LowLevel (ClientConfig(..), Host(..), Port(..), StatusCode(..), Arg(MaxReceiveMessageLength))
import Network.GRPC.LowLevel.Call (endpoint)
import qualified Proto3.Suite as Proto
import System.Directory
import System.Environment
import System.Exit
import System.FilePath
import qualified System.IO

import DA.Bazel.Runfiles
import qualified DA.Daml.LF.Ast as LF
import qualified ScriptService as SS

import Development.IDE.Types.Logger (Logger)
import qualified Development.IDE.Types.Logger as Logger

data Options = Options
  { optServerJar :: FilePath
  , optJvmOptions :: [String]
  , optEvaluationTimeout :: TimeoutSeconds
  , optGrpcTimeout :: TimeoutSeconds
  , optGrpcMaxMessageSize :: Maybe Int
  , optLogDebug :: String -> IO ()
  , optLogInfo :: String -> IO ()
  , optLogError :: String -> IO ()
  , optDamlLfVersion :: LF.Version
  }

type TimeoutSeconds = Int64

data Handle = Handle
  { hClient :: SS.ScriptService ClientRequest ClientResult
  , hOptions :: Options
  }

newtype ContextId = ContextId { getContextId :: Int64 }
  deriving (NFData, Eq, Show)

-- | If true, the script service server do not run package validations.
newtype SkipValidation = SkipValidation { getSkipValidation :: Bool }
  deriving Show

data ContextUpdate = ContextUpdate
  { updLoadModules :: ![(LF.ModuleName, BS.ByteString)]
  , updUnloadModules :: ![LF.ModuleName]
  , updLoadPackages :: ![(LF.PackageId, BS.ByteString)]
  , updUnloadPackages :: ![LF.PackageId]
  , updSkipValidation :: SkipValidation
  , updPackageMetadata :: LF.PackageMetadata
  }

encodeSinglePackageModule :: LF.Version -> LF.Module -> BS.ByteString
encodeSinglePackageModule version m =
<<<<<<< HEAD
    BSL.toStrict (Proto.toLazyByteString (Encode.encodeSinglePackageModule version (m, Left $ LF.Trace "DA.Daml.LF.ScriptServiceClient.LowLevel:encodeSinglePackageModule")))
=======
    BSL.toStrict (Proto.toLazyByteString (Encode.encodeSinglePackageModule version (m, Nothing)))
>>>>>>> 44967adb

data BackendError
  = BErrorClient ClientError
  | BErrorFail StatusCode
  deriving Show

data Error
  = ScriptError SS.ScriptError
  | BackendError BackendError
  | ExceptionError SomeException
  deriving (Generic, Show)

instance NFData Error where
    rnf = rwhnf

findServerJar :: IO FilePath
findServerJar = locateResource Resource
  -- //compiler/script-service/server:scenario_service_jar
  { resourcesPath = "script-service.jar"
    -- In a packaged application, this is stored directly underneath the
    -- resources directory because it's the target's only output.
    -- See @bazel_tools/packaging/packaging.bzl@.
  , runfilesPathPrefix = mainWorkspace </> "compiler" </> "script-service" </> "server"
  }

-- | Return the 'CreateProcess' for running java.
-- Uses 'java' from JAVA_HOME if set, otherwise calls java via
-- /usr/bin/env. This is needed when running under "bazel run" where
-- JAVA_HOME is correctly set, but 'java' is not in PATH.
javaProc :: [String] -> IO CreateProcess
javaProc args =
  lookupEnv "JAVA_HOME" <&> \case
    Nothing ->
      proc "java" args
    Just javaHome ->
      let javaExe = javaHome </> "bin" </> "java"
      in proc javaExe args

data ScriptServiceException = ScriptServiceException String deriving Show

instance Exception ScriptServiceException

validateJava :: IO ()
validateJava = do
    getJavaVersion <- liftIO $ javaProc ["-version"]
    -- We could validate the Java version here but Java version strings are annoyingly
    -- inconsistent, e.g. you might get
    -- java version "11.0.2" 2019-01-15 LTS
    -- or
    -- openjdk version "1.8.0_181"
    -- so for now we only verify that "java -version" runs successfully.
    (exitCode, _stdout, stderr) <- readCreateProcessWithExitCode getJavaVersion "" `catch`
      (\(e :: IOException) -> throwIO (ScriptServiceException ("Failed to run java: " <> show e)))
    case exitCode of
        ExitFailure _ -> throwIO (ScriptServiceException ("Failed to start `java -version`: " <> stderr))
        ExitSuccess -> pure ()

-- | This is sadly not exposed by Data.Conduit.Process.
terminateStreamingProcess :: MonadIO m => StreamingProcessHandle -> m ()
terminateStreamingProcess = liftIO . terminateProcess . streamingProcessHandleRaw

-- | Variant of withCheckedProcessCleanup that gives access to the
-- StreamingProcessHandle.
withCheckedProcessCleanup'
    :: ( InputSource stdin
       , OutputSink stderr
       , OutputSink stdout
       , MonadUnliftIO m
       )
    => CreateProcess
    -> (StreamingProcessHandle -> stdin -> stdout -> stderr -> m b)
    -> m b
withCheckedProcessCleanup' cp f = withRunInIO $ \run -> bracket
    (streamingProcess cp)
    (\(_, _, _, sph) -> closeStreamingProcessHandle sph)
    $ \(x, y, z, sph) -> do
        res <- run (f sph x y z) `onException` terminateStreamingProcess sph
        ec <- waitForStreamingProcess sph
        if ec == ExitSuccess
            then return res
            else throwIO $ ProcessExitedUnsuccessfully cp ec

handleCrashingScriptService :: IORef Bool -> StreamingProcessHandle -> IO a -> IO a
handleCrashingScriptService exitExpected h act =
    -- `race` doesn’t quite work here since we might end up
    -- declaring an expected exit at the very end as a failure.
    -- In particular, once we close stdin of the script service
    -- `waitForStreamingProcess` can return before `act` returns.
    -- See https://github.com/digital-asset/daml/pull/1974.
    withAsync (waitForStreamingProcess h) $ \scriptProcess ->
    withAsync act $ \act' -> do
        r <- waitEither scriptProcess act'
        case r of
            Right a -> pure a
            Left _ -> do
                expected <- readIORef exitExpected
                if expected
                   then wait act'
                   else fail "Script service exited unexpectedly"

withScriptService :: Options -> (Handle -> IO a) -> IO a
withScriptService opts@Options{..} f = do
  optLogDebug "Starting script service..."
  serverJarExists <- doesFileExist optServerJar
  unless serverJarExists $
      throwIO (ScriptServiceException (optServerJar <> " does not exist."))
  validateJava
  cp <- javaProc $ concat
    [ optJvmOptions
    , ["-jar" , optServerJar]
    , ["--max-inbound-message-size=" <> show size | Just size <- [optGrpcMaxMessageSize]]
    ]

  exitExpected <- newIORef False
  let closeStdin hdl = do
          atomicWriteIORef exitExpected True
          System.IO.hClose hdl
  withCheckedProcessCleanup' cp $ \processHdl (stdinHdl :: System.IO.Handle) stdoutSrc stderrSrc ->
          flip finally (closeStdin stdinHdl) $ handleCrashingScriptService exitExpected processHdl $ do
    let splitOutput = C.T.decode C.T.utf8 .| C.T.lines
    let printStderr line
            -- The last line should not be treated as an error.
            | T.strip line == "ScriptService: stdin closed, terminating server." =
              liftIO (optLogDebug (T.unpack ("SCRIPT SERVICE STDERR: " <> line)))
            | otherwise =
              liftIO (optLogError (T.unpack ("SCRIPT SERVICE STDERR: " <> line)))
    let printStdout line = liftIO (optLogDebug (T.unpack ("SCRIPT SERVICE STDOUT: " <> line)))
    -- stick the error in the mvar so that we know we won't get an BlockedIndefinitedlyOnMvar exception
    portMVar <- newEmptyMVar
    let handleStdout = do
          mbLine <- C.await
          case mbLine of
            Nothing ->
              liftIO (putMVar portMVar (Left "Stdout of script service terminated before we got the PORT=<port> message"))
            Just (T.unpack -> line) ->
              case splitOn "=" line of
                ["PORT", ps] | Just p <- readMaybe ps ->
                  liftIO (putMVar portMVar (Right p)) >> C.awaitForever printStdout
                _ -> do
                  liftIO (optLogError ("Expected PORT=<port> from script service, but got '" <> line <> "'. Ignoring it."))
                  handleStdout
    withAsync (runConduit (stderrSrc .| splitOutput .| C.awaitForever printStderr)) $ \_ ->
        withAsync (runConduit (stdoutSrc .| splitOutput .| handleStdout)) $ \_ ->
        -- The script service will shut down cleanly when stdin is closed so we do this at the end of
        -- the callback. Note that on Windows, killThread will not be able to kill the conduits
        -- if they are blocked in hGetNonBlocking so it is crucial that we close stdin in the
        -- callback or withAsync will block forever.
        flip finally (closeStdin stdinHdl) $ do
            port <- either fail pure =<< takeMVar portMVar
            liftIO $ optLogDebug $ "Script service backend running on port " <> show port
            -- Using 127.0.0.1 instead of localhost helps when our packaging logic falls over
            -- and DNS lookups break, e.g., on Alpine linux.
            let grpcConfig = ClientConfig
                  { clientServerEndpoint = endpoint (Host "127.0.0.1") (Port port)
                  , clientArgs = MaxReceiveMessageLength . fromIntegral <$> maybeToList optGrpcMaxMessageSize
                  , clientSSLConfig = Nothing
                  , clientAuthority = Nothing
                  }
            withGRPCClient grpcConfig $ \client -> do
                ssClient <- SS.scriptServiceClient client
                f Handle
                    { hClient = ssClient
                    , hOptions = opts
                    }

newCtx :: Handle -> IO (Either BackendError ContextId)
newCtx Handle{..} = do
  res <- performRequest
      (SS.scriptServiceNewContext hClient)
      (optGrpcTimeout hOptions)
      (SS.NewContextRequest
         (TL.pack $ LF.renderMajorVersion $ LF.versionMajor $ optDamlLfVersion hOptions)
         (TL.pack $ LF.renderMinorVersion $ LF.versionMinor $ optDamlLfVersion hOptions)
         (optEvaluationTimeout hOptions)
      )
  pure (ContextId . SS.newContextResponseContextId <$> res)

cloneCtx :: Handle -> ContextId -> IO (Either BackendError ContextId)
cloneCtx Handle{..} (ContextId ctxId) = do
  res <-
    performRequest
      (SS.scriptServiceCloneContext hClient)
      (optGrpcTimeout hOptions)
      (SS.CloneContextRequest ctxId)
  pure (ContextId . SS.cloneContextResponseContextId <$> res)

deleteCtx :: Handle -> ContextId -> IO (Either BackendError ())
deleteCtx Handle{..} (ContextId ctxId) = do
  res <-
    performRequest
      (SS.scriptServiceDeleteContext hClient)
      (optGrpcTimeout hOptions)
      (SS.DeleteContextRequest ctxId)
  pure (void res)

gcCtxs :: Handle -> [ContextId] -> IO (Either BackendError ())
gcCtxs Handle{..} ctxIds = do
    res <-
        performRequest
            (SS.scriptServiceGCContexts hClient)
            (optGrpcTimeout hOptions)
            (SS.GCContextsRequest (V.fromList (map getContextId ctxIds)))
    pure (void res)

updateCtx :: Handle -> ContextId -> ContextUpdate -> IO (Either BackendError ())
updateCtx Handle{..} (ContextId ctxId) ContextUpdate{..} = do
  res <-
    performRequest
      (SS.scriptServiceUpdateContext hClient)
      (optGrpcTimeout hOptions) $
      SS.UpdateContextRequest
          ctxId
          (Just updModules)
          (Just updPackages)
          (getSkipValidation updSkipValidation)
          (Just $ convPackageMetadata updPackageMetadata) 
  pure (void res)
  where
    updModules =
      SS.UpdateContextRequest_UpdateModules
        (V.fromList (map convModule updLoadModules))
        (V.fromList (map encodeName updUnloadModules))
    updPackages =
      SS.UpdateContextRequest_UpdatePackages
        (V.fromList (map snd updLoadPackages))
        (V.fromList (map (TL.fromStrict . LF.unPackageId) updUnloadPackages))
    encodeName = TL.fromStrict . mangleModuleName
    convModule :: (LF.ModuleName, BS.ByteString) -> SS.ScriptModule
    convModule (_, bytes) = SS.ScriptModule bytes
    convPackageMetadata m =
      SS.PackageMetadata
        (TL.fromStrict $ LF.unPackageName $ LF.packageName m)
        (TL.fromStrict $ LF.unPackageVersion $ LF.packageVersion m)

mangleModuleName :: LF.ModuleName -> T.Text
mangleModuleName (LF.ModuleName modName) =
    T.intercalate "." $
    map (fromRight (error "Failed to mangle script module name") . mangleIdentifier) modName

mangleScriptName :: LF.ModuleName -> LF.ExprValName -> TL.Text
mangleScriptName modName scriptName = 
  TL.fromStrict $
  mangleModuleName modName
  <> ":"
  <> fromRight (error "Failed to mangle script name") (mangleIdentifier $ LF.unExprValName scriptName)

performRequest
  :: (ClientRequest 'Normal payload response -> IO (ClientResult 'Normal response))
  -> TimeoutSeconds
  -> payload
  -> IO (Either BackendError response)
performRequest method timeoutSeconds payload = do
  method (ClientNormalRequest payload (fromIntegral timeoutSeconds) mempty) >>= \case
    ClientNormalResponse resp _ _ StatusOk _ -> return (Right resp)
    ClientNormalResponse _ _ _ status _ -> return (Left $ BErrorFail status)
    ClientErrorResponse err -> return (Left $ BErrorClient err)

runBiDiLive
  :: (SS.ScriptService ClientRequest ClientResult
      -> ClientRequest 'BiDiStreaming SS.RunScriptRequest SS.RunScriptResponseOrStatus
      -> IO (ClientResult 'BiDiStreaming SS.RunScriptResponseOrStatus))
  -> Handle -> ContextId -> TL.Text -> Logger -> MVar Bool -> (SS.ScriptStatus -> IO ())
  -> IO (Either Error SS.ScriptResult)
runBiDiLive runner Handle{..} (ContextId ctxId) scriptName logger stopSemaphore statusUpdateHandler = do
  let startReq =
        SS.RunScriptRequest $ Just $ SS.RunScriptRequestSumStart $ SS.RunScriptStart ctxId scriptName
  let cancelReq = SS.RunScriptRequest $ Just $ SS.RunScriptRequestSumCancel SS.RunScriptCancel

  (updateFinalResponse, getFinalResponse) <- do
    -- Hide finalResponse inside closure
    finalResponse <- newIORef NoResultUpdate
    let set r =
          atomicModifyIORef finalResponse $ \old -> let r' = old <> r in (r', r')
    let get = do
          resp <- readIORef finalResponse
          pure $ case resp of
            NoResultUpdate -> Left (ExceptionError (error "runBiDiLive did not get a completion"))
            ResponseResult r -> Right r
            GRPCError err -> Left (BackendError (BErrorClient (ClientIOError err)))
            ErrorResult e -> Left e
            MultipleResponses rs ->
              let errMsg =
                    unlines
                      ( "runBiDiLive got multiple results:"
                      : map (show . either ErrorResult ResponseResult) rs
                      )
              in
              Left (ExceptionError (error errMsg))
    pure (set, get)

  response <-
    runner hClient $
      ClientBiDiRequest (fromIntegral (optGrpcTimeout hOptions)) mempty $ \_clientCall _meta streamRecv sendReq _writesDone -> do
        let handleGrpcIOErr :: IO (Either GRPCIOError a) -> (a -> IO ScriptResultUpdate) -> IO ScriptResultUpdate
            handleGrpcIOErr action convert = do
              mbGrpcIOErr <- action
              case mbGrpcIOErr of
                Left grpcIOErr ->
                  pure (GRPCError grpcIOErr)
                Right a ->
                  convert a

            loop :: IO ()
            loop = do
              update <- handleGrpcIOErr streamRecv $ \case
                Just (SS.RunScriptResponseOrStatus (Just resp)) ->
                  case resp of
                    (SS.RunScriptResponseOrStatusResponseError err) ->
                      pure (ErrorResult (ScriptError err))
                    (SS.RunScriptResponseOrStatusResponseResult result) ->
                      pure (ResponseResult result)
                    (SS.RunScriptResponseOrStatusResponseStatus status) -> do
                      statusUpdateHandler status
                      pure NoResultUpdate
                _ -> pure NoResultUpdate
              result <- updateFinalResponse update
              case result of
                NoResultUpdate -> loop -- keep looping until a result is found
                _ -> pure ()

        _ <- forkIO $ do
          semaphoreId <- T.pack . show . abs <$> (randomIO :: IO Int)
          Logger.logDebug logger (semaphoreId <> " semaphore reached")
          shouldCancel <- takeMVar stopSemaphore
          Logger.logDebug logger (semaphoreId <> " semaphore finished " <> if shouldCancel then "cancelled" else "not cancelled")
          when shouldCancel $ do
            update <- handleGrpcIOErr (sendReq cancelReq) (const (pure NoResultUpdate))
            _ <- updateFinalResponse update
            pure ()

        update <- handleGrpcIOErr (sendReq startReq) (const (pure NoResultUpdate))
        result <- updateFinalResponse update
        case result of
          NoResultUpdate -> loop
          _ -> pure ()
        pure ()
  _ <- tryPutMVar stopSemaphore False -- once we exit, stop the semaphore checking thread
  case response of
    ClientBiDiResponse _ StatusOk _ -> getFinalResponse
    ClientBiDiResponse _ status _ -> pure (Left (BackendError (BErrorFail status)))
    ClientErrorResponse err -> pure (Left (BackendError (BErrorClient err)))

data ScriptResultUpdate
  = NoResultUpdate
  | ResponseResult SS.ScriptResult
  | ErrorResult Error
  | GRPCError GRPCIOError
  | MultipleResponses [Either Error SS.ScriptResult]
  deriving (Show)

instance Semigroup ScriptResultUpdate where
  (<>) NoResultUpdate result = result -- NoResults is always overwritten
  (<>) result NoResultUpdate = result
  (<>) (GRPCError _) result = result -- GRPC Errors are always overwritten by other errors or responses
  (<>) result (GRPCError _) = result -- GRPC Errors are always overwritten by other errors or responses
  (<>) res1 res2 =
    let toMultipleResponses :: ScriptResultUpdate -> [Either Error SS.ScriptResult]
        toMultipleResponses NoResultUpdate = [] -- these are overwritten by prior clauses
        toMultipleResponses (GRPCError _) = [] -- these are overwritten by prior clauses
        toMultipleResponses (ResponseResult result) = [Right result]
        toMultipleResponses (ErrorResult err) = [Left err]
        toMultipleResponses (MultipleResponses m) = m
    in
    MultipleResponses (toMultipleResponses res1 ++ toMultipleResponses res2)

runLiveScript
  :: Handle -> ContextId -> LF.ModuleName -> LF.ExprValName -> Logger -> MVar Bool -> (SS.ScriptStatus -> IO ())
  -> IO (Either Error SS.ScriptResult)
runLiveScript handle context modName scriptName =
  runBiDiLive SS.scriptServiceRunLiveScript handle context (mangleScriptName modName scriptName)<|MERGE_RESOLUTION|>--- conflicted
+++ resolved
@@ -111,11 +111,7 @@
 
 encodeSinglePackageModule :: LF.Version -> LF.Module -> BS.ByteString
 encodeSinglePackageModule version m =
-<<<<<<< HEAD
     BSL.toStrict (Proto.toLazyByteString (Encode.encodeSinglePackageModule version (m, Left $ LF.Trace "DA.Daml.LF.ScriptServiceClient.LowLevel:encodeSinglePackageModule")))
-=======
-    BSL.toStrict (Proto.toLazyByteString (Encode.encodeSinglePackageModule version (m, Nothing)))
->>>>>>> 44967adb
 
 data BackendError
   = BErrorClient ClientError
@@ -331,7 +327,7 @@
           (Just updModules)
           (Just updPackages)
           (getSkipValidation updSkipValidation)
-          (Just $ convPackageMetadata updPackageMetadata) 
+          (Just $ convPackageMetadata updPackageMetadata)
   pure (void res)
   where
     updModules =
@@ -356,7 +352,7 @@
     map (fromRight (error "Failed to mangle script module name") . mangleIdentifier) modName
 
 mangleScriptName :: LF.ModuleName -> LF.ExprValName -> TL.Text
-mangleScriptName modName scriptName = 
+mangleScriptName modName scriptName =
   TL.fromStrict $
   mangleModuleName modName
   <> ":"
