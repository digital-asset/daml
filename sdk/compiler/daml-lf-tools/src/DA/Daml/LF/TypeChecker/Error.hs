--- conflicted
+++ resolved
@@ -221,12 +221,9 @@
   | EForbiddenNewImplementation !TypeConName !TypeConName
   | EUpgradeDependenciesFormACycle ![(PackageId, Maybe PackageMetadata)]
   | EUpgradeMultiplePackagesWithSameNameAndVersion !PackageName !RawPackageVersion ![PackageId]
-<<<<<<< HEAD
   | EUpgradeTriedToUpgradeException !TypeConName
-=======
   | EUpgradeDifferentParamsCount !UpgradedRecordOrigin
   | EUpgradeDifferentParamsKinds !UpgradedRecordOrigin
->>>>>>> 421a1a6c
   deriving (Show)
 
 data WarnableError
@@ -707,13 +704,10 @@
       pprintDep (pkgId, Just meta) = pPrint pkgId <> "(" <> pPrint (packageName meta) <> ", " <> pPrint (packageVersion meta) <> ")"
       pprintDep (pkgId, Nothing) = pPrint pkgId
     EUpgradeMultiplePackagesWithSameNameAndVersion name version ids -> "Multiple packages with name " <> pPrint name <> " and version " <> pPrint (show version) <> ": " <> hcat (L.intersperse ", " (map pPrint ids))
-<<<<<<< HEAD
     EUpgradeTriedToUpgradeException exception ->
       "Tried to upgrade exception " <> pPrint exception <> ", but exceptions cannot be upgraded. They should be removed in any upgrading package."
-=======
     EUpgradeDifferentParamsCount origin -> "EUpgradeDifferentParamsCount " <> pPrint origin
     EUpgradeDifferentParamsKinds origin -> "EUpgradeDifferentParamsKinds " <> pPrint origin
->>>>>>> 421a1a6c
 
 
 instance Pretty UpgradedRecordOrigin where
