--- conflicted
+++ resolved
@@ -77,35 +77,15 @@
     presentResult <- withReaderT (_present . _upgradingGamma) presentAction
     pure Upgrading { _past = pastResult, _present = presentResult }
 
-<<<<<<< HEAD
 shouldTypecheck :: UpgradeInfo -> Bool
 shouldTypecheck upgradeInfo = uiTypecheckUpgrades upgradeInfo
 
 shouldTypecheckM :: TcPreUpgradeM Bool
-shouldTypecheckM = asks (shouldTypecheck . snd)
-
-mkGamma :: Version -> UpgradeInfo -> World -> Gamma
-mkGamma version upgradeInfo world =
-    let addBadIfaceSwapIndicator :: Gamma -> Gamma
-        addBadIfaceSwapIndicator =
-            if uiWarnBadInterfaceInstances upgradeInfo
-            then
-                addDiagnosticSwapIndicator (\case
-                    Left WEUpgradeShouldDefineIfaceWithoutImplementation {} -> Just True
-                    Left WEUpgradeShouldDefineTplInSeparatePackage {} -> Just True
-                    Left WEUpgradeShouldDefineIfacesAndTemplatesSeparately {} -> Just True
-                    _ -> Nothing)
-            else id
-    in
-    addBadIfaceSwapIndicator $ emptyGamma world version
-=======
-shouldTypecheckM :: TcPreUpgradeM Bool
-shouldTypecheckM = asks $ uiTypecheckUpgrades . pueUpgradeInfo
+shouldTypecheckM = asks $ shouldTypecheck . pueUpgradeInfo
 
 mkGamma :: PreUpgradingEnv -> World -> Gamma
 mkGamma PreUpgradingEnv { pueVersion, pueWarningFlags } world =
     set damlWarningFlags pueWarningFlags (emptyGamma world pueVersion)
->>>>>>> 79394b50
 
 gammaM :: World -> TcPreUpgradeM Gamma
 gammaM world = asks (flip mkGamma world)
@@ -181,16 +161,10 @@
   -> [UpgradedPkgWithNameAndVersion] -> Version -> UpgradeInfo -> DamlWarningFlags ErrorOrWarning
   -> Maybe (UpgradedPkgWithNameAndVersion, [UpgradedPkgWithNameAndVersion])
   -> [Diagnostic]
-<<<<<<< HEAD
-checkModule world0 module_ deps version upgradeInfo mbUpgradedPkg =
-  extractDiagnostics version upgradeInfo $
-    when (shouldTypecheck upgradeInfo) $ do
-=======
 checkModule world0 module_ deps version upgradeInfo warningFlags mbUpgradedPkg =
   extractDiagnostics version upgradeInfo warningFlags $ do
     shouldTypecheck <- shouldTypecheckM
     when shouldTypecheck $ do
->>>>>>> 79394b50
       let world = extendWorldSelf module_ world0
       withReaderT (\preEnv -> mkGamma preEnv world) $ do
         checkNewInterfacesAreUnused module_
