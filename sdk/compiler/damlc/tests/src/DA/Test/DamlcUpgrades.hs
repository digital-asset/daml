--- conflicted
+++ resolved
@@ -619,22 +619,27 @@
                   "0.0.2"
                   version1_dev
             , test
-<<<<<<< HEAD
                   "SucceedsWhenAnExceptionIsOnlyDefinedInTheInitialPackage"
                   Succeed
-=======
+                  versionDefault
+                  NoDependencies
+                  False
+                  True
+            , test
+                  "FailsWhenAnExceptionIsDefinedInAnUpgradingPackageWhenItWasAlreadyInThePriorPackage"
+                  (FailWithError "\ESC\\[0;91merror type checking exception Main.E:\n  Tried to upgrade exception E, but exceptions cannot be upgraded. They should be removed in any upgrading package.")
+                  versionDefault
+                  NoDependencies
+                  False
+                  True
+            , test
                   "FailWhenParamCountChanges"
                   (FailWithError "\ESC\\[0;91merror type checking data type Main.MyStruct:\n  EUpgradeDifferentParamsCount")
->>>>>>> 421a1a6c
-                  versionDefault
-                  NoDependencies
-                  False
-                  True
-            , test
-<<<<<<< HEAD
-                  "FailsWhenAnExceptionIsDefinedInAnUpgradingPackageWhenItWasAlreadyInThePriorPackage"
-                  (FailWithError "\ESC\\[0;91merror type checking exception Main.E:\n  Tried to upgrade exception E, but exceptions cannot be upgraded. They should be removed in any upgrading package.")
-=======
+                  versionDefault
+                  NoDependencies
+                  False
+                  True
+            , test
                   "FailWhenParamKindChanges"
                   (FailWithError "\ESC\\[0;91merror type checking data type Main.MyStruct:\n  EUpgradeDifferentParamsKinds")
                   versionDefault
@@ -644,7 +649,6 @@
             , test
                   "SucceedWhenParamNameChanges"
                   Succeed
->>>>>>> 421a1a6c
                   versionDefault
                   NoDependencies
                   False
