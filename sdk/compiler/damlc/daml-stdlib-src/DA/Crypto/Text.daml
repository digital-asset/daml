-- Copyright (c) 2025 Digital Asset (Switzerland) GmbH and/or its affiliates. All rights reserved.
-- SPDX-License-Identifier: Apache-2.0

-- @SUPPORTS-LF-FEATURE DAML_CCTP

{-# LANGUAGE CPP #-}

-- | Functions for working with Crypto builtins.
-- For example, as used to implement CCTP functionality.
module DA.Crypto.Text
  -- TODO: https://github.com/digital-asset/daml/issues/20955: enable once we have support for warnings in daml-script
  -- {-# WARNING "DA.Crypto.Text is an alpha feature. It can change without notice." #-}
  (keccak256
  , secp256k1
  , HasToHex(..)
  , HasFromHex(..)
  , numericViaStringToHex
  , numericViaStringFromHex
  , BytesHex
  , isHex
  , PublicKeyHex
  , SignatureHex
  , byteCount
  , isBytes32Hex
<<<<<<< HEAD
  , isUInt32Hex
  , isUInt64Hex
  , isUInt256Hex
=======
  , minBytes32Hex
  , maxBytes32Hex
  , isUInt32Hex
  , minUInt32Hex
  , maxUInt32Hex
  , isUInt64Hex
  , minUInt64Hex
  , maxUInt64Hex
  , isUInt256Hex
  , minUInt256Hex
  , maxUInt256Hex
>>>>>>> b6eb1e94
  , packHexBytes
  , sliceHexBytes
  ) where

import DA.Optional (fromSome)
import DA.Text qualified as Text
import GHC.Types (primitive)

-- TODO: https://github.com/DACH-NY/canton-network-utilities/issues/2943: Introduce ByteString opaque data types

type BytesHex = Text

-- | A DER formatted public key to be used for ECDSA signature verification
type PublicKeyHex = Text

-- | A DER formatted SECP256K1 signature
type SignatureHex = Text

-- | HIDE
hexByteToInt : Text -> Int
hexByteToInt "0" = 0
hexByteToInt "1" = 1
hexByteToInt "2" = 2
hexByteToInt "3" = 3
hexByteToInt "4" = 4
hexByteToInt "5" = 5
hexByteToInt "6" = 6
hexByteToInt "7" = 7
hexByteToInt "8" = 8
hexByteToInt "9" = 9
hexByteToInt "a" = 10
hexByteToInt "b" = 11
hexByteToInt "c" = 12
hexByteToInt "d" = 13
hexByteToInt "e" = 14
hexByteToInt "f" = 15
hexByteToInt "A" = 10
hexByteToInt "B" = 11
hexByteToInt "C" = 12
hexByteToInt "D" = 13
hexByteToInt "E" = 14
hexByteToInt "F" = 15
hexByteToInt hexChars
  | not (isHex hexChars) = error $ "Argument is not a hex string: " <> hexChars
  | Text.length hexChars /= 2 = error $ "Hex string should have length <= 2: " <> hexChars
  | otherwise = (hexByteToInt (Text.substring 1 1 hexChars)) + 16 * (hexByteToInt (Text.substring 0 1 hexChars))

-- | `isHex` is `True` if `t` is not empty and consists only of
-- hex or hexadecimal characters.
isHex : Text -> Bool
isHex = Text.isPred (\t -> t >= "0" && t <= "9" || t >= "a" && t <= "f" || t >= "A" && t <= "F")

-- | Validate that the byte encoded string is BytesHex
isBytesHex : Text -> Bool
isBytesHex hex = Text.length hex % 2 == 0 && isHex hex

-- TODO: https://github.com/DACH-NY/canton-network-utilities/issues/2922: fully parse DER hex encoded formats
isDEREncoded : Text -> Bool
isDEREncoded msg = isBytesHex msg && Text.substring 0 2 msg == "30" && Text.length msg == 2 * (2 + (hexByteToInt (Text.substring 2 2 msg)))

-- | Computes the KECCAK256 hash of the UTF8 bytes of the `Text`, and returns it in its hex-encoded
-- form. The hex encoding uses lowercase letters.
keccak256 : BytesHex -> BytesHex
keccak256 msg | isBytesHex msg = primitive @"BEKecCak256Text" (Text.asciiToLower msg)
keccak256 msg = error $ "Message argument is not a hex string: " <> msg

-- | Validate the SECP256K1 signature given a hex encoded message and a hex encoded DER formatted public key.
secp256k1 : SignatureHex -> BytesHex -> PublicKeyHex -> Bool
secp256k1 sig msg pk
  | not (isBytesHex msg) = error $ "Message argument is not a hex string: " <> msg
  | not (isDEREncoded sig) = error $ "Signature argument is not a DER encoded hex string: " <> sig
  | not (isDEREncoded pk) = error $ "Public key argument is not a DER encoded hex string: " <> pk
  | otherwise = primitive @"BESecp256k1Bool" (Text.asciiToLower sig) (Text.asciiToLower msg) (Text.asciiToLower pk)

class HasToHex a where
  -- | Converts a typed data value into a hex encoded string.
  toHex: a -> BytesHex

instance HasToHex Text where
  toHex = primitive @"BEEncodeHex"

<<<<<<< HEAD
-- | HIDE
intToHexByte: Int -> BytesHex
intToHexByte n | 0 <= n && n <= 9 = show n
intToHexByte 10 = "a"
intToHexByte 11 = "b"
intToHexByte 12 = "c"
intToHexByte 13 = "d"
intToHexByte 14 = "e"
intToHexByte 15 = "f"
intToHexByte n | n < 256 = (intToHexByte(n / 16)) <> (intToHexByte(n % 16))
intToHexByte n = error $ "Int should be in range [0, 256): " <> show n

instance HasToHex Int where
  toHex n | 0 <= n && n <= 9 = "0" <> (show n)
  toHex 10 = "0a"
  toHex 11 = "0b"
  toHex 12 = "0c"
  toHex 13 = "0d"
  toHex 14 = "0e"
  toHex 15 = "0f"
  toHex n | n < 256 = intToHexByte n
  toHex n = (toHex(n / 256)) <> (toHex(n % 256))
=======
uint16ToHexByte: Int -> BytesHex
uint16ToHexByte n | 0 <= n && n <= 9 = show n
uint16ToHexByte 10 = "a"
uint16ToHexByte 11 = "b"
uint16ToHexByte 12 = "c"
uint16ToHexByte 13 = "d"
uint16ToHexByte 14 = "e"
uint16ToHexByte 15 = "f"
uint16ToHexByte n = error $ "UInt16 should be in range [0, 16): " <> show n

uint256ToHexByte: Int -> BytesHex
uint256ToHexByte n | 0 <= n && n < 256 = uint16ToHexByte (n / 16) <> uint16ToHexByte (n % 16)
uint256ToHexByte n = error $ "UInt256 should be in range [0, 256): " <> show n

uintToHexByteList: Int -> [BytesHex]
uintToHexByteList n | n < 0 = error $ "UInt should be positive: " <> show n
uintToHexByteList n | 0 <= n && n < 256 = [uint256ToHexByte n]
uintToHexByteList n = uint256ToHexByte (n % 256) :: uintToHexByteList (n / 256)

instance HasToHex Int where
  toHex n = fromSome (packHexBytes (Text.implode (reverse (uintToHexByteList n))) 8)
>>>>>>> b6eb1e94

instance HasToHex Party where
  toHex p = toHex(partyToText p)

<<<<<<< HEAD
instance NumericScale n => HasToHex (Numeric n) where
  toHex num = toHex(show num)
=======
-- Numerics can be thought of as a decimal string with a scale. As usage sites need to know the scale, we can
-- simply hex encode the string representation of the underlying numeric's decimal string. This allows `parseNumeric`
-- to be used to define `HasFromHex` instances.
numericViaStringToHex : NumericScale n => Numeric n -> BytesHex
numericViaStringToHex num = toHex (show num)
>>>>>>> b6eb1e94

class HasFromHex a where
  -- | Converts a hex encoded string into a typed data value.
  fromHex: BytesHex -> a

<<<<<<< HEAD
instance HasFromHex Text where
  fromHex "" = ""
  fromHex hex | Text.isHex hex = primitive @"BEDecodeHex" (Text.asciiToLower hex)
  fromHex arg = error $ "Expected a hex encoded string but argument was: " <> arg

instance HasFromHex Int where
  fromHex "" = 0
  fromHex hex | Text.isHex hex && Text.length hex == 2 = hexByteToInt hex
  fromHex hex | Text.isHex hex =
    let right = fromHex(Text.substring ((Text.length hex) - 2) 2 hex)
        left = fromHex(Text.substring 0 ((Text.length hex) - 2) hex)
    in
      left * 256 + right
  fromHex arg = error $ "Expected a hex encoded string but argument was: " <> arg

instance HasFromHex Party where
  fromHex hex | Text.isHex hex = fromSome(partyFromText(fromHex hex))
  fromHex arg = error $ "Expected a hex encoded string but argument was: " <> arg

instance NumericScale n => HasFromHex (Numeric n) where
  fromHex hex | Text.isHex hex = fromSome(Text.parseNumeric(fromHex hex))
  fromHex arg = error $ "Expected a hex encoded string but argument was: " <> arg
=======
instance HasFromHex (Optional Text) where
  fromHex hex | isBytesHex hex = Some (primitive @"BEDecodeHex" (Text.asciiToLower hex))
  fromHex _ = None

-- TODO: https://github.com/digital-asset/daml/issues/20954: refactor to use safe arithmetic Int operations
calculateOptIntFromIntArgs: Int -> Int -> Optional Int
calculateOptIntFromIntArgs leftInt rightInt =
 let left: Numeric 0 = intToNumeric leftInt
     right: Numeric 0 = intToNumeric rightInt
     result: Numeric 0 = (left * (256.0: Numeric 0)) + right
 in
   if intToNumeric (minBound @Int) <= result && result <= intToNumeric (maxBound @Int)
     then
       Some (round result)
     else
       None

instance HasFromHex (Optional Int) where
  fromHex "" = Some 0
  fromHex hex
    | not (isBytesHex hex) = None
    | otherwise =
        if Text.length hex == 2
          then
            Some (hexByteToInt hex)
          else do
            right <- fromHex (Text.substring ((Text.length hex) - 2) 2 hex)
            left <- fromHex (Text.substring 0 ((Text.length hex) - 2) hex)
            calculateOptIntFromIntArgs left right

instance HasFromHex (Optional Party) where
  fromHex hex = fromHex hex >>= partyFromText

-- Numerics can be thought of as a decimal string with a scale. As usage sites need to know the scale, we can
-- simply hex encode the string representation of the underlying numeric's decimal string. This allows `parseNumeric`
-- to be used to define `HasFromHex` instances.
numericViaStringFromHex: NumericScale n => BytesHex -> Optional (Numeric n)
numericViaStringFromHex hex = fromHex hex >>= Text.parseNumeric
>>>>>>> b6eb1e94

-- | Number of bytes present in a byte encoded string.
byteCount: BytesHex -> Int
byteCount "" = 0
<<<<<<< HEAD
byteCount hex | Text.isHex hex = (Text.length hex) / 2
byteCount arg = error $ "Expected a hex encoded string but argument was: " <> arg

-- | Validate that the byte encoded string is Bytes32Hex
isBytes32Hex: BytesHex -> Bool
isBytes32Hex hex | Text.isHex hex = byteCount hex == 32
isBytes32Hex arg = error $ "Expected a hex encoded string but argument was: " <> arg

-- | Validate that the byte encoded string is UInt32Hex
isUInt32Hex: BytesHex -> Bool
isUInt32Hex hex | Text.isHex hex = byteCount hex == 5
isUInt32Hex arg = error $ "Expected a hex encoded string but argument was: " <> arg

-- | Validate that the byte encoded string is UInt64Hex
isUInt64Hex: BytesHex -> Bool
isUInt64Hex hex | Text.isHex hex = byteCount hex == 6
isUInt64Hex arg = error $ "Expected a hex encoded string but argument was: " <> arg

-- | Validate that the byte encoded string is UInt256Hex
isUInt256Hex: BytesHex -> Bool
isUInt256Hex hex | Text.isHex hex = byteCount hex == 8
isUInt256Hex arg = error $ "Expected a hex encoded string but argument was: " <> arg

-- | HIDE
constList: Int -> a -> [a]
constList 0 _ = []
constList n x = [x] ++ (constList (n - 1) x)

-- | Pack a byte encoded string to a given byte count size. If the byte string is shorter than the pad
-- size, then prefix with 00 byte strings. If the byte string is larger, then truncate the byte string.
packHexBytes: BytesHex -> Int -> BytesHex
packHexBytes hex pad | Text.isHex hex && 0 <= pad && byteCount hex <= pad = (Text.implode(constList (pad - byteCount hex) "00")) <> hex
packHexBytes hex pad | Text.isHex hex && 0 <= pad = Text.drop ((pad - byteCount hex) * 2) hex
packHexBytes arg _ = error $ "Expected a hex encoded string but argument was: " <> arg

-- | Extract the byte string starting at startByte up to, but excluding, endByte. Byte indexing starts at 1.
sliceHexBytes: BytesHex -> Int -> Int -> BytesHex
sliceHexBytes hex startByte endByte | Text.isHex hex && 1 <= startByte && startByte <= endByte && endByte <= (byteCount hex) + 1 = Text.substring ((startByte - 1) * 2) ((endByte - startByte) * 2) hex
sliceHexBytes hex startByte _ | Text.isHex hex && startByte < 1 =  error $ "Expected start byte to be >= 1, was: " <> show startByte
sliceHexBytes hex startByte endByte | Text.isHex hex && 1 <= startByte =  error $ "Expected end byte to be >= " <> show(startByte) <> " and <= " <> show((byteCount hex) + 1) <> " was: " <> show(endByte)
sliceHexBytes arg _ _ =  error $ "Expected a hex encoded string but argument was: " <> arg
=======
byteCount hex | isBytesHex hex = (Text.length hex) / 2
byteCount arg = error $ "Expected a hex encoded string but argument was: " <> arg

replicateList: Int -> a -> [a]
replicateList 0 _ = []
replicateList n x = x :: (replicateList (n - 1) x)

byteRepeat: Int -> BytesHex -> BytesHex
byteRepeat len byte
  | not (isBytesHex byte)    = error $ "Expected a hex encoded string but argument was: " <> byte
  | byteCount byte /= 1 = error $ "Expected a byte value but hex encoded string was: " <> byte
  | len < 0             = error $ "Expected a positive length but argument was: " <> show len
  | otherwise           = Text.implode (replicateList len byte)

-- | Minimum Bytes32 hex value
minBytes32Hex: BytesHex
minBytes32Hex = byteRepeat 32 "00"
-- | Maximum Bytes32 hex value
maxBytes32Hex: BytesHex
maxBytes32Hex = byteRepeat 32 "ff"

-- | Validate that the byte encoded string is Bytes32Hex
isBytes32Hex: BytesHex -> Bool
isBytes32Hex hex | isBytesHex hex = byteCount hex == 32
isBytes32Hex arg = error $ "Expected a hex encoded string but argument was: " <> arg

-- | Minimum UInt32 hex value
minUInt32Hex: BytesHex
minUInt32Hex = byteRepeat 4 "00"
-- | Maximum UInt32 hex value
maxUInt32Hex: BytesHex
maxUInt32Hex = byteRepeat 4 "ff"

-- | Validate that the byte encoded string is UInt32Hex
isUInt32Hex: BytesHex -> Bool
isUInt32Hex hex | isBytesHex hex = byteCount hex == 4
isUInt32Hex arg = error $ "Expected a hex encoded string but argument was: " <> arg

-- | Minimum UInt64 hex value
minUInt64Hex: BytesHex
minUInt64Hex = byteRepeat 8 "00"
-- | Maximum UInt64 hex value
maxUInt64Hex: BytesHex
maxUInt64Hex = byteRepeat 8 "ff"

-- | Validate that the byte encoded string is UInt64Hex
isUInt64Hex: BytesHex -> Bool
isUInt64Hex hex | isBytesHex hex = byteCount hex == 8
isUInt64Hex arg = error $ "Expected a hex encoded string but argument was: " <> arg

-- | Minimum UInt256 hex value
minUInt256Hex: BytesHex
minUInt256Hex = byteRepeat 32 "00"
-- | Maximum UInt256 hex value
maxUInt256Hex: BytesHex
maxUInt256Hex = byteRepeat 32 "ff"

-- | Validate that the byte encoded string is UInt256Hex
isUInt256Hex: BytesHex -> Bool
isUInt256Hex hex | isBytesHex hex = byteCount hex == 32
isUInt256Hex arg = error $ "Expected a hex encoded string but argument was: " <> arg

-- | Pack a byte encoded string to a given byte count size. If the byte string is shorter than the pad
-- size, then prefix with 00 byte strings. If the byte string is larger, then truncate the byte string.
packHexBytes: BytesHex -> Int -> Optional BytesHex
packHexBytes hex pad | isBytesHex hex && 0 <= pad =
  if byteCount hex <= pad
    then Some ((byteRepeat (pad - byteCount hex) "00") <> hex)
    else Some (Text.drop ((byteCount hex - pad) * 2) hex)
packHexBytes _ _ = None

-- | Extract the byte string starting at startByte up to, but excluding, endByte. Byte indexing starts at 1.
sliceHexBytes: BytesHex -> Int -> Int -> Either Text BytesHex
sliceHexBytes hex startByte endByte
  | not (isBytesHex hex) =  Left ("Expected a hex encoded string but argument was: " <> hex)
  | startByte < 1 =  Left ("Expected start byte to be >= 1, was: " <> show startByte)
  | startByte > endByte =  Left ("Expected end byte to be >= " <> show startByte <> ", was: " <> show endByte)
  | endByte > (byteCount hex) + 1 = Left ("Expected end byte to be <= " <> show ((byteCount hex) + 1) <> ", was: " <> show endByte)
  | otherwise = Right (Text.substring ((startByte - 1) * 2) ((endByte - startByte) * 2) hex)
>>>>>>> b6eb1e94
<|MERGE_RESOLUTION|>--- conflicted
+++ resolved
@@ -22,11 +22,6 @@
   , SignatureHex
   , byteCount
   , isBytes32Hex
-<<<<<<< HEAD
-  , isUInt32Hex
-  , isUInt64Hex
-  , isUInt256Hex
-=======
   , minBytes32Hex
   , maxBytes32Hex
   , isUInt32Hex
@@ -38,7 +33,6 @@
   , isUInt256Hex
   , minUInt256Hex
   , maxUInt256Hex
->>>>>>> b6eb1e94
   , packHexBytes
   , sliceHexBytes
   ) where
@@ -57,7 +51,6 @@
 -- | A DER formatted SECP256K1 signature
 type SignatureHex = Text
 
--- | HIDE
 hexByteToInt : Text -> Int
 hexByteToInt "0" = 0
 hexByteToInt "1" = 1
@@ -120,30 +113,6 @@
 instance HasToHex Text where
   toHex = primitive @"BEEncodeHex"
 
-<<<<<<< HEAD
--- | HIDE
-intToHexByte: Int -> BytesHex
-intToHexByte n | 0 <= n && n <= 9 = show n
-intToHexByte 10 = "a"
-intToHexByte 11 = "b"
-intToHexByte 12 = "c"
-intToHexByte 13 = "d"
-intToHexByte 14 = "e"
-intToHexByte 15 = "f"
-intToHexByte n | n < 256 = (intToHexByte(n / 16)) <> (intToHexByte(n % 16))
-intToHexByte n = error $ "Int should be in range [0, 256): " <> show n
-
-instance HasToHex Int where
-  toHex n | 0 <= n && n <= 9 = "0" <> (show n)
-  toHex 10 = "0a"
-  toHex 11 = "0b"
-  toHex 12 = "0c"
-  toHex 13 = "0d"
-  toHex 14 = "0e"
-  toHex 15 = "0f"
-  toHex n | n < 256 = intToHexByte n
-  toHex n = (toHex(n / 256)) <> (toHex(n % 256))
-=======
 uint16ToHexByte: Int -> BytesHex
 uint16ToHexByte n | 0 <= n && n <= 9 = show n
 uint16ToHexByte 10 = "a"
@@ -165,50 +134,20 @@
 
 instance HasToHex Int where
   toHex n = fromSome (packHexBytes (Text.implode (reverse (uintToHexByteList n))) 8)
->>>>>>> b6eb1e94
 
 instance HasToHex Party where
   toHex p = toHex(partyToText p)
 
-<<<<<<< HEAD
-instance NumericScale n => HasToHex (Numeric n) where
-  toHex num = toHex(show num)
-=======
 -- Numerics can be thought of as a decimal string with a scale. As usage sites need to know the scale, we can
 -- simply hex encode the string representation of the underlying numeric's decimal string. This allows `parseNumeric`
 -- to be used to define `HasFromHex` instances.
 numericViaStringToHex : NumericScale n => Numeric n -> BytesHex
 numericViaStringToHex num = toHex (show num)
->>>>>>> b6eb1e94
 
 class HasFromHex a where
   -- | Converts a hex encoded string into a typed data value.
   fromHex: BytesHex -> a
 
-<<<<<<< HEAD
-instance HasFromHex Text where
-  fromHex "" = ""
-  fromHex hex | Text.isHex hex = primitive @"BEDecodeHex" (Text.asciiToLower hex)
-  fromHex arg = error $ "Expected a hex encoded string but argument was: " <> arg
-
-instance HasFromHex Int where
-  fromHex "" = 0
-  fromHex hex | Text.isHex hex && Text.length hex == 2 = hexByteToInt hex
-  fromHex hex | Text.isHex hex =
-    let right = fromHex(Text.substring ((Text.length hex) - 2) 2 hex)
-        left = fromHex(Text.substring 0 ((Text.length hex) - 2) hex)
-    in
-      left * 256 + right
-  fromHex arg = error $ "Expected a hex encoded string but argument was: " <> arg
-
-instance HasFromHex Party where
-  fromHex hex | Text.isHex hex = fromSome(partyFromText(fromHex hex))
-  fromHex arg = error $ "Expected a hex encoded string but argument was: " <> arg
-
-instance NumericScale n => HasFromHex (Numeric n) where
-  fromHex hex | Text.isHex hex = fromSome(Text.parseNumeric(fromHex hex))
-  fromHex arg = error $ "Expected a hex encoded string but argument was: " <> arg
-=======
 instance HasFromHex (Optional Text) where
   fromHex hex | isBytesHex hex = Some (primitive @"BEDecodeHex" (Text.asciiToLower hex))
   fromHex _ = None
@@ -247,54 +186,10 @@
 -- to be used to define `HasFromHex` instances.
 numericViaStringFromHex: NumericScale n => BytesHex -> Optional (Numeric n)
 numericViaStringFromHex hex = fromHex hex >>= Text.parseNumeric
->>>>>>> b6eb1e94
 
 -- | Number of bytes present in a byte encoded string.
 byteCount: BytesHex -> Int
 byteCount "" = 0
-<<<<<<< HEAD
-byteCount hex | Text.isHex hex = (Text.length hex) / 2
-byteCount arg = error $ "Expected a hex encoded string but argument was: " <> arg
-
--- | Validate that the byte encoded string is Bytes32Hex
-isBytes32Hex: BytesHex -> Bool
-isBytes32Hex hex | Text.isHex hex = byteCount hex == 32
-isBytes32Hex arg = error $ "Expected a hex encoded string but argument was: " <> arg
-
--- | Validate that the byte encoded string is UInt32Hex
-isUInt32Hex: BytesHex -> Bool
-isUInt32Hex hex | Text.isHex hex = byteCount hex == 5
-isUInt32Hex arg = error $ "Expected a hex encoded string but argument was: " <> arg
-
--- | Validate that the byte encoded string is UInt64Hex
-isUInt64Hex: BytesHex -> Bool
-isUInt64Hex hex | Text.isHex hex = byteCount hex == 6
-isUInt64Hex arg = error $ "Expected a hex encoded string but argument was: " <> arg
-
--- | Validate that the byte encoded string is UInt256Hex
-isUInt256Hex: BytesHex -> Bool
-isUInt256Hex hex | Text.isHex hex = byteCount hex == 8
-isUInt256Hex arg = error $ "Expected a hex encoded string but argument was: " <> arg
-
--- | HIDE
-constList: Int -> a -> [a]
-constList 0 _ = []
-constList n x = [x] ++ (constList (n - 1) x)
-
--- | Pack a byte encoded string to a given byte count size. If the byte string is shorter than the pad
--- size, then prefix with 00 byte strings. If the byte string is larger, then truncate the byte string.
-packHexBytes: BytesHex -> Int -> BytesHex
-packHexBytes hex pad | Text.isHex hex && 0 <= pad && byteCount hex <= pad = (Text.implode(constList (pad - byteCount hex) "00")) <> hex
-packHexBytes hex pad | Text.isHex hex && 0 <= pad = Text.drop ((pad - byteCount hex) * 2) hex
-packHexBytes arg _ = error $ "Expected a hex encoded string but argument was: " <> arg
-
--- | Extract the byte string starting at startByte up to, but excluding, endByte. Byte indexing starts at 1.
-sliceHexBytes: BytesHex -> Int -> Int -> BytesHex
-sliceHexBytes hex startByte endByte | Text.isHex hex && 1 <= startByte && startByte <= endByte && endByte <= (byteCount hex) + 1 = Text.substring ((startByte - 1) * 2) ((endByte - startByte) * 2) hex
-sliceHexBytes hex startByte _ | Text.isHex hex && startByte < 1 =  error $ "Expected start byte to be >= 1, was: " <> show startByte
-sliceHexBytes hex startByte endByte | Text.isHex hex && 1 <= startByte =  error $ "Expected end byte to be >= " <> show(startByte) <> " and <= " <> show((byteCount hex) + 1) <> " was: " <> show(endByte)
-sliceHexBytes arg _ _ =  error $ "Expected a hex encoded string but argument was: " <> arg
-=======
 byteCount hex | isBytesHex hex = (Text.length hex) / 2
 byteCount arg = error $ "Expected a hex encoded string but argument was: " <> arg
 
@@ -373,5 +268,4 @@
   | startByte < 1 =  Left ("Expected start byte to be >= 1, was: " <> show startByte)
   | startByte > endByte =  Left ("Expected end byte to be >= " <> show startByte <> ", was: " <> show endByte)
   | endByte > (byteCount hex) + 1 = Left ("Expected end byte to be <= " <> show ((byteCount hex) + 1) <> ", was: " <> show endByte)
-  | otherwise = Right (Text.substring ((startByte - 1) * 2) ((endByte - startByte) * 2) hex)
->>>>>>> b6eb1e94
+  | otherwise = Right (Text.substring ((startByte - 1) * 2) ((endByte - startByte) * 2) hex)