--- conflicted
+++ resolved
@@ -271,11 +271,8 @@
 isAlphaNum : Text -> Bool
 isAlphaNum = isPred (\t -> t >= "0" && t <= "9" || t >= "a" && t <= "z" || t >= "A" && t <= "Z")
 
-<<<<<<< HEAD
-=======
 -- | `isHex` is `True` if `t` is not empty and consists only of
 -- hex or hexadecimal characters.
->>>>>>> 943894f7
 isHex : Text -> Bool
 isHex = isPred (\t -> t >= "0" && t <= "9" || t >= "a" && t <= "f" || t >= "A" && t <= "F")
 
