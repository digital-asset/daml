-- Copyright (c) 2025 Digital Asset (Switzerland) GmbH and/or its affiliates. All rights reserved.
-- SPDX-License-Identifier: Apache-2.0

{-# LANGUAGE CPP #-}

module DA.Assert
  ( module DA.Assert
  , CanAssert (assertFail)
  , assert
  , assertMsg
  , assertAfter
  , assertBefore
#ifdef DAML_EXCEPTIONS
  , AssertionFailed (AssertionFailed)
#endif
  ) where

import DA.Action (when, unless)
import DA.TextMap qualified as TextMap
import DA.Time (isLedgerTimeGE)

infix 4 ===
infix 4 =/=

-- | Check two values for equality. If they're not equal,
-- fail with a message.
assertEq : (CanAssert m, Show a, Eq a) => a -> a -> m ()
-- NOTE(MH): We do not define `assertEq` in terms of `assertMsg` to avoid
-- constructing the error message in the successful case.
assertEq x y
  | x == y = return ()
  | otherwise = assertFail ("Failure, expected " <> show x <> " == " <> show y)

-- | Infix version of `assertEq`.
(===) : (CanAssert m, Show a, Eq a) => a -> a -> m ()
(===) = assertEq

-- | Check two values for inequality. If they're equal,
-- fail with a message.
assertNotEq : (CanAssert m, Show a, Eq a) => a -> a -> m ()
assertNotEq x y
  | x /= y = return ()
  | otherwise = assertFail ("Failure, expected " <> show x <> " /= " <> show y)

-- | Infix version of `assertNotEq`.
(=/=) : (CanAssert m, Show a, Eq a) => a -> a -> m ()
(=/=) = assertNotEq

-- | Check whether the given time is in the future. If it's not,
-- abort with a message.
assertAfterMsg : (CanAssert m, HasTime m) => Text -> Time -> m ()
assertAfterMsg msg time = do
  now <- getTime
  if time > now
    then assertFail msg
    else return ()

-- | Check whether the given time is in the past. If it's not,
-- abort with a message.
assertBeforeMsg : (CanAssert m, HasTime m) => Text -> Time -> m ()
assertBeforeMsg msg time = do
  now <- getTime
  if time < now
    then assertFail msg
    else return ()

{-# WARNING in "x-ledger-time" assertWithinDeadline "This is an alpha feature. It can change without notice." #-}
-- | HIDE
-- Check whether the ledger time of the transaction is strictly before the given deadline.
-- If it's not, abort with a message.
assertWithinDeadline: Text -> Time -> Update ()
assertWithinDeadline name deadline = do
  deadlineExceeded <- isLedgerTimeGE deadline
  when deadlineExceeded $ failWithStatus $
    FailureStatus
      "stdlib.daml.com/deadline-exceeded"
      InvalidGivenCurrentSystemStateOther
      ("Ledger time is at or past deadline '" <> name <> "' at " <> show deadline)
      (TextMap.fromList [("deadline", show deadline)])

<<<<<<< HEAD
{-# WARNING in "x-ledger-time" assertDeadlineExceeded "This is an alpha feature. It can change without notice." #-}
-- | HIDE
-- Check whether the ledger time of the transaction ia at or after the given deadline.
=======
-- | Check whether the ledger time of the transaction is at or after the given deadline.
>>>>>>> 48508be0
-- If it's not, abort with a message.
assertDeadlineExceeded: Text -> Time -> Update ()
assertDeadlineExceeded name deadline = do
  deadlineExceeded <- isLedgerTimeGE deadline
  unless deadlineExceeded $ failWithStatus $
    FailureStatus
      "stdlib.daml.com/deadline-not-exceeded"
      InvalidGivenCurrentSystemStateOther
      ("Ledger time is strictly before deadline '" <> name <> "' at " <> show deadline)
      (TextMap.fromList [("deadline", show deadline)])<|MERGE_RESOLUTION|>--- conflicted
+++ resolved
@@ -16,6 +16,7 @@
   ) where
 
 import DA.Action (when, unless)
+import DA.Fail
 import DA.TextMap qualified as TextMap
 import DA.Time (isLedgerTimeGE)
 
@@ -78,13 +79,9 @@
       ("Ledger time is at or past deadline '" <> name <> "' at " <> show deadline)
       (TextMap.fromList [("deadline", show deadline)])
 
-<<<<<<< HEAD
 {-# WARNING in "x-ledger-time" assertDeadlineExceeded "This is an alpha feature. It can change without notice." #-}
 -- | HIDE
--- Check whether the ledger time of the transaction ia at or after the given deadline.
-=======
--- | Check whether the ledger time of the transaction is at or after the given deadline.
->>>>>>> 48508be0
+-- Check whether the ledger time of the transaction is at or after the given deadline.
 -- If it's not, abort with a message.
 assertDeadlineExceeded: Text -> Time -> Update ()
 assertDeadlineExceeded name deadline = do
