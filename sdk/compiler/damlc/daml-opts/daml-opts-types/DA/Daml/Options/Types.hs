--- conflicted
+++ resolved
@@ -21,11 +21,8 @@
     , ModRenaming(..)
     , PackageArg(..)
     , ErrorOrWarning
-<<<<<<< HEAD
     , ForceUtilityPackage(..)
-=======
     , IgnoreDataDepVisibility(..)
->>>>>>> b361c328
     , defaultOptions
     , damlArtifactDir
     , projectPackageDatabase
@@ -147,11 +144,8 @@
   -- unit-id, as script + scenario service assume it will be "main"
   , optUpgradeInfo :: UpgradeInfo
   , optDamlWarningFlags :: WarningFlags.DamlWarningFlags ErrorOrWarning
-<<<<<<< HEAD
   , optForceUtilityPackage :: ForceUtilityPackage
-=======
   , optIgnoreDataDepVisibility :: IgnoreDataDepVisibility
->>>>>>> b361c328
   }
 
 type ErrorOrWarning = Either TypeCheckerError.ErrorOrWarning LFConversion.ErrorOrWarning
@@ -306,11 +300,8 @@
         , optHideUnitId = False
         , optUpgradeInfo = defaultUpgradeInfo
         , optDamlWarningFlags = WarningFlags.mkDamlWarningFlags damlWarningFlagParser []
-<<<<<<< HEAD
         , optForceUtilityPackage = ForceUtilityPackage False
-=======
         , optIgnoreDataDepVisibility = IgnoreDataDepVisibility False
->>>>>>> b361c328
         }
 
 defaultUpgradeInfo :: UpgradeInfo
