-- Copyright (c) 2025 Digital Asset (Switzerland) GmbH and/or its affiliates. All rights reserved.
-- SPDX-License-Identifier: Apache-2.0

{-# LANGUAGE TemplateHaskell     #-}
{-# LANGUAGE ApplicativeDo       #-}
{-# LANGUAGE CPP #-}
{-# LANGUAGE MultiWayIf #-}
{-# LANGUAGE TypeFamilies #-}
{-# LANGUAGE RankNTypes #-}
{-# LANGUAGE DeriveAnyClass #-}

-- | Main entry-point of the Daml compiler
module DA.Cli.Damlc (main, Command (..), MultiPackageManifestEntry (..), fullParseArgs) where

import qualified "zip-archive" Codec.Archive.Zip as ZipArchive
import Control.Exception (bracket, catch, displayException, throwIO, handle, throw)
import Control.Exception.Safe (catchIO)
import Control.Monad (forM, forM_, unless, void, when)
import Control.Monad.IO.Class (liftIO)
import Control.Monad.Extra (allM, mapMaybeM, whenM, whenJust)
import Control.Monad.Trans.Cont (ContT (..), evalContT)
import qualified Crypto.Hash as Hash
import DA.Bazel.Runfiles (setRunfilesEnv)
import qualified DA.Cli.Args as ParseArgs
import DA.Cli.Options (Debug(..),
                       EnableMultiPackage(..),
                       GenerateMultiPackageManifestOutput (..),
                       InitPkgDb(..),
                       MultiPackageBuildAll(..),
                       MultiPackageCleanAll(..),
                       MultiPackageLocation(..),
                       MultiPackageNoCache(..),
                       ProjectOpts(..),
                       Style(..),
                       Telemetry(..),
                       cliOptDetailLevel,
                       cliOptLogLevel,
                       debugOpt,
                       disabledDlintUsageParser,
                       enabledDlintUsageParser,
                       enableMultiPackageOpt,
                       enableScenarioServiceOpt,
                       generateMultiPackageManifestOutputOpt,
                       incrementalBuildOpt,
                       initPkgDbOpt,
                       inputDarOpt,
                       inputFileOpt,
                       inputFileOptWithExt,
                       multiPackageBuildAllOpt,
                       multiPackageCleanAllOpt,
                       multiPackageLocationOpt,
                       multiPackageNoCacheOpt,
                       optionalDlintUsageParser,
                       optionalOutputFileOpt,
                       optionsParser,
                       optPackageName,
                       outputFileOpt,
                       projectOpts,
                       render,
                       studioAutorunAllScenariosOpt,
                       telemetryOpt)
import DA.Cli.Damlc.BuildInfo (buildInfo)
import DA.Cli.Damlc.Command.MultiIde (runMultiIde)
import DA.Cli.Damlc.Command.UpgradeCheck (runUpgradeCheck)
import qualified DA.Daml.Dar.Reader as InspectDar
import qualified DA.Cli.Damlc.Command.Damldoc as Damldoc
import DA.Cli.Damlc.Packaging (createProjectPackageDb, mbErr)
import DA.Cli.Damlc.DependencyDb (installDependencies)
import DA.Cli.Damlc.Test (CoveragePaths(..),
                          LoadCoverageOnly(..),
                          RunAllTests(..),
                          ShowCoverage(..),
                          TableOutputPath(..),
                          TransactionsOutputPath(..),
                          UseColor(..),
                          execTest,
                          getRunAllTests,
                          loadAggregatePrintResults,
                          CoverageFilter(..))
import DA.Daml.Compiler.Dar (FromDalf(..),
                             buildDar,
                             createDarFile,
                             damlFilesInDir,
                             getDamlRootFiles,
                             writeIfacesAndHie)
import DA.Daml.Compiler.Output (diagnosticsLogger, writeOutput, writeOutputBSL)
import DA.Daml.Project.Types
    ( UnresolvedReleaseVersion(..),
      unresolvedReleaseVersionToString,
      parseUnresolvedVersion,
      isHeadVersion,
      ConfigError(..),
      ProjectPath(..),
      ProjectConfig,
      unsafeResolveReleaseVersion)
import DA.Daml.Assistant.Version (resolveReleaseVersionUnsafe)
import DA.Daml.Assistant.Util (wrapErr)
import DA.Daml.Compiler.DocTest (docTest)
import DA.Daml.Desugar (desugar)
import DA.Daml.LF.ScenarioServiceClient (readScenarioServiceConfig, withScenarioService')
import DA.Daml.Compiler.Validate (validateDar)
import qualified DA.Daml.LF.Ast as LF
import qualified DA.Daml.LF.Proto3.Archive as Archive
import DA.Daml.LF.Reader (mainDalf,
                          mainDalfPath,
                          readDalfManifest,
                          readDalfs)
import qualified DA.Daml.LF.Reader as Reader
import DA.Daml.LanguageServer (runLanguageServer)
import DA.Daml.Options (toCompileOpts)
import DA.Daml.Options.Types (EnableScenarioService(..),
                              Haddock(..),
                              IncrementalBuild (..),
                              Options(Options),
                              SkipScenarioValidation(..),
                              StudioAutorunAllScenarios,
                              UpgradeInfo(..),
                              damlArtifactDir,
                              distDir,
                              getLogger,
                              ifaceDir,
                              optDamlLfVersion,
                              optEnableOfInterestRule,
                              optEnableScenarios,
                              optHaddock,
                              optHideUnitId,
                              optIfaceDir,
                              optImportPath,
                              optIncrementalBuild,
                              optMbPackageConfigPath,
                              optMbPackageName,
                              optMbPackageVersion,
                              optPackageDbs,
                              optPackageImports,
                              optScenarioService,
                              optSkipScenarioValidation,
                              optThreads,
                              optUpgradeInfo,
                              optDamlWarningFlags,
                              pkgNameVersion,
                              projectPackageDatabase)
import DA.Daml.Package.Config (MultiPackageConfigFields(..),
                               PackageConfigFields(..),
                               checkPkgConfig,
                               findMultiPackageConfig,
                               withPackageConfig,
                               withMultiPackageConfig)
import DA.Daml.Project.Config (queryProjectConfig, queryProjectConfigRequired, readProjectConfig)
import DA.Daml.Project.Consts (ProjectCheck(..),
                               damlCacheEnvVar,
                               damlPathEnvVar,
                               getProjectPath,
                               getSdkVersion,
                               multiPackageConfigName,
                               projectConfigName,
                               withExpectProjectRoot,
                               withProjectRoot,
                               damlAssistantIsSet)
import DA.Daml.Assistant.Env (getDamlEnv, getDamlPath, envUseCache)
import DA.Daml.Assistant.Types (LookForProjectPath(..))
import qualified DA.Pretty
import qualified DA.Service.Logger as Logger
import qualified DA.Service.Logger.Impl.GCP as Logger.GCP
import qualified DA.Service.Logger.Impl.IO as Logger.IO
import DA.Signals (installSignalHandlers)
import qualified Com.Digitalasset.Daml.Lf.Archive.DamlLf as PLF
import Data.Aeson (FromJSON, ToJSON)
import qualified Data.Aeson.Encode.Pretty as Aeson.Pretty
import qualified Data.Aeson.Text as Aeson
import Data.Bifunctor (bimap, second)
import qualified Data.ByteString as B
import qualified Data.ByteString.Lazy as BSL
import qualified Data.ByteString.Lazy.Char8 as BSLC
import qualified Data.ByteString.UTF8 as BSUTF8
import Data.Either (partitionEithers)
import Data.FileEmbed (embedFile)
import qualified Data.HashSet as HashSet
import Data.List (isPrefixOf, isInfixOf)
import Data.List.Extra (elemIndices, nubOrd, nubSort)
import qualified Data.Map.Strict as Map
import Data.Maybe (catMaybes, fromMaybe, listToMaybe, mapMaybe)
import qualified Data.Text.Extended as T
import Data.Text.Encoding (encodeUtf8)
import qualified Data.Text.Lazy.IO as TL
import qualified Data.Text.IO as T
import Data.Traversable (for)
import Data.Typeable (Typeable)
import qualified Data.Yaml as Y
import Development.IDE.Core.API (getDalf, makeVFSHandle, runActionSync, setFilesOfInterest)
import Development.IDE.Core.Debouncer (newAsyncDebouncer, noopDebouncer)
import Development.IDE.Core.IdeState.Daml (getDamlIdeState,
                                           enabledPlugins,
                                           withDamlIdeState,
                                           toIdeLogger)
import Development.IDE.Core.Rules (transitiveModuleDeps)
import Development.IDE.Core.Rules.Daml (getDlintIdeas, getSpanInfo)
import Development.IDE.Core.Shake (Config(..),
                                   IdeResult,
                                   NotificationHandler(..),
                                   ShakeLspEnv(..),
                                   actionLogger,
                                   defineEarlyCutoffWithDefaultRunChanged,
                                   getDiagnostics,
                                   use,
                                   use_,
                                   uses,
                                   uses_)
import Development.IDE.GHC.Util (hscEnv, moduleImportPath)
import Development.IDE.Types.Location (NormalizedFilePath, fromNormalizedFilePath, toNormalizedFilePath')
import "ghc-lib-parser" DynFlags (DumpFlag(..),
                                  ModRenaming(..),
                                  PackageArg(..),
                                  PackageFlag(..))
import GHC.Conc (getNumProcessors)
import "ghc-lib-parser" Module (unitIdString, stringToUnitId)
import qualified Network.Socket as NS
import Options.Applicative.Extended (flagYesNoAuto, strOptionOnce)
import Options.Applicative ((<|>),
                            CommandFields,
                            Mod,
                            Parser,
                            ParserInfo(..),
                            ParserResult(..),
                            command,
                            defaultPrefs,
                            execParserPure,
                            flag,
                            flag',
                            forwardOptions,
                            fullDesc,
                            handleParseResult,
                            headerDoc,
                            help,
                            helper,
                            info,
                            internal,
                            long,
                            many,
                            metavar,
                            optional,
                            prefs,
                            progDesc,
                            renderFailure,
                            strArgument,
                            subparser,
                            switch,
                            value)
import qualified Options.Applicative (option, strOption)
import qualified Options.Applicative.Types as Options.Applicative (readerAsk)
import qualified Proto3.Suite as PS
import qualified Proto3.Suite.JSONPB as Proto.JSONPB
import System.Directory.Extra
import System.Environment
import System.Exit
import System.FilePath
import System.IO.Extra
import System.Process (CreateProcess(..),
                      proc,
                      withCreateProcess,
                      waitForProcess,
                      )
import qualified Text.PrettyPrint.ANSI.Leijen as PP
import Development.IDE.Core.RuleTypes
import "ghc-lib-parser" ErrUtils
-- For dumps
import "ghc-lib" GHC
import "ghc-lib-parser" HsDumpAst
import "ghc-lib" HscStats
import "ghc-lib-parser" HscTypes
import qualified "ghc-lib-parser" Outputable as GHC
import qualified SdkVersion.Class
import Text.Regex.TDFA

import qualified Development.IDE.Core.Service as IDE
import Control.DeepSeq
import Data.Binary
import Data.Hashable
import GHC.Generics (Generic)
import Development.Shake (Rules, RuleResult)
import Development.Shake.Rule (RunChanged (ChangedRecomputeDiff, ChangedRecomputeSame))
import qualified Development.IDE.Types.Logger as IDELogger

--------------------------------------------------------------------------------
-- Commands
--------------------------------------------------------------------------------

data CommandName =
    Build
  | Clean
  | Compile
  | DamlDoc
  | DebugIdeSpanInfo
  | Desugar
  | DocTest
  | Ide
  | Init
  | Inspect
  | InspectDar
  | ValidateDar
  | License
  | Lint
  | Test
  | GenerateMultiPackageManifest
  | MultiIde
  | UpgradeCheck
  deriving (Ord, Show, Eq)
data Command = Command CommandName (Maybe ProjectOpts) (IO ())

cmdMultiIde :: SdkVersion.Class.SdkVersioned => Int -> Mod CommandFields Command
cmdMultiIde _numProcessors =
    command "multi-ide" $ info (helper <*> cmd) $
       progDesc
        "Start the Daml Multi-IDE language server on standard input/output."
    <> fullDesc
    <> forwardOptions
  where
    cmd = fmap (Command MultiIde Nothing) $ runMultiIde
        <$> cliOptLogLevel
        <*> optional (strOptionOnce $ long "ide-identifier" <> help "Identifier string for this IDE")
        <*> many (strArgument mempty)

cmdUpgradeCheck :: SdkVersion.Class.SdkVersioned => Int -> Mod CommandFields Command
cmdUpgradeCheck _numProcessors =
    command "upgrade-check" $ info (helper <*> cmd) $
       progDesc
        "Check upgrades for multiple DARs"
    <> fullDesc
    <> forwardOptions
  where
    cmd = fmap (Command UpgradeCheck Nothing) $ runUpgradeCheck
        <$> many (strArgument $ help "Path to DAR")

cmdIde :: SdkVersion.Class.SdkVersioned => Int -> Mod CommandFields Command
cmdIde numProcessors =
    command "ide" $ info (helper <*> cmd) $
       progDesc
        "Start the Daml language server on standard input/output."
    <> fullDesc
  where
    cmd = execIde
        <$> telemetryOpt
        <*> debugOpt
        <*> enableScenarioServiceOpt
        <*> studioAutorunAllScenariosOpt
        <*> optionsParser
              numProcessors
              (EnableScenarioService True)
              (pure Nothing)
              (optionalDlintUsageParser True)

cmdLicense :: Mod CommandFields Command
cmdLicense =
    command "license" $ info (helper <*> pure execLicense) $
       progDesc
        "License information for open-source projects included in Daml."
    <> fullDesc

cmdCompile :: SdkVersion.Class.SdkVersioned => Int -> Mod CommandFields Command
cmdCompile numProcessors =
    command "compile" $ info (helper <*> cmd) $
        progDesc "Compile the Daml program into a Core/Daml-LF archive."
    <> fullDesc
  where
    cmd = execCompile
        <$> inputFileOpt
        <*> outputFileOpt
        <*> optionsParser
              numProcessors
              (EnableScenarioService False)
              optPackageName
              disabledDlintUsageParser
        <*> optWriteIface
        <*> optional (strOptionOnce $ long "iface-dir" <> metavar "IFACE_DIR" <> help "Directory for interface files")

    optWriteIface =
        fmap WriteInterface $
        switch $
        help "Produce interface files. This is used for building the package db for daml-prim and daml-stdib" <>
        long "write-iface"

cmdDesugar :: SdkVersion.Class.SdkVersioned => Int -> Mod CommandFields Command
cmdDesugar numProcessors =
  command "desugar" $ info (helper <*> cmd) $
      progDesc "Show the desugared Daml program"
    <> fullDesc
  where
    cmd = execDesugar
      <$> inputFileOpt
      <*> outputFileOpt
      <*> optionsParser
            numProcessors
            (EnableScenarioService False)
            optPackageName
            disabledDlintUsageParser

cmdDebugIdeSpanInfo :: SdkVersion.Class.SdkVersioned => Int -> Mod CommandFields Command
cmdDebugIdeSpanInfo numProcessors =
  command "debug-ide-span-info" $ info (helper <*> cmd) $
      progDesc "Show the IDE span infos for the Daml program"
    <> fullDesc
  where
    cmd = execDebugIdeSpanInfo
      <$> inputFileOpt
      <*> outputFileOpt
      <*> optionsParser
            numProcessors
            (EnableScenarioService False)
            optPackageName
            disabledDlintUsageParser

cmdLint :: SdkVersion.Class.SdkVersioned => Int -> Mod CommandFields Command
cmdLint numProcessors =
    command "lint" $ info (helper <*> cmd) $
        progDesc "Lint the Daml program."
    <> fullDesc
  where
    cmd = execLint
        <$> many inputFileOpt
        <*> optionsParser
              numProcessors
              (EnableScenarioService False)
              optPackageName
              enabledDlintUsageParser

cmdTest :: SdkVersion.Class.SdkVersioned => Int -> Mod CommandFields Command
cmdTest numProcessors =
    command "test" $ info (helper <*> cmd) $
       progDesc progDoc
    <> fullDesc
  where
    progDoc = unlines
      [ "Test the current Daml project or the given files by running all test declarations."
      , "Must be in Daml project if --files is not set."
      ]
    cmd = runTestsInProjectOrFiles
      <$> projectOpts "daml test"
      <*> filesOpt
      <*> fmap RunAllTests runAllTests
      <*> fmap LoadCoverageOnly loadCoverageOnly
      <*> fmap ShowCoverage showCoverageOpt
      <*> fmap UseColor colorOutput
      <*> junitOutput
      <*> optionsParser
            numProcessors
            (EnableScenarioService True)
            optPackageName
            disabledDlintUsageParser
      <*> initPkgDbOpt
      <*> fmap TableOutputPath tableOutputPathOpt
      <*> fmap TransactionsOutputPath transactionsOutputPathOpt
      <*> coveragePathsOpt
      <*> many coverageFilterSkipOpt
    filesOpt = optional (flag' () (long "files" <> help filesDoc) *> many inputFileOpt)
    filesDoc = "Only run test declarations in the specified files."
    junitOutput = optional $ strOptionOnce $ long "junit" <> metavar "FILENAME" <> help "Filename of JUnit output file"
    colorOutput = switch $ long "color" <> help "Colored test results"
    showCoverageOpt = switch $ long "show-coverage" <> help "Show detailed test coverage"
    runAllTests = switch $ long "all" <> help "Run tests in current project as well as dependencies"
    tableOutputPathOpt = optional $ strOptionOnce $ long "table-output" <> help "Filename to which table should be output"
    transactionsOutputPathOpt = optional $ strOptionOnce $ long "transactions-output" <> help "Filename to which the transaction list should be output"
    coveragePathsOpt =
      let loadCoveragePaths = many $ Options.Applicative.strOption $ long "load-coverage" <> help "File to read prior coverage results from. Can be specified more than once."
          saveCoveragePath = optional $ strOptionOnce $ long "save-coverage" <> help "File to write final aggregated coverage results to."
      in
      CoveragePaths <$> loadCoveragePaths <*> saveCoveragePath
    loadCoverageOnly = switch $ long "load-coverage-only" <> help "Don't run any tests - only load coverage results from files and write the aggregate to a single file."
    coverageFilterSkipOpt =
      Options.Applicative.option (Options.Applicative.readerAsk >>= fmap CoverageFilter . makeRegexM) $
        long "coverage-ignore-choice" <> help "Remove choices matching a regex from the coverage report. The full name of a local choice takes the format '<module>:<template name>:<choice name>', preceded by '<package id>:' for nonlocal packages."

runTestsInProjectOrFiles ::
       SdkVersion.Class.SdkVersioned
    => ProjectOpts
    -> Maybe [FilePath]
    -> RunAllTests
    -> LoadCoverageOnly
    -> ShowCoverage
    -> UseColor
    -> Maybe FilePath
    -> Options
    -> InitPkgDb
    -> TableOutputPath
    -> TransactionsOutputPath
    -> CoveragePaths
    -> [CoverageFilter]
    -> Command
runTestsInProjectOrFiles projectOpts mbInFiles allTests (LoadCoverageOnly True) coverage _ _ _ _ _ _ coveragePaths coverageFilters = Command Test (Just projectOpts) effect
  where effect = do
          when (getRunAllTests allTests) $ do
            hPutStrLn stderr "Cannot specify --all and --load-coverage-only at the same time."
            exitFailure
          case mbInFiles of
            Just _ -> do
              hPutStrLn stderr "Cannot specify --all and --load-coverage-only at the same time."
              exitFailure
            Nothing -> do
              loadAggregatePrintResults coveragePaths coverageFilters coverage Nothing
runTestsInProjectOrFiles projectOpts Nothing allTests _ coverage color mbJUnitOutput cliOptions initPkgDb tableOutputPath transactionsOutputPath coveragePaths coverageFilters = Command Test (Just projectOpts) effect
  where effect = withExpectProjectRoot (projectRoot projectOpts) "daml test" $ \pPath relativize -> do
        installDepsAndInitPackageDb cliOptions initPkgDb
        mbJUnitOutput <- traverse relativize mbJUnitOutput
        withPackageConfig (ProjectPath pPath) $ \PackageConfigFields{..} -> do
            -- TODO: We set up one scenario service context per file that
            -- we pass to execTest and scenario contexts are quite expensive.
            -- Therefore we keep the behavior of only passing the root file
            -- if source points to a specific file.
            files <- getDamlRootFiles pSrc
            execTest files allTests coverage color mbJUnitOutput cliOptions tableOutputPath transactionsOutputPath coveragePaths coverageFilters
runTestsInProjectOrFiles projectOpts (Just inFiles) allTests _ coverage color mbJUnitOutput cliOptions initPkgDb tableOutputPath transactionsOutputPath coveragePaths coverageFilters = Command Test (Just projectOpts) effect
  where effect = withProjectRoot' projectOpts $ \relativize -> do
        installDepsAndInitPackageDb cliOptions initPkgDb
        mbJUnitOutput <- traverse relativize mbJUnitOutput
        inFiles' <- mapM (fmap toNormalizedFilePath' . relativize) inFiles
        execTest inFiles' allTests coverage color mbJUnitOutput cliOptions tableOutputPath transactionsOutputPath coveragePaths coverageFilters

cmdInspect :: Mod CommandFields Command
cmdInspect =
    command "inspect" $ info (helper <*> cmd)
      $ progDesc "Pretty print a DALF file or the main DALF of a DAR file"
    <> fullDesc
  where
    jsonOpt = switch $ long "json" <> help "Output the raw Protocol Buffer structures as JSON"
    cmd = execInspect <$> inputFileOptWithExt ".dalf or .dar" <*> outputFileOpt <*> jsonOpt <*> cliOptDetailLevel

cmdBuild :: SdkVersion.Class.SdkVersioned => Int -> Mod CommandFields Command
cmdBuild numProcessors =
    command "build" $
    info (helper <*> cmdBuildParser numProcessors) $
    progDesc "Initialize, build and package the Daml project" <> fullDesc

cmdBuildParser :: SdkVersion.Class.SdkVersioned => Int -> Parser Command
cmdBuildParser numProcessors =
    execBuild
        <$> projectOpts "daml build"
        <*> optionsParser
              numProcessors
              (EnableScenarioService False)
              (pure Nothing)
              disabledDlintUsageParser
        <*> optionalOutputFileOpt
        <*> incrementalBuildOpt
        <*> initPkgDbOpt
        <*> enableMultiPackageOpt
        <*> multiPackageBuildAllOpt
        <*> multiPackageNoCacheOpt
        <*> multiPackageLocationOpt

cmdClean :: Mod CommandFields Command
cmdClean =
    command "clean" $
    info (helper <*> cmd) $
    progDesc "Remove Daml project build artifacts" <> fullDesc
  where
    cmd = execClean
            <$> projectOpts "daml clean"
            <*> enableMultiPackageOpt
            <*> multiPackageLocationOpt
            <*> multiPackageCleanAllOpt

cmdInit :: SdkVersion.Class.SdkVersioned => Int -> Mod CommandFields Command
cmdInit numProcessors =
    command "init" $
    info (helper <*> cmd) $ progDesc "Initialize a Daml project" <> fullDesc
  where
    cmd = execInit
            <$> optionsParser
                  numProcessors
                  (EnableScenarioService False)
                  (pure Nothing)
                  disabledDlintUsageParser
            <*> projectOpts "daml damlc init"

cmdInspectDar :: Mod CommandFields Command
cmdInspectDar =
    command "inspect-dar" $
    info (helper <*> cmd) $ progDesc "Inspect a DAR archive" <> fullDesc
  where
    jsonOpt =
        flag InspectDar.PlainText InspectDar.Json $
        long "json" <> help "Output the information in JSON"
    cmd = execInspectDar
        <$> inputDarOpt
        <*> jsonOpt

cmdValidateDar :: Mod CommandFields Command
cmdValidateDar =
    command "validate-dar" $
    info (helper <*> cmd) $ progDesc "Validate a DAR archive" <> fullDesc
  where
    cmd = execValidateDar <$> inputDarOpt

cmdDocTest :: SdkVersion.Class.SdkVersioned => Int -> Mod CommandFields Command
cmdDocTest numProcessors =
    command "doctest" $
    info (helper <*> cmd) $
    progDesc "Early Access (Labs). doc tests" <> fullDesc
  where
    cmd = execDocTest
        <$> optionsParser
              numProcessors
              (EnableScenarioService True)
              optPackageName
              disabledDlintUsageParser
        <*> strOptionOnce (long "script-lib" <> value "daml-script" <> internal)
            -- This is useful for tests and `bazel run`.
        <*> (ImportSource <$> flagYesNoAuto "import-source" True "Should source code directory be directly imported" internal)
            -- We need this when generating docs for stdlib, as we do not want to directly provide the source here,
            -- instead we use the already provided stdlib in the env. The reason for this is that Daml.Script relies on stdlib,
            -- and recompiling it alongside Daml.Script causes issues with missing interface files
        <*> many inputFileOpt

cmdGenerateMultiPackageManifest :: SdkVersion.Class.SdkVersioned => Mod CommandFields Command
cmdGenerateMultiPackageManifest =
    command "generate-multi-package-manifest" $
    info (helper <*> cmd) $
    progDesc "Generates the multi-package manifest file used by external build systems" <> fullDesc
  where
    cmd = execGenerateMultiPackageManifest
        <$> multiPackageLocationOpt
        <*> generateMultiPackageManifestOutputOpt

--------------------------------------------------------------------------------
-- Execution
--------------------------------------------------------------------------------

execLicense :: Command
execLicense =
  Command License Nothing effect
  where
    effect = B.putStr licenseData
    licenseData :: B.ByteString
    licenseData = $(embedFile "NOTICES")

execIde :: SdkVersion.Class.SdkVersioned
        => Telemetry
        -> Debug
        -> EnableScenarioService
        -> StudioAutorunAllScenarios
        -> Options
        -> Command
execIde telemetry (Debug debug) enableScenarioService autorunAllScenarios options =
    Command Ide Nothing effect
  where effect = NS.withSocketsDo $ do
          let threshold =
                  if debug
                  then Logger.Debug
                  else Logger.Info
          loggerH <- Logger.IO.newIOLogger
            stderr
            (Just 5000)
            -- NOTE(JM): ^ Limit the message length to 5000 characters as VSCode
            -- performance will be significatly impacted by large log output.
            threshold
            "LanguageServer"
          damlCacheM <- lookupEnv damlCacheEnvVar
          damlPathM <- lookupEnv damlPathEnvVar
          let gcpConfig = Logger.GCP.GCPConfig
                  { gcpConfigTag = "ide"
                  , gcpConfigCachePath = damlCacheM
                  , gcpConfigDamlPath = damlPathM
                  }
              withLogger f = case telemetry of
                  TelemetryOptedIn ->
                    let logOfInterest prio = prio `elem` [Logger.Telemetry, Logger.Warning, Logger.Error] in
                    Logger.GCP.withGcpLogger gcpConfig logOfInterest loggerH $ \gcpStateM loggerH' -> do
                      whenJust gcpStateM $ \gcpState -> do
                        Logger.GCP.setOptIn gcpState
                        Logger.GCP.logMetaData gcpState
                      f loggerH'
                  TelemetryOptedOut -> Logger.GCP.withGcpLogger gcpConfig (const False) loggerH $ \gcpStateM loggerH -> do
                      whenJust gcpStateM $ \gcpState -> Logger.GCP.logOptOut gcpState
                      f loggerH
                  TelemetryIgnored -> Logger.GCP.withGcpLogger gcpConfig (const False) loggerH $ \gcpStateM loggerH -> do
                      whenJust gcpStateM $ \gcpState -> Logger.GCP.logIgnored gcpState
                      f loggerH
                  TelemetryDisabled -> f loggerH
          pkgPath <- getCanonDefaultProjectPath
          mPkgConfig <- withMaybeConfig (withPackageConfig pkgPath) pure
          let pkgConfUpgradeDar = pUpgradeDar =<< mPkgConfig
          options <- updateUpgradePath "ide" pkgPath options pkgConfUpgradeDar
          options <- pure options
              { optScenarioService = enableScenarioService
              , optEnableOfInterestRule = True
              , optSkipScenarioValidation = SkipScenarioValidation True
              -- TODO(MH): The `optionsParser` does not provide a way to skip
              -- individual options. As a stopgap we ignore the argument to
              -- --jobs.
              , optThreads = 0
              , optMbPackageName = pName <$> mPkgConfig
              , optMbPackageVersion = mPkgConfig >>= pVersion
              , optMbPackageConfigPath = Just pkgPath
              -- IDE was built around not passing the package name and version, assuming the unit-id is "main" everywhere
              -- For upgrade metadata checking, the IDE now needs the package name and version
              -- This flag allows us to still hide the unit-id from ghc, so our assumption that the unit-id is "main" holds.
              , optHideUnitId = True
              }
          installDepsAndInitPackageDb options (InitPkgDb True)
          scenarioServiceConfig <- readScenarioServiceConfig
          withLogger $ \loggerH ->
              withScenarioService' enableScenarioService (optEnableScenarios options) (optDamlLfVersion options) loggerH scenarioServiceConfig $ \mbScenarioService -> do
                  sdkVersion <- getSdkVersion `catchIO` const (pure "Unknown (not started via the assistant)")
                  Logger.logInfo loggerH (T.pack $ "SDK version: " <> sdkVersion)
                  debouncer <- newAsyncDebouncer
                  runLanguageServer loggerH enabledPlugins Config $ \lspEnv vfs _ ->
                      getDamlIdeState options autorunAllScenarios mbScenarioService loggerH debouncer (RealLspEnv lspEnv) vfs


-- | Whether we should write interface files during `damlc compile`.
newtype WriteInterface = WriteInterface Bool

execCompile :: SdkVersion.Class.SdkVersioned => FilePath -> FilePath -> Options -> WriteInterface -> Maybe FilePath -> Command
execCompile inputFile outputFile opts (WriteInterface writeInterface) mbIfaceDir =
  Command Compile (Just projectOpts) effect
  where
    projectOpts = ProjectOpts Nothing (ProjectCheck "" False)
    effect = withProjectRoot' projectOpts $ \relativize -> do
      loggerH <- getLogger opts "compile"
      inputFile <- toNormalizedFilePath' <$> relativize inputFile
      opts <- pure opts { optIfaceDir = mbIfaceDir }
      withDamlIdeState opts loggerH diagnosticsLogger $ \ide -> do
          setFilesOfInterest ide (HashSet.singleton inputFile)
          runActionSync ide $ do
            -- Support for '-ddump-parsed', '-ddump-parsed-ast', '-dsource-stats'.
            dflags <- hsc_dflags . hscEnv <$> use_ GhcSession inputFile
            parsed <- pm_parsed_source <$> use_ GetParsedModule inputFile
            liftIO $ do
              ErrUtils.dumpIfSet_dyn dflags Opt_D_dump_parsed "Parser" $ GHC.ppr parsed
              ErrUtils.dumpIfSet_dyn dflags Opt_D_dump_parsed_ast "Parser AST" $ showAstData NoBlankSrcSpan parsed
              ErrUtils.dumpIfSet_dyn dflags Opt_D_source_stats "Source Statistics" $ ppSourceStats False parsed

            when writeInterface $ do
                files <- nubSort . concatMap transitiveModuleDeps <$> use GetDependencies inputFile
                mbIfaces <- writeIfacesAndHie (toNormalizedFilePath' $ fromMaybe ifaceDir $ optIfaceDir opts) files
                void $ liftIO $ mbErr "ERROR: Compilation failed." mbIfaces

            mbDalf <- getDalf inputFile
            dalf <- liftIO $ mbErr "ERROR: Compilation failed." mbDalf
            liftIO $ write dalf
    write bs
      | outputFile == "-" = putStrLn $ render Colored $ DA.Pretty.pretty bs
      | otherwise = do
        createDirectoryIfMissing True $ takeDirectory outputFile
        B.writeFile outputFile $ Archive.encodeArchive bs

execDesugar :: SdkVersion.Class.SdkVersioned => FilePath -> FilePath -> Options -> Command
execDesugar inputFile outputFile opts = Command Desugar (Just projectOpts) effect
  where
    projectOpts = ProjectOpts Nothing (ProjectCheck "" False)
    effect = withProjectRoot' projectOpts $ \relativize ->
      liftIO . write =<< desugar opts =<< relativize inputFile
    write s
      | outputFile == "-" = T.putStrLn s
      | otherwise = do
        createDirectoryIfMissing True $ takeDirectory outputFile
        T.writeFile outputFile s

execDebugIdeSpanInfo :: SdkVersion.Class.SdkVersioned => FilePath -> FilePath -> Options -> Command
execDebugIdeSpanInfo inputFile outputFile opts =
  Command DebugIdeSpanInfo (Just projectOpts) effect
  where
    projectOpts = ProjectOpts Nothing (ProjectCheck "" False)
    effect =
      withProjectRoot' projectOpts $ \relativize -> do
        loggerH <- getLogger opts "debug-ide-span-info"
        inputFile <- toNormalizedFilePath' <$> relativize inputFile
        spanInfo <- withDamlIdeState opts loggerH diagnosticsLogger $ \ide -> do
          setFilesOfInterest ide (HashSet.singleton inputFile)
          runActionSync ide $ do
            dflags <- hsc_dflags . hscEnv <$> use_ GhcSession inputFile
            getSpanInfo dflags inputFile
        write $ Aeson.encodeToLazyText spanInfo
    write s
      | outputFile == "-" = TL.putStrLn s
      | otherwise = do
        createDirectoryIfMissing True $ takeDirectory outputFile
        TL.writeFile outputFile s

execLint :: SdkVersion.Class.SdkVersioned => [FilePath] -> Options -> Command
execLint inputFiles opts =
  Command Lint (Just projectOpts) effect
  where
     projectOpts = ProjectOpts Nothing (ProjectCheck "" False)
     effect =
       withProjectRoot' projectOpts $ \relativize ->
       do
         loggerH <- getLogger opts "lint"
         withDamlIdeState opts loggerH diagnosticsLogger $ \ide -> do
             inputFiles <- getInputFiles relativize inputFiles
             setFilesOfInterest ide (HashSet.fromList inputFiles)
             diags <- forM inputFiles $ \inputFile -> do
               void $ runActionSync ide $ getDlintIdeas inputFile
               getDiagnostics ide
             if all null diags then
               hPutStrLn stderr "No hints"
             else
               exitFailure
     getInputFiles relativize = \case
       [] -> do
           withPackageConfig defaultProjectPath $ \PackageConfigFields {pSrc} -> do
           getDamlRootFiles pSrc
       fs -> forM fs $ fmap toNormalizedFilePath' . relativize

defaultProjectPath :: ProjectPath
defaultProjectPath = ProjectPath "."

getCanonDefaultProjectPath :: IO ProjectPath
getCanonDefaultProjectPath = fmap ProjectPath $ canonicalizePath $ unwrapProjectPath defaultProjectPath

-- | If we're in a daml project, read the daml.yaml field, install the dependencies and create the
-- project local package database. Otherwise do nothing.
execInit :: SdkVersion.Class.SdkVersioned => Options -> ProjectOpts -> Command
execInit opts projectOpts =
  Command Init (Just projectOpts) effect
  where effect = withProjectRoot' projectOpts $ \_relativize ->
          installDepsAndInitPackageDb
            opts
            (InitPkgDb True)

installDepsAndInitPackageDb :: SdkVersion.Class.SdkVersioned => Options -> InitPkgDb -> IO ()
installDepsAndInitPackageDb opts (InitPkgDb shouldInit) =
    when shouldInit $ do
        -- Rather than just checking that there is a daml.yaml file we check that it has a project configuration.
        -- This allows us to have a `daml.yaml` in the root of a multi-package project that just has an `sdk-version` field.
        -- Once the IDE handles `initPackageDb` properly in multi-package projects instead of simply calling it once on
        -- startup, this can be removed.
        isProject <- withPackageConfig defaultProjectPath (const $ pure True) `catch` (\(_ :: ConfigError) -> pure False)
        when isProject $ do
            projRoot <- getCurrentDirectory
            withPackageConfig defaultProjectPath $ \PackageConfigFields {..} -> do
              damlAssistantIsSet <- damlAssistantIsSet
              releaseVersion <- if damlAssistantIsSet
                  then do
                    damlPath <- getDamlPath
                    damlEnv <- getDamlEnv damlPath (LookForProjectPath False)
                    wrapErr "installing dependencies and initializing package database" $
                      resolveReleaseVersionUnsafe (envUseCache damlEnv) pSdkVersion
                  else pure (unsafeResolveReleaseVersion pSdkVersion)
              installDependencies
                  (toNormalizedFilePath' projRoot)
                  opts
                  releaseVersion
                  pDependencies
                  pDataDependencies
              createProjectPackageDb (toNormalizedFilePath' projRoot) opts pModulePrefixes

getMultiPackagePath :: MultiPackageLocation -> IO (Maybe ProjectPath)
getMultiPackagePath multiPackageLocation =
  case multiPackageLocation of
    MPLSearch -> findMultiPackageConfig defaultProjectPath
    MPLPath path -> do
      hasMultiPackage <- doesFileExist $ path </> multiPackageConfigName
      unless hasMultiPackage $ do
        hPutStrLn stderr $ (path </> multiPackageConfigName) <> " does not exist."
        exitFailure
      pure $ Just $ ProjectPath path

execBuild
  :: SdkVersion.Class.SdkVersioned
  => ProjectOpts
  -> Options
  -> Maybe FilePath
  -> IncrementalBuild
  -> InitPkgDb
  -> EnableMultiPackage
  -> MultiPackageBuildAll
  -> MultiPackageNoCache
  -> MultiPackageLocation
  -> Command
execBuild projectOpts opts mbOutFile incrementalBuild initPkgDb enableMultiPackage buildAll noCache multiPackageLocation =
  Command Build (Just projectOpts) $ evalContT $ do
    relativize <- ContT $ withProjectRoot' (projectOpts {projectCheck = ProjectCheck "" False})

    let buildSingle :: ProjectPath -> PackageConfigFields -> IO ()
        buildSingle pkgPath pkgConfig = void $ buildEffect relativize pkgPath pkgConfig opts mbOutFile incrementalBuild initPkgDb
        buildMulti :: ProjectPath -> Maybe PackageConfigFields -> ProjectPath -> IO ()
        buildMulti pkgPath mPkgConfig multiPackageConfigPath = do
          hPutStrLn stderr $ "Running multi-package build of "
            <> maybe ("all packages in " <> unwrapProjectPath multiPackageConfigPath) (T.unpack . LF.unPackageName . pName) mPkgConfig <> "."
          withMultiPackageConfig multiPackageConfigPath $ \multiPackageConfig ->
            multiPackageBuildEffect relativize pkgPath mPkgConfig multiPackageConfig opts mbOutFile incrementalBuild initPkgDb noCache

    pkgPath <- liftIO getCanonDefaultProjectPath
    mPkgConfig <- ContT $ withMaybeConfig $ withPackageConfig pkgPath
    liftIO $ if getEnableMultiPackage enableMultiPackage then do
      mMultiPackagePath <- getMultiPackagePath multiPackageLocation
      -- At this point, if mMultiPackagePath is Just, we know it points to a multi-package.yaml

      case (getMultiPackageBuildAll buildAll, mPkgConfig, mMultiPackagePath) of
        -- We're attempting to multi-package build --all, so we require that we have a multi-package.yaml, but do not care if we have a daml.yaml
        (True, _, Just multiPackagePath) ->
          -- TODO[SW]: Ideally we would error here if any of the flags that change `opts` has been set, as it won't be propagated
          -- Its unclear how to implement this.
          buildMulti pkgPath Nothing multiPackagePath

        -- We're attempting to multi-package build --all but we don't have a multi-package.yaml
        (True, _, Nothing) -> do
          hPutStrLn stderr
            "Attempted to build all packages, but could not find a multi-package.yaml at current or parent directory. Use --multi-package-path to specify its location."
          exitFailure

        -- We know the package we want and we have a multi-package.yaml
        (False, Just pkgConfig, Just multiPackagePath) -> buildMulti pkgPath (Just pkgConfig) multiPackagePath

        -- We know the package we want but we do not have a multi-package. The user has provided no reason they would want a multi-package build.
        (False, Just pkgConfig, Nothing) -> do
          hPutStrLn stderr $ "Running single package build of " <> T.unpack (LF.unPackageName $ pName pkgConfig) <> " as no multi-package.yaml was found."
          buildSingle pkgPath pkgConfig

        -- We have no package context, but we have found a multi package at the current directory
        (False, Nothing, Just _) -> do
          hPutStrLn stderr $ "No valid daml.yaml found, but a multi-package.yaml was found instead.\n"
            <> "If you intended to build everything within this multi-package.yaml, use the --all flag"
          exitFailure

        -- We have nothing, we're lost
        (False, Nothing, Nothing) -> do
          hPutStrLn stderr "No valid daml.yaml or multi-package.yaml could be found."
          exitFailure
    else
      case mPkgConfig of
        Nothing -> do
          hPutStrLn stderr "daml build: Not in project."
          exitFailure
        Just pkgConfig -> do
          let usedMultiPackageOption =
                getMultiPackageBuildAll buildAll
                  || getMultiPackageNoCache noCache
                  || multiPackageLocation /= MPLSearch
          if usedMultiPackageOption
            then do
              hPutStrLn stderr "Multi-package build option used with multi-package disabled - re-enable it by setting the --enable-multi-package=yes flag."
              exitFailure
            else buildSingle pkgPath pkgConfig

-- Takes the withPackageConfig style functions and changes the continuation
-- to give a Maybe, where Nothing signifies a missing file. Parse errors are still thrown
withMaybeConfig
  :: forall config x
  .  (forall y. (config -> IO y) -> IO y)
  -> (Maybe config -> IO x)
  -> IO x
withMaybeConfig withConfig handler = do
  mConfig <-
    handle (\case
      ConfigFileInvalid _ (Y.InvalidYaml (Just (Y.YamlException exc))) | "Yaml file not found: " `isPrefixOf` exc ->
        pure Nothing
      ConfigFileInvalid _ (Y.InvalidYaml (Just (Y.YamlException exc))) | "packageless daml.yaml" `isInfixOf` exc -> do
        hPutStrLn stderr "Found daml.yaml with only sdk-version, ignoring this file."
        pure Nothing
      e -> throwIO e
    ) (withConfig $ pure . Just)
  handler mConfig

buildEffect
  :: SdkVersion.Class.SdkVersioned
  => (FilePath -> IO FilePath)
  -> ProjectPath
  -> PackageConfigFields
  -> Options
  -> Maybe FilePath
  -> IncrementalBuild
  -> InitPkgDb
  -> IO (Maybe LF.PackageId)
buildEffect relativize pkgPath pkgConfig opts mbOutFile incrementalBuild initPkgDb = do
  (pkgConfig, opts) <- syncUpgradesField pkgPath pkgConfig opts
  let PackageConfigFields{..} = pkgConfig
  installDepsAndInitPackageDb opts initPkgDb
  loggerH <- getLogger opts "build"
  Logger.logInfo loggerH $ "Compiling " <> LF.unPackageName pName <> " to a DAR."
  let errors = checkPkgConfig pkgConfig
  unless (null errors) $ do
      mapM_ (Logger.logError loggerH) errors
      exitFailure
  withDamlIdeState
      opts
        { optMbPackageName = Just pName
        , optMbPackageVersion = pVersion
        , optMbPackageConfigPath = Just pkgPath
        , optIncrementalBuild = incrementalBuild
        }
      loggerH
      diagnosticsLogger $ \compilerH -> do
      fp <- targetFilePath relativize $ unitIdString (pkgNameVersion pName pVersion)
      mbDar <-
          buildDar
              compilerH
              pkgConfig
              (toNormalizedFilePath' $ fromMaybe ifaceDir $ optIfaceDir opts)
              (FromDalf False)
              (optUpgradeInfo opts)
              (optDamlWarningFlags opts)
              (Just pkgPath)
      (dar, mPkgId) <- mbErr "ERROR: Creation of DAR file failed." mbDar
      createDarFile loggerH fp dar
      pure mPkgId
    where
        targetFilePath rel name =
          case mbOutFile of
            Nothing -> pure $ distDir </> name <.> "dar"
            Just out -> rel out

        syncUpgradesField :: ProjectPath -> PackageConfigFields -> Options -> IO (PackageConfigFields, Options)
        syncUpgradesField pkgPath pkgConf opts = do
          opts <- updateUpgradePath "build" pkgPath opts (pUpgradeDar pkgConf)
          pure (pkgConf { pUpgradeDar = uiUpgradedPackagePath (optUpgradeInfo opts) }, opts)

updateUpgradePath :: T.Text -> ProjectPath -> Options -> Maybe FilePath -> IO Options
updateUpgradePath context projectPath opts@Options{optUpgradeInfo} newPkgPath = do
  let projectFilePath = unwrapProjectPath projectPath
  optCanonPath <- traverse canonicalizePath $ uiUpgradedPackagePath optUpgradeInfo
  pkgCanonPath <- withCurrentDirectory projectFilePath $ traverse canonicalizePath newPkgPath
  -- optUpgradeInfo is normalised to current directory
  -- newPkgPath is normalised to daml.yaml location (or currentDirectory)
  uiUpgradedPackagePath <- case (pkgCanonPath, optCanonPath) of
    (Just damlYamlOption, Just buildFlagsOption) | damlYamlOption /= buildFlagsOption -> do
      loggerH <- getLogger opts context
      Logger.logError loggerH $ T.unlines
        [ "ERROR: Specified two different DARs to run upgrade checks against:"
        , "  Path specified in daml.yaml `upgrades:` field is '" <> T.pack (makeRelative projectFilePath damlYamlOption) <> "'"
        , "  Path specified in `--upgrades` build option is '" <> T.pack (makeRelative projectFilePath buildFlagsOption) <> "'"
        ]
      exitFailure
    (a, b) ->
      pure (a <|> b)
  pure $ opts { optUpgradeInfo = optUpgradeInfo { uiUpgradedPackagePath } }


{- | Multi Build! (the multi-package.yaml approach)
  This is currently separate to build, but won't be in future.
  Multi build is a light wrapper over the top of the existing build, and does not interact with the internals of the build process at all
  It spins up its own empty shake environment purely for the caching behaviour, and defers as soon as possible to the usual build process
  We strictly defer via the CLI interface, to support different versions of the SDK in future.

  The general idea is taken somewhat from cabal, in which we define some kind of project file (currently multi-package.yaml)
  which lists directories to packages (folders containing a daml.yaml) that are in our project, and we'd like to rebuild together.
  Then, any data-dependency on one of these packages will first ensure the dar artefact is up to date with the source, and rebuild if not.
  As such, any set of packages with these relations will continue to be buildable without the multi-package.yaml.
  Given we may want to build specific packages within our dependency multi-tree (be that a sub tree, or an alternate root),
  the multi-package.yaml is not required to be in the same directory as any given package. We only require it is at or above
  (in the directory tree) the package you are building. multi-build will first look for this file before attempting to build.

  The process is as follows:
  - Search for the multi-package.yaml file by traversing up the directory tree to root until we are at a directory containing the file.
  - Set up own shake environment, defer to it immediately with the project path
  - Within the shake rule:
  - Partially read the daml.yaml file, looking for data dependencies, and some other details needed for caching
  - Intercept the packages data dependencies with the packages we have listed in multi-package.yaml.
  - Call to shake to build all the above subset of data-dependencies, each will return data about the DAR that exists (or was built)
  - If we already have a DAR, check its staleness. Staleness is defined by any source files being different
      or any of the package ids of souce dependencies being different between what is currently built, and what is embedded in our dar.
  - If either are different, call to the SDK via CLI to build our own DAR.
  - Get the package ID of the DAR we have created, and return it to shake, which can use it as a caching key.

  Due to shakes caching behaviour, this will automatically discover the build order for free, by doing a depth first search over the tree then
    caching any "nodes" we've already seen entirely within Shake - our rule will not be called twice for any package within the tree for any given multi-build.

  We currently rely on shake to find cycles, how its errors includes too much information about internals, so we'll need to implement our own cycle detection.
-}
multiPackageBuildEffect
  :: SdkVersion.Class.SdkVersioned
  => (FilePath -> IO FilePath)
  -> ProjectPath
  -> Maybe PackageConfigFields -- Nothing signifies build all
  -> MultiPackageConfigFields
  -> Options
  -> Maybe FilePath
  -> IncrementalBuild
  -> InitPkgDb
  -> MultiPackageNoCache
  -> IO ()
multiPackageBuildEffect relativize pkgPath mPkgConfig multiPackageConfig opts mbOutFile incrementalBuild initPkgDb noCache = do
  vfs <- makeVFSHandle
  loggerH <- getLogger opts "multi-package build"
  assistantPath <- getEnv "DAML_ASSISTANT"
  -- Must drop DAML_PROJECT from env var so it can be repopulated based on `cwd`
  assistantEnv <- filter (flip notElem ["DAML_PROJECT", "DAML_SDK_VERSION", "DAML_SDK"] . fst) <$> getEnvironment

  buildableDataDepsMapping <- fmap Map.fromList $ for (mpPackagePaths multiPackageConfig) $ \path -> do
    darPath <- darPathFromDamlYaml path
    pure (darPath, path)

  let assistantRunner = AssistantRunner $ \location args ->
        withCreateProcess ((proc assistantPath args) {cwd = Just location, env = Just assistantEnv}) $ \_ _ _ p -> do
          exitCode <- waitForProcess p
          when (exitCode /= ExitSuccess) $ error $ "Failed to build package at " <> location <> "."

      buildableDataDeps = BuildableDataDeps $ flip Map.lookup buildableDataDepsMapping
      mRootPkgBuilder = flip fmap mPkgConfig $ \pkgConfig -> do
        mPkgId <- buildEffect relativize pkgPath pkgConfig opts mbOutFile incrementalBuild initPkgDb
        pure $ fromMaybe
          (error "Internal error: root package was built from dalf, giving no package-id. This is incompatible with multi-package")
          mPkgId
      mRootPkgData = (toNormalizedFilePath' $ unwrapProjectPath pkgPath,) <$> mRootPkgBuilder
      rule = buildMultiRule assistantRunner buildableDataDeps noCache mRootPkgData

  -- Set up a near empty shake environment, with just the buildMulti rule
  bracket
    (IDE.initialise rule (DummyLspEnv diagnosticsLogger) (toIdeLogger loggerH) noopDebouncer (toCompileOpts opts) vfs)
    IDE.shutdown
    $ \ideState -> runActionSync ideState
      $ case mRootPkgData of
          -- `uses_` tries to run in "parallel", but ends up just running backwards for multi-build.
          -- We use `reverse` here to keep the build order consistent with the multi-package.yaml
          Nothing -> void $ uses_ BuildMulti $ reverse $ toNormalizedFilePath' <$> mpPackagePaths multiPackageConfig
          Just (rootPkgPath, _) -> void $ use_ BuildMulti rootPkgPath

data AssistantRunner = AssistantRunner { runAssistant :: FilePath -> [String] -> IO ()}

-- Stores a mapping from dar path to project path
data BuildableDataDeps = BuildableDataDeps { getDataDepSource :: FilePath -> Maybe FilePath }

data BuildMulti = BuildMulti
    deriving (Eq, Show, Typeable, Generic)
instance Binary BuildMulti
instance Hashable BuildMulti
instance NFData BuildMulti

-- We return all the information needed to derive the dalf name
type instance RuleResult BuildMulti = (LF.PackageName, LF.PackageVersion, LF.PackageId)

-- Subset of PackageConfig needed for multi-package build deferring.
data BuildMultiPackageConfig = BuildMultiPackageConfig
  { bmSdkVersion :: UnresolvedReleaseVersion
  , bmName :: LF.PackageName
  , bmVersion :: LF.PackageVersion
  , bmDarDeps :: [FilePath]
      -- ^ not canonicalized, all dars that the package requires to build, including "upgrades"
  , bmSourceDaml :: FilePath
      -- ^ not canonicalized
  , bmOutput :: Maybe FilePath
      -- ^ not canonicalized
  }

-- Version of getDamlFiles from Dar.hs that assumes source is a folder, and runs in IO rather than action
-- Warns and gives an empty map when source is a file
getDamlFilesBuildMulti :: (String -> IO ()) -> FilePath -> FilePath -> IO (Map.Map FilePath BSL.ByteString)
getDamlFilesBuildMulti log packagePath srcDir = do
  let path = normalise $ packagePath </> srcDir
  exists <- doesDirectoryExist path
  if exists then do
    files <- fmap fromNormalizedFilePath <$> damlFilesInDir path
    Map.fromList <$> traverse (\file -> (makeRelative path file,) <$> BSL.readFile file) files
  else do
    log $ "WARNING: Multi-package caching does not support setting the daml.yaml source value to a daml file. This package will always rebuild.\n"
      <> "Change the source value in "
      <> (packagePath </> projectConfigName)
      <> " to a directory to allow correct caching.\n"
    pure Map.empty

-- Extract the name/version string and package ID of a given dalf in a dar.
entryToDalfData :: ZipArchive.Entry -> Maybe (String, LF.PackageId)
entryToDalfData entry = do
  let fileName = takeBaseName $ ZipArchive.eRelativePath entry
  lastDash <- listToMaybe $ reverse $ elemIndices '-' fileName
  pure $ second (LF.PackageId . T.pack . tail) $ splitAt lastDash fileName

dalfDataKey :: LF.PackageName -> LF.PackageVersion -> String
dalfDataKey name version = T.unpack (LF.unPackageName name <> "-" <> LF.unPackageVersion version)

-- Given an archive, returns the packagename-packageversion string with package ID for all dalfs, and the file path and file contents for all daml files.
readDarStalenessData :: ZipArchive.Archive -> (Map.Map String LF.PackageId, Map.Map FilePath BSL.ByteString)
readDarStalenessData archive =
  bimap Map.fromList Map.fromList . partitionEithers $
    flip mapMaybe (ZipArchive.zEntries archive) $ \entry ->
      case takeExtension $ ZipArchive.eRelativePath entry of
        ".dalf" -> Left <$> entryToDalfData entry
        ".daml" ->
          -- Drop the first directory in the path, as thats the folder containing the entire package contents.
          -- Previously structured this way to support multiple packages in one dar.
          let relPackagePath = joinPath $ tail $ splitPath $ ZipArchive.eRelativePath entry
           in Just $ Right (relPackagePath, ZipArchive.fromEntry entry)
        _ -> Nothing

getDarSdkVersion :: ZipArchive.Archive -> Either String String
getDarSdkVersion dar = Reader.sdkVersion <$> readDalfManifest dar

-- | Gets the package id of a Dar in the given project ONLY if it is not stale.
getPackageIdIfFresh :: IDELogger.Logger -> FilePath -> BuildMultiPackageConfig -> [(LF.PackageName, LF.PackageVersion, LF.PackageId)] -> IO (Maybe LF.PackageId)
getPackageIdIfFresh logger path BuildMultiPackageConfig {..} sourceDepPids = do
  let logDebug str = IDELogger.logDebug logger $ T.pack $ path <> ": " <> str
      logInfo str = IDELogger.logInfo logger $ T.pack str
  darPath <- deriveDarPath path bmName bmVersion bmOutput
  exists <- doesFileExist darPath
  if not exists
    then do
      logDebug "No DAR found, build is stale."
      pure Nothing
    else do
      logDebug "DAR found, checking staleness."
      -- Get the real source files we expect to be included in the dar
      sourceFiles <- getDamlFilesBuildMulti logInfo path bmSourceDaml

      dar <- ZipArchive.toArchive <$> BSL.readFile darPath

      -- Pull all information we need from the dar.
      let (archiveDalfPids, archiveSourceFiles) = readDarStalenessData dar
          archiveSdkVersion = getDarSdkVersion dar

          getArchiveDalfPid :: LF.PackageName -> LF.PackageVersion -> Maybe LF.PackageId
          getArchiveDalfPid name version = dalfDataKey name version `Map.lookup` archiveDalfPids
          -- We check source files by comparing the maps, any extra, missing or changed files will be covered by this, regardless of order
          sourceFilesCorrect = sourceFiles == archiveSourceFiles
          sdkVersionCorrect = archiveSdkVersion == Right (unresolvedReleaseVersionToString bmSdkVersion)

      -- Expanded `all` check that allows us to log specific dependencies being stale. Useful for debugging, maybe we can remove it.
      sourceDepsCorrect <-
        allM (\(name, version, pid) -> do
          let archiveDalfPid = getArchiveDalfPid name version
              valid = archiveDalfPid == Just pid

          when (not valid) $ logDebug $
            "Source dependency \"" <> dalfDataKey name version <> "\" is stale. Expected PackageId "
              <> T.unpack (LF.unPackageId pid) <> " but got " <> (show $ LF.unPackageId <$> archiveDalfPid) <> "."

          pure valid
        ) sourceDepPids

      logDebug $ "Source dependencies are " <> (if sourceDepsCorrect then "not " else "") <> "stale."
      logDebug $ "Source files are " <> (if sourceFilesCorrect then "not " else "") <> "stale."
      logDebug $ "Sdk version is " <> (if sdkVersionCorrect then "not " else "") <> "stale."
      pure $ if sourceDepsCorrect && sourceFilesCorrect && sdkVersionCorrect then getArchiveDalfPid bmName bmVersion else Nothing

damlMultiBuildVersion :: UnresolvedReleaseVersion
damlMultiBuildVersion = either throw id $ parseUnresolvedVersion "2.8.0-snapshot.20231018.0"

buildMultiRule
  :: AssistantRunner
  -> BuildableDataDeps
  -> MultiPackageNoCache
  -> Maybe (NormalizedFilePath, IO LF.PackageId)
  -> Rules ()
buildMultiRule assistantRunner buildableDataDeps (MultiPackageNoCache noCache) mRootPackage =
  defineEarlyCutoffWithDefaultRunChanged $ \BuildMulti path -> do
    logger <- actionLogger

    liftIO $ IDELogger.logDebug logger $ T.pack $ "Considering building: " <> fromNormalizedFilePath path

    let filePath = fromNormalizedFilePath path
    bmPkgConfig@BuildMultiPackageConfig {..} <- liftIO $ buildMultiPackageConfigFromDamlYaml filePath

    -- Wrap up a PackageId and changed flag into the expected Shake return structure
    let makeReturn :: LF.PackageId -> Bool -> (Maybe B.ByteString, RunChanged, IdeResult (LF.PackageName, LF.PackageVersion, LF.PackageId))
        makeReturn pid changed =
          ( Just $ encodeUtf8 $ LF.unPackageId pid
          , if changed then ChangedRecomputeDiff else ChangedRecomputeSame
          , ([], Just (bmName, bmVersion, pid))
          )

    toBuild <- liftIO $ withCurrentDirectory filePath $ flip mapMaybeM bmDarDeps $ \darPath -> do
      canonDarPath <- canonicalizePath darPath
      pure $ getDataDepSource buildableDataDeps canonDarPath

    -- Build all our deps!
    sourceDepsData <- uses_ BuildMulti $ toNormalizedFilePath' <$> toBuild

    liftIO $ case mRootPackage of
      -- We're building the root package, we'll envoke the normal builder directly with the Options already applied
      Just (pkgRootPath, builder) | path == pkgRootPath -> do
        IDELogger.logInfo logger $ T.pack $ "Building " <> filePath
        pkgId <- builder
        pure $ makeReturn pkgId True
      _ -> do
        -- Check our own staleness, if we're not stale, give the package ID to return to shake.
        -- If caching disabled, we fail this check pre-emtively
        ownValidPid <-
          if noCache
            then pure Nothing
            else getPackageIdIfFresh logger filePath bmPkgConfig sourceDepsData

        case ownValidPid of
          Just pid -> do
            IDELogger.logInfo logger $ T.pack $ filePath <> " is unchanged."
            pure $ makeReturn pid False
          Nothing -> do
            IDELogger.logInfo logger $ T.pack $ "Building " <> filePath

            -- Call build via daml assistant so it selects the correct SDK version.
            runAssistant assistantRunner filePath $
              ["build"] <> (["--enable-multi-package=no" | bmSdkVersion >= damlMultiBuildVersion || isHeadVersion bmSdkVersion])

            darPath <- deriveDarPath filePath bmName bmVersion bmOutput
            -- Extract the new package ID from the dar we just built, by reading the DAR and looking for the dalf that matches our package name/version
            archive <- ZipArchive.toArchive <$> BSL.readFile darPath
            let archiveDalfPids = Map.fromList $ mapMaybe entryToDalfData $ ZipArchive.zEntries archive
                mOwnPid = dalfDataKey bmName bmVersion `Map.lookup` archiveDalfPids
                ownPid = fromMaybe (error "Failed to get PID of own package - implies a DAR was built without its own dalf, something broke!") mOwnPid

            pure $ makeReturn ownPid True

-- | Remove any build artifacts if they exist.
execClean :: ProjectOpts -> EnableMultiPackage -> MultiPackageLocation -> MultiPackageCleanAll -> Command
execClean projectOpts enableMultiPackage multiPackageLocation cleanAll =
  Command Clean (Just projectOpts) effect
  where
    effect
      | getEnableMultiPackage enableMultiPackage
      = do
        mMultiPackagePath <- getMultiPackagePath multiPackageLocation
        isProject <- withProjectRoot' (projectOpts {projectCheck = ProjectCheck "" False}) $ const $ doesFileExist projectConfigName
        case (mMultiPackagePath, isProject, getMultiPackageCleanAll cleanAll) of
          -- daml clean --all with no multi-package.yaml
          (Nothing, _, True) -> do
            hPutStrLn stderr "Couldn't find a multi-package.yaml at current or parent directory. Use --multi-package-path to specify its location."
            exitFailure
          -- daml clean --all with a multi-package.yaml
          (Just path, _, True) ->
            withMultiPackageConfig path $ \multiPackageConfig -> do
              hPutStrLn stderr $ "Running multi-package clean of all packages in " <> unwrapProjectPath path
              forM_ (mpPackagePaths multiPackageConfig) $ \p ->
                singleCleanEffect $ projectOpts {projectRoot = Just $ ProjectPath p}
              hPutStrLn stderr "Removed build artifacts."
          -- daml clean in a package
          (_, True, False) -> do
            singleCleanEffect projectOpts
            hPutStrLn stderr "Removed build artifacts."
          -- daml clean outside a package and no multi-package.yaml
          (Nothing, False, False) -> do
            hPutStrLn stderr "No valid daml.yaml or multi-package.yaml could be found."
            exitFailure
          -- daml clean outside a package with a multi-package.yaml
          (Just _, False, False) -> do
            hPutStrLn stderr $ "No valid daml.yaml found, but a multi-package.yaml was found instead.\n"
              <> "If you intended to clean everything within this multi-package.yaml, use the --all flag"
            exitFailure
      | getMultiPackageCleanAll cleanAll
      = do
        hPutStrLn stderr "Multi-package clean option used with multi-package disabled - re-enable it by setting the --enable-multi-package=yes flag."
        exitFailure
      | otherwise = do
        singleCleanEffect projectOpts
        hPutStrLn stderr "Removed build artifacts."

singleCleanEffect :: ProjectOpts -> IO ()
singleCleanEffect projectOpts =
  withProjectRoot' projectOpts $ \_relativize -> do
    isProject <- doesFileExist projectConfigName
    when isProject $ do
      canonDir <- getCurrentDirectory
      hPutStrLn stderr $ "Cleaning " <> canonDir
      whenM (doesPathExist damlArtifactDir) $
        removePathForcibly damlArtifactDir

<<<<<<< HEAD
execPackage :: SdkVersion.Class.SdkVersioned
            => ProjectOpts
            -> FilePath -- ^ input file
            -> Options
            -> Maybe FilePath
            -> FromDalf
            -> Command
execPackage projectOpts filePath opts mbOutFile dalfInput =
  Command Package (Just projectOpts) effect
  where
    effect = withProjectRoot' projectOpts $ \relativize -> do
      hPutStrLn stderr $ unlines
        [ "WARNING: The comannd"
        , ""
        , "    daml damlc package"
        , ""
        , "is deprecated. Please use"
        , ""
        , "    daml build"
        , ""
        , "instead."
        ]
      loggerH <- getLogger opts "package"
      filePath <- relativize filePath
      withDamlIdeState opts loggerH diagnosticsLogger $ \ide -> do
          -- We leave the sdk version blank and the list of exposed modules empty.
          -- This command is being removed anytime now and not present
          -- in the new daml assistant.
          mbDar <- buildDar ide
                            PackageConfigFields
                              { pName = fromMaybe (LF.PackageName $ T.pack $ takeBaseName filePath) $ optMbPackageName opts
                              , pSrc = filePath
                              , pExposedModules = Nothing
                              , pVersion = optMbPackageVersion opts
                              , pDependencies = []
                              , pDataDependencies = []
                              , pSdkVersion = SdkVersion.Class.unresolvedBuiltinSdkVersion
                              , pModulePrefixes = Map.empty
                              , pUpgradeDar = Nothing
                              -- execPackage is deprecated so it doesn't need to support upgrades
                              }
                            (toNormalizedFilePath' $ fromMaybe ifaceDir $ optIfaceDir opts)
                            dalfInput
                            (optUpgradeInfo opts)
                            (optDamlWarningFlags opts)
                            (optMbPackageConfigPath opts)
          case mbDar of
            Nothing -> do
                hPutStrLn stderr "ERROR: Creation of DAR file failed."
                exitFailure
            Just (dar, _) -> createDarFile loggerH targetFilePath dar
    -- This is somewhat ugly but our CLI parser guarantees that this will always be present.
    -- We could parametrize CliOptions by whether the package name is optional
    -- but I don’t think that is worth the complexity of carrying around a type parameter.
    name = fromMaybe (error "Internal error: Package name was not present") (optMbPackageName opts)

    -- The default output filename is based on Maven coordinates if
    -- the package name is specified via them, otherwise we use the
    -- name.
    defaultDarFile =
      case Split.splitOn ":" (T.unpack $ LF.unPackageName name) of
        [_g, a, v] -> a <> "-" <> v <> ".dar"
        _otherwise -> (T.unpack $ LF.unPackageName name) <> ".dar"

    targetFilePath = fromMaybe defaultDarFile mbOutFile

=======
>>>>>>> f3cd844d
-- | Given a path to a .dalf or a .dar return the bytes of either the .dalf file
-- or the main dalf from the .dar
-- In addition to the bytes, we also return the basename of the dalf file.
getDalfBytes :: FilePath -> IO (B.ByteString, FilePath)
getDalfBytes fp
  | "dar" `isExtensionOf` fp = do
        dar <- B.readFile fp
        let archive = ZipArchive.toArchive $ BSL.fromStrict dar
        manifest <- either fail pure $ readDalfManifest archive
        dalfs <- either fail pure $ readDalfs archive
        pure (BSL.toStrict $ mainDalf dalfs, takeBaseName $ mainDalfPath manifest)
  | otherwise = (, takeBaseName fp) <$> B.readFile fp

execInspect :: FilePath -> FilePath -> Bool -> DA.Pretty.PrettyLevel -> Command
execInspect inFile outFile jsonOutput lvl =
  Command Inspect Nothing effect
  where
    effect = do
      (bytes, _) <- getDalfBytes inFile
      if jsonOutput
      then do
        payloadBytes <- PLF.archivePayload <$> errorOnLeft "Cannot decode archive" (PS.fromByteString bytes)
        archive :: PLF.ArchivePayload <- errorOnLeft "Cannot decode archive payload" $ PS.fromByteString payloadBytes
        writeOutputBSL outFile
         $ Aeson.Pretty.encodePretty
         $ Proto.JSONPB.toAesonValue archive
      else do
        (pkgId, lfPkg) <- errorOnLeft "Cannot decode package" $
                   Archive.decodeArchive Archive.DecodeAsMain bytes
        writeOutput outFile $ render Plain $
          DA.Pretty.vcat
            [ DA.Pretty.keyword_ "package" DA.Pretty.<-> DA.Pretty.text (LF.unPackageId pkgId)
            , DA.Pretty.pPrintPrec lvl 0 lfPkg
            ]

errorOnLeft :: Show a => String -> Either a b -> IO b
errorOnLeft desc = \case
  Left err -> ioError $ userError $ unlines [ desc, show err ]
  Right x  -> return x

execInspectDar :: FilePath -> InspectDar.Format -> Command
execInspectDar inFile jsonOutput =
  Command InspectDar Nothing (InspectDar.inspectDar inFile jsonOutput)

execValidateDar :: FilePath -> Command
execValidateDar inFile =
  Command ValidateDar Nothing effect
  where
    effect = do
      n <- validateDar inFile -- errors if validation fails
      putStrLn $ "DAR is valid; contains " <> show n <> " packages."

-- | Should source files for doc test be imported into the test project (default yes)
newtype ImportSource = ImportSource Bool

execDocTest :: SdkVersion.Class.SdkVersioned => Options -> FilePath -> ImportSource -> [FilePath] -> Command
execDocTest opts scriptDar (ImportSource importSource) files =
  Command DocTest Nothing effect
  where
    effect = do
      let files' = map toNormalizedFilePath' files
          packageFlag =
            ExposePackage
              ("--package daml-script-" <> SdkVersion.Class.sdkPackageVersion)
              (UnitIdArg $ stringToUnitId $ "daml-script-" <> SdkVersion.Class.sdkPackageVersion)
              (ModRenaming True [])

      logger <- getLogger opts "doctest"

      -- Install daml-script in their project and update the package db
      -- Note this installs directly to the users dependency database, giving this command side effects.
      -- An approach of copying out the deps into a temporary location to build/run the tests has been considered
      -- but the effort to build this, combined with the low number of users of this feature, as well as most projects
      -- already using daml-script has led us to leave this as is. We'll fix this if someone is affected and notifies us.
      damlAssistantIsSet <- damlAssistantIsSet
      releaseVersion <- if damlAssistantIsSet
          then do
            damlPath <- getDamlPath
            damlEnv <- getDamlEnv damlPath (LookForProjectPath False)
            wrapErr "running doc test" $
              resolveReleaseVersionUnsafe (envUseCache damlEnv) SdkVersion.Class.unresolvedBuiltinSdkVersion
          else pure (unsafeResolveReleaseVersion SdkVersion.Class.unresolvedBuiltinSdkVersion)
      installDependencies "." opts releaseVersion [scriptDar] []
      createProjectPackageDb "." opts mempty

      opts <- pure opts
        { optPackageDbs = projectPackageDatabase : optPackageDbs opts
        , optPackageImports = packageFlag : optPackageImports opts
        -- Drop version information to avoid package clashes (specifically when generating for internal packages)
        , optMbPackageVersion = Nothing
        }

      -- We don’t add a logger here since we will otherwise emit logging messages twice.
      importPaths <-
        if importSource
          then
            withDamlIdeState opts { optScenarioService = EnableScenarioService False }
              logger (NotificationHandler $ \_ _ -> pure ()) $
              \ideState -> runActionSync ideState $ do
                pmS <- catMaybes <$> uses GetParsedModule files'
                -- This is horrible but we do not have a way to change the import paths in a running
                -- IdeState at the moment.
                pure $ nubOrd $ mapMaybe (uncurry moduleImportPath) (zip files' pmS)
          else pure []
      opts <- pure opts
        { optImportPath = importPaths <> optImportPath opts
        , optHaddock = Haddock True
        }
      withDamlIdeState opts logger diagnosticsLogger $ \ideState ->
          docTest ideState files'

data MultiPackageManifestEntry = MultiPackageManifestEntry
  { packageName :: String
  , packageVersion :: String
  , packageDir :: FilePath
  , packageSrc :: FilePath
  , packageFileHashes :: Map.Map FilePath String
  , packageHash :: String
  , output :: FilePath
  , packageDeps :: [String]
  , darDeps :: [FilePath]
  }
  deriving (Show, Eq, Generic, ToJSON, FromJSON)

-- Map can't be a bifunctor because of this `Ord` constraint, but its a shame such a function isn't defined in Data.Map
bimapMap :: Ord k' => (k -> k') -> (v -> v') -> Map.Map k v -> Map.Map k' v'
bimapMap keyMap valueMap = fmap valueMap . Map.mapKeys keyMap

execGenerateMultiPackageManifest :: SdkVersion.Class.SdkVersioned => MultiPackageLocation -> GenerateMultiPackageManifestOutput -> Command
execGenerateMultiPackageManifest multiPackageLocation outputLocation =
    Command GenerateMultiPackageManifest Nothing effect
  where
    effect = do
      mMultiPackageConfigProjectPath <- getMultiPackagePath multiPackageLocation
      multiPackageConfigProjectPath <- case mMultiPackageConfigProjectPath of
        Nothing -> do
          hPutStrLn stderr "Couldn't find a multi-package.yaml at current or parent directory. Use --multi-package-path to specify its location."
          exitFailure
        Just path -> pure path
      let multiPackageConfigPath = unwrapProjectPath multiPackageConfigProjectPath
      withMultiPackageConfig multiPackageConfigProjectPath $ \multiPackageConfig -> do
        configs <- forM (mpPackagePaths multiPackageConfig) $ \path -> do
          config@BuildMultiPackageConfig {..} <- buildMultiPackageConfigFromDamlYaml path
          darPath <- deriveDarPath path bmName bmVersion bmOutput
          pure (path, darPath, config)

        -- Map from dar path to config, for classifying data deps
        let configMap = Map.fromList $ (\(_, darPath, config) -> (darPath, config)) <$> configs

        manifestEntries <- forM configs $ \(packagePath, darPath, BuildMultiPackageConfig {..}) -> do
          damlFilesMap <- bimapMap (bmSourceDaml </>) BSL.toStrict <$> getDamlFilesBuildMulti (hPutStrLn stderr) packagePath bmSourceDaml
          damlYamlContent <- B.readFile $ packagePath </> projectConfigName

          let manifestFileHash :: B.ByteString -> String
              manifestFileHash = show . Hash.hash @_ @Hash.SHA256
              makeRelativeToRoot :: FilePath -> FilePath
              makeRelativeToRoot path = makeRelative multiPackageConfigPath $ normalise $ packagePath </> path
              relativeDamlFilesMap = Map.mapKeys makeRelativeToRoot $ Map.insert ("." </> projectConfigName) damlYamlContent damlFilesMap
              relativeDamlFileHashes = manifestFileHash <$> relativeDamlFilesMap
              fullHash = manifestFileHash $ BSUTF8.fromString $ Map.foldMapWithKey (<>) relativeDamlFileHashes

          (packageDeps, darDeps) <- fmap partitionEithers $ withCurrentDirectory packagePath $ forM bmDarDeps $ \depPath -> do
            canonDepPath <- canonicalizePath depPath
            case Map.lookup canonDepPath configMap of
              Just BuildMultiPackageConfig {..} -> pure $ Left $ unitIdString $ pkgNameVersion bmName $ Just bmVersion
              Nothing -> pure $ Right $ makeRelative multiPackageConfigPath canonDepPath

          pure MultiPackageManifestEntry
            { packageName = T.unpack $ LF.unPackageName bmName
            , packageVersion = T.unpack $ LF.unPackageVersion bmVersion
            , packageDir = makeRelative multiPackageConfigPath packagePath
            , packageSrc = makeRelativeToRoot bmSourceDaml
            , packageFileHashes = relativeDamlFileHashes
            , packageHash = fullHash
            , output = makeRelative multiPackageConfigPath darPath
            , packageDeps = packageDeps
            , darDeps = darDeps
            }
        let encodedManifestEntries = Aeson.Pretty.encodePretty manifestEntries
        case getGenerateMultiPackageManifestOutput outputLocation of
          Nothing -> BSLC.putStrLn encodedManifestEntries
          Just path -> do
            BSL.writeFile path encodedManifestEntries
            putStrLn $ "Wrote manifest to " <> path

--------------------------------------------------------------------------------
-- main
--------------------------------------------------------------------------------

options :: SdkVersion.Class.SdkVersioned => Int -> Parser Command
options numProcessors =
    subparser
      (  cmdIde numProcessors
      <> cmdMultiIde numProcessors
      <> cmdUpgradeCheck numProcessors
      <> cmdLicense
      <> cmdBuild numProcessors
      <> cmdTest numProcessors
      <> Damldoc.cmd numProcessors (\cli -> Command DamlDoc Nothing $ Damldoc.exec cli)
      <> cmdInspectDar
      <> cmdValidateDar
      <> cmdDocTest numProcessors
      <> cmdLint numProcessors
      )
    <|> subparser
      (internal -- internal commands
        <> cmdInspect
        <> cmdInit numProcessors
        <> cmdCompile numProcessors
        <> cmdDesugar numProcessors
        <> cmdDebugIdeSpanInfo numProcessors
        <> cmdClean
        <> cmdGenerateMultiPackageManifest
      )

parserInfo :: SdkVersion.Class.SdkVersioned => Int -> Bool -> ParserInfo Command
parserInfo numProcessors addBuildArgsBackupParser =
  info (backupParserWithBuildArgs addBuildArgsBackupParser $ helper <*> options numProcessors)
    (  fullDesc
    <> progDesc "Invoke the Daml compiler. Use -h for help."
    <> headerDoc (Just $ PP.vcat
        [ "damlc - Compiler and IDE backend for the Daml programming language"
        , buildInfo
        ])
    )

-- | Add the build parser as a backup for when we're adding the CLI args from daml.yaml, incase whatever command
-- we're running doesn't recognise all of the `build-options:` e.g. `daml test` cannot use `--output`
backupParserWithBuildArgs :: SdkVersion.Class.SdkVersioned => Bool -> Parser Command -> Parser Command
backupParserWithBuildArgs shouldBackup parser = if shouldBackup then parser <* cmdBuildParser 1 else parser

-- | Attempts to find the --output flag in the given build-options for a package
-- Given the many ways --output can be specified, we invoke the parser directly
-- Sadly, optparse-applicative gives no way to "ignore" flags it doesn't know about
-- so we must provide all the other flags we might expect.
-- Note: if we ever fully remove a flag in future, an "ignore" parser will need to be added here so
-- that old packages with that flag specified don't trigger an error.
scrapeOutputFlag :: [String] -> Maybe FilePath
scrapeOutputFlag args =
  case execParserPure (prefs mempty) (info mbOutFileParser mempty) args of
    Success mPath -> mPath
    Failure err -> error $ fst $ renderFailure err "daml build"
    CompletionInvoked _ -> error "Impossible internal completion invoked."
  where
    mbOutFileParser :: Parser (Maybe FilePath)
    mbOutFileParser = do
      void $ optionsParser
        0
        (EnableScenarioService False)
        (pure Nothing)
        disabledDlintUsageParser
      mbOutFile <- optionalOutputFileOpt
      void incrementalBuildOpt
      void initPkgDbOpt
      pure mbOutFile

-- | Query the optional `--output` flag from the daml.yaml build-options
queryProjectConfigBuildOutput :: ProjectConfig -> Either ConfigError (Maybe FilePath)
queryProjectConfigBuildOutput project = do
  mBuildOptions <- queryProjectConfig ["build-options"] project
  pure $ mBuildOptions >>= scrapeOutputFlag

-- | Calculates the canonical path to the DAR for a given package, overriding with a given mOutput if needed
deriveDarPath :: FilePath -> LF.PackageName -> LF.PackageVersion -> Maybe FilePath -> IO FilePath
deriveDarPath path name version mOutput = case mOutput of
  Just output -> withCurrentDirectory path $ canonicalizePath output
  Nothing -> pure $ path </> distDir </> unitIdString (pkgNameVersion name (Just version)) <> ".dar"

-- | Derive the dar path from the daml.yaml, using either the --output override, or the default path derived from name and version
darPathFromDamlYaml :: FilePath -> IO FilePath
darPathFromDamlYaml path = do
  (name, version, mOutput) <-
    onDamlYaml 
      (\e -> error $ "Failed to parse daml.yaml at " <> path <> " for multi-package build: " <> displayException e)
      (\project -> do
        name <- queryProjectConfigRequired ["name"] project
        version <- queryProjectConfigRequired ["version"] project
        mOutput <- queryProjectConfigBuildOutput project
        pure (name, version, mOutput)
      ) mbProjectOpts
  deriveDarPath path name version mOutput
  where
    mbProjectOpts = Just $ ProjectOpts (Just $ ProjectPath path) (ProjectCheck "" False)

-- | Subset of parseProjectConfig to get only what we need for deferring to the correct build call with multi-package build
buildMultiPackageConfigFromDamlYaml :: FilePath -> IO BuildMultiPackageConfig
buildMultiPackageConfigFromDamlYaml path =
  onDamlYaml
    (\e -> error $ "Failed to parse daml.yaml at " <> path <> " for multi-package build: " <> displayException e)
    (\project -> do
      bmSdkVersion <- queryProjectConfigRequired ["sdk-version"] project
      bmName <- queryProjectConfigRequired ["name"] project
      bmVersion <- queryProjectConfigRequired ["version"] project
      bmSourceDaml <- queryProjectConfigRequired ["source"] project
      dataDeps <- fromMaybe [] <$> queryProjectConfig ["data-dependencies"] project
      deps <- fromMaybe [] <$> queryProjectConfig ["dependencies"] project
      upgradesDar <- maybe [] pure <$> queryProjectConfig ["upgrades"] project
      let bmDarDeps = dataDeps <> filter (\dep -> takeExtension dep == ".dar") deps <> upgradesDar
      bmOutput <- queryProjectConfigBuildOutput project
      pure $ BuildMultiPackageConfig {..}
    )
    mbProjectOpts
  where
    mbProjectOpts = Just $ ProjectOpts (Just $ ProjectPath path) (ProjectCheck "" False)

-- | Extract some value from a daml.yaml via a projection function. Return a default value if the file doesn't exist
onDamlYaml :: (ConfigError -> t) -> (ProjectConfig -> Either ConfigError t) -> Maybe ProjectOpts -> IO t
onDamlYaml def f mbProjectOpts = do
    -- This is the same logic used in withProjectRoot but we don’t need to change CWD here
    -- and this is simple enough so we inline it here.
    mbEnvProjectPath <- fmap ProjectPath <$> getProjectPath
    let mbProjectPath = projectRoot =<< mbProjectOpts
    let projectPath = fromMaybe (ProjectPath ".") (mbProjectPath <|> mbEnvProjectPath)
    handle (\(e :: ConfigError) -> pure $ def e) $ do
        project <- readProjectConfig projectPath
        either throwIO pure $ f project

cliArgsFromDamlYaml :: Maybe ProjectOpts -> IO [String]
cliArgsFromDamlYaml =
  onDamlYaml (const []) $ \project -> Right $ case queryProjectConfigRequired ["build-options"] project of
    Left _ -> []
    Right xs -> xs

fullParseArgs :: SdkVersion.Class.SdkVersioned => Int -> [String] -> IO Command
fullParseArgs numProcessors cliArgs = do
    let parse :: [String] -> Maybe [String] -> ([String], ParserResult Command)
        parse args mBuildOptions =
          case mBuildOptions of
            Nothing -> ParseArgs.lax (parserInfo numProcessors False) args
            Just damlYamlArgs -> ([], execParserPure defaultPrefs (parserInfo numProcessors True) $ args ++ damlYamlArgs)

    let (_, tempParseResult) = parse cliArgs Nothing
    -- Note: need to parse given args first to decide whether we need to add
    -- args from daml.yaml.
    Command cmd mbProjectOpts _ <- handleParseResult tempParseResult

    (errMsgs, parseResult) <- if cmdUseDamlYamlArgs cmd
      then
        parse cliArgs . Just <$> cliArgsFromDamlYaml mbProjectOpts
      else
        pure $ parse cliArgs Nothing

    cmd <- handleParseResult parseResult
    forM_ errMsgs $ \msg -> do
        hPutStrLn stderr msg

    pure cmd

main :: SdkVersion.Class.SdkVersioned => IO ()
main = do
    -- We need this to ensure that logs are flushed on SIGTERM.
    installSignalHandlers
    -- Save the runfiles environment to work around
    -- https://gitlab.haskell.org/ghc/ghc/-/issues/18418.
    setRunfilesEnv
    numProcessors <- getNumProcessors
    cliArgs <- getArgs

    Command _ _ io <- fullParseArgs numProcessors cliArgs

    withProgName "damlc" io

-- | Commands for which we add the args from daml.yaml build-options.
cmdUseDamlYamlArgs :: CommandName -> Bool
cmdUseDamlYamlArgs = \case
  Build -> True
  Clean -> False -- don't need any flags to remove files
  Compile -> True
  DamlDoc -> True
  DebugIdeSpanInfo -> True
  Desugar -> True
  DocTest -> True
  Ide -> True
  Init -> True
  Inspect -> False -- just reads the dalf
  InspectDar -> False -- just reads the dar
  ValidateDar -> False -- just reads the dar
  License -> False -- just prints the license
  Lint -> True
  Test -> True
  GenerateMultiPackageManifest -> False -- Just reads config files
  MultiIde -> False
  UpgradeCheck -> False -- just reads the DARs it is given

withProjectRoot' :: ProjectOpts -> ((FilePath -> IO FilePath) -> IO a) -> IO a
withProjectRoot' ProjectOpts{..} act =
    withProjectRoot projectRoot projectCheck (const act)<|MERGE_RESOLUTION|>--- conflicted
+++ resolved
@@ -1340,75 +1340,6 @@
       whenM (doesPathExist damlArtifactDir) $
         removePathForcibly damlArtifactDir
 
-<<<<<<< HEAD
-execPackage :: SdkVersion.Class.SdkVersioned
-            => ProjectOpts
-            -> FilePath -- ^ input file
-            -> Options
-            -> Maybe FilePath
-            -> FromDalf
-            -> Command
-execPackage projectOpts filePath opts mbOutFile dalfInput =
-  Command Package (Just projectOpts) effect
-  where
-    effect = withProjectRoot' projectOpts $ \relativize -> do
-      hPutStrLn stderr $ unlines
-        [ "WARNING: The comannd"
-        , ""
-        , "    daml damlc package"
-        , ""
-        , "is deprecated. Please use"
-        , ""
-        , "    daml build"
-        , ""
-        , "instead."
-        ]
-      loggerH <- getLogger opts "package"
-      filePath <- relativize filePath
-      withDamlIdeState opts loggerH diagnosticsLogger $ \ide -> do
-          -- We leave the sdk version blank and the list of exposed modules empty.
-          -- This command is being removed anytime now and not present
-          -- in the new daml assistant.
-          mbDar <- buildDar ide
-                            PackageConfigFields
-                              { pName = fromMaybe (LF.PackageName $ T.pack $ takeBaseName filePath) $ optMbPackageName opts
-                              , pSrc = filePath
-                              , pExposedModules = Nothing
-                              , pVersion = optMbPackageVersion opts
-                              , pDependencies = []
-                              , pDataDependencies = []
-                              , pSdkVersion = SdkVersion.Class.unresolvedBuiltinSdkVersion
-                              , pModulePrefixes = Map.empty
-                              , pUpgradeDar = Nothing
-                              -- execPackage is deprecated so it doesn't need to support upgrades
-                              }
-                            (toNormalizedFilePath' $ fromMaybe ifaceDir $ optIfaceDir opts)
-                            dalfInput
-                            (optUpgradeInfo opts)
-                            (optDamlWarningFlags opts)
-                            (optMbPackageConfigPath opts)
-          case mbDar of
-            Nothing -> do
-                hPutStrLn stderr "ERROR: Creation of DAR file failed."
-                exitFailure
-            Just (dar, _) -> createDarFile loggerH targetFilePath dar
-    -- This is somewhat ugly but our CLI parser guarantees that this will always be present.
-    -- We could parametrize CliOptions by whether the package name is optional
-    -- but I don’t think that is worth the complexity of carrying around a type parameter.
-    name = fromMaybe (error "Internal error: Package name was not present") (optMbPackageName opts)
-
-    -- The default output filename is based on Maven coordinates if
-    -- the package name is specified via them, otherwise we use the
-    -- name.
-    defaultDarFile =
-      case Split.splitOn ":" (T.unpack $ LF.unPackageName name) of
-        [_g, a, v] -> a <> "-" <> v <> ".dar"
-        _otherwise -> (T.unpack $ LF.unPackageName name) <> ".dar"
-
-    targetFilePath = fromMaybe defaultDarFile mbOutFile
-
-=======
->>>>>>> f3cd844d
 -- | Given a path to a .dalf or a .dar return the bytes of either the .dalf file
 -- or the main dalf from the .dar
 -- In addition to the bytes, we also return the basename of the dalf file.
