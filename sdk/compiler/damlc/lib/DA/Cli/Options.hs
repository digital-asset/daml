-- Copyright (c) 2025 Digital Asset (Switzerland) GmbH and/or its affiliates. All rights reserved.
-- SPDX-License-Identifier: Apache-2.0
{-# LANGUAGE ApplicativeDo #-}
module DA.Cli.Options
  ( module DA.Cli.Options
  ) where

import Data.List.Extra     (lower, splitOn, trim)
import Options.Applicative hiding (option, strOption)
import qualified Options.Applicative (option, strOption)
import Options.Applicative.Extended
import Data.List
import Data.Maybe
import qualified DA.Pretty           as Pretty
import DA.Daml.Options.Types
import DA.Daml.LF.Ast.Util (splitUnitId)
import qualified DA.Daml.LF.Ast.Version as LF
import DA.Daml.Project.Consts
import DA.Daml.Project.Types
import qualified DA.Service.Logger as Logger
import qualified Module as GHC
import qualified Text.ParserCombinators.ReadP as R
import qualified Data.Text as T
import qualified DA.Daml.LF.TypeChecker.Error.WarningFlags as WarningFlags

import qualified Text.PrettyPrint.ANSI.Leijen as PAL

-- | Pretty-printing documents with syntax-highlighting annotations.
type Document = Pretty.Doc Pretty.SyntaxClass

-- | Flags
newtype DontDivulgeContractIdsInCreateArguments = DontDivulgeContractIdsInCreateArguments Bool
newtype DontDiscloseNonConsumingChoicesToObservers = DontDiscloseNonConsumingChoicesToObservers Bool

-- | Document rendering styles for console output.
data Style
  = Plain
  | Colored

-- | Rendering a pretty-printed document.
render :: Style -> Document -> String
render s d = resolve s d
  where
    resolve = \case
      Plain   -> Pretty.renderPlain
      Colored -> Pretty.renderColored

inputFileOptWithExt :: String -> Parser FilePath
inputFileOptWithExt extension = argument str $
       metavar "FILE"
    <> help ("Input " <> extension <> " file whose contents are read")

inputFileOpt, inputDarOpt, inputFileRstOpt, inputDalfOpt :: Parser FilePath
inputFileOpt = inputFileOptWithExt ".daml"
inputDarOpt = inputFileOptWithExt ".dar"
inputDalfOpt = inputFileOptWithExt ".dalf"
inputFileRstOpt = inputFileOptWithExt ".rst"

targetSrcDirOpt :: Parser (Maybe FilePath)
targetSrcDirOpt =
    optionOnce (Just <$> str) $
    metavar "TARGET_SRC_DIR"
    <> help "Optional target directory to write created sources to"
    <> long "srcdir"
    <> value Nothing

qualOpt :: Parser (Maybe String)
qualOpt =
    optionOnce (Just <$> str) $
    metavar "QUALIFICATION" <>
    help "Optional qualification to append to generated module name." <>
    long "qualify" <>
    value Nothing

outputFileOpt :: Parser String
outputFileOpt = strOptionOnce $
       metavar "FILE"
    <> help "Output file (use '-' for stdout)"
    <> short 'o'
    <> long "output"
    <> value "-"

optionalOutputFileOpt :: Parser (Maybe String)
optionalOutputFileOpt = optionOnce (Just <$> str) $
       metavar "FILE"
    <> help "Optional output file (defaults to <PACKAGE-NAME>.dar)"
    <> short 'o'
    <> long "output"
    <> value Nothing

lfVersionOpt :: Parser LF.Version
lfVersionOpt = optionOnce (str >>= select) $
       metavar "DAML-LF-VERSION"
    <> help ("Daml-LF version to output: " ++ versionsStr)
    <> long "target"
    <> value LF.versionDefault
    <> internal
  where
    renderVersion v =
      let def = if v == LF.versionDefault then " (default)" else ""
      in Pretty.renderPretty v ++ def
    versionsStr = intercalate ", " (map renderVersion LF.supportedOutputVersions)
    select = \case
      versionStr
        | Just version <- LF.parseVersion versionStr
        , version `elem` LF.supportedOutputVersions
        -> return version
        | otherwise
        -> readerError $ "Unknown Daml-LF version: " ++ versionStr

dotFileOpt :: Parser (Maybe FilePath)
dotFileOpt = optionOnce (Just <$> str) $
       metavar "FILE"
    <> help "Name of the dot file to be generated."
    <> long "dot"
    <> value Nothing

htmlOutFile :: Parser FilePath
htmlOutFile = strOptionOnce $
    metavar "FILE"
    <> help "Name of the HTML file to be generated"
    <> short 'o'
    <> long "output"
    <> value "visual.html"

-- switch' if a value is not present it is assumed to be be true, while switch assumes it to be false
switch' :: Mod FlagFields Bool -> Parser Bool
switch' = flag True False

openBrowser :: Parser Bool
openBrowser = switch' $
       long "verbose"
    <> short 'b'
    <> help "Open Browser after generating D3 visualization, defaults to true"

newtype Debug = Debug Bool
debugOpt :: Parser Debug
debugOpt = fmap Debug $
    switch $
       long "debug"
    <> short 'd'
    <> help "Enable debug output."

newtype InitPkgDb = InitPkgDb Bool
initPkgDbOpt :: Parser InitPkgDb
initPkgDbOpt = InitPkgDb <$> flagYesNoAuto "init-package-db" True "Initialize package database" idm

newtype EnableMultiPackage = EnableMultiPackage {getEnableMultiPackage :: Bool}
enableMultiPackageOpt :: Parser EnableMultiPackage
enableMultiPackageOpt = EnableMultiPackage <$> flagYesNoAuto "enable-multi-package" True "Enable/disable multi-package.yaml support (enabled by default)" idm

newtype MultiPackageBuildAll = MultiPackageBuildAll {getMultiPackageBuildAll :: Bool}
multiPackageBuildAllOpt :: Parser MultiPackageBuildAll
multiPackageBuildAllOpt = MultiPackageBuildAll <$> switch (long "all" <> help "Build all packages in multi-package.yaml")

newtype MultiPackageNoCache = MultiPackageNoCache {getMultiPackageNoCache :: Bool}
multiPackageNoCacheOpt :: Parser MultiPackageNoCache
multiPackageNoCacheOpt = MultiPackageNoCache <$> switch (long "no-cache" <> help "Disables cache checking, rebuilding all dependencies")

data MultiPackageLocation
  -- | Search for the multi-package.yaml above the current directory
  = MPLSearch
  -- | Expect the multi-package.yaml at the given path
  | MPLPath FilePath
  deriving (Show, Eq)

multiPackageLocationOpt :: Parser MultiPackageLocation
multiPackageLocationOpt =
  optionOnce (MPLPath <$> str)
    (  metavar "FILE"
    <> help "Path to the multi-package.yaml file"
    <> long "multi-package-path"
    <> value MPLSearch
    )

newtype MultiPackageCleanAll = MultiPackageCleanAll {getMultiPackageCleanAll :: Bool}
multiPackageCleanAllOpt :: Parser MultiPackageCleanAll
multiPackageCleanAllOpt = MultiPackageCleanAll <$> switch (long "all" <> help "Clean all packages in multi-package.yaml")

data Telemetry
    = TelemetryOptedIn -- ^ User has explicitly opted in
    | TelemetryOptedOut -- ^ User has explicitly opted out
    | TelemetryIgnored -- ^ User has clicked away the telemetry dialog without making a choice
    | TelemetryDisabled -- ^ No options have been supplied so telemetry is
               -- disabled. You’ll never get this in the IDE but it is
               -- used when invoking the compiler from a terminal.

newtype GenerateMultiPackageManifestOutput = GenerateMultiPackageManifestOutput {getGenerateMultiPackageManifestOutput :: Maybe FilePath}
generateMultiPackageManifestOutputOpt :: Parser GenerateMultiPackageManifestOutput
generateMultiPackageManifestOutputOpt = fmap GenerateMultiPackageManifestOutput $ optional $ optionOnce str
    (  metavar "FILE"
    <> help "File to write the manifest to (JSON)"
    <> long "output"
    )

telemetryOpt :: Parser Telemetry
telemetryOpt = fromMaybe TelemetryDisabled <$> optional (optIn <|> optOut <|> optIgnored)
  where
    optIn = flag' TelemetryOptedIn $ hidden <> long "telemetry"
    optOut = flag' TelemetryOptedOut $ hidden <> long "optOutTelemetry"
    optIgnored = flag' TelemetryIgnored $ hidden <> long "telemetry-ignored"

-- Parse helper for non-empty string lists separated by the given separator
stringsSepBy :: Char -> ReadM [String]
stringsSepBy sep = eitherReader sepBy'
  where sepBy' :: String -> Either String [String]
        sepBy' input
          | null items = Left "Failed to read items: empty list"
          | any null items = Left $ "Failed to read items: empty item within " <> input
          | otherwise = Right items
          where
            items = map trim $ splitOn [sep] input

data ProjectOpts = ProjectOpts
    { projectRoot :: Maybe ProjectPath
    -- ^ An explicit project path specified by the user.
    , projectCheck :: ProjectCheck
    -- ^ Throw an error if this is not run in a project.
    }

projectOpts :: String -> Parser ProjectOpts
projectOpts name = ProjectOpts <$> projectRootOpt <*> projectCheckOpt name
    where
        projectRootOpt :: Parser (Maybe ProjectPath)
        projectRootOpt =
            optional $
            fmap ProjectPath $
            strOptionOnce $
            long "project-root" <>
            help
                (mconcat
                     [ "Path to the root of a project containing daml.yaml. "
                     , "You should prefer the DAML_PROJECT environment variable over this option."
                     , "See https://docs.daml.com/tools/assistant.html#running-commands-outside-of-the-project-directory for more details."
                     ])
        projectCheckOpt cmdName = fmap (ProjectCheck cmdName) . switch $
               help "Check if running in Daml project."
            <> long "project-check"

enableScriptServiceOpt :: Parser EnableScriptService
enableScriptServiceOpt = fmap EnableScriptService $
    flagYesNoAuto "scripts" True desc idm
    where
        desc =
            "Control whether to start the Script Service, \
            \enabling/disabling support for running Daml Scripts"

studioAutorunAllScriptsOpt :: Parser StudioAutorunAllScripts
studioAutorunAllScriptsOpt =
    fmap (StudioAutorunAllScripts . determineAuto False) $
      combineFlags
        <$> flagYesNoAuto' "studio-auto-run-all-scripts" "Control whether Scripts should automatically run on opening a file in Daml Studio." idm
        <*> flagYesNoAuto' "studio-auto-run-all-scenarios" "(Deprecated) Control whether Scripts should automatically run on opening a file in Daml Studio. Always superseded by studio-auto-run-all-scenarios." internal
    where
        combineFlags Auto scenarios = scenarios
        combineFlags scripts _ = scripts -- Scripts flag always takes precedence.

enableInterfacesOpt :: Parser EnableInterfaces
enableInterfacesOpt = EnableInterfaces <$>
    flagYesNoAuto "enable-interfaces" True desc internal
    where
        desc =
            "Enable/disable support for interfaces as a language feature. \
            \If disabled, defining interfaces and interface instances is a compile-time error. \
            \On by default."
<<<<<<< HEAD
=======

forceUtilityPackageOpt :: Parser ForceUtilityPackage
forceUtilityPackageOpt = ForceUtilityPackage <$>
    flagYesNoAuto "force-utility-package" False desc internal
    where
        desc =
            "Force a given package to compile as a utility package. \
            \This will make all data types unserializable, and will reject template/exception definitions"
>>>>>>> 3c30b111

dlintRulesFileParser :: Parser DlintRulesFile
dlintRulesFileParser =
  lastOr DefaultDlintRulesFile $
    defaultDlintRulesFile <|> explicitDlintRulesFile
  where
    defaultDlintRulesFile =
      flag' DefaultDlintRulesFile
        ( long "lint-default-rules"
          <> internal
          <> help "Use the default rules file for linting"
        )
    explicitDlintRulesFile =
      ExplicitDlintRulesFile <$> strOptionOnce
        ( long "lint-rules-file"
          <> metavar "FILE"
          <> internal
          <> help "Use FILE as the rules file for linting"
        )

dlintHintFilesParser :: Parser DlintHintFiles
dlintHintFilesParser =
  lastOr ImplicitDlintHintFile $
    implicitDlintHintFile <|> explicitDlintHintFiles <|> clearDlintHintFiles
  where
    implicitDlintHintFile =
      flag' ImplicitDlintHintFile
        ( long "lint-implicit-hint-file"
          <> internal
          <> help "Use the first '.dlint.yaml' file found in the \
                  \project directory or any parent thereof, or, failing that, \
                  \in the home directory of the current user."
        )
    explicitDlintHintFiles =
      fmap ExplicitDlintHintFiles $
        some $ Options.Applicative.strOption
          ( long "lint-hint-file"
            <> metavar "FILE"
            <> internal
            <> help "Add FILE as a hint file for linting. Any implicit \
                    \'.dlint.yaml' files will be ignored."
          )
    clearDlintHintFiles =
      flag' NoDlintHintFiles
        ( long "lint-no-hint-files"
          <> internal
          <> help "Use no hint files for linting. This also ignores any \
                  \implicit '.dlint.yaml' files"
        )

dlintOptionsParser :: Parser DlintOptions
dlintOptionsParser = DlintOptions
  <$> dlintRulesFileParser
  <*> dlintHintFilesParser

-- | Use @'disabledDlintUsageParser'@ as the @Parser DlintUsage@ argument of
-- @optionsParser@ for commands that never perform any linting.
--
-- No lint related options will appear for the user.
disabledDlintUsageParser :: Parser DlintUsage
disabledDlintUsageParser = pure DlintDisabled

-- | Use @'enabledDlintUsageParser'@ as the @Parser DlintUsage@ argument of
-- @optionsParser@ for commands that always perform linting.
--
-- The options that modify linting settings will be available, but not the ones
-- for enabling/disabling linting itself.
enabledDlintUsageParser :: Parser DlintUsage
enabledDlintUsageParser = DlintEnabled <$> dlintOptionsParser

-- | Use @'optionalDlintUsageParser' enabled@ as the @Parser DlintUsage@
-- argument of @optionsParser@ for commands where the user can decide whether
-- or not to perform linting.
--
-- @enabled@ sets the default behavior if the user doesn't explicitly enable or
-- disable linting.
--
-- The options that modify linting settings will be available, as well as
-- two options for enabling/disabling linting.
optionalDlintUsageParser :: Bool -> Parser DlintUsage
optionalDlintUsageParser def =
  fromParsed
    <$> lastOr def (enableDlint <|> disableDlint)
    <*> dlintOptionsParser
  where
    fromParsed enabled options
      | enabled = DlintEnabled options
      | otherwise = DlintDisabled

    enableDlint = flag' True
      ( long "with-dlint"
        <> internal
        <> help "Enable dlint"
      )
    disableDlint = flag' False
      ( long "without-dlint"
        <> internal
        <> help "Disable dlint"
      )

cliOptLogLevel :: Parser Logger.Priority
cliOptLogLevel =
    flag' Logger.Debug (long "debug" <> help "Set log level to DEBUG") <|>
    optionOnce readLogLevel (long "log-level" <> help "Set log level. Possible values are DEBUG, INFO, WARNING, ERROR" <> value Logger.Info)
  where
    readLogLevel = maybeReader $ \s -> case lower s of
        -- we support telemetry log-level for debugging purposes.
        "telemetry" -> Just Logger.Telemetry
        "debug" -> Just Logger.Debug
        "info" -> Just Logger.Info
        "warning" -> Just Logger.Warning
        "error" -> Just Logger.Error
        _ -> Nothing

cliOptDetailLevel :: Parser Pretty.PrettyLevel
cliOptDetailLevel =
  fmap (maybe Pretty.prettyNormal Pretty.PrettyLevel) $
    optional $ optionOnce auto $ long "detail" <> metavar "LEVEL" <> help "Detail level of the pretty printed output (default: 0)"

optPackageName :: Parser (Maybe GHC.UnitId)
optPackageName = optional $ fmap GHC.stringToUnitId $ strOptionOnce $
       metavar "PACKAGE-NAME"
    <> help "create package artifacts for the given package name"
    <> long "package-name"

-- | Parametrized by the type of pkgname parser since we want that to be different for
-- "package".
optionsParser :: Int -> EnableScriptService -> Parser (Maybe GHC.UnitId) -> Parser DlintUsage -> Parser Options
optionsParser numProcessors enableScriptService parsePkgName parseDlintUsage = do
    let parseUnitId Nothing = (Nothing, Nothing)
        parseUnitId (Just unitId) = case splitUnitId unitId of
            (name, mbVersion) -> (Just name, mbVersion)
    ~(optMbPackageName, optMbPackageVersion) <-
        fmap parseUnitId parsePkgName

    let optMbPackageConfigPath = Nothing
    optImportPath <- optImportPath
    optPackageDbs <- optPackageDir
    optAccessTokenPath <- optAccessTokenPath
    let optStablePackages = Nothing
    let optIfaceDir = Nothing
    optPackageImports <- many optPackageImport
    optShakeProfiling <- shakeProfilingOpt
    optThreads <- optShakeThreads
    optDamlLfVersion <- lfVersionOpt
    optLogLevel <- cliOptLogLevel
    optDetailLevel <- cliOptDetailLevel
    optGhcCustomOpts <- optGhcCustomOptions
    let optScriptService = enableScriptService
    let optSkipScriptValidation = SkipScriptValidation False
    optDlintUsage <- parseDlintUsage
    optIsGenerated <- optIsGenerated
    optDflagCheck <- optNoDflagCheck
    let optCoreLinting = False
    let optHaddock = Haddock False
    let optIncrementalBuild = IncrementalBuild False
    let optIgnorePackageMetadata = IgnorePackageMetadata False
    let optEnableOfInterestRule = False
    optCppPath <- optCppPath
    optEnableInterfaces <- enableInterfacesOpt
    optTestFilter <- compilePatternExpr <$> optTestPattern
    let optHideUnitId = False
    optUpgradeInfo <- optUpgradeInfo
    optDamlWarningFlags <- optDamlWarningFlags
    optIgnoreDataDepVisibility <- optIgnoreDataDepVisibility
    optForceUtilityPackage <- forceUtilityPackageOpt

    return Options{..}
  where
    optAccessTokenPath :: Parser (Maybe FilePath)
    optAccessTokenPath = optional . optionOnce str
        $ metavar "PATH"
        <> long "access-token-file"
        <> help "Path to the token-file for ledger authorization."

    optImportPath :: Parser [FilePath]
    optImportPath =
        many $
        Options.Applicative.strOption $
        metavar "INCLUDE-PATH" <>
        help "Path to an additional source directory to be included" <>
        long "include"

    optPackageDir :: Parser [FilePath]
    optPackageDir = many $ Options.Applicative.strOption $ metavar "LOC-OF-PACKAGE-DB"
                      <> help "use package database in the given location"
                      <> long "package-db"

    optPackageImport :: Parser PackageFlag
    optPackageImport =
      Options.Applicative.option readPackageImport $
      metavar "PACKAGE" <>
      help "explicit import of a package with optional renaming of modules" <>
      long "package" <>
      internal

    -- This is a slightly adapted version of GHC’s @parsePackageFlag@ from DynFlags
    -- which is sadly not exported.
    -- We use ReadP to stick as close to GHC’s implementation as possible.
    -- The only difference is that we fix it to parsing -package-id flags and
    -- therefore unit ids whereas GHC’s implementation is generic.
    --
    -- Here are a couple of examples for the syntax:
    --
    --  * @--package foo@ is @ModRenaming True []@
    --  * @--package foo ()@ is @ModRenaming False []@
    --  * @--package foo (A)@ is @ModRenaming False [("A", "A")]@
    --  * @--package foo (A as B)@ is @ModRenaming [("A", "B")]@
    --  * @--package foo with (A as B)@ is @ModRenaming True [("A", "B")]@
    readPackageImport :: ReadM PackageFlag
    readPackageImport = maybeReader $ \str ->
        case filter ((=="").snd) (R.readP_to_S (parse str) str) of
            [(r, "")] -> Just r
            _ -> Nothing
      where parse str = do
                pkg_arg <- tok GHC.parseUnitId
                let mk_expose = ExposePackage ("--package " <> str) (UnitIdArg pkg_arg)
                do _ <- tok $ R.string "with"
                   fmap (mk_expose . ModRenaming True) parseRns
                 R.<++ fmap (mk_expose . ModRenaming False) parseRns
                 R.<++ return (mk_expose ( ModRenaming True []))
            parseRns :: R.ReadP [(GHC.ModuleName, GHC.ModuleName)]
            parseRns = do
                _ <- tok $ R.char '('
                rns <- tok $ R.sepBy parseItem (tok $ R.char ',')
                _ <- tok $ R.char ')'
                return rns
            parseItem = do
                orig <- tok GHC.parseModuleName
                do _ <- tok $ R.string "as"
                   new <- tok GHC.parseModuleName
                   return (orig, new)
                 R.+++ return (orig, orig)
            tok :: R.ReadP a -> R.ReadP a
            tok m = m >>= \x -> R.skipSpaces >> return x

    optIsGenerated :: Parser Bool
    optIsGenerated =
        switch $
        help "Tell the compiler that the source was generated." <>
        long "generated-src" <>
        internal

    optTestPattern :: Parser (Maybe String)
    optTestPattern = optional . optionOnce str
        $ metavar "PATTERN"
        <> long "test-pattern"
        <> short 'p'
        <> help "Only scripts with names containing the given pattern will be executed."

    compilePatternExpr :: Maybe String -> (T.Text -> Bool)
    compilePatternExpr = \case
      Nothing -> const True
      Just needle ->  T.isInfixOf (T.pack needle)

    -- optparse-applicative does not provide a nice way
    -- to make the argument for -j optional, see
    -- https://github.com/pcapriotti/optparse-applicative/issues/243
    optShakeThreads :: Parser Int
    optShakeThreads =
        flag' numProcessors
          (short 'j' <>
           internal) <|>
        optionOnce auto
          (long "jobs" <>
           metavar "THREADS" <>
           help threadsHelp <>
           value 1)
    threadsHelp =
        unlines
            [ "The number of threads to run in parallel."
            , "When -j is not passed, 1 thread is used."
            , "If -j is passed, the number of threads defaults to the number of processors."
            , "Use --jobs=N to explicitely set the number of threads to N."
            , "Note that the output is not deterministic for > 1 job."
            ]


    optNoDflagCheck :: Parser Bool
    optNoDflagCheck =
      flag True False $
      help "Dont check generated GHC DynFlags for errors." <>
      long "no-dflags-check" <>
      internal

    optCppPath :: Parser (Maybe FilePath)
    optCppPath = optional . optionOnce str
        $ metavar "PATH"
        <> long "cpp"
        <> help "Set path to CPP."
        <> internal

    optUpgradeDar :: Parser (Maybe FilePath)
    optUpgradeDar = optional . optionOnce str
        $ metavar "UPGRADE_DAR"
        <> long "upgrades"
        <> help "Set DAR to upgrade"

    optTypecheckUpgrades :: Parser Bool
    optTypecheckUpgrades =
      flagYesNoAuto
        "typecheck-upgrades"
        defaultUiTypecheckUpgrades
        "Typecheck upgrades."
        idm

    optDamlWarningFlags :: Parser (WarningFlags.DamlWarningFlags ErrorOrWarning)
    optDamlWarningFlags =
      WarningFlags.mkDamlWarningFlags damlWarningFlagParser <$> many optRawDamlWarningFlag

    optRawDamlWarningFlag :: Parser (WarningFlags.DamlWarningFlag ErrorOrWarning)
    optRawDamlWarningFlag =
      Options.Applicative.option
        (eitherReader (WarningFlags.parseRawDamlWarningFlag damlWarningFlagParser))
        (short 'W' <> helpDoc (Just helpStr))
      where
      helpStr =
        PAL.vcat
          [ "Turn an error into a warning with -W<name> or -Wwarn=<name> or -Wno-error=<name>"
          , "Turn a warning into an error with -Werror=<name>"
          , "Disable warnings and errors with -Wno-<name>"
          , "Available names are: " <> PAL.string (WarningFlags.namesAsList damlWarningFlagParser)
          ]

    optUpgradeInfo :: Parser UpgradeInfo
    optUpgradeInfo = do
      uiTypecheckUpgrades <- optTypecheckUpgrades
      uiUpgradedPackagePath <- optUpgradeDar
      pure UpgradeInfo {..}

    optIgnoreDataDepVisibility :: Parser IgnoreDataDepVisibility
    optIgnoreDataDepVisibility =
      IgnoreDataDepVisibility <$>
        flagYesNoAuto
          "ignore-data-deps-visibility"
          False
          ( "Ignore explicit exports on data-dependencies, and instead allow importing of all definitions from that package\n"
            <> "(This was the default behaviour before Daml 2.10)"
          )
          idm

optGhcCustomOptions :: Parser [String]
optGhcCustomOptions =
    fmap concat $ many $
    Options.Applicative.option (stringsSepBy ' ') $
    long "ghc-option" <>
    metavar "OPTION" <>
    help "Options to pass to the underlying GHC"

shakeProfilingOpt :: Parser (Maybe FilePath)
shakeProfilingOpt = optional $ strOptionOnce $
       metavar "PROFILING-REPORT"
    <> help "Directory for Shake profiling reports"
    <> long "shake-profiling"

incrementalBuildOpt :: Parser IncrementalBuild
incrementalBuildOpt = IncrementalBuild <$> flagYesNoAuto "incremental" False "Enable incremental builds" idm<|MERGE_RESOLUTION|>--- conflicted
+++ resolved
@@ -263,8 +263,6 @@
             "Enable/disable support for interfaces as a language feature. \
             \If disabled, defining interfaces and interface instances is a compile-time error. \
             \On by default."
-<<<<<<< HEAD
-=======
 
 forceUtilityPackageOpt :: Parser ForceUtilityPackage
 forceUtilityPackageOpt = ForceUtilityPackage <$>
@@ -273,7 +271,6 @@
         desc =
             "Force a given package to compile as a utility package. \
             \This will make all data types unserializable, and will reject template/exception definitions"
->>>>>>> 3c30b111
 
 dlintRulesFileParser :: Parser DlintRulesFile
 dlintRulesFileParser =
