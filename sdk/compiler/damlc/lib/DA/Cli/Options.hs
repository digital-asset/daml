--- conflicted
+++ resolved
@@ -446,11 +446,8 @@
     let optHideUnitId = False
     optUpgradeInfo <- optUpgradeInfo
     optDamlWarningFlags <- optDamlWarningFlags
-<<<<<<< HEAD
     optForceUtilityPackage <- forceUtilityPackageOpt
-=======
     optIgnoreDataDepVisibility <- optIgnoreDataDepVisibility
->>>>>>> b361c328
 
     return Options{..}
   where
