--- conflicted
+++ resolved
@@ -162,7 +162,7 @@
         LF2.SelfOrImportedPackageIdSumImportedPackageIdInternedStr strId -> ImportedPackageId . PackageId . fst <$> lookupString strId
         LF2.SelfOrImportedPackageIdSumPackageImportId strId ->
           ImportedPackageId . (V.! fromIntegral strId) <$> view (importsLens . _Right)
-          
+
 
 ------------------------------------------------------------------------
 -- Decodings of everything else
@@ -218,11 +218,7 @@
           runDecode env3{internedExprs = prefix} $ decodeExpr (internedExprsV V.! i)
       let env4 = env3{internedExprs}
       runDecode env4 $ do
-<<<<<<< HEAD
         Package version <$> decodeNM DuplicateModule decodeModule mods <*> decodePackageMetadata metadata <*> pure (S.fromList . V.toList <$> imports)
-=======
-        Package version <$> decodeNM DuplicateModule decodeModule mods <*> decodePackageMetadata metadata <*> pure (decodeImports importedPackagesP)
->>>>>>> 44967adb
 
 decodeUpgradedPackageId :: LF2.UpgradedPackageId -> Decode UpgradedPackageId
 decodeUpgradedPackageId LF2.UpgradedPackageId {..} =
@@ -941,4 +937,4 @@
       insertAndCheck !accum item =
         if S.member item accum
           then throwError (mkDuplicateError item)
-          else pure (S.insert item accum)
+          else pure (S.insert item accum)