// Copyright (c) 2025 Digital Asset (Switzerland) GmbH and/or its affiliates. All rights reserved.
// SPDX-License-Identifier: Apache-2.0

package com.digitalasset.daml.lf
package archive

import java.util
import com.digitalasset.daml.lf.archive.{DamlLf2 => PLF}
import com.digitalasset.daml.lf.data.ImmArray.ImmArraySeq
import com.digitalasset.daml.lf.data.Ref._
import com.digitalasset.daml.lf.data.{ImmArray, Numeric, Struct, Time}
import com.digitalasset.daml.lf.language.Ast._
import com.digitalasset.daml.lf.language.Util._
import com.digitalasset.daml.lf.language.{LanguageMajorVersion, LanguageVersion => LV}
import com.daml.nameof.NameOf
import com.daml.scalautil.Statement.discard

import scala.collection.mutable
import scala.jdk.CollectionConverters._
import scala.math.Ordering.Implicits.infixOrderingOps

/** Decodes LF2 packages and modules. */
private[archive] class DecodeV2(minor: LV.Minor) {

  import DecodeV2._
  import Work.Ret

  private val languageVersion: LV = LV(LanguageMajorVersion.V2, minor)

  def decodePackage( // entry point
      packageId: PackageId,
      lfPackage: PLF.Package,
      onlySerializableDataDefs: Boolean,
  ): Either[Error, Package] = attempt(NameOf.qualifiedNameOfCurrentFunc) {

    val internedStrings = lfPackage.getInternedStringsList.asScala.to(ImmArraySeq)

    val internedDottedNames =
      decodeInternedDottedNames(
        lfPackage.getInternedDottedNamesList.asScala,
        internedStrings,
      )

    val dependencyTracker = new PackageDependencyTracker(packageId)

    val metadata: PackageMetadata = {
      if (!lfPackage.hasMetadata)
        throw Error.Parsing(s"Package.metadata is required in Daml-LF 2.$minor")
      decodePackageMetadata(lfPackage.getMetadata, internedStrings)
    }

    val env0 = Env(
      packageId,
      internedStrings,
      internedDottedNames,
      IndexedSeq.empty,
      Some(dependencyTracker),
      None,
      onlySerializableDataDefs,
    )

    val internedTypes = Work.run(decodeInternedTypes(env0, lfPackage))
    val env = env0.copy(internedTypes = internedTypes)

    val modules = lfPackage.getModulesList.asScala.map(env.decodeModule(_))
    Package.build(
      modules = modules,
      directDeps = dependencyTracker.getDependencies,
      languageVersion = languageVersion,
      metadata = metadata,
    )

  }

  private[archive] def decodePackageMetadata(
      metadata: PLF.PackageMetadata,
      internedStrings: ImmArraySeq[String],
  ): PackageMetadata = {
    def getInternedStr(id: Int) =
      internedStrings.lift(id).getOrElse {
        throw Error.Parsing(s"invalid internedString table index $id")
      }

    def getInternedPackageId(id: Int): PackageId =
      eitherToParseError(PackageId.fromString(getInternedStr(id)))

    PackageMetadata(
      toPackageName(getInternedStr(metadata.getNameInternedStr)),
      toPackageVersion(getInternedStr(metadata.getVersionInternedStr)),
      if (metadata.hasUpgradedPackageId) {
        Some(
          getInternedPackageId(metadata.getUpgradedPackageId.getUpgradedPackageIdInternedStr)
        )
      } else None,
    )
  }

  type SingleModulePackage = PLF.Package

  def decodeSingleModulePackage( // entry point
      packageId: PackageId,
      lfSingleModule: SingleModulePackage,
  ): Either[Error, Module] = attempt(NameOf.qualifiedNameOfCurrentFunc) {
    val internedStrings =
      lfSingleModule.getInternedStringsList.asScala.to(ImmArraySeq)
    val internedDottedNames =
      decodeInternedDottedNames(
        lfSingleModule.getInternedDottedNamesList.asScala,
        internedStrings,
      )

    if (lfSingleModule.getModulesCount != 1)
      throw Error.Parsing(
        s"expected exactly one module in proto package, found ${lfSingleModule.getModulesCount} modules"
      )

    val env0 = new Env(
      packageId,
      internedStrings,
      internedDottedNames,
      IndexedSeq.empty,
      None,
      None,
      onlySerializableDataDefs = false,
    )
    val internedTypes = Work.run(decodeInternedTypes(env0, lfSingleModule))
    val env = env0.copy(internedTypes = internedTypes)
    env.decodeModule(lfSingleModule.getModules(0))

  }

  private[this] def decodeInternedDottedNames(
      internedList: collection.Seq[PLF.InternedDottedName],
      internedStrings: ImmArraySeq[String],
  ): ImmArraySeq[DottedName] = {
    internedList.view
      .map(idn =>
        decodeSegments(
          idn.getSegmentsInternedStrList.asScala
            .map(id =>
              internedStrings
                .lift(id)
                .getOrElse(throw Error.Parsing(s"invalid string table index $id"))
            )
        )
      )
      .to(ImmArraySeq)
  }

  private[this] def decodeSegments(segments: collection.Seq[String]): DottedName =
    DottedName.fromSegments(segments) match {
      case Left(err) => throw Error.Parsing(err)
      case Right(x) => x
    }

  private[archive] def decodeInternedTypesForTest( // test entry point
      env: Env,
      lfPackage: PLF.Package,
  ): IndexedSeq[Type] = {
    Work.run(decodeInternedTypes(env, lfPackage))
  }

  private def decodeInternedTypes(
      env: Env,
      lfPackage: PLF.Package,
  ): Work[IndexedSeq[Type]] = Ret {
    val lfTypes = lfPackage.getInternedTypesList
    lfTypes.iterator.asScala
      .foldLeft(new mutable.ArrayBuffer[Type](lfTypes.size)) { (buf, typ) =>
        buf += env.copy(internedTypes = buf).uncheckedDecodeTypeForTest(typ)
      }
      .toIndexedSeq
  }

  private[archive] class PackageDependencyTracker(self: PackageId) {
    private val deps = mutable.Set.empty[PackageId]

    def markDependency(pkgId: PackageId): Unit =
      if (pkgId != self)
        discard(deps += pkgId)

    def getDependencies: Set[PackageId] = deps.toSet
  }

  private[archive] case class Env(
      packageId: PackageId,
      internedStrings: ImmArraySeq[String],
      internedDottedNames: ImmArraySeq[DottedName],
      internedTypes: collection.IndexedSeq[Type],
      optDependencyTracker: Option[PackageDependencyTracker],
      optModuleName: Option[ModuleName],
      onlySerializableDataDefs: Boolean,
  ) {

    // decode*ForTest -- test entry points

    private[archive] def decodeChoiceForTest(
        tpl: DottedName,
        lfChoice: PLF.TemplateChoice,
    ): TemplateChoice = {
      Work.run(decodeChoice(tpl, lfChoice))
    }

    private[archive] def decodeDefInterfaceForTest(
        id: DottedName,
        lfInterface: PLF.DefInterface,
    ): DefInterface = {
      Work.run(decodeDefInterface(id, lfInterface))
    }

    private[archive] def decodeKindForTest(lfKind: PLF.Kind): Kind = {
      Work.run(decodeKind(lfKind))
    }

    private[archive] def decodeTypeForTest(lfType: PLF.Type): Type = {
      Work.run(decodeType(lfType)(Ret(_)))
    }

    private[archive] def uncheckedDecodeTypeForTest(lfType: PLF.Type): Type = {
      Work.run(uncheckedDecodeType(lfType))
    }

    private[archive] def decodeExprForTest(lfExpr: PLF.Expr, definition: String): Expr = {
      Work.run(decodeExpr(lfExpr, definition)(Ret(_)))
    }

    private var currentDefinitionRef: Option[DefinitionRef] = None

    def decodeModule(lfModule: PLF.Module): Module = {
      val moduleName = getInternedDottedName(lfModule.getNameInternedDname)
      copy(optModuleName = Some(moduleName)).decodeModuleWithName(lfModule, moduleName)
    }

    private def decodeModuleWithName(lfModule: PLF.Module, moduleName: ModuleName): Module = {
      val defs = mutable.ArrayBuffer[(DottedName, Definition)]()
      val templates = mutable.ArrayBuffer[(DottedName, Template)]()
      val exceptions = mutable.ArrayBuffer[(DottedName, DefException)]()
      val interfaces = mutable.ArrayBuffer[(DottedName, DefInterface)]()

      if (!onlySerializableDataDefs) {
        // collect type synonyms
        lfModule.getSynonymsList.asScala
          .foreach { defn =>
            val defName = getInternedDottedName(defn.getNameInternedDname)
            currentDefinitionRef =
              Some(DefinitionRef(packageId, QualifiedName(moduleName, defName)))
            val d = Work.run(decodeDefTypeSyn(defn))
            defs += (defName -> d)
          }
      }

      // collect data types
      lfModule.getDataTypesList.asScala
        .filter(!onlySerializableDataDefs || _.getSerializable)
        .foreach { defn =>
          val defName = getInternedDottedName(defn.getNameInternedDname)
          currentDefinitionRef = Some(DefinitionRef(packageId, QualifiedName(moduleName, defName)))
          val d = Work.run(decodeDefDataType(defn))
          defs += (defName -> d)
        }

      if (!onlySerializableDataDefs) {
        // collect values
        lfModule.getValuesList.asScala.foreach { defn =>
          val nameWithType = defn.getNameWithType
          val defName = getInternedDottedName(nameWithType.getNameInternedDname)

          currentDefinitionRef = Some(DefinitionRef(packageId, QualifiedName(moduleName, defName)))
          val d = Work.run(decodeDefValue(defn))
          defs += (defName -> d)
        }
      }

      // collect templates
      lfModule.getTemplatesList.asScala.foreach { defn =>
        val defName = getInternedDottedName(defn.getTyconInternedDname)
        currentDefinitionRef = Some(DefinitionRef(packageId, QualifiedName(moduleName, defName)))
        templates += ((defName, Work.run(decodeTemplate(defName, defn))))
      }

      if (versionIsOlderThan(LV.Features.exceptions)) {
        assertEmpty(lfModule.getExceptionsList, "Module.exceptions")
      } else if (!onlySerializableDataDefs) {
        lfModule.getExceptionsList.asScala
          .foreach { defn =>
            val defName = getInternedDottedName(defn.getNameInternedDname)
            exceptions += (defName -> Work.run(decodeException(defName, defn)))
          }
      }

      lfModule.getInterfacesList.asScala.foreach { defn =>
        val defName = getInternedDottedName(defn.getTyconInternedDname)
        interfaces += (defName -> Work.run(decodeDefInterface(defName, defn)))
      }

      Module.build(
        moduleName,
        defs,
        templates,
        exceptions,
        interfaces,
        decodeFeatureFlags(lfModule.getFlags),
      )
    }

    private[this] def getInternedStr(id: Int) =
      internedStrings.lift(id).getOrElse {
        throw Error.Parsing(s"invalid internedString table index $id")
      }

    private[this] def getInternedPackageId(id: Int): PackageId =
      eitherToParseError(PackageId.fromString(getInternedStr(id)))

    private def getInternedName(id: Int) = {
      eitherToParseError(Name.fromString(getInternedStr(id)))
    }

    private[this] def getInternedDottedName(id: Int) =
      internedDottedNames.lift(id).getOrElse {
        throw Error.Parsing(s"invalid dotted name table index $id")
      }

    private[archive] def decodeFeatureFlags(flags: PLF.FeatureFlags): FeatureFlags = {
      // NOTE(JM, #157): We disallow loading packages with these flags because they impact the Ledger API in
      // ways that would currently make it quite complicated to support them.
      if (
        !flags.getDontDivulgeContractIdsInCreateArguments || !flags.getDontDiscloseNonConsumingChoicesToObservers || !flags.getForbidPartyLiterals
      ) {
        throw Error.Parsing(
          "Deprecated feature flag settings detected, refusing to parse package"
        )
      }
      FeatureFlags.default
    }

    private[this] def decodeDefDataType(lfDataType: PLF.DefDataType): Work[DDataType] = {
      val params = lfDataType.getParamsList.asScala
      Work.sequence(params.view.map(decodeTypeVarWithKind(_))) { binders =>
        Work.bind(lfDataType.getDataConsCase match {
          case PLF.DefDataType.DataConsCase.RECORD =>
            Work.bind(decodeFields(lfDataType.getRecord.getFieldsList.asScala)) { fields =>
              Ret(DataRecord(fields))
            }
          case PLF.DefDataType.DataConsCase.VARIANT =>
            Work.bind(decodeFields(lfDataType.getVariant.getFieldsList.asScala)) { fields =>
              Ret(DataVariant(fields))
            }
          case PLF.DefDataType.DataConsCase.ENUM =>
            assertEmpty(params, "params")
            Ret(DataEnum(decodeEnumCon(lfDataType.getEnum)))
          case PLF.DefDataType.DataConsCase.DATACONS_NOT_SET =>
            throw Error.Parsing("DefDataType.DATACONS_NOT_SET")
          case PLF.DefDataType.DataConsCase.INTERFACE =>
            Ret(DataInterface)

        }) { dataCons =>
          Ret(DDataType(lfDataType.getSerializable, binders.to(ImmArray), dataCons))
        }
      }
    }

    private[this] def decodeDefTypeSyn(lfTypeSyn: PLF.DefTypeSyn): Work[DTypeSyn] =
      decodeType(lfTypeSyn.getType) { expr =>
        val params = lfTypeSyn.getParamsList.asScala
        Work.sequence(params.view.map(decodeTypeVarWithKind)) { binders =>
          Ret(DTypeSyn(binders.to(ImmArray), expr))
        }
      }

    private[this] def internedName(internedString: Int): Name =
      toName(internedStrings(internedString))

    private def internedNames(stringIds: util.List[Integer]) =
      stringIds.asScala.view.map(id => toName(internedStrings(id))).to(ImmArray)

    private[this] def decodeFieldName(lfFieldWithType: PLF.FieldWithType): Name =
      internedName(lfFieldWithType.getFieldInternedStr)

    private[this] def decodeFields(
        lfFields: collection.Seq[PLF.FieldWithType]
    ): Work[ImmArray[(Name, Type)]] = {
      Work.sequence(lfFields.view.map { lfFieldWithType =>
        decodeType(lfFieldWithType.getType) { typ =>
          Ret(decodeFieldName(lfFieldWithType) -> typ)
        }
      }) { xs =>
        Ret(xs.to(ImmArray))
      }
    }

    private[this] def decodeFieldWithExpr(
        lfFieldWithExpr: PLF.FieldWithExpr,
        definition: String,
    ): Work[(Name, Expr)] =
      decodeExpr(lfFieldWithExpr.getExpr, definition) { expr =>
        Ret(
          internedName(lfFieldWithExpr.getFieldInternedStr) -> expr
        )
      }

    private[this] def decodeEnumCon(
        enumCon: PLF.DefDataType.EnumConstructors
    ): ImmArray[EnumConName] =
      internedNames(enumCon.getConstructorsInternedStrList)

    private[archive] def decodeDefValueForTest(lfValue: PLF.DefValue): DValue = {
      Work.run(decodeDefValue(lfValue))
    }

    private def decodeDefValue(lfValue: PLF.DefValue): Work[DValue] = {
      val name = getInternedDottedName(lfValue.getNameWithType.getNameInternedDname)
      decodeType(lfValue.getNameWithType.getType) { typ =>
        decodeExpr(lfValue.getExpr, name.toString) { body =>
          Ret(
            DValue(
              typ,
              body,
            )
          )
        }
      }
    }

    private def decodeLocation(lfExpr: PLF.Expr, definition: String): Option[Location] =
      if (lfExpr.hasLocation && lfExpr.getLocation.hasRange) {
        val loc = lfExpr.getLocation
        val optModuleRef =
          if (loc.hasModule)
            Some(decodeModuleRef(loc.getModule))
          else
            optModuleName.map((packageId, _))
        optModuleRef.map { case (pkgId, moduleName) =>
          val range = loc.getRange
          Location(
            pkgId,
            moduleName,
            definition,
            (range.getStartLine, range.getStartCol),
            (range.getEndLine, range.getEndCol),
          )
        }
      } else {
        None
      }

    private[this] def decodeTemplateKey(
        tpl: DottedName,
        key: PLF.DefTemplate.DefKey,
    ): Work[TemplateKey] = {
      assertSince(LV.Features.contractKeys, "key")
      decodeExpr(key.getKeyExpr, s"${tpl}:key") { keyExpr =>
        decodeType(key.getType) { typ =>
          decodeExpr(key.getMaintainers, s"${tpl}:maintainer") { maintainers =>
            Ret(
              TemplateKey(
                typ,
                keyExpr,
                maintainers,
              )
            )
          }
        }
      }
    }

    private[this] def decodeTemplate(tpl: DottedName, lfTempl: PLF.DefTemplate): Work[Template] = {
      val lfImplements = lfTempl.getImplementsList.asScala
      val paramName = internedName(lfTempl.getParamInternedStr)
      Work.bind(
        if (lfTempl.hasPrecond) decodeExpr(lfTempl.getPrecond, s"$tpl:ensure")(Ret(_))
        else Ret(ETrue)
      ) { precond =>
        decodeExpr(lfTempl.getSignatories, s"$tpl.signatory") { signatories =>
          Work.sequence(lfTempl.getChoicesList.asScala.view.map(decodeChoice(tpl, _))) { choices =>
            decodeExpr(lfTempl.getObservers, s"$tpl:observer") { observers =>
              Work.sequence(lfImplements.view.map(decodeTemplateImplements(_))) { implements =>
                Work.bind(
                  if (lfTempl.hasKey) {
                    assertSince(LV.Features.contractKeys, "key")
                    Work.bind(decodeTemplateKey(tpl, lfTempl.getKey)) { tk =>
                      Ret(Some(tk))
                    }
                  } else Ret(None)
                ) { key =>
                  Ret(
                    Template.build(
                      param = paramName,
                      precond,
                      signatories,
                      choices,
                      observers,
                      implements = implements,
                      key = key,
                    )
                  )
                }
              }
            }
          }
        }
      }
    }

    private[this] def decodeTemplateImplements(
        lfImpl: PLF.DefTemplate.Implements
    ): Work[TemplateImplements] = {
      Work.bind(decodeInterfaceInstanceBody(lfImpl.getBody)) { body =>
        Ret(
          TemplateImplements.build(
            interfaceId = decodeTypeConId(lfImpl.getInterface),
            body,
          )
        )
      }
    }

    private[this] def decodeInterfaceInstanceBody(
        lfBody: PLF.InterfaceInstanceBody
    ): Work[InterfaceInstanceBody] = {
      decodeExpr(lfBody.getView, "InterfaceInstanceBody.view") { view =>
        Work.sequence(lfBody.getMethodsList.asScala.view.map(decodeInterfaceInstanceMethod(_))) {
          methods =>
            Ret(InterfaceInstanceBody.build(methods, view))
        }
      }
    }

    private[this] def decodeInterfaceInstanceMethod(
        lfMethod: PLF.InterfaceInstanceBody.InterfaceInstanceMethod
    ): Work[InterfaceInstanceMethod] = {
      decodeExpr(lfMethod.getValue, "InterfaceInstanceMethod.value") { value =>
        Ret(
          InterfaceInstanceMethod(
            methodName = getInternedName(lfMethod.getMethodInternedName),
            value,
          )
        )
      }
    }

    private def decodeChoice(
        tpl: DottedName,
        lfChoice: PLF.TemplateChoice,
    ): Work[TemplateChoice] = {
      Work.bind(decodeBinder(lfChoice.getArgBinder)) { case (v, t) =>
        val chName = internedName(lfChoice.getNameInternedStr)
        val selfBinder = internedName(lfChoice.getSelfBinderInternedStr)
        decodeExpr(lfChoice.getControllers, s"$tpl:$chName:controller") { controllers =>
          Work.bind(
            decodeExpr(lfChoice.getObservers, s"$tpl:$chName:observers") { observers =>
              Ret(Some(observers))
            }
          ) { choiceObservers =>
            Work.bind(
              if (lfChoice.hasAuthorizers) {
                assertSince(LV.Features.choiceAuthority, "TemplateChoice.authorizers")
                decodeExpr(lfChoice.getAuthorizers, s"$tpl:$chName:authorizers") { authorizers =>
                  Ret(Some(authorizers))
                }
              } else {
                // authorizers are optional post LV.Features.choiceAuthority
                Ret(None)
              }
            ) { choiceAuthorizers =>
              decodeType(lfChoice.getRetType) { returnType =>
                decodeExpr(lfChoice.getUpdate, s"$tpl:$chName:choice") { update =>
                  Ret(
                    TemplateChoice(
                      name = chName,
                      consuming = lfChoice.getConsuming,
                      controllers,
                      choiceObservers,
                      choiceAuthorizers,
                      selfBinder = selfBinder,
                      argBinder = v -> t,
                      returnType,
                      update,
                    )
                  )
                }
              }
            }
          }
        }
      }
    }

    private def decodeException(
        exceptionName: DottedName,
        lfException: PLF.DefException,
    ): Work[DefException] =
      decodeExpr(lfException.getMessage, s"$exceptionName:message") { expr =>
        Ret(DefException(expr))
      }

    private def decodeDefInterface(
        id: DottedName,
        lfInterface: PLF.DefInterface,
    ): Work[DefInterface] = {
      Work.sequence(lfInterface.getMethodsList.asScala.view.map(decodeInterfaceMethod(_))) {
        methods =>
          Work.sequence(lfInterface.getChoicesList.asScala.view.map(decodeChoice(id, _))) {
            choices =>
              decodeType(lfInterface.getView) { view =>
                Ret(
                  DefInterface.build(
                    requires =
                      if (lfInterface.getRequiresCount != 0) {
                        lfInterface.getRequiresList.asScala.view.map(decodeTypeConId)
                      } else
                        List.empty,
                    param = getInternedName(lfInterface.getParamInternedStr),
                    choices,
                    methods,
                    view,
                  )
                )
              }
          }
      }
    }

    private[this] def decodeInterfaceMethod(
        lfMethod: PLF.InterfaceMethod
    ): Work[InterfaceMethod] = {
      decodeType(lfMethod.getType) { returnType =>
        Ret(
          InterfaceMethod(
            name = getInternedName(lfMethod.getMethodInternedName),
            returnType,
          )
        )
      }
    }

    private def decodeKind(lfKind: PLF.Kind): Work[Kind] = {
      Work.Delay { () =>
        lfKind.getSumCase match {
          case PLF.Kind.SumCase.STAR => Ret(KStar)
          case PLF.Kind.SumCase.NAT =>
            Ret(KNat)
          case PLF.Kind.SumCase.ARROW =>
            val kArrow = lfKind.getArrow
            val params = kArrow.getParamsList.asScala
            assertNonEmpty(params, "params")
            Work.bind(decodeKind(kArrow.getResult)) { base =>
              Work.sequence(params.view.map(decodeKind)) { kinds =>
                Ret((kinds foldRight base)(KArrow))
              }
            }
          case PLF.Kind.SumCase.SUM_NOT_SET =>
            throw Error.Parsing("Kind.SUM_NOT_SET")
        }
      }
    }

    private def decodeType[T](lfType: PLF.Type)(k: Type => Work[T]): Work[T] = {
      Work.Bind(
        Work.Delay { () =>
          {
            lfType.getSumCase match {
              case PLF.Type.SumCase.INTERNED =>
                Ret(
                  internedTypes.applyOrElse(
                    lfType.getInterned,
                    (index: Int) => throw Error.Parsing(s"invalid internedTypes table index $index"),
                  )
                )
              case otherwise =>
                throw Error.Parsing(s"$otherwise is not supported outside type interning table")
            }
          }
        },
        k,
      )
    }

    private def uncheckedDecodeType(lfType: PLF.Type): Work[Type] = {
      lfType.getSumCase match {
        case PLF.Type.SumCase.VAR =>
          val tvar = lfType.getVar
          val varName = internedName(tvar.getVarInternedStr)
          Work.sequence(tvar.getArgsList.asScala.view.map(uncheckedDecodeType)) { types =>
            Ret(types.foldLeft[Type](TVar(varName))(TApp))
          }
        case PLF.Type.SumCase.NAT =>
          Ret(
            Numeric.Scale
              .fromLong(lfType.getNat)
              .fold[TNat](
                _ =>
                  throw Error.Parsing(
                    s"TNat must be between ${Numeric.Scale.MinValue} and ${Numeric.Scale.MaxValue}, found ${lfType.getNat}"
                  ),
                TNat(_),
              )
          )
        case PLF.Type.SumCase.CON =>
          val tcon = lfType.getCon
          Work.sequence(tcon.getArgsList.asScala.view.map(uncheckedDecodeType)) { types =>
            Ret(types.foldLeft[Type](TTyCon(decodeTypeConId(tcon.getTycon)))(TApp))
          }
        case PLF.Type.SumCase.SYN =>
          val tsyn = lfType.getSyn
          Work.sequence(tsyn.getArgsList.asScala.view.map(uncheckedDecodeType)) { types =>
            Ret(TSynApp(decodeTypeSynId(tsyn.getTysyn), types.to(ImmArray)))
          }
        case PLF.Type.SumCase.BUILTIN =>
          val builtin = lfType.getBuiltin
          val info = builtinTypeInfoMap(builtin.getBuiltin)
          assertSince(info.minVersion, builtin.getBuiltin.getValueDescriptor.getFullName)
          val baseType: Type = info.typ
          Work.sequence(builtin.getArgsList.asScala.view.map(uncheckedDecodeType)) { types =>
            Ret(types.foldLeft(baseType)(TApp))
          }
        case PLF.Type.SumCase.FORALL =>
          val tForall = lfType.getForall
          val vars = tForall.getVarsList.asScala
          assertNonEmpty(vars, "vars")
          Work.bind(uncheckedDecodeType(tForall.getBody)) { base =>
            Work.sequence(vars.view.map(decodeTypeVarWithKind)) { binders =>
              Ret((binders foldRight base)(TForall))
            }
          }
        case PLF.Type.SumCase.STRUCT =>
          val struct = lfType.getStruct
          val fields = struct.getFieldsList.asScala
          assertNonEmpty(fields, "fields")
          Work.sequence(fields.view.map { lfFieldWithType =>
            Work.bind(uncheckedDecodeType(lfFieldWithType.getType)) { typ =>
              Ret(decodeFieldName(lfFieldWithType) -> typ)
            }
          }) { elems =>
            Ret(
              TStruct(
                Struct
                  .fromSeq(elems)
                  .fold(name => throw Error.Parsing(s"TStruct: duplicate field $name"), identity)
              )
            )
          }
        case PLF.Type.SumCase.INTERNED =>
          Ret(
            internedTypes.applyOrElse(
              lfType.getInterned,
              (index: Int) => throw Error.Parsing(s"invalid internedTypes table index $index"),
            )
          )
        case PLF.Type.SumCase.SUM_NOT_SET =>
          throw Error.Parsing("Type.SUM_NOT_SET")
      }
    }

    private[this] def decodeModuleRef(lfId: PLF.ModuleId): (PackageId, ModuleName) = {
      val modName = getInternedDottedName(lfId.getModuleNameInternedDname)
      import PLF.SelfOrImportedPackageId.{SumCase => SC}

      val pkgId = lfId.getPackageId.getSumCase match {
        case SC.SELF_PACKAGE_ID =>
          this.packageId
        case SC.IMPORTED_PACKAGE_ID_INTERNED_STR =>
          getInternedPackageId(lfId.getPackageId.getImportedPackageIdInternedStr)
        case SC.SUM_NOT_SET =>
          throw Error.Parsing("PackageId.SUM_NOT_SET")
      }
      optDependencyTracker.foreach(_.markDependency(pkgId))
      (pkgId, modName)
    }

    private[this] def decodeValId(lfVal: PLF.ValueId): ValueRef = {
      val (packageId, module) = decodeModuleRef(lfVal.getModule)
      val name = getInternedDottedName(lfVal.getNameInternedDname)
      ValueRef(packageId, QualifiedName(module, name))
    }

    private[this] def decodeTypeConId(lfTyConName: PLF.TypeConId): TypeConName = {
      val (packageId, module) = decodeModuleRef(lfTyConName.getModule)
      val name = getInternedDottedName(lfTyConName.getNameInternedDname)
      Identifier(packageId, QualifiedName(module, name))
    }

    private[this] def decodeTypeSynId(lfTySynName: PLF.TypeSynId): TypeSynName = {
      val (packageId, module) = decodeModuleRef(lfTySynName.getModule)
      val name = getInternedDottedName(lfTySynName.getNameInternedDname)
      Identifier(packageId, QualifiedName(module, name))
    }

    private[this] def decodeTypeConApp(lfTyConApp: PLF.Type.Con): Work[TypeConApp] = {
      Work.sequence(lfTyConApp.getArgsList.asScala.view.map(decodeType(_)(Ret(_)))) { types =>
        Ret(TypeConApp(decodeTypeConId(lfTyConApp.getTycon), types.to(ImmArray)))
      }
    }

    private def decodeExpr[T](lfExpr: PLF.Expr, definition: String)(k: Expr => Work[T]): Work[T] = {
      Work.Bind(Work.Delay(() => decodeExpr1(lfExpr, definition)), k)
    }

    private def decodeExpr1(lfExpr: PLF.Expr, definition: String): Work[Expr] = {
      Work.bind(lfExpr.getSumCase match {
        case PLF.Expr.SumCase.VAR_INTERNED_STR =>
          Ret(EVar(getInternedName(lfExpr.getVarInternedStr)))

        case PLF.Expr.SumCase.VAL =>
          Ret(EVal(decodeValId(lfExpr.getVal)))

        case PLF.Expr.SumCase.BUILTIN_LIT =>
          Ret(EBuiltinLit(decodeBuiltinLit(lfExpr.getBuiltinLit)))

        case PLF.Expr.SumCase.BUILTIN_CON =>
          Ret(lfExpr.getBuiltinCon match {
            case PLF.BuiltinCon.CON_UNIT => EUnit
            case PLF.BuiltinCon.CON_FALSE => EFalse
            case PLF.BuiltinCon.CON_TRUE => ETrue
            case PLF.BuiltinCon.UNRECOGNIZED =>
              throw Error.Parsing("BuiltinCon.UNRECOGNIZED")
          })

        case PLF.Expr.SumCase.BUILTIN =>
          val info = builtinInfoMap(lfExpr.getBuiltin)
          assertSince(info.minVersion, lfExpr.getBuiltin.getValueDescriptor.getFullName)
          info.maxVersion.foreach(assertUntil(_, lfExpr.getBuiltin.getValueDescriptor.getFullName))
          Ret(info.expr)

        case PLF.Expr.SumCase.REC_CON =>
          val recCon = lfExpr.getRecCon
          Work.bind(decodeTypeConApp(recCon.getTycon)) { tycon =>
            Work.sequence(
              recCon.getFieldsList.asScala.view.map(x => decodeFieldWithExpr(x, definition))
            ) { fields =>
              Ret(ERecCon(tycon, fields = fields.to(ImmArray)))
            }
          }

        case PLF.Expr.SumCase.REC_PROJ =>
          val recProj = lfExpr.getRecProj
          Work.bind(decodeTypeConApp(recProj.getTycon)) { tycon =>
            val field = internedName(recProj.getFieldInternedStr)
            decodeExpr(recProj.getRecord, definition) { record =>
              Ret(ERecProj(tycon, field, record))
            }
          }

        case PLF.Expr.SumCase.REC_UPD =>
          val recUpd = lfExpr.getRecUpd
          Work.bind(decodeTypeConApp(recUpd.getTycon)) { tycon =>
            val field = internedName(recUpd.getFieldInternedStr)
            decodeExpr(recUpd.getRecord, definition) { record =>
              decodeExpr(recUpd.getUpdate, definition) { update =>
                Ret(ERecUpd(tycon, field, record, update))
              }
            }
          }

        case PLF.Expr.SumCase.VARIANT_CON =>
          val varCon = lfExpr.getVariantCon
          Work.bind(decodeTypeConApp(varCon.getTycon)) { tycon =>
            val name = internedName(varCon.getVariantConInternedStr)
            decodeExpr(varCon.getVariantArg, definition) { expr =>
              Ret(EVariantCon(tycon, name, expr))
            }
          }

        case PLF.Expr.SumCase.ENUM_CON =>
          val enumCon = lfExpr.getEnumCon
          Ret(
            EEnumCon(
              decodeTypeConId(enumCon.getTycon),
              internedName(enumCon.getEnumConInternedStr),
            )
          )

        case PLF.Expr.SumCase.STRUCT_CON =>
          val structCon = lfExpr.getStructCon
          Work.sequence(
            structCon.getFieldsList.asScala.view.map(x => decodeFieldWithExpr(x, definition))
          ) { xs => Ret(EStructCon(xs.to(ImmArray))) }

        case PLF.Expr.SumCase.STRUCT_PROJ =>
          val structProj = lfExpr.getStructProj
          val field = internedName(structProj.getFieldInternedStr)
          decodeExpr(structProj.getStruct, definition) { struct =>
            Ret(EStructProj(field, struct))
          }

        case PLF.Expr.SumCase.STRUCT_UPD =>
          val structUpd = lfExpr.getStructUpd
          val field = internedName(structUpd.getFieldInternedStr)
          decodeExpr(structUpd.getStruct, definition) { struct =>
            decodeExpr(structUpd.getUpdate, definition) { update =>
              Ret(EStructUpd(field, struct, update))
            }
          }

        case PLF.Expr.SumCase.APP =>
          val app = lfExpr.getApp
          val args = app.getArgsList.asScala
          assertNonEmpty(args, "args")
          decodeExpr(app.getFun, definition) { base =>
            Work.sequence(args.view.map(decodeExpr(_, definition)(Ret(_)))) { args =>
              Ret((args foldLeft base)(EApp))
            }
          }

        case PLF.Expr.SumCase.ABS =>
          val lfAbs = lfExpr.getAbs
          val params = lfAbs.getParamList.asScala
          assertNonEmpty(params, "params")
          decodeExpr(lfAbs.getBody, definition) { base =>
            Work.sequence(params.view.map(decodeBinder)) { binders =>
              Ret((binders foldRight base)((binder, e) => EAbs(binder, e, currentDefinitionRef)))
            }
          }

        case PLF.Expr.SumCase.TY_APP =>
          val tyapp = lfExpr.getTyApp
          val args = tyapp.getTypesList.asScala
          assertNonEmpty(args, "args")
          decodeExpr(tyapp.getExpr, definition) { base =>
            Work.sequence(args.view.map(decodeType(_)(Ret(_)))) { types =>
              Ret((types foldLeft base)(ETyApp))
            }
          }

        case PLF.Expr.SumCase.TY_ABS =>
          val lfTyAbs = lfExpr.getTyAbs
          val params = lfTyAbs.getParamList.asScala
          assertNonEmpty(params, "params")
          decodeExpr(lfTyAbs.getBody, definition) { base =>
            Work.sequence(params.view.map(decodeTypeVarWithKind)) { binders =>
              Ret((binders foldRight base)(ETyAbs))
            }
          }

        case PLF.Expr.SumCase.LET =>
          val lfLet = lfExpr.getLet
          val bindings = lfLet.getBindingsList.asScala
          assertNonEmpty(bindings, "bindings")
          decodeExpr(lfLet.getBody, definition) { base =>
            Work.sequence(bindings.view.map { binding =>
              Work.bind(decodeBinder(binding.getBinder)) { case (v, t) =>
                decodeExpr(binding.getBound, definition) { bound =>
                  Ret((v, t, bound))
                }
              }
            }) { bindings =>
              Ret((bindings foldRight base) { case ((v, t, bound), e) =>
                ELet(Binding(Some(v), t, bound), e)
              })
            }
          }

        case PLF.Expr.SumCase.NIL =>
          decodeType(lfExpr.getNil.getType) { typ =>
            Ret(ENil(typ))
          }

        case PLF.Expr.SumCase.CONS =>
          val cons = lfExpr.getCons
          val front = cons.getFrontList.asScala
          assertNonEmpty(front, "front")
          decodeType(cons.getType) { typ =>
            Work.sequence(front.view.map(decodeExpr(_, definition)(Ret(_)))) { elems =>
              decodeExpr(cons.getTail, definition) { tail =>
                Ret(ECons(typ, elems.to(ImmArray), tail))
              }
            }
          }

        case PLF.Expr.SumCase.CASE =>
          val case_ = lfExpr.getCase
          decodeExpr(case_.getScrut, definition) { scrut =>
            Work.sequence(case_.getAltsList.asScala.view.map(decodeCaseAlt(_, definition))) {
              alts =>
                Ret(ECase(scrut, alts.to(ImmArray)))
            }
          }

        case PLF.Expr.SumCase.UPDATE =>
          Work.bind(decodeUpdate(lfExpr.getUpdate, definition)) { update =>
            Ret(EUpdate(update))
          }

        case PLF.Expr.SumCase.OPTIONAL_NONE =>
          decodeType(lfExpr.getOptionalNone.getType) { typ =>
            Ret(ENone(typ))
          }

        case PLF.Expr.SumCase.OPTIONAL_SOME =>
          val some = lfExpr.getOptionalSome
          decodeType(some.getType) { typ =>
            decodeExpr(some.getValue, definition) { expr =>
              Ret(ESome(typ, expr))
            }
          }

        case PLF.Expr.SumCase.TO_ANY =>
          decodeType(lfExpr.getToAny.getType) { typ =>
            decodeExpr(lfExpr.getToAny.getExpr, definition) { expr =>
              Ret(EToAny(typ, expr))
            }
          }

        case PLF.Expr.SumCase.FROM_ANY =>
          decodeType(lfExpr.getFromAny.getType) { typ =>
            decodeExpr(lfExpr.getFromAny.getExpr, definition) { expr =>
              Ret(EFromAny(typ, expr))
            }
          }

        case PLF.Expr.SumCase.TYPE_REP =>
          decodeType(lfExpr.getTypeRep) { typ =>
            Ret(ETypeRep(typ))
          }

        case PLF.Expr.SumCase.THROW =>
          assertSince(LV.Features.exceptions, "Expr.from_any_exception")
          val eThrow = lfExpr.getThrow
          decodeType(eThrow.getReturnType) { returnType =>
            decodeType(eThrow.getExceptionType) { exceptionType =>
              decodeExpr(eThrow.getExceptionExpr, definition) { exception =>
                Ret(EThrow(returnType, exceptionType, exception))
              }
            }
          }

        case PLF.Expr.SumCase.TO_ANY_EXCEPTION =>
          assertSince(LV.Features.exceptions, "Expr.to_any_exception")
          val toAnyException = lfExpr.getToAnyException
          decodeType(toAnyException.getType) { typ =>
            decodeExpr(toAnyException.getExpr, definition) { value =>
              Ret(EToAnyException(typ, value))
            }
          }

        case PLF.Expr.SumCase.FROM_ANY_EXCEPTION =>
          assertSince(LV.Features.exceptions, "Expr.from_any_exception")
          val fromAnyException = lfExpr.getFromAnyException
          decodeType(fromAnyException.getType) { typ =>
            decodeExpr(fromAnyException.getExpr, definition) { value =>
              Ret(EFromAnyException(typ, value))
            }
          }

        case PLF.Expr.SumCase.TO_INTERFACE =>
          val toInterface = lfExpr.getToInterface
          val interfaceId = decodeTypeConId(toInterface.getInterfaceType)
          val templateId = decodeTypeConId(toInterface.getTemplateType)
          decodeExpr(toInterface.getTemplateExpr, definition) { value =>
            Ret(EToInterface(interfaceId, templateId, value))
          }

        case PLF.Expr.SumCase.FROM_INTERFACE =>
          val fromInterface = lfExpr.getFromInterface
          val interfaceId = decodeTypeConId(fromInterface.getInterfaceType)
          val templateId = decodeTypeConId(fromInterface.getTemplateType)
          decodeExpr(fromInterface.getInterfaceExpr, definition) { value =>
            Ret(EFromInterface(interfaceId, templateId, value))
          }

        case PLF.Expr.SumCase.CALL_INTERFACE =>
          val callInterface = lfExpr.getCallInterface
          val interfaceId = decodeTypeConId(callInterface.getInterfaceType)
          val methodName =
            getInternedName(callInterface.getMethodInternedName)
          decodeExpr(callInterface.getInterfaceExpr, definition) { value =>
            Ret(ECallInterface(interfaceId, methodName, value))
          }

        case PLF.Expr.SumCase.SIGNATORY_INTERFACE =>
          val signatoryInterface = lfExpr.getSignatoryInterface
          val ifaceId = decodeTypeConId(signatoryInterface.getInterface)
          decodeExpr(signatoryInterface.getExpr, definition) { body =>
            Ret(ESignatoryInterface(ifaceId, body))
          }

        case PLF.Expr.SumCase.OBSERVER_INTERFACE =>
          val observerInterface = lfExpr.getObserverInterface
          decodeExpr(observerInterface.getExpr, definition) { body =>
            Ret(
              EObserverInterface(ifaceId = decodeTypeConId(observerInterface.getInterface), body)
            )
          }

        case PLF.Expr.SumCase.UNSAFE_FROM_INTERFACE =>
          val unsafeFromInterface = lfExpr.getUnsafeFromInterface
          val interfaceId = decodeTypeConId(unsafeFromInterface.getInterfaceType)
          val templateId = decodeTypeConId(unsafeFromInterface.getTemplateType)
          decodeExpr(unsafeFromInterface.getContractIdExpr, definition) { contractIdExpr =>
            decodeExpr(unsafeFromInterface.getInterfaceExpr, definition) { ifaceExpr =>
              Ret(EUnsafeFromInterface(interfaceId, templateId, contractIdExpr, ifaceExpr))
            }
          }

        case PLF.Expr.SumCase.TO_REQUIRED_INTERFACE =>
          val toRequiredInterface = lfExpr.getToRequiredInterface
          val requiredIfaceId = decodeTypeConId(toRequiredInterface.getRequiredInterface)
          val requiringIfaceId = decodeTypeConId(toRequiredInterface.getRequiringInterface)
          decodeExpr(toRequiredInterface.getExpr, definition) { body =>
            Ret(EToRequiredInterface(requiredIfaceId, requiringIfaceId, body))
          }

        case PLF.Expr.SumCase.FROM_REQUIRED_INTERFACE =>
          val fromRequiredInterface = lfExpr.getFromRequiredInterface
          decodeExpr(fromRequiredInterface.getExpr, definition) { body =>
            Ret(
              EFromRequiredInterface(
                requiredIfaceId = decodeTypeConId(fromRequiredInterface.getRequiredInterface),
                requiringIfaceId = decodeTypeConId(fromRequiredInterface.getRequiringInterface),
                body,
              )
            )
          }

        case PLF.Expr.SumCase.UNSAFE_FROM_REQUIRED_INTERFACE =>
          val unsafeFromRequiredInterface = lfExpr.getUnsafeFromRequiredInterface
          val requiredIfaceId = decodeTypeConId(unsafeFromRequiredInterface.getRequiredInterface)
          val requiringIfaceId =
            decodeTypeConId(unsafeFromRequiredInterface.getRequiringInterface)
          decodeExpr(unsafeFromRequiredInterface.getContractIdExpr, definition) { contractIdExpr =>
            decodeExpr(unsafeFromRequiredInterface.getInterfaceExpr, definition) { ifaceExpr =>
              Ret(
                EUnsafeFromRequiredInterface(
                  requiredIfaceId,
                  requiringIfaceId,
                  contractIdExpr,
                  ifaceExpr,
                )
              )
            }
          }

        case PLF.Expr.SumCase.INTERFACE_TEMPLATE_TYPE_REP =>
          val interfaceTemplateTypeRep = lfExpr.getInterfaceTemplateTypeRep
          val ifaceId = decodeTypeConId(interfaceTemplateTypeRep.getInterface)
          decodeExpr(interfaceTemplateTypeRep.getExpr, definition) { body =>
            Ret(EInterfaceTemplateTypeRep(ifaceId, body))
          }

        case PLF.Expr.SumCase.SUM_NOT_SET =>
          throw Error.Parsing("Expr.SUM_NOT_SET")

        case PLF.Expr.SumCase.VIEW_INTERFACE =>
          val viewInterface = lfExpr.getViewInterface
          val ifaceId = decodeTypeConId(viewInterface.getInterface)
          decodeExpr(viewInterface.getExpr, definition) { expr =>
            Ret(EViewInterface(ifaceId, expr))
          }

        case PLF.Expr.SumCase.CHOICE_CONTROLLER =>
          assertSince(LV.Features.choiceFuncs, "Expr.choice_controller")
          val choiceController = lfExpr.getChoiceController
          val tplCon = decodeTypeConId(choiceController.getTemplate)
          val choiceName = internedName(choiceController.getChoiceInternedStr)
          decodeExpr(choiceController.getContractExpr, definition) { contractExpr =>
            decodeExpr(choiceController.getChoiceArgExpr, definition) { choiceArgExpr =>
              Ret(EChoiceController(tplCon, choiceName, contractExpr, choiceArgExpr))
            }
          }

        case PLF.Expr.SumCase.CHOICE_OBSERVER =>
          assertSince(LV.Features.choiceFuncs, "Expr.choice_observer")
          val choiceObserver = lfExpr.getChoiceObserver
          val tplCon = decodeTypeConId(choiceObserver.getTemplate)
          val choiceName = internedName(choiceObserver.getChoiceInternedStr)
          decodeExpr(choiceObserver.getContractExpr, definition) { contractExpr =>
            decodeExpr(choiceObserver.getChoiceArgExpr, definition) { choiceArgExpr =>
              Ret(EChoiceObserver(tplCon, choiceName, contractExpr, choiceArgExpr))
            }
          }

        case PLF.Expr.SumCase.EXPERIMENTAL =>
          assertSince(LV.Features.unstable, "Expr.experimental")
          val experimental = lfExpr.getExperimental
          decodeType(experimental.getType) { typ =>
            Ret(EExperimental(experimental.getName, typ))
          }

      }) { expr =>
        decodeLocation(lfExpr, definition) match {
          case None => Ret(expr)
          case Some(loc) => Ret(ELocation(loc, expr))
        }
      }
    }

    private[this] def decodeCaseAlt(lfCaseAlt: PLF.CaseAlt, definition: String): Work[CaseAlt] = {
      val pat: CasePat = lfCaseAlt.getSumCase match {
        case PLF.CaseAlt.SumCase.DEFAULT =>
          CPDefault
        case PLF.CaseAlt.SumCase.VARIANT =>
          val variant = lfCaseAlt.getVariant
          CPVariant(
            tycon = decodeTypeConId(variant.getCon),
            variant = internedName(variant.getVariantInternedStr),
            binder = internedName(variant.getBinderInternedStr),
          )
        case PLF.CaseAlt.SumCase.ENUM =>
          val enumeration = lfCaseAlt.getEnum
          CPEnum(
            tycon = decodeTypeConId(enumeration.getCon),
            constructor = internedName(enumeration.getConstructorInternedStr),
          )
        case PLF.CaseAlt.SumCase.BUILTIN_CON =>
          decodeBuiltinCon(lfCaseAlt.getBuiltinCon)
        case PLF.CaseAlt.SumCase.NIL =>
          CPNil
        case PLF.CaseAlt.SumCase.CONS =>
          val cons = lfCaseAlt.getCons
          CPCons(
            head = internedName(cons.getVarHeadInternedStr),
            tail = internedName(cons.getVarTailInternedStr),
          )

        case PLF.CaseAlt.SumCase.OPTIONAL_NONE =>
          CPNone

        case PLF.CaseAlt.SumCase.OPTIONAL_SOME =>
          val some = lfCaseAlt.getOptionalSome
          CPSome(
            internedName(some.getVarBodyInternedStr)
          )

        case PLF.CaseAlt.SumCase.SUM_NOT_SET =>
          throw Error.Parsing("CaseAlt.SUM_NOT_SET")
      }
      decodeExpr(lfCaseAlt.getBody, definition) { rhs =>
        Ret(CaseAlt(pat, rhs))
      }
    }

    private[this] def decodeRetrieveByKey(value: PLF.Update.RetrieveByKey): Work[TypeConName] = {
      assertSince(LV.Features.contractKeys, "RetrieveByKey")
      Ret(decodeTypeConId(value.getTemplate))
    }

    private[this] def decodeUpdate(lfUpdate: PLF.Update, definition: String): Work[Update] = {
      lfUpdate.getSumCase match {

        case PLF.Update.SumCase.PURE =>
          val pure = lfUpdate.getPure
          decodeType(pure.getType) { typ =>
            decodeExpr(pure.getExpr, definition) { expr =>
              Ret(UpdatePure(typ, expr))
            }
          }

        case PLF.Update.SumCase.BLOCK =>
          val block = lfUpdate.getBlock
          decodeExpr(block.getBody, definition) { body =>
            Work.sequence(
              block.getBindingsList.asScala.view.map(x => decodeBinding(x, definition))
            ) { bindings =>
              Ret(UpdateBlock(bindings = bindings.to(ImmArray), body))
            }
          }

        case PLF.Update.SumCase.CREATE =>
          val create = lfUpdate.getCreate
          decodeExpr(create.getExpr, definition) { arg =>
            Ret(UpdateCreate(templateId = decodeTypeConId(create.getTemplate), arg))
          }

        case PLF.Update.SumCase.CREATE_INTERFACE =>
          val create = lfUpdate.getCreateInterface
          decodeExpr(create.getExpr, definition) { arg =>
            Ret(UpdateCreateInterface(interfaceId = decodeTypeConId(create.getInterface), arg))
          }

        case PLF.Update.SumCase.EXERCISE =>
          val exercise = lfUpdate.getExercise
          val templateId = decodeTypeConId(exercise.getTemplate)
          val choice = internedName(exercise.getChoiceInternedStr)
          decodeExpr(exercise.getCid, definition) { cidE =>
            decodeExpr(exercise.getArg, definition) { argE =>
              Ret(UpdateExercise(templateId, choice, cidE, argE))
            }
          }

        case PLF.Update.SumCase.SOFT_EXERCISE =>
          val exercise = lfUpdate.getSoftExercise
          val templateId = decodeTypeConId(exercise.getTemplate)
          val choice = internedName(exercise.getChoiceInternedStr)
          decodeExpr(exercise.getCid, definition) { cidE =>
            decodeExpr(exercise.getArg, definition) { argE =>
              Ret(
                UpdateSoftExercise(templateId, choice, cidE, argE)
              )
            }
          }

        case PLF.Update.SumCase.DYNAMIC_EXERCISE =>
          val exercise = lfUpdate.getDynamicExercise
          val templateId = decodeTypeConId(exercise.getTemplate)
          val choice = internedName(exercise.getChoiceInternedStr)
          decodeExpr(exercise.getCid, definition) { cidE =>
            decodeExpr(exercise.getArg, definition) { argE =>
              Ret(UpdateDynamicExercise(templateId, choice, cidE, argE))
            }
          }

        case PLF.Update.SumCase.EXERCISE_INTERFACE =>
          val exercise = lfUpdate.getExerciseInterface
          decodeExpr(exercise.getCid, definition) { cidE =>
            decodeExpr(exercise.getArg, definition) { argE =>
              Work.bind(
                if (exercise.hasGuard) {
                  assertSince(LV.Features.extendedInterfaces, "exerciseInterface.guard")
                  decodeExpr(exercise.getGuard, definition) { e =>
                    Ret(Some(e))
                  }
                } else
                  Ret(None)
              ) { guardE =>
                val interfaceId = decodeTypeConId(exercise.getInterface)
                val choice = internedName(exercise.getChoiceInternedStr)
                Ret(UpdateExerciseInterface(interfaceId, choice, cidE, argE, guardE))
              }
            }
          }

        case PLF.Update.SumCase.EXERCISE_BY_KEY =>
          assertSince(LV.Features.contractKeys, "exercise_by_key")
          val exerciseByKey = lfUpdate.getExerciseByKey
          val templateId = decodeTypeConId(exerciseByKey.getTemplate)
          val choice = getInternedName(exerciseByKey.getChoiceInternedStr)
          decodeExpr(exerciseByKey.getKey, definition) { keyE =>
            decodeExpr(exerciseByKey.getArg, definition) { argE =>
              Ret(UpdateExerciseByKey(templateId, choice, keyE, argE))
            }
          }

        case PLF.Update.SumCase.GET_TIME =>
          Ret(UpdateGetTime)

        case PLF.Update.SumCase.FETCH =>
          val fetch = lfUpdate.getFetch
          decodeExpr(fetch.getCid, definition) { contractId =>
            Ret(UpdateFetchTemplate(templateId = decodeTypeConId(fetch.getTemplate), contractId))
          }

        case PLF.Update.SumCase.SOFT_FETCH =>
          val softFetch = lfUpdate.getSoftFetch
          decodeExpr(softFetch.getCid, definition) { contractId =>
            Ret(
              UpdateSoftFetchTemplate(
                templateId = decodeTypeConId(softFetch.getTemplate),
                contractId,
              )
            )
          }

        case PLF.Update.SumCase.FETCH_INTERFACE =>
          val fetch = lfUpdate.getFetchInterface
          decodeExpr(fetch.getCid, definition) { contractId =>
            Ret(
              UpdateFetchInterface(interfaceId = decodeTypeConId(fetch.getInterface), contractId)
            )
          }

        case PLF.Update.SumCase.FETCH_BY_KEY =>
          assertSince(LV.Features.contractKeys, "fetch_by_key")
          Work.bind(decodeRetrieveByKey(lfUpdate.getFetchByKey)) { tmplId =>
            Ret(UpdateFetchByKey(tmplId))
          }

        case PLF.Update.SumCase.LOOKUP_BY_KEY =>
          assertSince(LV.Features.contractKeys, "lookup_by_key")
          Work.bind(decodeRetrieveByKey(lfUpdate.getLookupByKey)) { tmplId =>
            Ret(UpdateLookupByKey(tmplId))
          }

        case PLF.Update.SumCase.EMBED_EXPR =>
          val embedExpr = lfUpdate.getEmbedExpr
          decodeType(embedExpr.getType) { typ =>
            decodeExpr(embedExpr.getBody, definition) { expr =>
              Ret(UpdateEmbedExpr(typ, expr))
            }
          }

        case PLF.Update.SumCase.TRY_CATCH =>
          assertSince(LV.Features.exceptions, "Update.try_catch")
          val tryCatch = lfUpdate.getTryCatch
          decodeType(tryCatch.getReturnType) { typ =>
            decodeExpr(tryCatch.getTryExpr, definition) { body =>
              val binder = toName(internedStrings(tryCatch.getVarInternedStr))
              decodeExpr(tryCatch.getCatchExpr, definition) { handler =>
                Ret(UpdateTryCatch(typ, body, binder, handler))
              }
            }
          }

        case PLF.Update.SumCase.SUM_NOT_SET =>
          throw Error.Parsing("Update.SUM_NOT_SET")
      }
    }

    private[this] def decodeTypeVarWithKind(
        lfTypeVarWithKind: PLF.TypeVarWithKind
    ): Work[(TypeVarName, Kind)] = {
      val name =
        internedName(lfTypeVarWithKind.getVarInternedStr)
      Work.bind(decodeKind(lfTypeVarWithKind.getKind)) { kind =>
        Ret {
          name -> kind
        }
      }
    }

    private[this] def decodeBinding(lfBinding: PLF.Binding, definition: String): Work[Binding] = {
      Work.bind(decodeBinder(lfBinding.getBinder)) { case (binder, typ) =>
        decodeExpr(lfBinding.getBound, definition) { expr =>
          Ret(Binding(Some(binder), typ, expr))
        }
      }
    }

    private[this] def decodeBinder(lfBinder: PLF.VarWithType): Work[(ExprVarName, Type)] = {
      decodeType(lfBinder.getType) { typ =>
        Ret(
          internedName(lfBinder.getVarInternedStr) -> typ
        )
      }
    }

    private[this] def decodeBuiltinCon(lfBuiltinCon: PLF.BuiltinCon): CPBuiltinCon =
      lfBuiltinCon match {
        case PLF.BuiltinCon.CON_UNIT =>
          CPUnit
        case PLF.BuiltinCon.CON_FALSE =>
          CPFalse
        case PLF.BuiltinCon.CON_TRUE =>
          CPTrue
        case _ => throw Error.Parsing("Unknown BuiltinCon: " + lfBuiltinCon.toString)
      }

    private[this] def decodeBuiltinLit(lfBuiltinLit: PLF.BuiltinLit): BuiltinLit =
      lfBuiltinLit.getSumCase match {
        case PLF.BuiltinLit.SumCase.INT64 =>
          BLInt64(lfBuiltinLit.getInt64)
        case PLF.BuiltinLit.SumCase.TIMESTAMP =>
          val t = Time.Timestamp.fromLong(lfBuiltinLit.getTimestamp)
          t.fold(e => throw Error.Parsing("error decoding timestamp: " + e), BLTimestamp)
        case PLF.BuiltinLit.SumCase.DATE =>
          val d = Time.Date.fromDaysSinceEpoch(lfBuiltinLit.getDate)
          d.fold(e => throw Error.Parsing("error decoding date: " + e), BLDate)
        case PLF.BuiltinLit.SumCase.TEXT_INTERNED_STR =>
          BLText(getInternedStr(lfBuiltinLit.getTextInternedStr))
        case PLF.BuiltinLit.SumCase.NUMERIC_INTERNED_STR =>
          toBLNumeric(getInternedStr(lfBuiltinLit.getNumericInternedStr))
        case PLF.BuiltinLit.SumCase.ROUNDING_MODE =>
          assertSince(LV.Features.bigNumeric, "Expr.rounding_mode")
          BLRoundingMode(java.math.RoundingMode.valueOf(lfBuiltinLit.getRoundingModeValue))
        case PLF.BuiltinLit.SumCase.SUM_NOT_SET =>
          throw Error.Parsing("BuiltinLit.SUM_NOT_SET")
      }
  }

  private def versionIsOlderThan(minVersion: LV): Boolean =
    languageVersion < minVersion

  private[this] def toName(s: String): Name =
    eitherToParseError(Name.fromString(s))

  private def toPackageName(s: String): PackageName = {
    eitherToParseError(PackageName.fromString(s))
  }

  private def toPackageVersion(s: String) = {
    eitherToParseError(PackageVersion.fromString(s))
  }

  private[this] def toBLNumeric(s: String) =
    BLNumeric(eitherToParseError(Numeric.fromString(s)))

  private[this] def notSupportedError(description: String): Error.Parsing =
    Error.Parsing(s"$description is not supported by Daml-LF 2.$minor")

  // maxVersion excluded
  private[this] def assertUntil(maxVersion: LV, description: => String): Unit =
    if (!versionIsOlderThan(maxVersion))
      throw notSupportedError(description)

  // minVersion included
  private[this] def assertSince(minVersion: LV, description: => String): Unit =
    if (versionIsOlderThan(minVersion))
      throw notSupportedError(description)

  private def assertNonEmpty(s: collection.Seq[_], description: => String): Unit =
    if (s.isEmpty) throw Error.Parsing(s"Unexpected empty $description")

  private[this] def assertEmpty(s: collection.Seq[_], description: => String): Unit =
    if (s.nonEmpty) throw Error.Parsing(s"Unexpected non-empty $description")

  private[this] def assertEmpty(s: util.List[_], description: => String): Unit =
    if (!s.isEmpty) throw Error.Parsing(s"Unexpected non-empty $description")
}

private[lf] object DecodeV2 {

  private def eitherToParseError[A](x: Either[String, A]): A =
    x.fold(err => throw Error.Parsing(err), identity)

  case class BuiltinTypeInfo(
      proto: PLF.BuiltinType,
      bTyp: BuiltinType,
      minVersion: LV = LV.Features.default,
  ) {
    val typ = TBuiltin(bTyp)
  }

  val builtinTypeInfos: List[BuiltinTypeInfo] = {
    import PLF.BuiltinType._
    List(
      BuiltinTypeInfo(UNIT, BTUnit),
      BuiltinTypeInfo(BOOL, BTBool),
      BuiltinTypeInfo(TEXT, BTText),
      BuiltinTypeInfo(INT64, BTInt64),
      BuiltinTypeInfo(TIMESTAMP, BTTimestamp),
      BuiltinTypeInfo(PARTY, BTParty),
      BuiltinTypeInfo(LIST, BTList),
      BuiltinTypeInfo(UPDATE, BTUpdate),
      BuiltinTypeInfo(CONTRACT_ID, BTContractId),
      BuiltinTypeInfo(DATE, BTDate),
      BuiltinTypeInfo(OPTIONAL, BTOptional),
      BuiltinTypeInfo(TEXTMAP, BTTextMap, minVersion = LV.Features.textMap),
      BuiltinTypeInfo(GENMAP, BTGenMap),
      BuiltinTypeInfo(ARROW, BTArrow),
      BuiltinTypeInfo(NUMERIC, BTNumeric),
      BuiltinTypeInfo(ANY, BTAny),
      BuiltinTypeInfo(TYPE_REP, BTTypeRep),
      BuiltinTypeInfo(BIGNUMERIC, BTBigNumeric, minVersion = LV.Features.bigNumeric),
      BuiltinTypeInfo(ROUNDING_MODE, BTRoundingMode, minVersion = LV.Features.bigNumeric),
      BuiltinTypeInfo(ANY_EXCEPTION, BTAnyException, minVersion = LV.Features.exceptions),
      BuiltinTypeInfo(BYTES, BTBytes, minVersion = LV.Features.cctp),
    )
  }

  private val builtinTypeInfoMap =
    builtinTypeInfos
      .map(info => info.proto -> info)
      .toMap

  case class BuiltinFunctionInfo(
      proto: PLF.BuiltinFunction,
      builtin: BuiltinFunction,
      minVersion: LV = LV.Features.default, // first version that does support the builtin
      maxVersion: Option[LV] = None, // first version that does not support the builtin
      implicitParameters: List[Type] = List.empty,
  ) {
    val expr: Expr = implicitParameters.foldLeft[Expr](EBuiltinFun(builtin))(ETyApp)
  }

  val builtinFunctionInfos: List[BuiltinFunctionInfo] = {
    import LV.Features._
    import PLF.BuiltinFunction._
    List(
      BuiltinFunctionInfo(ADD_NUMERIC, BAddNumeric),
      BuiltinFunctionInfo(SUB_NUMERIC, BSubNumeric),
      BuiltinFunctionInfo(MUL_NUMERIC, BMulNumeric),
      BuiltinFunctionInfo(DIV_NUMERIC, BDivNumeric),
      BuiltinFunctionInfo(ROUND_NUMERIC, BRoundNumeric),
      BuiltinFunctionInfo(CAST_NUMERIC, BCastNumeric),
      BuiltinFunctionInfo(SHIFT_NUMERIC, BShiftNumeric),
      BuiltinFunctionInfo(ADD_INT64, BAddInt64),
      BuiltinFunctionInfo(SUB_INT64, BSubInt64),
      BuiltinFunctionInfo(MUL_INT64, BMulInt64),
      BuiltinFunctionInfo(DIV_INT64, BDivInt64),
      BuiltinFunctionInfo(MOD_INT64, BModInt64),
      BuiltinFunctionInfo(EXP_INT64, BExpInt64),
      BuiltinFunctionInfo(INT64_TO_NUMERIC, BInt64ToNumeric),
      BuiltinFunctionInfo(NUMERIC_TO_INT64, BNumericToInt64),
      BuiltinFunctionInfo(FOLDL, BFoldl),
      BuiltinFunctionInfo(FOLDR, BFoldr),
      BuiltinFunctionInfo(TEXTMAP_EMPTY, BTextMapEmpty, minVersion = LV.Features.textMap),
      BuiltinFunctionInfo(TEXTMAP_INSERT, BTextMapInsert, minVersion = LV.Features.textMap),
      BuiltinFunctionInfo(TEXTMAP_LOOKUP, BTextMapLookup, minVersion = LV.Features.textMap),
      BuiltinFunctionInfo(TEXTMAP_DELETE, BTextMapDelete, minVersion = LV.Features.textMap),
      BuiltinFunctionInfo(TEXTMAP_TO_LIST, BTextMapToList, minVersion = LV.Features.textMap),
      BuiltinFunctionInfo(TEXTMAP_SIZE, BTextMapSize, minVersion = LV.Features.textMap),
      BuiltinFunctionInfo(GENMAP_EMPTY, BGenMapEmpty),
      BuiltinFunctionInfo(GENMAP_INSERT, BGenMapInsert),
      BuiltinFunctionInfo(GENMAP_LOOKUP, BGenMapLookup),
      BuiltinFunctionInfo(GENMAP_DELETE, BGenMapDelete),
      BuiltinFunctionInfo(GENMAP_KEYS, BGenMapKeys),
      BuiltinFunctionInfo(GENMAP_VALUES, BGenMapValues),
      BuiltinFunctionInfo(GENMAP_SIZE, BGenMapSize),
      BuiltinFunctionInfo(APPEND_TEXT, BAppendText),
      BuiltinFunctionInfo(ERROR, BError),
      BuiltinFunctionInfo(INT64_TO_TEXT, BInt64ToText),
      BuiltinFunctionInfo(NUMERIC_TO_TEXT, BNumericToText),
      BuiltinFunctionInfo(TIMESTAMP_TO_TEXT, BTimestampToText),
      BuiltinFunctionInfo(PARTY_TO_TEXT, BPartyToText),
      BuiltinFunctionInfo(CONTRACT_ID_TO_TEXT, BContractIdToText),
      BuiltinFunctionInfo(CODE_POINTS_TO_TEXT, BCodePointsToText),
      BuiltinFunctionInfo(TEXT_TO_PARTY, BTextToParty),
      BuiltinFunctionInfo(TEXT_TO_INT64, BTextToInt64),
      BuiltinFunctionInfo(TEXT_TO_NUMERIC, BTextToNumeric),
      BuiltinFunctionInfo(TEXT_TO_CODE_POINTS, BTextToCodePoints),
      BuiltinFunctionInfo(SHA256_TEXT, BSHA256Text),
<<<<<<< HEAD
      BuiltinFunctionInfo(KECCAK256_TEXT, BKECCAK256Text, minVersion = unstable),
      BuiltinFunctionInfo(SECP256K1_BOOL, BSECP256K1Bool, minVersion = unstable),
=======
      BuiltinFunctionInfo(KECCAK256_TEXT, BKECCAK256Text, minVersion = LV.Features.cctp),
      BuiltinFunctionInfo(SECP256K1_BOOL, BSECP256K1Bool, minVersion = LV.Features.cctp),
>>>>>>> 943894f7
      BuiltinFunctionInfo(DATE_TO_UNIX_DAYS, BDateToUnixDays),
      BuiltinFunctionInfo(EXPLODE_TEXT, BExplodeText),
      BuiltinFunctionInfo(IMPLODE_TEXT, BImplodeText),
      BuiltinFunctionInfo(TIMESTAMP_TO_UNIX_MICROSECONDS, BTimestampToUnixMicroseconds),
      BuiltinFunctionInfo(DATE_TO_TEXT, BDateToText),
      BuiltinFunctionInfo(UNIX_DAYS_TO_DATE, BUnixDaysToDate),
      BuiltinFunctionInfo(UNIX_MICROSECONDS_TO_TIMESTAMP, BUnixMicrosecondsToTimestamp),
      BuiltinFunctionInfo(EQUAL, BEqual),
      BuiltinFunctionInfo(LESS, BLess),
      BuiltinFunctionInfo(LESS_EQ, BLessEq),
      BuiltinFunctionInfo(GREATER, BGreater),
      BuiltinFunctionInfo(GREATER_EQ, BGreaterEq),
      BuiltinFunctionInfo(EQUAL_LIST, BEqualList),
      BuiltinFunctionInfo(TRACE, BTrace),
      BuiltinFunctionInfo(COERCE_CONTRACT_ID, BCoerceContractId),
      BuiltinFunctionInfo(SCALE_BIGNUMERIC, BScaleBigNumeric, minVersion = bigNumeric),
      BuiltinFunctionInfo(PRECISION_BIGNUMERIC, BPrecisionBigNumeric, minVersion = bigNumeric),
      BuiltinFunctionInfo(ADD_BIGNUMERIC, BAddBigNumeric, minVersion = bigNumeric),
      BuiltinFunctionInfo(SUB_BIGNUMERIC, BSubBigNumeric, minVersion = bigNumeric),
      BuiltinFunctionInfo(MUL_BIGNUMERIC, BMulBigNumeric, minVersion = bigNumeric),
      BuiltinFunctionInfo(DIV_BIGNUMERIC, BDivBigNumeric, minVersion = bigNumeric),
      BuiltinFunctionInfo(SHIFT_RIGHT_BIGNUMERIC, BShiftRightBigNumeric, minVersion = bigNumeric),
      BuiltinFunctionInfo(BIGNUMERIC_TO_NUMERIC, BBigNumericToNumeric, minVersion = bigNumeric),
      BuiltinFunctionInfo(NUMERIC_TO_BIGNUMERIC, BNumericToBigNumeric, minVersion = bigNumeric),
      BuiltinFunctionInfo(BIGNUMERIC_TO_TEXT, BBigNumericToText, minVersion = bigNumeric),
      BuiltinFunctionInfo(ANY_EXCEPTION_MESSAGE, BAnyExceptionMessage, minVersion = exceptions),
      BuiltinFunctionInfo(TYPE_REP_TYCON_NAME, BTypeRepTyConName, minVersion = unstable),
    )
  }

  private val builtinInfoMap =
    builtinFunctionInfos
      .map(info => info.proto -> info)
      .toMap
      .withDefault(_ => throw Error.Parsing("BuiltinFunction.UNRECOGNIZED"))
}<|MERGE_RESOLUTION|>--- conflicted
+++ resolved
@@ -1597,13 +1597,8 @@
       BuiltinFunctionInfo(TEXT_TO_NUMERIC, BTextToNumeric),
       BuiltinFunctionInfo(TEXT_TO_CODE_POINTS, BTextToCodePoints),
       BuiltinFunctionInfo(SHA256_TEXT, BSHA256Text),
-<<<<<<< HEAD
-      BuiltinFunctionInfo(KECCAK256_TEXT, BKECCAK256Text, minVersion = unstable),
-      BuiltinFunctionInfo(SECP256K1_BOOL, BSECP256K1Bool, minVersion = unstable),
-=======
       BuiltinFunctionInfo(KECCAK256_TEXT, BKECCAK256Text, minVersion = LV.Features.cctp),
       BuiltinFunctionInfo(SECP256K1_BOOL, BSECP256K1Bool, minVersion = LV.Features.cctp),
->>>>>>> 943894f7
       BuiltinFunctionInfo(DATE_TO_UNIX_DAYS, BDateToUnixDays),
       BuiltinFunctionInfo(EXPLODE_TEXT, BExplodeText),
       BuiltinFunctionInfo(IMPLODE_TEXT, BImplodeText),
