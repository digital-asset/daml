--- conflicted
+++ resolved
@@ -32,11 +32,6 @@
   def decodeArchivePayloadSchema(
       payload: ArchivePayload
   ): Either[Error, (PackageId, Ast.PackageSignature)] =
-<<<<<<< HEAD
-    decodeArchivePayload(payload, schemaMode = true).map { case (pkgId, pkg) =>
-      pkgId -> AstUtil.toSignature(pkg)
-    }
-=======
     decodeArchivePayload(payload, schemaMode = true)
       .map { case (pkgId, pkg) => pkgId -> AstUtil.toSignature(pkg) }
 
@@ -45,7 +40,6 @@
       payload: ArchivePayload
   ): (PackageId, Ast.PackageSignature) =
     assertRight(decodeArchivePayloadSchema(payload))
->>>>>>> 2acceb4e
 
   private[this] def decodeArchivePayload(
       payload: ArchivePayload,
@@ -75,35 +69,11 @@
         Left(Error.Parsing(s"${payload.version} unsupported"))
     }
 
-<<<<<<< HEAD
-  @throws[Error]
-  def assertDecodeArchivePayload(
-      payload: ArchivePayload,
-      schemaMode: Boolean = false,
-  ): (PackageId, Ast.Package) =
-    assertRight(decodeArchivePayload(payload, schemaMode = schemaMode))
-
-  // decode an Archive
-  def decodeArchive(
-      archive: DamlLf.Archive,
-      schemaMode: Boolean = false,
-  ): Either[Error, (PackageId, Ast.Package)] =
-    Reader
-      .readArchive(archive)
-      .flatMap(decodeArchivePayload(_, schemaMode = schemaMode))
-
-  @throws[Error]
-  def assertDecodeArchive(
-      archive: DamlLf.Archive,
-      schemaMode: Boolean = false,
-  ): (PackageId, Ast.Package) =
-    assertRight(decodeArchive(archive, schemaMode = schemaMode))
-=======
   def decodeArchive(
       archive: DamlLf.Archive
   ): Either[Error, (PackageId, Ast.Package)] =
     Reader
-      .readArchive(archive, schemaMode = true)
+      .readArchive(archive, schemaMode = false)
       .flatMap(decodeArchivePayload)
 
   @throws[Error]
@@ -116,7 +86,7 @@
       archive: DamlLf.Archive
   ): Either[Error, (PackageId, Ast.PackageSignature)] =
     Reader
-      .readArchive(archive, schemaMode = false)
+      .readArchive(archive, schemaMode = true)
       .flatMap(decodeArchivePayloadSchema)
 
   @throws[Error]
@@ -124,6 +94,5 @@
       archive: DamlLf.Archive
   ): (PackageId, Ast.PackageSignature) =
     assertRight(decodeArchiveSchema(archive))
->>>>>>> 2acceb4e
 
 }