--- conflicted
+++ resolved
@@ -355,18 +355,14 @@
 
   ANY_EXCEPTION_MESSAGE = 59;
 
-<<<<<<< HEAD
-  KECCAK256_TEXT = 66;
-  SECP256K1_BOOL = 67;
-  HEX_TO_TEXT = 68;
-  TEXT_TO_HEX = 69;
-
-  // Next id is 64.
-=======
   FAIL_WITH_STATUS = 66;
 
-  // Next id is 67.
->>>>>>> b6eb1e94
+  KECCAK256_TEXT = 67;
+  SECP256K1_BOOL = 68;
+  HEX_TO_TEXT = 69;
+  TEXT_TO_HEX = 70;
+
+  // Next id is 71.
 
   /* Dev Builtins */
   // We use fields above 1000 for dev features
