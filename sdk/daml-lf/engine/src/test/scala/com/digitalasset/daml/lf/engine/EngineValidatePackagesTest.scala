// Copyright (c) 2025 Digital Asset (Switzerland) GmbH and/or its affiliates. All rights reserved.
// SPDX-License-Identifier: Apache-2.0

package com.digitalasset.daml.lf
package engine

import com.digitalasset.daml.lf.archive.Dar
import com.digitalasset.daml.lf.data.Ref
import com.digitalasset.daml.lf.language.Ast.Package
import com.digitalasset.daml.lf.language.{LanguageMajorVersion, LanguageVersion}
import com.digitalasset.daml.lf.stablepackages.StablePackages
import com.digitalasset.daml.lf.testing.parser
import com.digitalasset.daml.lf.testing.parser.Implicits.SyntaxHelper
import org.scalatest.Inside
import org.scalatest.matchers.should.Matchers
import org.scalatest.wordspec.AnyWordSpec

class EngineValidatePackagesTestV2 extends EngineValidatePackagesTest(LanguageMajorVersion.V2)

class EngineValidatePackagesTest(majorLanguageVersion: LanguageMajorVersion)
    extends AnyWordSpec
    with Matchers
    with Inside {

  val langVersion = LanguageVersion.defaultOrLatestStable(majorLanguageVersion)

  val pkgId = Ref.PackageId.assertFromString("-pkg-")
  val extraPkgId = Ref.PackageId.assertFromString("-extra-")
  val missingPkgId = Ref.PackageId.assertFromString("-missing-")
  val utilityPkgId = Ref.PackageId.assertFromString("-utility-")
  val altUtilityPkgId = Ref.PackageId.assertFromString("-alt-utility-")
  val (stablePkgId, stablePkg) = StablePackages(majorLanguageVersion).packagesMap.head

  implicit val parserParameters: parser.ParserParameters[this.type] =
    parser.ParserParameters(pkgId, langVersion)

  val fakeDamlPrimPkg =
    p"""
      metadata ( 'daml-prim' : '1.0.0' )
      module Mod {
        val string: Text = "fake-daml-prim";
      }
    """
  val fakeDamlStdlibPkg =
    p"""
      metadata ( 'daml-stdlib' : '1.0.0' )
      module Mod {
        val string: Text = "fake-daml-stdlib";
      }
    """
  val utilityPkgChoices = Seq(
    ("no utility packages", Set.empty, Seq.empty),
    ("daml-prim utility package", Set(utilityPkgId), Seq(utilityPkgId -> fakeDamlPrimPkg)),
    (
      "daml-stdlib utility package",
      Set(altUtilityPkgId),
      Seq(altUtilityPkgId -> fakeDamlStdlibPkg),
    ),
    (
      "daml-prim and daml-stdlib utility package",
      Set(utilityPkgId, altUtilityPkgId),
      Seq(utilityPkgId -> fakeDamlPrimPkg, altUtilityPkgId -> fakeDamlStdlibPkg),
    ),
  )
  val stablePkgChoices = Seq(
    ("no stable packages", Set.empty, Seq.empty),
    ("stable package", Set(stablePkgId), Seq(stablePkgId -> stablePkg)),
  )

  private def newEngine = new Engine(
    EngineConfig(LanguageVersion.AllVersions(majorLanguageVersion))
  )

  private def darFromPackageMap(
      mainPkg: (Ref.PackageId, Package),
      dependentPkgs: (Ref.PackageId, Package)*
  ): Dar[(Ref.PackageId, Package)] =
    Dar(mainPkg, dependentPkgs.toList)
<<<<<<< HEAD
=======

  "Engine.validatePackages" should {
>>>>>>> e8a7b6ff

  "Engine.validateDar" should {
    val pkg =
      p"""
        metadata ( 'pkg' : '1.0.0' )
        module Mod {
          val string: Text = "pkg";
        }
      """

    "accept valid package" should {
      utilityPkgChoices.foreach { case (utilityLabel, utilityDirectDeps, utilityDependencies) =>
        stablePkgChoices.foreach { case (stableLabel, stableDirectDeps, stableDependencies) =>
          s"with $utilityLabel and $stableLabel" in {
            newEngine.validateDar(
              darFromPackageMap(
                pkgId -> pkg.copy(directDeps = utilityDirectDeps ++ stableDirectDeps),
                utilityDependencies ++ stableDependencies: _*
              )
            ) shouldBe Right(())
          }
        }
      }
    }

    "reject ill-typed packages" should {
      val illTypedPackage =
        p"""
        metadata ( 'pkg' : '1.0.0' )
        module Mod {
          val string: Text = 1;
        }
      """

      utilityPkgChoices.foreach { case (utilityLabel, utilityDirectDeps, utilityDependencies) =>
        stablePkgChoices.foreach { case (stableLabel, stableDirectDeps, stableDependencies) =>
          s"with $utilityLabel and $stableLabel" in {
            inside(
              newEngine.validateDar(
                darFromPackageMap(
                  pkgId -> illTypedPackage.copy(directDeps = utilityDirectDeps ++ stableDirectDeps),
                  utilityDependencies ++ stableDependencies: _*
                )
              )
            ) { case Left(_: Error.Package.Validation) =>
            }
          }
        }
      }
    }

    "reject non self-consistent sets of packages" should {
      val extraPkg =
        p"""
           metadata ( 'extra' : '1.0.0' )
           module Mod {
             val string: Text = "e";
           }
         """

      "with missing dependencies only" should {
        val dependentPackage =
          p"""
              metadata ( 'pkg' : '1.0.0' )
              module Mod {
                val string: Text = '-missing-':Mod:Text;
              }
            """

        utilityPkgChoices.foreach { case (utilityLabel, utilityDirectDeps, utilityDependencies) =>
          stablePkgChoices.foreach { case (stableLabel, stableDirectDeps, stableDependencies) =>
            s"with $utilityLabel and $stableLabel" in {
              inside(
                newEngine.validateDar(
                  darFromPackageMap(
                    pkgId -> dependentPackage.copy(directDeps =
                      Set(missingPkgId) ++ utilityDirectDeps ++ stableDirectDeps
                    ),
                    utilityDependencies ++ stableDependencies: _*
                  )
                )
              ) {
                case Left(
                      Error.Package.DarSelfConsistency(
                        mainPkgId,
                        transitiveDeps,
                        missingDeps,
                        extraDeps,
                      )
                    ) =>
                  mainPkgId shouldBe pkgId
                  transitiveDeps shouldBe utilityDirectDeps ++ stableDirectDeps
                  missingDeps shouldBe Set(missingPkgId)
                  extraDeps shouldBe Set.empty
              }
            }
          }
        }
      }

      "with extra dependencies only" should {
        val dependentPackage =
          p"""
              metadata ( 'pkg' : '1.0.0' )
              module Mod {
                val string: Text = "t";
              }
            """

        utilityPkgChoices.foreach { case (utilityLabel, utilityDirectDeps, utilityDependencies) =>
          stablePkgChoices.foreach { case (stableLabel, stableDirectDeps, stableDependencies) =>
            s"with $utilityLabel and $stableLabel" in {
              inside(
                newEngine.validateDar(
                  darFromPackageMap(
                    pkgId -> dependentPackage.copy(directDeps =
                      utilityDirectDeps ++ stableDirectDeps
                    ),
                    Seq(extraPkgId -> extraPkg) ++ utilityDependencies ++ stableDependencies: _*
                  )
                )
              ) {
                case Left(
                      Error.Package.DarSelfConsistency(
                        mainPkgId,
                        transitiveDeps,
                        missingDeps,
                        extraDeps,
                      )
                    ) =>
                  mainPkgId shouldBe pkgId
                  transitiveDeps shouldBe utilityDirectDeps ++ stableDirectDeps
                  missingDeps shouldBe Set.empty
                  extraDeps shouldBe Set(extraPkgId)
              }
            }
          }
        }
      }

      "with both missing dependencies and extra dependencies" should {
        val dependentPackage =
          p"""
              metadata ( 'pkg' : '1.0.0' )
              module Mod {
                val string: Text = '-missing-':Mod:Text;
              }
            """

        utilityPkgChoices.foreach { case (utilityLabel, utilityDirectDeps, utilityDependencies) =>
          stablePkgChoices.foreach { case (stableLabel, stableDirectDeps, stableDependencies) =>
            s"with $utilityLabel and $stableLabel" in {
              inside(
                newEngine.validateDar(
                  darFromPackageMap(
                    pkgId -> dependentPackage.copy(directDeps =
                      Set(missingPkgId) ++ utilityDirectDeps ++ stableDirectDeps
                    ),
                    Seq(extraPkgId -> extraPkg) ++ utilityDependencies ++ stableDependencies: _*
                  )
                )
              ) {
                case Left(
                      Error.Package.DarSelfConsistency(
                        mainPkgId,
                        transitiveDeps,
                        missingDeps,
                        extraDeps,
                      )
                    ) =>
                  mainPkgId shouldBe pkgId
                  transitiveDeps shouldBe utilityDirectDeps ++ stableDirectDeps
                  missingDeps shouldBe Set(missingPkgId)
                  extraDeps shouldBe Set(extraPkgId)
              }
            }
          }
        }
      }
    }
  }
<<<<<<< HEAD
=======

  "Engine.validateDar" should {
    val pkg =
      p"""
        metadata ( 'pkg' : '1.0.0' )
        module Mod {
          val string: Text = "pkg";
        }
      """

    "accept valid package" should {
      utilityPkgChoices.foreach { case (utilityLabel, utilityDirectDeps, utilityDependencies) =>
        stablePkgChoices.foreach { case (stableLabel, stableDirectDeps, stableDependencies) =>
          s"with $utilityLabel and $stableLabel" in {
            newEngine.validateDar(
              darFromPackageMap(
                pkgId -> pkg.copy(directDeps = utilityDirectDeps ++ stableDirectDeps),
                utilityDependencies ++ stableDependencies: _*
              )
            ) shouldBe Right(())
          }
        }
      }
    }

    "reject ill-typed packages" should {
      val illTypedPackage =
        p"""
        metadata ( 'pkg' : '1.0.0' )
        module Mod {
          val string: Text = 1;
        }
      """

      utilityPkgChoices.foreach { case (utilityLabel, utilityDirectDeps, utilityDependencies) =>
        stablePkgChoices.foreach { case (stableLabel, stableDirectDeps, stableDependencies) =>
          s"with $utilityLabel and $stableLabel" in {
            inside(
              newEngine.validateDar(
                darFromPackageMap(
                  pkgId -> illTypedPackage.copy(directDeps = utilityDirectDeps ++ stableDirectDeps),
                  utilityDependencies ++ stableDependencies: _*
                )
              )
            ) { case Left(_: Error.Package.Validation) =>
            }
          }
        }
      }
    }

    "reject non self-consistent sets of packages" should {
      val extraPkg =
        p"""
           metadata ( 'extra' : '1.0.0' )
           module Mod {
             val string: Text = "e";
           }
         """

      "with missing dependencies only" should {
        val dependentPackage =
          p"""
              metadata ( 'pkg' : '1.0.0' )
              module Mod {
                val string: Text = '-missing-':Mod:Text;
              }
            """

        utilityPkgChoices.foreach { case (utilityLabel, utilityDirectDeps, utilityDependencies) =>
          stablePkgChoices.foreach { case (stableLabel, stableDirectDeps, stableDependencies) =>
            s"with $utilityLabel and $stableLabel" in {
              inside(
                newEngine.validateDar(
                  darFromPackageMap(
                    pkgId -> dependentPackage.copy(directDeps =
                      Set(missingPkgId) ++ utilityDirectDeps ++ stableDirectDeps
                    ),
                    utilityDependencies ++ stableDependencies: _*
                  )
                )
              ) {
                case Left(
                      err @ Error.Package.DarSelfConsistency(
                        mainPkgId,
                        transitiveDeps,
                        missingDeps,
                        extraDeps,
                      )
                    ) =>
                  mainPkgId shouldBe pkgId
                  transitiveDeps shouldBe utilityDirectDeps ++ stableDirectDeps
                  missingDeps shouldBe Set(missingPkgId)
                  extraDeps shouldBe Set.empty
                  err.logReportingEnabled shouldBe false
              }
            }
          }
        }
      }

      "with extra dependencies only" should {
        val dependentPackage =
          p"""
              metadata ( 'pkg' : '1.0.0' )
              module Mod {
                val string: Text = "t";
              }
            """

        utilityPkgChoices.foreach { case (utilityLabel, utilityDirectDeps, utilityDependencies) =>
          stablePkgChoices.foreach { case (stableLabel, stableDirectDeps, stableDependencies) =>
            s"with $utilityLabel and $stableLabel" in {
              inside(
                newEngine.validateDar(
                  darFromPackageMap(
                    pkgId -> dependentPackage.copy(directDeps =
                      utilityDirectDeps ++ stableDirectDeps
                    ),
                    Seq(extraPkgId -> extraPkg) ++ utilityDependencies ++ stableDependencies: _*
                  )
                )
              ) {
                case Left(
                      err @ Error.Package.DarSelfConsistency(
                        mainPkgId,
                        transitiveDeps,
                        missingDeps,
                        extraDeps,
                      )
                    ) =>
                  mainPkgId shouldBe pkgId
                  transitiveDeps shouldBe utilityDirectDeps ++ stableDirectDeps
                  missingDeps shouldBe Set.empty
                  extraDeps shouldBe Set(extraPkgId)
                  err.logReportingEnabled shouldBe true
              }
            }
          }
        }
      }

      "with both missing dependencies and extra dependencies" should {
        val dependentPackage =
          p"""
              metadata ( 'pkg' : '1.0.0' )
              module Mod {
                val string: Text = '-missing-':Mod:Text;
              }
            """

        utilityPkgChoices.foreach { case (utilityLabel, utilityDirectDeps, utilityDependencies) =>
          stablePkgChoices.foreach { case (stableLabel, stableDirectDeps, stableDependencies) =>
            s"with $utilityLabel and $stableLabel" in {
              inside(
                newEngine.validateDar(
                  darFromPackageMap(
                    pkgId -> dependentPackage.copy(directDeps =
                      Set(missingPkgId) ++ utilityDirectDeps ++ stableDirectDeps
                    ),
                    Seq(extraPkgId -> extraPkg) ++ utilityDependencies ++ stableDependencies: _*
                  )
                )
              ) {
                case Left(
                      err @ Error.Package.DarSelfConsistency(
                        mainPkgId,
                        transitiveDeps,
                        missingDeps,
                        extraDeps,
                      )
                    ) =>
                  mainPkgId shouldBe pkgId
                  transitiveDeps shouldBe utilityDirectDeps ++ stableDirectDeps
                  missingDeps shouldBe Set(missingPkgId)
                  extraDeps shouldBe Set(extraPkgId)
                  err.logReportingEnabled shouldBe false
              }
            }
          }
        }
      }
    }
  }
>>>>>>> e8a7b6ff
}<|MERGE_RESOLUTION|>--- conflicted
+++ resolved
@@ -76,194 +76,6 @@
       dependentPkgs: (Ref.PackageId, Package)*
   ): Dar[(Ref.PackageId, Package)] =
     Dar(mainPkg, dependentPkgs.toList)
-<<<<<<< HEAD
-=======
-
-  "Engine.validatePackages" should {
->>>>>>> e8a7b6ff
-
-  "Engine.validateDar" should {
-    val pkg =
-      p"""
-        metadata ( 'pkg' : '1.0.0' )
-        module Mod {
-          val string: Text = "pkg";
-        }
-      """
-
-    "accept valid package" should {
-      utilityPkgChoices.foreach { case (utilityLabel, utilityDirectDeps, utilityDependencies) =>
-        stablePkgChoices.foreach { case (stableLabel, stableDirectDeps, stableDependencies) =>
-          s"with $utilityLabel and $stableLabel" in {
-            newEngine.validateDar(
-              darFromPackageMap(
-                pkgId -> pkg.copy(directDeps = utilityDirectDeps ++ stableDirectDeps),
-                utilityDependencies ++ stableDependencies: _*
-              )
-            ) shouldBe Right(())
-          }
-        }
-      }
-    }
-
-    "reject ill-typed packages" should {
-      val illTypedPackage =
-        p"""
-        metadata ( 'pkg' : '1.0.0' )
-        module Mod {
-          val string: Text = 1;
-        }
-      """
-
-      utilityPkgChoices.foreach { case (utilityLabel, utilityDirectDeps, utilityDependencies) =>
-        stablePkgChoices.foreach { case (stableLabel, stableDirectDeps, stableDependencies) =>
-          s"with $utilityLabel and $stableLabel" in {
-            inside(
-              newEngine.validateDar(
-                darFromPackageMap(
-                  pkgId -> illTypedPackage.copy(directDeps = utilityDirectDeps ++ stableDirectDeps),
-                  utilityDependencies ++ stableDependencies: _*
-                )
-              )
-            ) { case Left(_: Error.Package.Validation) =>
-            }
-          }
-        }
-      }
-    }
-
-    "reject non self-consistent sets of packages" should {
-      val extraPkg =
-        p"""
-           metadata ( 'extra' : '1.0.0' )
-           module Mod {
-             val string: Text = "e";
-           }
-         """
-
-      "with missing dependencies only" should {
-        val dependentPackage =
-          p"""
-              metadata ( 'pkg' : '1.0.0' )
-              module Mod {
-                val string: Text = '-missing-':Mod:Text;
-              }
-            """
-
-        utilityPkgChoices.foreach { case (utilityLabel, utilityDirectDeps, utilityDependencies) =>
-          stablePkgChoices.foreach { case (stableLabel, stableDirectDeps, stableDependencies) =>
-            s"with $utilityLabel and $stableLabel" in {
-              inside(
-                newEngine.validateDar(
-                  darFromPackageMap(
-                    pkgId -> dependentPackage.copy(directDeps =
-                      Set(missingPkgId) ++ utilityDirectDeps ++ stableDirectDeps
-                    ),
-                    utilityDependencies ++ stableDependencies: _*
-                  )
-                )
-              ) {
-                case Left(
-                      Error.Package.DarSelfConsistency(
-                        mainPkgId,
-                        transitiveDeps,
-                        missingDeps,
-                        extraDeps,
-                      )
-                    ) =>
-                  mainPkgId shouldBe pkgId
-                  transitiveDeps shouldBe utilityDirectDeps ++ stableDirectDeps
-                  missingDeps shouldBe Set(missingPkgId)
-                  extraDeps shouldBe Set.empty
-              }
-            }
-          }
-        }
-      }
-
-      "with extra dependencies only" should {
-        val dependentPackage =
-          p"""
-              metadata ( 'pkg' : '1.0.0' )
-              module Mod {
-                val string: Text = "t";
-              }
-            """
-
-        utilityPkgChoices.foreach { case (utilityLabel, utilityDirectDeps, utilityDependencies) =>
-          stablePkgChoices.foreach { case (stableLabel, stableDirectDeps, stableDependencies) =>
-            s"with $utilityLabel and $stableLabel" in {
-              inside(
-                newEngine.validateDar(
-                  darFromPackageMap(
-                    pkgId -> dependentPackage.copy(directDeps =
-                      utilityDirectDeps ++ stableDirectDeps
-                    ),
-                    Seq(extraPkgId -> extraPkg) ++ utilityDependencies ++ stableDependencies: _*
-                  )
-                )
-              ) {
-                case Left(
-                      Error.Package.DarSelfConsistency(
-                        mainPkgId,
-                        transitiveDeps,
-                        missingDeps,
-                        extraDeps,
-                      )
-                    ) =>
-                  mainPkgId shouldBe pkgId
-                  transitiveDeps shouldBe utilityDirectDeps ++ stableDirectDeps
-                  missingDeps shouldBe Set.empty
-                  extraDeps shouldBe Set(extraPkgId)
-              }
-            }
-          }
-        }
-      }
-
-      "with both missing dependencies and extra dependencies" should {
-        val dependentPackage =
-          p"""
-              metadata ( 'pkg' : '1.0.0' )
-              module Mod {
-                val string: Text = '-missing-':Mod:Text;
-              }
-            """
-
-        utilityPkgChoices.foreach { case (utilityLabel, utilityDirectDeps, utilityDependencies) =>
-          stablePkgChoices.foreach { case (stableLabel, stableDirectDeps, stableDependencies) =>
-            s"with $utilityLabel and $stableLabel" in {
-              inside(
-                newEngine.validateDar(
-                  darFromPackageMap(
-                    pkgId -> dependentPackage.copy(directDeps =
-                      Set(missingPkgId) ++ utilityDirectDeps ++ stableDirectDeps
-                    ),
-                    Seq(extraPkgId -> extraPkg) ++ utilityDependencies ++ stableDependencies: _*
-                  )
-                )
-              ) {
-                case Left(
-                      Error.Package.DarSelfConsistency(
-                        mainPkgId,
-                        transitiveDeps,
-                        missingDeps,
-                        extraDeps,
-                      )
-                    ) =>
-                  mainPkgId shouldBe pkgId
-                  transitiveDeps shouldBe utilityDirectDeps ++ stableDirectDeps
-                  missingDeps shouldBe Set(missingPkgId)
-                  extraDeps shouldBe Set(extraPkgId)
-              }
-            }
-          }
-        }
-      }
-    }
-  }
-<<<<<<< HEAD
-=======
 
   "Engine.validateDar" should {
     val pkg =
@@ -448,5 +260,4 @@
       }
     }
   }
->>>>>>> e8a7b6ff
 }