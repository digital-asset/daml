--- conflicted
+++ resolved
@@ -48,12 +48,8 @@
 private[engine] final class Preprocessor(
     compiledPackages: CompiledPackages,
     loadPackage: (Ref.PackageId, language.Reference) => Result[Unit],
-<<<<<<< HEAD
+    forbidLocalContractIds: Boolean = true,
     initialGasBudget: Preprocessor.CostModel.Cost = 0L,
-    requireContractIdSuffix: Boolean = true,
-=======
-    forbidLocalContractIds: Boolean = true,
->>>>>>> ac2a0b94
 ) {
 
   import Preprocessor._
