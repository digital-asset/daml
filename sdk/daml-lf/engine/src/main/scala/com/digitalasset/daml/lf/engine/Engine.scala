// Copyright (c) 2025 Digital Asset (Switzerland) GmbH and/or its affiliates. All rights reserved.
// SPDX-License-Identifier: Apache-2.0

package com.digitalasset.daml.lf
package engine

import com.digitalasset.daml.lf.archive.Dar
import com.digitalasset.daml.lf.command._
import com.digitalasset.daml.lf.data._
import com.digitalasset.daml.lf.data.Ref.{Identifier, PackageId, ParticipantId, Party}
import com.digitalasset.daml.lf.language.Ast._
import com.digitalasset.daml.lf.speedy.{InitialSeeding, Question, SError, SResult, SValue, TraceLog}
import com.digitalasset.daml.lf.speedy.SExpr.{SEApp, SExpr}
import com.digitalasset.daml.lf.speedy.Speedy.{Machine, PureMachine, UpdateMachine}
import com.digitalasset.daml.lf.speedy.SResult._
import com.digitalasset.daml.lf.transaction.{
  FatContractInstance,
  GlobalKey,
  Node,
  SubmittedTransaction,
  TransactionCoder,
  Versioned,
  VersionedTransaction,
  Transaction => Tx,
}

import java.nio.file.{Files, StandardOpenOption}
import com.digitalasset.daml.lf.value.Value
import com.digitalasset.daml.lf.value.Value.ContractId
import com.digitalasset.daml.lf.value.ValueCoder
import com.digitalasset.daml.lf.language.{
  LanguageMajorVersion,
  LanguageVersion,
  LookupError,
  PackageInterface,
}
import com.digitalasset.daml.lf.speedy.Speedy.Machine.newTraceLog
import com.digitalasset.daml.lf.stablepackages.StablePackages
import com.digitalasset.daml.lf.testing.snapshot.Snapshot
import com.digitalasset.daml.lf.validation.Validation
import com.daml.logging.LoggingContext
import com.daml.nameof.NameOf
import com.daml.scalautil.Statement.discard

import scala.annotation.tailrec
import scala.jdk.CollectionConverters._

// TODO once the ContextualizedLogger is replaced with the NamedLogger and Speedy doesn't use its
//   own logger, we can remove this import
trait EngineLogger {
  def add(message: String)(implicit loggingContext: LoggingContext): Unit
}

object EngineLogger {
  def toTraceLog(logger: Option[EngineLogger]): TraceLog = logger match {
    case Some(value) =>
      new TraceLog {
        override def add(
            message: String,
            optLocation: Option[com.digitalasset.daml.lf.data.Ref.Location],
        )(implicit
            loggingContext: LoggingContext
        ): Unit = value.add(message)
        override def iterator
            : Iterator[(String, Option[com.digitalasset.daml.lf.data.Ref.Location])] =
          Iterator.empty
      }
    case None => newTraceLog
  }
}

/** Allows for evaluating [[Commands]] and validating [[Transaction]]s.
  * <p>
  *
  * This class does not dereference contract ids or package ids on its own.
  * Instead, when an instance of this class needs to dereference a contract id or package id,
  * it returns a [[ResultNeedContract]] or [[ResultNeedPackage]] to the caller.
  * The caller can then resume the computation by calling `result.resume`.
  * The engine may or may not cache and reuse the provided contract instance or package.
  * <p>
  *
  * The caller must dereference contract and package ids consistently, i.e.,
  * if the '''same engine''' returns `result1` and `result2`,
  * `result1` and `result2` request to dereference the same contract or package id, and
  * the caller invokes `result1.resume(x1)` and `result2.resume(x2)`,
  * then `x1` must equal `x2`.
  * <p>
  *
  * The caller may deference ids inconsistently across different engines.
  * Namely, if '''two different engines''' return `result1` and `result2`,
  * then the caller may call `result1.resume(x1)` and `result2.resume(x2)` with `x1 != x2`,
  * even if `result1` and `result2` request to dereference the same id.
  * <p>
  *
  * The class requires a pseudo random generator (`nextRandomInt`) to randomize the
  * preparation time. This generator does not have to be cryptographically secure.
  * <p>
  *
  * This class is thread safe as long `nextRandomInt` is.
  */
class Engine(val config: EngineConfig) {

  config.profileDir.foreach(Files.createDirectories(_))
  config.snapshotDir.foreach(Files.createDirectories(_))

  private[this] val compiledPackages = ConcurrentCompiledPackages(config.getCompilerConfig)

  private[this] val stablePackageIds = StablePackages.ids(config.allowedLanguageVersions)

  private[engine] val preprocessor =
    new preprocessing.Preprocessor(
      compiledPackages = compiledPackages,
      loadPackage = loadPackage,
      requireContractIdSuffix = config.requireSuffixedGlobalContractId,
    )

  def info = new EngineInfo(config)

  /** Interprets a sequence of commands `cmds` to the corresponding `SubmittedTransaction` and `Tx.Metadata`.
    * Requests data required during the interpretation (such as the contract or package corresponding to a given id)
    * through the `Result` subclasses.
    *
    * The resulting transaction (if any) meets the following properties:
    * <ul>
    *   <li>The transaction is well-typed and conforms to the DAML model described by the packages supplied via `ResultNeedPackage`.
    *       In particular, each contract created by the transaction meets the ensures clauses of the underlying template.</li>
    *   <li>The transaction paired with `submitters` is well-authorized according to the ledger model.</li>
    *   <li>The transaction is annotated with the packages used during interpretation.</li>
    * </ul>
    *
    * @param packageMap all the package known by the ledger with their name and version
    * @param packagePreference the set of package that should be use to resolve package name in command and interface exercise
    *                          packageReference should not contain two package with the same name
    * @param submitters the parties authorizing the root actions (both read and write) of the resulting transaction
    *                   ("committers" according to the ledger model)
    * @param readAs the parties authorizing the root actions (only read, but no write) of the resulting transaction
    * @param cmds the commands to be interpreted
    * @param disclosures contracts to be used as input contracts of the transaction;
    *                    contract data may come from an untrusted source and will therefore be validated during interpretation.
    * @param participantId a unique identifier (of the underlying participant) used to derive node and contractId discriminators
    * @param submissionSeed the master hash used to derive node and contractId discriminators
    */
  def submit(
      packageMap: Map[Ref.PackageId, (Ref.PackageName, Ref.PackageVersion)] = Map.empty,
      packagePreference: Set[Ref.PackageId] = Set.empty,
      submitters: Set[Party],
      readAs: Set[Party],
      cmds: ApiCommands,
      disclosures: ImmArray[FatContractInstance] = ImmArray.empty,
      participantId: ParticipantId,
      submissionSeed: crypto.Hash,
      prefetchKeys: Seq[ApiContractKey],
      engineLogger: Option[EngineLogger] = None,
  )(implicit loggingContext: LoggingContext): Result[(SubmittedTransaction, Tx.Metadata)] = {

    val preparationTime = cmds.ledgerEffectiveTime

    for {
      pkgResolution <- preprocessor.buildPackageResolution(packageMap, packagePreference)
      processedCmds <- preprocessor.preprocessApiCommands(pkgResolution, cmds.commands)
      processedPrefetchKeys <- preprocessor.preprocessApiContractKeys(pkgResolution, prefetchKeys)
      preprocessedDiscsAndKeys <- preprocessor.preprocessDisclosedContracts(disclosures)
      (processedDiscs, disclosedContractIds, disclosedKeyHashes) = preprocessedDiscsAndKeys
      _ <- preprocessor.prefetchContractIdsAndKeys(
        processedCmds,
        processedPrefetchKeys,
        disclosedContractIds,
        disclosedKeyHashes,
      )
      result <-
        interpretCommands(
          validating = false,
          submitters = submitters,
          readAs = readAs,
          commands = processedCmds,
          disclosures = processedDiscs,
          ledgerTime = cmds.ledgerEffectiveTime,
          preparationTime = preparationTime,
          seeding = Engine.initialSeeding(submissionSeed, participantId, preparationTime),
          packageResolution = pkgResolution,
          engineLogger = engineLogger,
          submissionInfo = Some(Engine.SubmissionInfo(participantId, submissionSeed, submitters)),
        )
    } yield result
  }

  /** Behaves like `submit`, but it takes a single `ReplayCommand` (instead of `ApiCommands`) as input.
    * It can be used to reinterpret partially an already interpreted transaction.
    *
    * If the command would fail with an unhandled exception, we return a transaction containing a
    * single rollback node. (This is achieving by compiling with `unsafeCompileForReinterpretation`
    * which wraps the command with a catch-everything exception handler.)
    *
    * @param nodeSeed the seed of the root node as generated during submission.
    *                 If undefined the contract IDs are derive using V0 scheme.
    *                 The value does not matter for other kind of nodes.
    * @param preparationTime the preparation time used to compute contract IDs
    * @param ledgerEffectiveTime the ledger effective time used as a result of `getTime` during reinterpretation
    */
  def reinterpret(
      submitters: Set[Party],
      command: ReplayCommand,
      nodeSeed: Option[crypto.Hash],
      preparationTime: Time.Timestamp,
      ledgerEffectiveTime: Time.Timestamp,
      packageResolution: Map[Ref.PackageName, Ref.PackageId] = Map.empty,
      engineLogger: Option[EngineLogger] = None,
  )(implicit loggingContext: LoggingContext): Result[(SubmittedTransaction, Tx.Metadata)] =
    for {
      speedyCommand <- preprocessor.preprocessReplayCommand(command)
      sexpr <- runCompilerSafely(
        NameOf.qualifiedNameOfCurrentFunc,
        compiledPackages.compiler.unsafeCompileForReinterpretation(speedyCommand),
      )
      // reinterpret is never used for submission, only for validation.
      result <- interpretExpression(
        validating = true,
        submitters = submitters,
        readAs = Set.empty,
        sexpr = sexpr,
        ledgerTime = ledgerEffectiveTime,
        preparationTime = preparationTime,
        seeding = InitialSeeding.RootNodeSeeds(ImmArray(nodeSeed)),
        packageResolution = packageResolution,
        engineLogger = engineLogger,
        submissionInfo = None,
      )
    } yield result

  def replay(
      submitters: Set[Party],
      tx: SubmittedTransaction,
      ledgerEffectiveTime: Time.Timestamp,
      participantId: Ref.ParticipantId,
      preparationTime: Time.Timestamp,
      submissionSeed: crypto.Hash,
      packageResolution: Map[Ref.PackageName, Ref.PackageId] = Map.empty,
      engineLogger: Option[EngineLogger] = None,
  )(implicit loggingContext: LoggingContext): Result[(SubmittedTransaction, Tx.Metadata)] =
    for {
      commands <- preprocessor.translateTransactionRoots(tx)
      result <- interpretCommands(
        validating = true,
        submitters = submitters,
        readAs = Set.empty,
        commands = commands,
        disclosures = ImmArray.empty,
        ledgerTime = ledgerEffectiveTime,
        preparationTime = preparationTime,
        seeding = Engine.initialSeeding(submissionSeed, participantId, preparationTime),
        packageResolution = packageResolution,
        engineLogger = engineLogger,
        submissionInfo = None,
      )
    } yield result

  /** Check if the given transaction is a valid result of some single-submitter command.
    *
    * Formally, for all tx, pcs, pkgs, keys:
    *   evaluate(validate(tx, ledgerEffectiveTime)) == ResultDone(()) <==> exists cmds. evaluate(submit(cmds)) = tx
    * where:
    *   evaluate(result) = result.consume(pcs, pkgs, keys)
    *
    * A transaction may contain relative contract IDs and still pass validation, but not in the root nodes.
    *
    * This is enforced since commands cannot contain relative contract ids, and we check that root nodes come from commands.
    *
    *  @param tx a complete unblinded Transaction to be validated
    *  @param ledgerEffectiveTime time when the transaction is claimed to be submitted
    */
  def validate(
      submitters: Set[Party],
      tx: SubmittedTransaction,
      ledgerEffectiveTime: Time.Timestamp,
      participantId: Ref.ParticipantId,
      preparationTime: Time.Timestamp,
      submissionSeed: crypto.Hash,
  )(implicit loggingContext: LoggingContext): Result[Unit] = {
    // reinterpret
    for {
      result <- replay(
        submitters,
        tx,
        ledgerEffectiveTime,
        participantId,
        preparationTime,
        submissionSeed,
      )
      (rtx, _) = result
      validationResult <-
        transaction.Validation
          .isReplayedBy(tx, rtx)
          .fold(
            e => ResultError(Error.Validation.ReplayMismatch(e)),
            _ => ResultDone.Unit,
          )
    } yield validationResult
  }

  /** Builds a GlobalKey based on a normalised representation of the provided key
    * @param templateId - the templateId associated with the contract key
    * @param key - a representation of the key that may be un-normalized
    */
  def buildGlobalKey(templateId: Identifier, key: Value): Result[GlobalKey] = {
    preprocessor.buildGlobalKey(templateId: Identifier, key: Value)
  }

  private[engine] def loadPackage(pkgId: PackageId, context: language.Reference): Result[Unit] =
    ResultNeedPackage(
      pkgId,
      {
        case Some(pkg) =>
          compiledPackages.addPackage(pkgId, pkg)
        case None =>
          ResultError(Error.Package.MissingPackage(pkgId, context))
      },
    )

  @inline
  private[this] def runCompilerSafely[X](funcName: => String, run: => X): Result[X] =
    try {
      ResultDone(run)
    } catch {
      // The two following error should be prevented by the type checking does by translateCommand
      // so it’s an internal error.
      case speedy.Compiler.PackageNotFound(pkgId, context) =>
        ResultError(
          Error.Preprocessing.Internal(
            funcName,
            s"CompilationError: " + LookupError.MissingPackage.pretty(pkgId, context),
            None,
          )
        )
      case err @ speedy.Compiler.CompilationError(msg) =>
        ResultError(Error.Preprocessing.Internal(funcName, s"CompilationError: $msg", Some(err)))
    }

  // command-list compilation, followed by interpretation
  private[engine] def interpretCommands(
      validating: Boolean,
      submitters: Set[Party],
      readAs: Set[Party],
      commands: ImmArray[speedy.Command],
      disclosures: ImmArray[speedy.DisclosedContract] = ImmArray.empty,
      ledgerTime: Time.Timestamp,
      preparationTime: Time.Timestamp,
      seeding: speedy.InitialSeeding,
      packageResolution: Map[Ref.PackageName, Ref.PackageId] = Map.empty,
      engineLogger: Option[EngineLogger] = None,
      submissionInfo: Option[Engine.SubmissionInfo] = None,
  )(implicit loggingContext: LoggingContext): Result[(SubmittedTransaction, Tx.Metadata)] =
    for {
      sexpr <- runCompilerSafely(
        NameOf.qualifiedNameOfCurrentFunc,
        compiledPackages.compiler.unsafeCompile(commands, disclosures),
      )
      result <- interpretExpression(
        validating,
        submitters,
        readAs,
        sexpr,
        ledgerTime,
        preparationTime,
        seeding,
        packageResolution,
        engineLogger,
        submissionInfo,
      )
    } yield result

  /** Interprets the given commands under the authority of @submitters, with additional readers @readAs
    *
    * Submitters are a set, in order to support interpreting subtransactions
    * (a subtransaction can be authorized by multiple parties).
    *
    * [[seeding]] is seeding used to derive node seed and contractId discriminator.
    */
  private[engine] def interpretExpression(
      validating: Boolean,
      /* See documentation for `Speedy.Machine` for the meaning of this field */
      submitters: Set[Party],
      readAs: Set[Party],
      sexpr: SExpr,
      ledgerTime: Time.Timestamp,
      preparationTime: Time.Timestamp,
      seeding: speedy.InitialSeeding,
      packageResolution: Map[Ref.PackageName, Ref.PackageId],
      engineLogger: Option[EngineLogger] = None,
      submissionInfo: Option[Engine.SubmissionInfo] = None,
  )(implicit loggingContext: LoggingContext): Result[(SubmittedTransaction, Tx.Metadata)] = {

    val machine = UpdateMachine(
      compiledPackages = compiledPackages,
      preparationTime = preparationTime,
      initialSeeding = seeding,
      expr = SEApp(sexpr, Array(SValue.SToken)),
      committers = submitters,
      readAs = readAs,
      authorizationChecker = config.authorizationChecker,
      validating = validating,
      traceLog = EngineLogger.toTraceLog(engineLogger),
      contractKeyUniqueness = config.contractKeyUniqueness,
      contractIdVersion = config.createContractsWithContractIdVersion,
      packageResolution = packageResolution,
      limits = config.limits,
      iterationsBetweenInterruptions = config.iterationsBetweenInterruptions,
    )
    interpretLoop(machine, ledgerTime, submissionInfo)
  }

  @SuppressWarnings(Array("org.wartremover.warts.Return"))
  @scala.annotation.nowarn("msg=return statement uses an exception to pass control to the caller")
  private[engine] def deps(tx: VersionedTransaction): Result[Set[PackageId]] = {
    val nodePkgIds =
      tx.nodes.values.collect { case node: Node.Action => node.packageIds }.flatten.toSet
    val deps = nodePkgIds.foldLeft(nodePkgIds)((acc, pkgId) =>
      acc | compiledPackages
        .getPackageDependencies(pkgId)
        .getOrElse(
          return ResultError(
            Error.Interpretation.Internal(
              NameOf.qualifiedNameOfCurrentFunc,
              s"INTERNAL ERROR: Missing dependencies of package $pkgId",
              None,
            )
          )
        )
    )
    ResultDone(deps)
  }

  private def handleError(err: SError.SError, detailMsg: Option[String]): ResultError = {
    err match {
      case SError.SErrorDamlException(error) =>
        ResultError(Error.Interpretation.DamlException(error), detailMsg)
      case err @ SError.SErrorCrash(where, reason) =>
        ResultError(Error.Interpretation.Internal(where, reason, Some(err)))
    }
  }

  private lazy val enricher = new Enricher(
    compiledPackages,
    loadPackage,
    addTypeInfo = true,
    addFieldNames = true,
    addTrailingNoneFields = true,
    requireContractIdSuffix = false,
  )

  private[engine] def interpretLoop(
      machine: UpdateMachine,
      time: Time.Timestamp,
      submissionInfo: Option[Engine.SubmissionInfo] = None,
  ): Result[(SubmittedTransaction, Tx.Metadata)] = {
    val abort = () => {
      machine.abort()
      Some(machine.transactionTrace(config.transactionTraceMaxLength))
    }

    def finish: Result[(SubmittedTransaction, Tx.Metadata)] =
      machine.finish match {
        case Right(
              UpdateMachine.Result(tx, _, nodeSeeds, globalKeyMapping, disclosedCreateEvents)
            ) =>
          deps(tx).flatMap { deps =>
            if (config.paranoid) {
              (for {
                // check the transaction can be serialized and deserialized
                encoded <- TransactionCoder
                  .encodeTransaction(tx)
                  .left
                  .map("transaction encoding fails: " + _)
                decoded <- TransactionCoder
                  .decodeTransaction(encoded)
                  .left
                  .map("transaction decoding fails: " + _)
                _ <- Either.cond(
                  tx == decoded,
                  (),
                  "transaction encoding/decoding is not idempotent",
                )
                // check that impoverishment is indempotent on engine output
                poor = Enricher.impoverish(tx)
                _ <- Either.cond(
                  tx == poor,
                  (),
                  "transaction impoverishment is not idempotent on engine output",
                )
                // check that impoverishment remove the data added by enrichement
                rich <- enricher
                  .enrichVersionedTransaction(tx)
                  .consume()
                  .left
                  .map("transaction enrichment fails: " + _)
                poor = Enricher.impoverish(rich)
                _ <- Either.cond(
                  tx == poor,
                  (),
                  "transaction enrichment/impoverishment is not idempotent",
                )
              } yield ()).fold(err => throw new java.lang.AssertionError(err), identity)
            }

            val meta = Tx.Metadata(
              submissionSeed = submissionInfo.map(_.submissionSeed),
              preparationTime = machine.preparationTime,
              usedPackages = deps,
              timeBoundaries = machine.getTimeBoundaries,
              nodeSeeds = nodeSeeds,
              globalKeyMapping = globalKeyMapping,
              disclosedEvents = disclosedCreateEvents,
            )

            config.profileDir.foreach { dir =>
              val desc = Engine.profileDesc(tx)
              val profileFile = dir.resolve(s"${meta.preparationTime}-$desc.json")
              machine.profile.name = s"${meta.preparationTime}-$desc"
              machine.profile.writeSpeedscopeJson(profileFile)
            }
<<<<<<< HEAD
            config.snapshotDir.zip(submissionInfo).foreach {
=======
            val snapshotResult = config.snapshotDir.zip(submissionInfo).flatMap {
>>>>>>> 8a171343
              case (dir, Engine.SubmissionInfo(participantId, submissionSeed, submitters)) =>
                val snapshotFile = dir.resolve(s"snapshot-$participantId.bin")
                TransactionCoder
                  .encodeTransaction(tx)
                  .fold(
<<<<<<< HEAD
                    err => throw new java.lang.AssertionError(s"snapshot encoding failed: $err"),
=======
                    err => Some(("TransactionCoder.encodeTransaction", err)),
>>>>>>> 8a171343
                    encoded => {
                      val txEntry = Snapshot.TransactionEntry
                        .newBuilder()
                        .setRawTransaction(encoded.toByteString)
                        .setParticipantId(participantId)
                        .addAllSubmitters(submitters.map(_.toString).asJava)
                        .setLedgerTime(time.micros)
                        .setPreparationTime(meta.preparationTime.micros)
                        .setSubmissionSeed(submissionSeed.bytes.toByteString)
                        .build()
                      val txSubmission = Snapshot.SubmissionEntry
                        .newBuilder()
                        .setTransaction(txEntry)
                        .build()

                      txSubmission.writeDelimitedTo(
                        Files.newOutputStream(
                          snapshotFile,
                          StandardOpenOption.CREATE,
                          StandardOpenOption.APPEND,
                        )
                      )
<<<<<<< HEAD
                    },
                  )
            }

            ResultDone((tx, meta))
=======

                      None
                    },
                  )
            }

            snapshotResult match {
              case Some((loc, ValueCoder.EncodeError(errMsg))) =>
                ResultError(Error.Interpretation.Internal(loc, errMsg, None))

              case None =>
                ResultDone((tx, meta))
            }
>>>>>>> 8a171343
          }
        case Left(err) =>
          handleError(err, None)
      }

    @scala.annotation.tailrec
    def loop: Result[(SubmittedTransaction, Tx.Metadata)] = {
      machine.run() match {

        case SResultQuestion(question) =>
          question match {

            case Question.Update.NeedTime(callback) =>
              callback(time)
              loop

            case Question.Update.NeedPackage(pkgId, context, callback) =>
              Result.needPackage(
                pkgId,
                context,
                { pkg: Package =>
                  compiledPackages.addPackage(pkgId, pkg).flatMap { _ =>
                    callback(compiledPackages)
                    interpretLoop(machine, time, submissionInfo)
                  }
                },
              )

            case Question.Update.NeedContract(coid, _, callback) =>
              Result.needContract(
                coid,
                { coinst =>
                  callback(coinst.toThinInstance)
                  interpretLoop(machine, time, submissionInfo)
                },
              )

            case Question.Update.NeedUpgradeVerification(
                  coid,
                  signatories,
                  observers,
                  keyOpt,
                  callback,
                ) =>
              ResultNeedUpgradeVerification(
                coid,
                signatories,
                observers,
                keyOpt,
                { x =>
                  callback(x)
                  interpretLoop(machine, time, submissionInfo)
                },
              )

            case Question.Update.NeedKey(gk, _, callback) =>
              ResultNeedKey(
                gk,
                { coid: Option[ContractId] =>
                  discard[Boolean](callback(coid))
                  interpretLoop(machine, time, submissionInfo)
                },
              )
          }

        case SResultInterruption =>
          ResultInterruption(() => interpretLoop(machine, time, submissionInfo), abort)

        case _: SResultFinal =>
          finish

        case SResultError(err) =>
          handleError(err, Some(machine.transactionTrace(config.transactionTraceMaxLength)))
      }
    }

    loop
  }

  def clearPackages(): Unit = compiledPackages.clear()

  /** Note: it's important we return a [[com.digitalasset.daml.lf.CompiledPackages]],
    * and not a [[ConcurrentCompiledPackages]], otherwise people would be able
    * to modify them.
    */
  def compiledPackages(): CompiledPackages = compiledPackages

  /** This function can be used to give a package to the engine pre-emptively,
    * rather than having the engine to ask about it through
    * [[ResultNeedPackage]].
    *
    * Returns a [[Result]] because the package might need another package to
    * be loaded.
    */
  def preloadPackage(pkgId: PackageId, pkg: Package): Result[Unit] =
    compiledPackages.addPackage(pkgId, pkg)

  /** This method checks a Dar file is self-consistent (it
    * contains all its dependencies and only those dependencies), contains only well-formed
    * packages (See Daml-LF spec for more details) and uses only the
    * allowed language versions (as described by the engine
    * config).
    * This is not affected by [[config.packageValidation]] flag.
    * Package in [[pkgIds]] but not in [[pkgs]] are assumed to be
    * preloaded.
    */
  def validateDar(dar: Dar[(PackageId, Package)]): Either[Error.Package.Error, Unit] = {
    val darPackages = dar.all.toMap
    val mainPackageId = dar.main._1
    val mainPackageDependencies = dar.main._2.directDeps

    sealed abstract class PackageClassification
    final case class ExtraPackage(pkgId: PackageId, pkg: Package) extends PackageClassification
    final case class DependentPackage(pkgId: PackageId) extends PackageClassification
    final case class MissingPackage(pkgId: PackageId) extends PackageClassification

    @tailrec
    def calculateDependencyInformation(
        pkgIds: Set[PackageId],
        pkgClassification: Map[PackageId, PackageClassification],
    ): (Set[PackageId], Set[PackageId], Set[PackageId]) = {
      val unclassifiedPkgIds = pkgIds.collect {
        case id
            if !pkgClassification.contains(id) || pkgClassification(id)
              .isInstanceOf[ExtraPackage] =>
          id
      }

      if (unclassifiedPkgIds.isEmpty) {
        val result = pkgClassification.values.toSet
        val knownDeps = result.collect { case DependentPackage(id) => id }
        val missingDeps = result.collect { case MissingPackage(id) => id }
        val extraDeps = result.collect { case ExtraPackage(id, _) => id }

        (knownDeps, missingDeps, extraDeps)
      } else {
        val (knownPkgIds, missingPkdIds) =
          unclassifiedPkgIds.partition(id => pkgClassification.contains(id))
        val missingDeps = missingPkdIds.map(id => id -> MissingPackage(id)).toMap
        val knownDeps = knownPkgIds.map(id => id -> DependentPackage(id)).toMap
        // There is no point in searching through missing package Ids!
        val directDeps =
          knownPkgIds.flatMap(id => pkgClassification(id).asInstanceOf[ExtraPackage].pkg.directDeps)

        calculateDependencyInformation(directDeps, pkgClassification ++ knownDeps ++ missingDeps)
      }
    }

    for {
      _ <- darPackages
        .collectFirst {
          case (pkgId, pkg)
              if !stablePackageIds.contains(pkgId) && !config.allowedLanguageVersions
                .contains(pkg.languageVersion) =>
            Error.Package.AllowedLanguageVersion(
              pkgId,
              pkg.languageVersion,
              config.allowedLanguageVersions,
            )
        }
        .toLeft(())
      // missingDeps are transitive dependencies (of the Dar main package) that are missing from the Dar manifest
      (transitiveDeps, missingDeps, unusedDeps) = calculateDependencyInformation(
        mainPackageDependencies,
        darPackages.map { case (id, pkg) => id -> ExtraPackage(id, pkg) },
      )
      // extraDeps are unused Dar manifest package IDs that are not stable packages and not the main package ID
      extraDeps = unusedDeps.diff(Set(mainPackageId) union stablePackageIds)
      _ <- Either.cond(
        missingDeps.isEmpty && extraDeps.isEmpty,
        (),
        Error.Package.DarSelfConsistency(mainPackageId, transitiveDeps, missingDeps, extraDeps),
      )
      pkgInterface = PackageInterface(darPackages)
      _ <- {
        darPackages.iterator
          // we trust already loaded packages
          .collect {
            case (pkgId, pkg) if !compiledPackages.contains(pkgId) =>
              Validation.checkPackage(pkgInterface, pkgId, pkg)
          }
          .collectFirst { case Left(err) => Error.Package.Validation(err) }
      }.toLeft(())
    } yield ()
  }

  /** Given a contract argument of the given template id, calculate the interface
    * view of that API.
    */
  def computeInterfaceView(
      templateId: Identifier,
      argument: Value,
      interfaceId: Identifier,
  )(implicit loggingContext: LoggingContext): Result[Versioned[Value]] = {
    @scala.annotation.nowarn("msg=dead code following this construct")
    def interpret(machine: PureMachine, abort: () => Option[String]): Result[SValue] =
      machine.run() match {
        case SResultFinal(v) => ResultDone(v)
        case SResultError(err) => handleError(err, None)
        case SResult.SResultInterruption =>
          ResultInterruption(() => interpret(machine, abort), abort)
        case SResultQuestion(nothing) => nothing: Nothing
      }
    for {
      view <- preprocessor.preprocessInterfaceView(templateId, argument, interfaceId)
      sexpr <- runCompilerSafely(
        NameOf.qualifiedNameOfCurrentFunc,
        compiledPackages.compiler.unsafeCompileInterfaceView(view),
      )
      machine = Machine.fromPureSExpr(
        compiledPackages,
        sexpr,
        config.iterationsBetweenInterruptions,
      )
      r <- interpret(machine, () => { machine.abort(); None })
      version = machine.tmplId2TxVersion(interfaceId)
    } yield Versioned(version, r.toNormalizedValue(version))
  }

}

object Engine {

  type Packages = Map[PackageId, Package]

<<<<<<< HEAD
  final case class SubmissionInfo(
=======
  private[engine] final case class SubmissionInfo(
>>>>>>> 8a171343
      participantId: Ref.ParticipantId,
      submissionSeed: crypto.Hash,
      submitters: Set[Ref.Party],
  )

  def initialSeeding(
      submissionSeed: crypto.Hash,
      participant: Ref.ParticipantId,
      preparationTime: Time.Timestamp,
  ): InitialSeeding =
    InitialSeeding.TransactionSeed(
      crypto.Hash.deriveTransactionSeed(submissionSeed, participant, preparationTime)
    )

  private def profileDesc(tx: VersionedTransaction): String = {
    if (tx.roots.length == 1) {
      val makeDesc = (kind: String, tmpl: Ref.Identifier, extra: Option[String]) =>
        s"$kind:${tmpl.qualifiedName.name}${extra.map(extra => s":$extra").getOrElse("")}"
      tx.nodes.get(tx.roots(0)).toList.head match {
        case _: Node.Rollback => "rollback"
        case create: Node.Create => makeDesc("create", create.templateId, None)
        case exercise: Node.Exercise =>
          makeDesc("exercise", exercise.templateId, Some(exercise.choiceId))
        case fetch: Node.Fetch => makeDesc("fetch", fetch.templateId, None)
        case lookup: Node.LookupByKey => makeDesc("lookup", lookup.templateId, None)
      }
    } else {
      s"compound:${tx.roots.length}"
    }
  }

  def DevEngine(majorLanguageVersion: LanguageMajorVersion): Engine = new Engine(
    EngineConfig(allowedLanguageVersions = LanguageVersion.AllVersions(majorLanguageVersion))
  )
}<|MERGE_RESOLUTION|>--- conflicted
+++ resolved
@@ -517,21 +517,13 @@
               machine.profile.name = s"${meta.preparationTime}-$desc"
               machine.profile.writeSpeedscopeJson(profileFile)
             }
-<<<<<<< HEAD
-            config.snapshotDir.zip(submissionInfo).foreach {
-=======
             val snapshotResult = config.snapshotDir.zip(submissionInfo).flatMap {
->>>>>>> 8a171343
               case (dir, Engine.SubmissionInfo(participantId, submissionSeed, submitters)) =>
                 val snapshotFile = dir.resolve(s"snapshot-$participantId.bin")
                 TransactionCoder
                   .encodeTransaction(tx)
                   .fold(
-<<<<<<< HEAD
-                    err => throw new java.lang.AssertionError(s"snapshot encoding failed: $err"),
-=======
                     err => Some(("TransactionCoder.encodeTransaction", err)),
->>>>>>> 8a171343
                     encoded => {
                       val txEntry = Snapshot.TransactionEntry
                         .newBuilder()
@@ -554,13 +546,6 @@
                           StandardOpenOption.APPEND,
                         )
                       )
-<<<<<<< HEAD
-                    },
-                  )
-            }
-
-            ResultDone((tx, meta))
-=======
 
                       None
                     },
@@ -574,7 +559,6 @@
               case None =>
                 ResultDone((tx, meta))
             }
->>>>>>> 8a171343
           }
         case Left(err) =>
           handleError(err, None)
@@ -800,11 +784,7 @@
 
   type Packages = Map[PackageId, Package]
 
-<<<<<<< HEAD
-  final case class SubmissionInfo(
-=======
   private[engine] final case class SubmissionInfo(
->>>>>>> 8a171343
       participantId: Ref.ParticipantId,
       submissionSeed: crypto.Hash,
       submitters: Set[Ref.Party],
