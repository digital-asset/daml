// Copyright (c) 2025 Digital Asset (Switzerland) GmbH and/or its affiliates. All rights reserved.
// SPDX-License-Identifier: Apache-2.0

package com.digitalasset.daml.lf
package engine

import com.digitalasset.daml.lf.archive.Dar
import com.digitalasset.daml.lf.command._
import com.digitalasset.daml.lf.data._
import com.digitalasset.daml.lf.data.Ref.{Identifier, PackageId, ParticipantId, Party}
import com.digitalasset.daml.lf.language.Ast._
import com.digitalasset.daml.lf.speedy.{InitialSeeding, Question, SError, SResult, SValue, TraceLog}
import com.digitalasset.daml.lf.speedy.SExpr.{SEApp, SExpr}
import com.digitalasset.daml.lf.speedy.Speedy
import com.digitalasset.daml.lf.speedy.Speedy.{Machine, PureMachine, UpdateMachine}
import com.digitalasset.daml.lf.speedy.SResult._
import com.digitalasset.daml.lf.transaction.{
  GlobalKey,
  Node,
  SubmittedTransaction,
  TransactionCoder,
  Versioned,
  VersionedTransaction,
  Transaction => Tx,
}

import java.nio.file.{Files, StandardOpenOption}
import com.digitalasset.daml.lf.value.Value
import com.digitalasset.daml.lf.value.Value.ContractId
import com.digitalasset.daml.lf.value.ValueCoder
import com.digitalasset.daml.lf.language.{
  LanguageMajorVersion,
  LanguageVersion,
  LookupError,
  PackageInterface,
}
import com.digitalasset.daml.lf.speedy.Speedy.Machine.newTraceLog
import com.digitalasset.daml.lf.stablepackages.StablePackages
import com.digitalasset.daml.lf.testing.snapshot.Snapshot
import com.digitalasset.daml.lf.validation.Validation
import com.daml.logging.LoggingContext
import com.daml.nameof.NameOf
import com.daml.scalautil.Statement.discard
import com.digitalasset.daml.lf.data

import scala.annotation.tailrec
import scala.collection.immutable.ArraySeq
import scala.jdk.CollectionConverters._

// TODO once the ContextualizedLogger is replaced with the NamedLogger and Speedy doesn't use its
//   own logger, we can remove this import
trait EngineLogger {
  def add(message: String)(implicit loggingContext: LoggingContext): Unit
}

object EngineLogger {
  def toTraceLog(logger: Option[EngineLogger]): TraceLog = logger match {
    case Some(value) =>
      new TraceLog {
        override def add(
            message: String,
            optLocation: Option[com.digitalasset.daml.lf.data.Ref.Location],
        )(implicit
            loggingContext: LoggingContext
        ): Unit = value.add(message)
        override def iterator
            : Iterator[(String, Option[com.digitalasset.daml.lf.data.Ref.Location])] =
          Iterator.empty
      }
    case None => newTraceLog
  }
}

/** Allows for evaluating [[Commands]] and validating [[Transaction]]s.
  * <p>
  *
  * This class does not dereference contract ids or package ids on its own.
  * Instead, when an instance of this class needs to dereference a contract id or package id,
  * it returns a [[ResultNeedContract]] or [[ResultNeedPackage]] to the caller.
  * The caller can then resume the computation by calling `result.resume`.
  * The engine may or may not cache and reuse the provided contract instance or package.
  * <p>
  *
  * The caller must dereference contract and package ids consistently, i.e.,
  * if the '''same engine''' returns `result1` and `result2`,
  * `result1` and `result2` request to dereference the same contract or package id, and
  * the caller invokes `result1.resume(x1)` and `result2.resume(x2)`,
  * then `x1` must equal `x2`.
  * <p>
  *
  * The caller may deference ids inconsistently across different engines.
  * Namely, if '''two different engines''' return `result1` and `result2`,
  * then the caller may call `result1.resume(x1)` and `result2.resume(x2)` with `x1 != x2`,
  * even if `result1` and `result2` request to dereference the same id.
  * <p>
  *
  * The class requires a pseudo random generator (`nextRandomInt`) to randomize the
  * preparation time. This generator does not have to be cryptographically secure.
  * <p>
  *
  * This class is thread safe as long `nextRandomInt` is.
  */
class Engine(val config: EngineConfig) {

  config.profileDir.foreach(Files.createDirectories(_))
  config.snapshotDir.foreach(Files.createDirectories(_))

  private[this] val compiledPackages = ConcurrentCompiledPackages(config.getCompilerConfig)

  private[this] val stablePackageIds = StablePackages.ids(config.allowedLanguageVersions)

  private[engine] val preprocessor =
    new preprocessing.Preprocessor(
      compiledPackages = compiledPackages,
      loadPackage = loadPackage,
      forbidLocalContractIds = config.forbidLocalContractIds,
      costModel = data.CostModel.EmptyCostModelImplicits,
    )

  def info = new EngineInfo(config)

  /** Interprets a sequence of commands `cmds` to the corresponding `SubmittedTransaction` and `Tx.Metadata`.
    * Requests data required during the interpretation (such as the contract or package corresponding to a given id)
    * through the `Result` subclasses.
    *
    * The resulting transaction (if any) meets the following properties:
    * <ul>
    *   <li>The transaction is well-typed and conforms to the DAML model described by the packages supplied via `ResultNeedPackage`.
    *       In particular, each contract created by the transaction meets the ensures clauses of the underlying template.</li>
    *   <li>The transaction paired with `submitters` is well-authorized according to the ledger model.</li>
    *   <li>The transaction is annotated with the packages used during interpretation.</li>
    * </ul>
    *
    * @param packageMap all the package known by the ledger with their name and version
    * @param packagePreference the set of package that should be use to resolve package name in command and interface exercise
    *                          packageReference should not contain two package with the same name
    * @param submitters the parties authorizing the root actions (both read and write) of the resulting transaction
    *                   ("committers" according to the ledger model)
    * @param readAs the parties authorizing the root actions (only read, but no write) of the resulting transaction
    * @param cmds the commands to be interpreted
    * @param participantId a unique identifier (of the underlying participant) used to derive node and contractId discriminators
    * @param submissionSeed the master hash used to derive node and contractId discriminators
    */
  def submit(
      packageMap: Map[Ref.PackageId, (Ref.PackageName, Ref.PackageVersion)] = Map.empty,
      packagePreference: Set[Ref.PackageId] = Set.empty,
      submitters: Set[Party],
      readAs: Set[Party],
      cmds: ApiCommands,
      participantId: ParticipantId,
      submissionSeed: crypto.Hash,
      prefetchKeys: Seq[ApiContractKey],
      engineLogger: Option[EngineLogger] = None,
  )(implicit loggingContext: LoggingContext): Result[(SubmittedTransaction, Tx.Metadata)] = {

    val preparationTime = cmds.ledgerEffectiveTime

    for {
      pkgResolution <- preprocessor.buildPackageResolution(packageMap, packagePreference)
      processedCmds <- preprocessor.preprocessApiCommands(pkgResolution, cmds.commands)
      processedPrefetchKeys <- preprocessor.preprocessApiContractKeys(pkgResolution, prefetchKeys)
      _ <- preprocessor.prefetchContractIdsAndKeys(
        processedCmds,
        processedPrefetchKeys,
<<<<<<< HEAD
=======
        disclosedContractIds,
        disclosedKeyHashes,
        unprocessedCommands = Some(cmds.commands),
>>>>>>> dfde41f9
      )
      // TODO: https://github.com/digital-asset/daml/issues/21933: Preprocessing input size checks should stop submission workflows ASAP
      _ <- preprocessor.getInputCost
      result <-
        interpretCommands(
          validating = false,
          submitters = submitters,
          readAs = readAs,
          commands = processedCmds,
          ledgerTime = cmds.ledgerEffectiveTime,
          preparationTime = preparationTime,
          seeding = Engine.initialSeeding(submissionSeed, participantId, preparationTime),
          packageResolution = pkgResolution,
          engineLogger = engineLogger,
          submissionInfo = Some(Engine.SubmissionInfo(participantId, submissionSeed, submitters)),
        )
      (tx, meta, _) = result
    } yield (tx, meta)
  }

  /** Behaves like `submit`, but it takes a single `ReplayCommand` (instead of `ApiCommands`) as input.
    * It can be used to reinterpret partially an already interpreted transaction.
    *
    * If the command would fail with an unhandled exception, we return a transaction containing a
    * single rollback node. (This is achieving by compiling with `unsafeCompileForReinterpretation`
    * which wraps the command with a catch-everything exception handler.)
    *
    * @param nodeSeed the seed of the root node as generated during submission.
    *                 If undefined the contract IDs are derive using V0 scheme.
    *                 The value does not matter for other kind of nodes.
    * @param preparationTime the preparation time used to compute contract IDs
    * @param ledgerEffectiveTime the ledger effective time used as a result of `getTime` during reinterpretation
    */
  def reinterpret(
      submitters: Set[Party],
      command: ReplayCommand,
      nodeSeed: Option[crypto.Hash],
      preparationTime: Time.Timestamp,
      ledgerEffectiveTime: Time.Timestamp,
      packageResolution: Map[Ref.PackageName, Ref.PackageId] = Map.empty,
      engineLogger: Option[EngineLogger] = None,
  )(implicit loggingContext: LoggingContext): Result[(SubmittedTransaction, Tx.Metadata)] =
    for {
      speedyCommand <- preprocessor.preprocessReplayCommand(command)
      sexpr <- runCompilerSafely(
        NameOf.qualifiedNameOfCurrentFunc,
        compiledPackages.compiler.unsafeCompileForReinterpretation(speedyCommand),
      )
      // reinterpret is never used for submission, only for validation.
      result <- interpretExpression(
        validating = true,
        submitters = submitters,
        readAs = Set.empty,
        sexpr = sexpr,
        ledgerTime = ledgerEffectiveTime,
        preparationTime = preparationTime,
        seeding = InitialSeeding.RootNodeSeeds(ImmArray(nodeSeed)),
        packageResolution = packageResolution,
        engineLogger = engineLogger,
        submissionInfo = None,
      )
      (tx, meta, _) = result
    } yield (tx, meta)

  def replay(
      submitters: Set[Party],
      tx: SubmittedTransaction,
      ledgerEffectiveTime: Time.Timestamp,
      participantId: Ref.ParticipantId,
      preparationTime: Time.Timestamp,
      submissionSeed: crypto.Hash,
      packageResolution: Map[Ref.PackageName, Ref.PackageId] = Map.empty,
      engineLogger: Option[EngineLogger] = None,
  )(implicit loggingContext: LoggingContext): Result[(SubmittedTransaction, Tx.Metadata)] =
    replayAndCollectMetrics(
      submitters,
      tx,
      ledgerEffectiveTime,
      participantId,
      preparationTime,
      submissionSeed,
      packageResolution,
      engineLogger,
    ).map { case (tx, meta, _) => (tx, meta) }

  private[lf] def replayAndCollectMetrics(
      submitters: Set[Party],
      tx: SubmittedTransaction,
      ledgerEffectiveTime: Time.Timestamp,
      participantId: Ref.ParticipantId,
      preparationTime: Time.Timestamp,
      submissionSeed: crypto.Hash,
      packageResolution: Map[Ref.PackageName, Ref.PackageId] = Map.empty,
      engineLogger: Option[EngineLogger] = None,
  )(implicit
      loggingContext: LoggingContext
  ): Result[(SubmittedTransaction, Tx.Metadata, Speedy.Metrics)] =
    for {
      commands <- preprocessor.translateTransactionRoots(tx)
      result <- interpretCommands(
        validating = true,
        submitters = submitters,
        readAs = Set.empty,
        commands = commands,
        ledgerTime = ledgerEffectiveTime,
        preparationTime = preparationTime,
        seeding = Engine.initialSeeding(submissionSeed, participantId, preparationTime),
        packageResolution = packageResolution,
        engineLogger = engineLogger,
        submissionInfo = None,
      )
    } yield result

  /** Check if the given transaction is a valid result of some single-submitter command.
    *
    * Formally, for all tx, pcs, pkgs, keys:
    *   evaluate(validate(tx, ledgerEffectiveTime)) == ResultDone(()) <==> exists cmds. evaluate(submit(cmds)) = tx
    * where:
    *   evaluate(result) = result.consume(pcs, pkgs, keys)
    *
    * A transaction may contain relative contract IDs and still pass validation, but not in the root nodes.
    *
    * This is enforced since commands cannot contain relative contract ids, and we check that root nodes come from commands.
    *
    *  @param tx a complete unblinded Transaction to be validated
    *  @param ledgerEffectiveTime time when the transaction is claimed to be submitted
    */
  def validate(
      submitters: Set[Party],
      tx: SubmittedTransaction,
      ledgerEffectiveTime: Time.Timestamp,
      participantId: Ref.ParticipantId,
      preparationTime: Time.Timestamp,
      submissionSeed: crypto.Hash,
  )(implicit loggingContext: LoggingContext): Result[Unit] = {
    validateAndCollectMetrics(
      submitters,
      tx,
      ledgerEffectiveTime,
      participantId,
      preparationTime,
      submissionSeed,
    ).map(_ => ())
  }

  private[lf] def validateAndCollectMetrics(
      submitters: Set[Party],
      tx: SubmittedTransaction,
      ledgerEffectiveTime: Time.Timestamp,
      participantId: Ref.ParticipantId,
      preparationTime: Time.Timestamp,
      submissionSeed: crypto.Hash,
  )(implicit loggingContext: LoggingContext): Result[Speedy.Metrics] = {
    // reinterpret
    for {
      result <- replayAndCollectMetrics(
        submitters,
        tx,
        ledgerEffectiveTime,
        participantId,
        preparationTime,
        submissionSeed,
      )
      (rtx, _, metrics) = result
      validationResult <-
        transaction.Validation
          .isReplayedBy(tx, rtx)
          .fold(
            e => ResultError(Error.Validation.ReplayMismatch(e)),
            _ => ResultDone(metrics),
          )
    } yield validationResult
  }

  /** Builds a GlobalKey based on a normalised representation of the provided key
    * @param templateId - the templateId associated with the contract key
    * @param key - a representation of the key that may be un-normalized
    */
  def buildGlobalKey(templateId: Identifier, key: Value): Result[GlobalKey] = {
    preprocessor.buildGlobalKey(
      templateId: Identifier,
      key: Value,
      extendLocalIdForbiddanceToRelativeV2 = false,
    )
  }

  private[engine] def loadPackage(pkgId: PackageId, context: language.Reference): Result[Unit] =
    ResultNeedPackage(
      pkgId,
      {
        case Some(pkg) =>
          compiledPackages.addPackage(pkgId, pkg)
        case None =>
          ResultError(Error.Package.MissingPackage(pkgId, context))
      },
    )

  @inline
  private[this] def runCompilerSafely[X](funcName: => String, run: => X): Result[X] =
    try {
      ResultDone(run)
    } catch {
      // The two following error should be prevented by the type checking does by translateCommand
      // so it’s an internal error.
      case speedy.Compiler.PackageNotFound(pkgId, context) =>
        ResultError(
          Error.Preprocessing.Internal(
            funcName,
            s"CompilationError: " + LookupError.MissingPackage.pretty(pkgId, context),
            None,
          )
        )
      case err @ speedy.Compiler.CompilationError(msg) =>
        ResultError(Error.Preprocessing.Internal(funcName, s"CompilationError: $msg", Some(err)))
    }

  // command-list compilation, followed by interpretation
  private[engine] def interpretCommands(
      validating: Boolean,
      submitters: Set[Party],
      readAs: Set[Party],
      commands: ImmArray[speedy.Command],
      ledgerTime: Time.Timestamp,
      preparationTime: Time.Timestamp,
      seeding: speedy.InitialSeeding,
      packageResolution: Map[Ref.PackageName, Ref.PackageId] = Map.empty,
      engineLogger: Option[EngineLogger] = None,
      submissionInfo: Option[Engine.SubmissionInfo] = None,
  )(implicit
      loggingContext: LoggingContext
  ): Result[(SubmittedTransaction, Tx.Metadata, Speedy.Metrics)] =
    for {
      sexpr <- runCompilerSafely(
        NameOf.qualifiedNameOfCurrentFunc,
        compiledPackages.compiler.unsafeCompile(commands),
      )
      result <- interpretExpression(
        validating,
        submitters,
        readAs,
        sexpr,
        ledgerTime,
        preparationTime,
        seeding,
        packageResolution,
        engineLogger,
        submissionInfo,
      )
    } yield result

  /** Interprets the given commands under the authority of @submitters, with additional readers @readAs
    *
    * Submitters are a set, in order to support interpreting subtransactions
    * (a subtransaction can be authorized by multiple parties).
    *
    * [[seeding]] is seeding used to derive node seed and contractId discriminator.
    */
  private[engine] def interpretExpression(
      validating: Boolean,
      /* See documentation for `Speedy.Machine` for the meaning of this field */
      submitters: Set[Party],
      readAs: Set[Party],
      sexpr: SExpr,
      ledgerTime: Time.Timestamp,
      preparationTime: Time.Timestamp,
      seeding: speedy.InitialSeeding,
      packageResolution: Map[Ref.PackageName, Ref.PackageId],
      engineLogger: Option[EngineLogger] = None,
      submissionInfo: Option[Engine.SubmissionInfo] = None,
  )(implicit
      loggingContext: LoggingContext
  ): Result[(SubmittedTransaction, Tx.Metadata, Speedy.Metrics)] = {

    val machine = UpdateMachine(
      compiledPackages = compiledPackages,
      preparationTime = preparationTime,
      initialSeeding = seeding,
      expr = SEApp(sexpr, ArraySeq(SValue.SToken)),
      committers = submitters,
      readAs = readAs,
      authorizationChecker = config.authorizationChecker,
      validating = validating,
      traceLog = EngineLogger.toTraceLog(engineLogger),
      contractKeyUniqueness = config.contractKeyUniqueness,
      contractIdVersion = config.createContractsWithContractIdVersion,
      packageResolution = packageResolution,
      limits = config.limits,
      iterationsBetweenInterruptions = config.iterationsBetweenInterruptions,
      initialGasBudget = config.gasBudget,
    )
    interpretLoop(machine, ledgerTime, submissionInfo)
  }

  @SuppressWarnings(Array("org.wartremover.warts.Return"))
  @scala.annotation.nowarn("msg=return statement uses an exception to pass control to the caller")
  private[engine] def deps(tx: VersionedTransaction): Result[Set[PackageId]] = {
    val nodePkgIds =
      tx.nodes.values.collect { case node: Node.Action => node.packageIds }.flatten.toSet
    val deps = nodePkgIds.foldLeft(nodePkgIds)((acc, pkgId) =>
      acc | compiledPackages
        .getPackageDependencies(pkgId)
        .getOrElse(
          return ResultError(
            Error.Interpretation.Internal(
              NameOf.qualifiedNameOfCurrentFunc,
              s"INTERNAL ERROR: Missing dependencies of package $pkgId",
              None,
            )
          )
        )
    )
    ResultDone(deps)
  }

  private def handleError(err: SError.SError, detailMsg: Option[String]): ResultError = {
    err match {
      case SError.SErrorDamlException(error) =>
        ResultError(Error.Interpretation.DamlException(error), detailMsg)
      case err @ SError.SErrorCrash(where, reason) =>
        ResultError(Error.Interpretation.Internal(where, reason, Some(err)))
    }
  }

  private lazy val enricher = new Enricher(
    compiledPackages,
    loadPackage,
    addTypeInfo = true,
    addFieldNames = true,
    addTrailingNoneFields = true,
    forbidLocalContractIds = false,
  )

  private[engine] def interpretLoop(
      machine: UpdateMachine,
      time: Time.Timestamp,
      submissionInfo: Option[Engine.SubmissionInfo] = None,
  ): Result[(SubmittedTransaction, Tx.Metadata, Speedy.Metrics)] = {
    val abort = () => {
      machine.abort()
      Some(machine.transactionTrace(config.transactionTraceMaxLength))
    }

    def finish: Result[(SubmittedTransaction, Tx.Metadata, Speedy.Metrics)] =
      machine.finish match {
        case Right(
              UpdateMachine.Result(tx, _, nodeSeeds, globalKeyMapping)
            ) =>
          deps(tx).flatMap { deps =>
            if (config.paranoid) {
              (for {
                // check the transaction can be serialized and deserialized
                encoded <- TransactionCoder
                  .encodeTransaction(tx)
                  .left
                  .map("transaction encoding fails: " + _)
                decoded <- TransactionCoder
                  .decodeTransaction(encoded)
                  .left
                  .map("transaction decoding fails: " + _)
                _ <- Either.cond(
                  tx == decoded,
                  (),
                  "transaction encoding/decoding is not idempotent",
                )
                // check that impoverishment is indempotent on engine output
                poor = Enricher.impoverish(tx)
                _ <- Either.cond(
                  tx == poor,
                  (),
                  "transaction impoverishment is not idempotent on engine output",
                )
                // check that impoverishment remove the data added by enrichement
                rich <- enricher
                  .enrichVersionedTransaction(tx)
                  .consume()
                  .left
                  .map("transaction enrichment fails: " + _)
                poor = Enricher.impoverish(rich)
                _ <- Either.cond(
                  tx == poor,
                  (),
                  "transaction enrichment/impoverishment is not idempotent",
                )
              } yield ()).fold(err => throw new java.lang.AssertionError(err), identity)
            }

            val meta = Tx.Metadata(
              submissionSeed = submissionInfo.map(_.submissionSeed),
              preparationTime = machine.preparationTime,
              usedPackages = deps,
              timeBoundaries = machine.getTimeBoundaries,
              nodeSeeds = nodeSeeds,
              globalKeyMapping = globalKeyMapping,
            )

            config.profileDir.foreach { dir =>
              val desc = Engine.profileDesc(tx)
              val profileFile = dir.resolve(s"${meta.preparationTime}-$desc.json")
              machine.profile.name = s"${meta.preparationTime}-$desc"
              machine.profile.writeSpeedscopeJson(profileFile)
            }
            val snapshotResult = config.snapshotDir.zip(submissionInfo).flatMap {
              case (dir, Engine.SubmissionInfo(participantId, submissionSeed, submitters)) =>
                // Ensure OSes don't complain about filename characters - e.g. ':'
                val snapshotFile =
                  dir.resolve(s"snapshot-${participantId.replaceAll("[^a-zA-Z0-9-_\\.]", "_")}.bin")
                TransactionCoder
                  .encodeTransaction(tx)
                  .fold(
                    err => Some(("TransactionCoder.encodeTransaction", err)),
                    encoded => {
                      val txEntry = Snapshot.TransactionEntry
                        .newBuilder()
                        .setRawTransaction(encoded.toByteString)
                        .setParticipantId(participantId)
                        .addAllSubmitters(submitters.map(_.toString).asJava)
                        .setLedgerTime(time.micros)
                        .setPreparationTime(meta.preparationTime.micros)
                        .setSubmissionSeed(submissionSeed.bytes.toByteString)
                        .build()
                      val txSubmission = Snapshot.SubmissionEntry
                        .newBuilder()
                        .setTransaction(txEntry)
                        .build()

                      txSubmission.writeDelimitedTo(
                        Files.newOutputStream(
                          snapshotFile,
                          StandardOpenOption.CREATE,
                          StandardOpenOption.APPEND,
                        )
                      )

                      None
                    },
                  )
            }

            snapshotResult match {
              case Some((loc, ValueCoder.EncodeError(errMsg))) =>
                ResultError(Error.Interpretation.Internal(loc, errMsg, None))

              case None =>
                ResultDone((tx, meta, machine.metrics))
            }
          }
        case Left(err) =>
          handleError(err, None)
      }

    @scala.annotation.tailrec
    def loop: Result[(SubmittedTransaction, Tx.Metadata, Speedy.Metrics)] = {
      machine.run() match {

        case SResultQuestion(question) =>
          question match {

            case Question.Update.NeedTime(callback) =>
              callback(time)
              loop

            case Question.Update.NeedPackage(pkgId, context, callback) =>
              Result.needPackage(
                pkgId,
                context,
                { pkg: Package =>
                  compiledPackages.addPackage(pkgId, pkg).flatMap { _ =>
                    callback(compiledPackages)
                    interpretLoop(machine, time, submissionInfo)
                  }
                },
              )

            case Question.Update.NeedContract(coid, _, callback) =>
              Result.needContract(
                coid,
                { (coinst, hashMethod, authenticator) =>
                  callback(coinst, hashMethod, authenticator)
                  interpretLoop(machine, time, submissionInfo)
                },
              )

            case Question.Update.NeedKey(gk, _, callback) =>
              ResultNeedKey(
                gk,
                { coid: Option[ContractId] =>
                  discard[Boolean](callback(coid))
                  interpretLoop(machine, time, submissionInfo)
                },
              )
          }

        case SResultInterruption =>
          ResultInterruption(() => interpretLoop(machine, time, submissionInfo), abort)

        case _: SResultFinal =>
          finish

        case SResultError(err) =>
          handleError(err, Some(machine.transactionTrace(config.transactionTraceMaxLength)))
      }
    }

    loop
  }

  def clearPackages(): Unit = compiledPackages.clear()

  /** Note: it's important we return a [[com.digitalasset.daml.lf.CompiledPackages]],
    * and not a [[ConcurrentCompiledPackages]], otherwise people would be able
    * to modify them.
    */
  def compiledPackages(): CompiledPackages = compiledPackages

  /** This function can be used to give a package to the engine pre-emptively,
    * rather than having the engine to ask about it through
    * [[ResultNeedPackage]].
    *
    * Returns a [[Result]] because the package might need another package to
    * be loaded.
    */
  def preloadPackage(pkgId: PackageId, pkg: Package): Result[Unit] =
    compiledPackages.addPackage(pkgId, pkg)

  /** This method checks a Dar file is self-consistent (it
    * contains all its dependencies and only those dependencies), contains only well-formed
    * packages (See Daml-LF spec for more details) and uses only the
    * allowed language versions (as described by the engine
    * config).
    * This is not affected by [[config.packageValidation]] flag.
    * Package in [[pkgIds]] but not in [[pkgs]] are assumed to be
    * preloaded.
    */
  def validateDar(dar: Dar[(PackageId, Package)]): Either[Error.Package.Error, Unit] = {
    val darPackages = dar.all.toMap
    val mainPackageId = dar.main._1
    val mainPackageDependencies = dar.main._2.directDeps

    sealed abstract class PackageClassification
    final case class ExtraPackage(pkgId: PackageId, pkg: Package) extends PackageClassification
    final case class DependentPackage(pkgId: PackageId) extends PackageClassification
    final case class MissingPackage(pkgId: PackageId) extends PackageClassification

    @tailrec
    def calculateDependencyInformation(
        pkgIds: Set[PackageId],
        pkgClassification: Map[PackageId, PackageClassification],
    ): (Set[PackageId], Set[PackageId], Set[PackageId]) = {
      val unclassifiedPkgIds = pkgIds.collect {
        case id
            if !pkgClassification.contains(id) || pkgClassification(id)
              .isInstanceOf[ExtraPackage] =>
          id
      }

      if (unclassifiedPkgIds.isEmpty) {
        val result = pkgClassification.values.toSet
        val knownDeps = result.collect { case DependentPackage(id) => id }
        val missingDeps = result.collect { case MissingPackage(id) => id }
        val extraDeps = result.collect { case ExtraPackage(id, _) => id }

        (knownDeps, missingDeps, extraDeps)
      } else {
        val (knownPkgIds, missingPkdIds) =
          unclassifiedPkgIds.partition(id => pkgClassification.contains(id))
        val missingDeps = missingPkdIds.map(id => id -> MissingPackage(id)).toMap
        val knownDeps = knownPkgIds.map(id => id -> DependentPackage(id)).toMap
        // There is no point in searching through missing package Ids!
        val directDeps =
          knownPkgIds.flatMap(id => pkgClassification(id).asInstanceOf[ExtraPackage].pkg.directDeps)

        calculateDependencyInformation(directDeps, pkgClassification ++ knownDeps ++ missingDeps)
      }
    }

    for {
      _ <- darPackages
        .collectFirst {
          case (pkgId, pkg)
              if !stablePackageIds.contains(pkgId) && !config.allowedLanguageVersions
                .contains(pkg.languageVersion) =>
            Error.Package.AllowedLanguageVersion(
              pkgId,
              pkg.languageVersion,
              config.allowedLanguageVersions,
            )
        }
        .toLeft(())
      // missingDeps are transitive dependencies (of the Dar main package) that are missing from the Dar manifest
      (transitiveDeps, missingDeps, unusedDeps) = calculateDependencyInformation(
        mainPackageDependencies,
        darPackages.map { case (id, pkg) => id -> ExtraPackage(id, pkg) },
      )
      // extraDeps are unused Dar manifest package IDs that are not stable packages and not the main package ID
      extraDeps = unusedDeps.diff(Set(mainPackageId) union stablePackageIds)
      _ <- Either.cond(
        missingDeps.isEmpty && extraDeps.isEmpty,
        (),
        Error.Package.DarSelfConsistency(mainPackageId, transitiveDeps, missingDeps, extraDeps),
      )
      pkgInterface = PackageInterface(darPackages)
      _ <- {
        darPackages.iterator
          // we trust already loaded packages
          .collect {
            case (pkgId, pkg) if !compiledPackages.contains(pkgId) =>
              Validation.checkPackage(pkgInterface, pkgId, pkg)
          }
          .collectFirst { case Left(err) => Error.Package.Validation(err) }
      }.toLeft(())
    } yield ()
  }

  /** Given a contract argument of the given template id, calculate the interface
    * view of that API.
    */
  def computeInterfaceView(
      templateId: Identifier,
      argument: Value,
      interfaceId: Identifier,
  )(implicit loggingContext: LoggingContext): Result[Versioned[Value]] = {
    @scala.annotation.nowarn("msg=dead code following this construct")
    def interpret(machine: PureMachine, abort: () => Option[String]): Result[SValue] =
      machine.run() match {
        case SResultFinal(v) => ResultDone(v)
        case SResultError(err) => handleError(err, None)
        case SResult.SResultInterruption =>
          ResultInterruption(() => interpret(machine, abort), abort)
        case SResultQuestion(nothing) => nothing: Nothing
      }
    for {
      view <- preprocessor.preprocessInterfaceView(templateId, argument, interfaceId)
      sexpr <- runCompilerSafely(
        NameOf.qualifiedNameOfCurrentFunc,
        compiledPackages.compiler.unsafeCompileInterfaceView(view),
      )
      machine = Machine.fromPureSExpr(
        compiledPackages,
        sexpr,
        config.iterationsBetweenInterruptions,
      )
      r <- interpret(machine, () => { machine.abort(); None })
      version = machine.tmplId2TxVersion(interfaceId)
    } yield Versioned(version, r.toNormalizedValue)
  }

}

object Engine {

  type Packages = Map[PackageId, Package]

  private[engine] final case class SubmissionInfo(
      participantId: Ref.ParticipantId,
      submissionSeed: crypto.Hash,
      submitters: Set[Ref.Party],
  )

  def initialSeeding(
      submissionSeed: crypto.Hash,
      participant: Ref.ParticipantId,
      preparationTime: Time.Timestamp,
  ): InitialSeeding =
    InitialSeeding.TransactionSeed(
      crypto.Hash.deriveTransactionSeed(submissionSeed, participant, preparationTime)
    )

  private def profileDesc(tx: VersionedTransaction): String = {
    if (tx.roots.length == 1) {
      val makeDesc = (kind: String, tmpl: Ref.Identifier, extra: Option[String]) =>
        s"$kind:${tmpl.qualifiedName.name}${extra.map(extra => s":$extra").getOrElse("")}"
      tx.nodes.get(tx.roots(0)).toList.head match {
        case _: Node.Rollback => "rollback"
        case create: Node.Create => makeDesc("create", create.templateId, None)
        case exercise: Node.Exercise =>
          makeDesc("exercise", exercise.templateId, Some(exercise.choiceId))
        case fetch: Node.Fetch => makeDesc("fetch", fetch.templateId, None)
        case lookup: Node.LookupByKey => makeDesc("lookup", lookup.templateId, None)
      }
    } else {
      s"compound:${tx.roots.length}"
    }
  }

  def DevEngine(majorLanguageVersion: LanguageMajorVersion): Engine = new Engine(
    EngineConfig(allowedLanguageVersions = LanguageVersion.AllVersions(majorLanguageVersion))
  )
}<|MERGE_RESOLUTION|>--- conflicted
+++ resolved
@@ -162,12 +162,7 @@
       _ <- preprocessor.prefetchContractIdsAndKeys(
         processedCmds,
         processedPrefetchKeys,
-<<<<<<< HEAD
-=======
-        disclosedContractIds,
-        disclosedKeyHashes,
         unprocessedCommands = Some(cmds.commands),
->>>>>>> dfde41f9
       )
       // TODO: https://github.com/digital-asset/daml/issues/21933: Preprocessing input size checks should stop submission workflows ASAP
       _ <- preprocessor.getInputCost
