// Copyright (c) 2025 Digital Asset (Switzerland) GmbH and/or its affiliates. All rights reserved.
// SPDX-License-Identifier: Apache-2.0

package com.digitalasset.daml.lf
package speedy

import com.daml.nameof.NameOf
import com.daml.scalautil.Statement.discard
import com.digitalasset.daml.lf.crypto.Hash.hashContractInstance
import com.digitalasset.daml.lf.data.Numeric.Scale
import com.digitalasset.daml.lf.data.Ref._
import com.digitalasset.daml.lf.data._
import com.digitalasset.daml.lf.data.support._
import com.digitalasset.daml.lf.interpretation.{Error => IE}
import com.digitalasset.daml.lf.language.Ast
import com.digitalasset.daml.lf.speedy.ArrayList.Implicits._
import com.digitalasset.daml.lf.speedy.SError._
import com.digitalasset.daml.lf.speedy.SExpr._
import com.digitalasset.daml.lf.speedy.SValue.{SValue => SV, _}
import com.digitalasset.daml.lf.speedy.Speedy._
import com.digitalasset.daml.lf.speedy.{SExpr => runTime, SExpr0 => compileTime}
import com.digitalasset.daml.lf.transaction.TransactionErrors.{
  AuthFailureDuringExecution,
  DuplicateContractId,
  DuplicateContractKey,
}
import com.digitalasset.daml.lf.transaction.{
  ContractStateMachine,
  FatContractInstance,
  GlobalKey,
  GlobalKeyWithMaintainers,
  TransactionVersion,
  TransactionErrors => TxErr,
}
import com.digitalasset.daml.lf.value.{Value => V}

import java.security.{
  InvalidKeyException,
  KeyFactory,
  NoSuchAlgorithmException,
  NoSuchProviderException,
  PublicKey,
  SignatureException,
}
import java.security.spec.{InvalidKeySpecException, X509EncodedKeySpec}
import java.time.Duration
import java.time.temporal.ChronoUnit
import java.util
import scala.annotation.nowarn
import scala.collection.immutable.TreeSet
import scala.jdk.CollectionConverters._
import scala.math.Ordering.Implicits.infixOrderingOps

/** Speedy builtins represent LF functional forms. As such, they *always* have a non-zero arity.
  *
  * Speedy builtins are stratified into two layers:
  *  Parent: `SBuiltin`, (which are effectful), and child: `SBuiltinPure` (which are pure).
  *
  *  Effectful builtin functions may ask questions of the ledger or change machine state.
  *  Pure builtins can be treated specially because their evaluation is immediate.
  *  This fact is used by the execution of the ANF expression form: `SELet1Builtin`.
  *
  *  Most builtins are pure, and so they extend `SBuiltinPure`
  */
private[speedy] sealed abstract class SBuiltinFun(val arity: Int) {

  // Helper for constructing expressions applying this builtin.
  // E.g. SBCons(SEVar(1), SEVar(2))

  // TODO: move this into the speedy compiler code
  private[lf] def apply(args: compileTime.SExpr*): compileTime.SExpr =
    compileTime.SEApp(compileTime.SEBuiltin(this), args.toList)

  // TODO: avoid constructing application expression at run time
  // This helper is used (only?) by TransactinVersionTest.
  private[lf] def apply(args: runTime.SExprAtomic*): runTime.SExpr =
    runTime.SEAppAtomic(runTime.SEBuiltinFun(this), args.toArray)

  /** Execute the builtin with 'arity' number of arguments in 'args'.
    * Updates the machine state accordingly.
    */
  private[speedy] def execute[Q](args: util.ArrayList[SValue], machine: Machine[Q]): Control[Q]
}

private[speedy] sealed abstract class SBuiltinPure(arity: Int) extends SBuiltinFun(arity) {

  /** Pure builtins do not modify the machine state and do not ask questions of the ledger. As a result, pure builtin
    * execution is immediate.
    *
    * @param args arguments for executing the pure builtin
    * @return the pure builtin's resulting value (wrapped as a Control value)
    */
  private[speedy] def executePure(args: util.ArrayList[SValue]): SValue

  override private[speedy] final def execute[Q](
      args: util.ArrayList[SValue],
      machine: Machine[Q],
  ): Control.Value = {
    Control.Value(executePure(args))
  }
}

private[speedy] sealed abstract class UpdateBuiltin(arity: Int)
    extends SBuiltinFun(arity)
    with Product {

  /** On ledger builtins may reference the Speedy machine's ledger state.
    *
    * @param args arguments for executing the builtin
    * @param machine the Speedy machine (machine state may be modified by the builtin)
    * @return the builtin execution's resulting control value
    */
  protected def executeUpdate(
      args: util.ArrayList[SValue],
      machine: UpdateMachine,
  ): Control[Question.Update]

  override private[speedy] final def execute[Q](
      args: util.ArrayList[SValue],
      machine: Machine[Q],
  ): Control[Q] =
    machine.asUpdateMachine(productPrefix)(executeUpdate(args, _))
}

private[lf] object SBuiltinFun {

  def executeExpression[Q](machine: Machine[Q], expr: SExpr)(
      f: SValue => Control[Q]
  ): Control[Q] = {
    machine.pushKont(KPure(f))
    Control.Expression(expr)
  }

  protected def crash(msg: String): Nothing =
    throw SErrorCrash(getClass.getCanonicalName, msg)

  protected def unexpectedType(i: Int, expected: String, found: SValue): Nothing =
    crash(s"type mismatch of argument $i: expect $expected but got $found")

  final protected def getSBool(args: util.ArrayList[SValue], i: Int): Boolean =
    args.get(i) match {
      case SBool(value) => value
      case otherwise => unexpectedType(i, "SBool", otherwise)
    }

  final protected def getSUnit(args: util.ArrayList[SValue], i: Int): Unit =
    args.get(i) match {
      case SUnit => ()
      case otherwise => unexpectedType(i, "SUnit", otherwise)
    }

  final protected def getSInt64(args: util.ArrayList[SValue], i: Int): Long =
    args.get(i) match {
      case SInt64(value) => value
      case otherwise => unexpectedType(i, "SInt64", otherwise)
    }

  final protected def getSText(args: util.ArrayList[SValue], i: Int): String =
    args.get(i) match {
      case SText(value) => value
      case otherwise => unexpectedType(i, "SText", otherwise)
    }

  final protected def getSNumeric(args: util.ArrayList[SValue], i: Int): Numeric =
    args.get(i) match {
      case SNumeric(value) => value
      case otherwise => unexpectedType(i, "SNumeric", otherwise)
    }

  final protected def getSDate(args: util.ArrayList[SValue], i: Int): Time.Date =
    args.get(i) match {
      case SDate(value) => value
      case otherwise => unexpectedType(i, "SDate", otherwise)
    }

  final protected def getSTimestamp(args: util.ArrayList[SValue], i: Int): Time.Timestamp =
    args.get(i) match {
      case STimestamp(value) => value
      case otherwise => unexpectedType(i, "STimestamp", otherwise)
    }

  final protected def getSScale(args: util.ArrayList[SValue], i: Int): Numeric.Scale =
    Numeric.scale(getSNumeric(args, i))

  final protected def getSParty(args: util.ArrayList[SValue], i: Int): Party =
    args.get(i) match {
      case SParty(value) => value
      case otherwise => unexpectedType(i, "SParty", otherwise)
    }

  final protected def getSContractId(args: util.ArrayList[SValue], i: Int): V.ContractId =
    args.get(i) match {
      case SContractId(value) => value
      case otherwise => unexpectedType(i, "SContractId", otherwise)
    }

  final protected def getSBigNumeric(args: util.ArrayList[SValue], i: Int): java.math.BigDecimal =
    args.get(i) match {
      case SBigNumeric(value) => value
      case otherwise => unexpectedType(i, "SBigNumeric", otherwise)
    }

  final protected def getSList(args: util.ArrayList[SValue], i: Int): FrontStack[SValue] =
    args.get(i) match {
      case SList(value) => value
      case otherwise => unexpectedType(i, "SList", otherwise)
    }

  final protected def getSOptional(args: util.ArrayList[SValue], i: Int): Option[SValue] =
    args.get(i) match {
      case SOptional(value) => value
      case otherwise => unexpectedType(i, "SOptional", otherwise)
    }

  final protected def getSMap(args: util.ArrayList[SValue], i: Int): SMap =
    args.get(i) match {
      case genMap: SMap => genMap
      case otherwise => unexpectedType(i, "SMap", otherwise)
    }

  final protected def getSMapKey(args: util.ArrayList[SValue], i: Int): SValue = {
    val key = args.get(i)
    SMap.comparable(key)
    key
  }

  final protected def getSRecord(args: util.ArrayList[SValue], i: Int): SRecord =
    args.get(i) match {
      case record: SRecord => record
      case otherwise => unexpectedType(i, "SRecord", otherwise)
    }

  final protected def getSStruct(args: util.ArrayList[SValue], i: Int): SStruct =
    args.get(i) match {
      case struct: SStruct => struct
      case otherwise => unexpectedType(i, "SStruct", otherwise)
    }

  final protected def getSAny(args: util.ArrayList[SValue], i: Int): SAny =
    args.get(i) match {
      case any: SAny => any
      case otherwise => unexpectedType(i, "SAny", otherwise)
    }

  final protected def getSTypeRep(args: util.ArrayList[SValue], i: Int): Ast.Type =
    args.get(i) match {
      case STypeRep(ty) => ty
      case otherwise => unexpectedType(i, "STypeRep", otherwise)
    }

  final protected def getSAnyException(args: util.ArrayList[SValue], i: Int): SRecord =
    args.get(i) match {
      case SAnyException(exception) => exception
      case otherwise => unexpectedType(i, "Exception", otherwise)
    }

  final protected def getSAnyContract(
      args: util.ArrayList[SValue],
      i: Int,
  ): (TypeConName, SRecord) =
    args.get(i) match {
      case SAny(Ast.TTyCon(tyCon), record: SRecord) =>
        assert(tyCon == record.id)
        (tyCon, record)
      case otherwise => unexpectedType(i, "AnyContract", otherwise)
    }

  final protected def checkToken(args: util.ArrayList[SValue], i: Int): Unit =
    args.get(i) match {
      case SToken => ()
      case otherwise => unexpectedType(i, "SToken", otherwise)
    }

  //
  // Arithmetic
  //

  private[this] def handleArithmeticException[X](x: => X): Option[X] =
    try {
      Some(x)
    } catch {
      case _: ArithmeticException =>
        None
    }

  private[this] def add(x: Long, y: Long): Option[Long] =
    handleArithmeticException(Math.addExact(x, y))

  private[this] def div(x: Long, y: Long): Option[Long] =
    if (y == 0 || x == Long.MinValue && y == -1)
      None
    else
      Some(x / y)

  private[this] def mult(x: Long, y: Long): Option[Long] =
    handleArithmeticException(Math.multiplyExact(x, y))

  private[this] def sub(x: Long, y: Long): Option[Long] =
    handleArithmeticException(Math.subtractExact(x, y))

  private[this] def mod(x: Long, y: Long): Option[Long] =
    if (y == 0)
      None
    else
      Some(x % y)

  private[this] val SomeOne = Some(1L)

  // Exponentiation by squaring
  // https://en.wikipedia.org/wiki/Exponentiation_by_squaring
  private[this] def exp(base: Long, exponent: Long): Option[Long] =
    if (exponent < 0)
      None
    else if (exponent == 0) SomeOne
    else
      handleArithmeticException {
        var x = base
        var y = 1L
        var n = exponent

        while (n > 1) {
          if (n % 2 == 1)
            y = Math.multiplyExact(y, x)
          x = Math.multiplyExact(x, x)
          n = n >> 1
        }

        Math.multiplyExact(x, y)
      }

  sealed abstract class SBuiltinArithmetic(val name: String, arity: Int)
      extends SBuiltinFun(arity) {
    private[speedy] def compute(args: util.ArrayList[SValue]): Option[SValue]

    private[speedy] def buildException[Q](machine: Machine[Q], args: util.ArrayList[SValue]) =
      machine.sArithmeticError(
        name,
        args.view.map(litToText(getClass.getCanonicalName, _)).to(ImmArray),
      )

    override private[speedy] def execute[Q](
        args: util.ArrayList[SValue],
        machine: Machine[Q],
    ): Control[Nothing] =
      compute(args) match {
        case Some(value) =>
          Control.Value(value)
        case None =>
          machine.handleException(buildException(machine, args))
      }
  }

  sealed abstract class SBBinaryOpInt64(name: String, op: (Long, Long) => Option[Long])
      extends SBuiltinArithmetic(name, 2) {
    override private[speedy] def compute(args: util.ArrayList[SValue]): Option[SValue] =
      op(getSInt64(args, 0), getSInt64(args, 1)).map(SInt64)
  }

  final case object SBAddInt64 extends SBBinaryOpInt64("ADD_INT64", add)
  final case object SBSubInt64 extends SBBinaryOpInt64("SUB_INT64", sub)
  final case object SBMulInt64 extends SBBinaryOpInt64("MUL_INT64", mult)
  final case object SBDivInt64 extends SBBinaryOpInt64("DIV_INT64", div)
  final case object SBModInt64 extends SBBinaryOpInt64("MOD_INT64", mod)
  final case object SBExpInt64 extends SBBinaryOpInt64("EXP_INT64", exp)

  // Numeric Arithmetic

  private[this] def add(x: Numeric, y: Numeric): Option[Numeric] =
    Numeric.add(x, y).toOption

  private[this] def subtract(x: Numeric, y: Numeric): Option[Numeric] =
    Numeric.subtract(x, y).toOption

  private[this] def multiply(scale: Scale, x: Numeric, y: Numeric): Option[Numeric] =
    Numeric.multiply(scale, x, y).toOption

  private[this] def divide(scale: Scale, x: Numeric, y: Numeric): Option[Numeric] =
    if (y.signum() == 0)
      None
    else
      Numeric.divide(scale, x, y).toOption

  sealed abstract class SBBinaryOpNumeric(name: String, op: (Numeric, Numeric) => Option[Numeric])
      extends SBuiltinArithmetic(name, 2) {
    override private[speedy] def compute(args: util.ArrayList[SValue]): Option[SValue] = {
      val a = getSNumeric(args, 0)
      val b = getSNumeric(args, 1)
      op(a, b).map(SNumeric(_))
    }
  }

  sealed abstract class SBBinaryOpNumeric2(
      name: String,
      op: (Scale, Numeric, Numeric) => Option[Numeric],
  ) extends SBuiltinArithmetic(name, 3) {
    override private[speedy] def compute(args: util.ArrayList[SValue]): Option[SValue] = {
      val scale = getSScale(args, 0)
      val a = getSNumeric(args, 1)
      val b = getSNumeric(args, 2)
      op(scale, a, b).map(SNumeric(_))
    }
  }

  final case object SBAddNumeric extends SBBinaryOpNumeric("ADD_NUMERIC", add)
  final case object SBSubNumeric extends SBBinaryOpNumeric("SUB_NUMERIC", subtract)
  final case object SBMulNumeric extends SBBinaryOpNumeric2("MUL_NUMERIC", multiply)
  final case object SBDivNumeric extends SBBinaryOpNumeric2("DIV_NUMERIC", divide)

  final case object SBRoundNumeric extends SBuiltinArithmetic("ROUND_NUMERIC", 2) {
    override private[speedy] def compute(args: util.ArrayList[SValue]): Option[SNumeric] = {
      val prec = getSInt64(args, 0)
      val x = getSNumeric(args, 1)
      Numeric.round(prec, x).toOption.map(SNumeric(_))
    }
  }

  final case object SBCastNumeric extends SBuiltinArithmetic("CAST_NUMERIC", 2) {
    override private[speedy] def compute(args: util.ArrayList[SValue]): Option[SNumeric] = {
      val outputScale = getSScale(args, 0)
      val x = getSNumeric(args, 1)
      Numeric.fromBigDecimal(outputScale, x).toOption.map(SNumeric(_))
    }
  }

  final case object SBShiftNumeric extends SBuiltinPure(2) {
    override private[speedy] def executePure(args: util.ArrayList[SValue]): SNumeric = {
      val outputScale = getSScale(args, 0)
      val x = getSNumeric(args, 1)
      val inputScale = x.scale
      SNumeric(
        Numeric.assertFromBigDecimal(outputScale, x.scaleByPowerOfTen(inputScale - outputScale))
      )
    }
  }

  //
  // Text functions
  //
  final case object SBExplodeText extends SBuiltinPure(1) {
    override private[speedy] def executePure(args: util.ArrayList[SValue]): SList =
      SList(FrontStack.from(Utf8.explode(getSText(args, 0)).map(SText)))
  }

  final case object SBImplodeText extends SBuiltinPure(1) {
    override private[speedy] def executePure(args: util.ArrayList[SValue]): SText = {
      val xs = getSList(args, 0)
      val ts = xs.map {
        case SText(t) => t
        case v => crash(s"type mismatch implodeText: expected SText, got $v")
      }
      SText(Utf8.implode(ts.toImmArray))
    }
  }

  final case object SBAppendText extends SBuiltinPure(2) {
    override private[speedy] def executePure(args: util.ArrayList[SValue]): SText =
      SText(getSText(args, 0) + getSText(args, 1))
  }

  private[this] def litToText(location: String, x: SValue): String =
    x match {
      case SBool(b) => b.toString
      case SInt64(i) => i.toString
      case STimestamp(t) => t.toString
      case SText(t) => t
      case SParty(p) => p
      case SUnit => s"<unit>"
      case SDate(date) => date.toString
      case SBigNumeric(x) => Numeric.toUnscaledString(x)
      case SNumeric(x) => Numeric.toUnscaledString(x)
      case _: SContractId | SToken | _: SAny | _: SEnum | _: SList | _: SMap | _: SOptional |
          _: SPAP | _: SRecord | _: SStruct | _: STypeRep | _: SVariant =>
        throw SErrorCrash(location, s"litToText: unexpected $x")
    }

  final case object SBToText extends SBuiltinPure(1) {
    override private[speedy] def executePure(args: util.ArrayList[SValue]): SText =
      SText(litToText(NameOf.qualifiedNameOfCurrentFunc, args.get(0)))
  }

  final case object SBContractIdToText extends SBuiltinFun(1) {
    override private[speedy] def execute[Q](
        args: util.ArrayList[SValue],
        machine: Machine[Q],
    ): Control.Value = {
      val coid = getSContractId(args, 0).coid
      machine match {
        case _: PureMachine =>
          Control.Value(SOptional(Some(SText(coid))))
        case _: UpdateMachine =>
          Control.Value(SValue.SValue.None)
      }
    }
  }

  final case object SBPartyToQuotedText extends SBuiltinPure(1) {
    override private[speedy] def executePure(args: util.ArrayList[SValue]): SText =
      SText(s"'${getSParty(args, 0): String}'")
  }

  final case object SBCodePointsToText extends SBuiltinPure(1) {
    override private[speedy] def executePure(args: util.ArrayList[SValue]): SText = {
      val codePoints = getSList(args, 0).map(_.asInstanceOf[SInt64].value)
      Utf8.pack(codePoints.toImmArray) match {
        case Right(value) =>
          SText(value)
        case Left(cp) =>
          crash(s"invalid code point 0x${cp.toHexString}.")
      }
    }
  }

  final case object SBTextToParty extends SBuiltinPure(1) {
    override private[speedy] def executePure(args: util.ArrayList[SValue]): SOptional = {
      Party.fromString(getSText(args, 0)) match {
        case Left(_) => SV.None
        case Right(p) => SOptional(Some(SParty(p)))
      }
    }
  }

  final case object SBTextToInt64 extends SBuiltinPure(1) {
    private val pattern = """[+-]?\d+""".r.pattern

    override private[speedy] def executePure(args: util.ArrayList[SValue]): SOptional = {
      val s = getSText(args, 0)
      if (pattern.matcher(s).matches())
        try {
          SOptional(Some(SInt64(java.lang.Long.parseLong(s))))
        } catch {
          case _: NumberFormatException =>
            SV.None
        }
      else
        SV.None
    }
  }

  // The specification of FromTextNumeric is lenient about the format of the string it should
  // accept and convert. In particular it should convert any string with an arbitrary number of
  // leading and trailing '0's as long as the corresponding number fits a Numeric without loss of
  // precision. We should take care not calling String to BigDecimal conversion on huge strings.
  final case object SBTextToNumeric extends SBuiltinPure(2) {
    private val validFormat =
      """([+-]?)0*(\d+)(\.(\d*[1-9]|0)0*)?""".r

    override private[speedy] def executePure(args: util.ArrayList[SValue]): SOptional = {
      val scale = getSScale(args, 0)
      val string = getSText(args, 1)
      string match {
        case validFormat(signPart, intPart, _, decPartOrNull) =>
          val decPart = Option(decPartOrNull).filterNot(_ == "0").getOrElse("")
          // First, we count the number of significant digits to avoid the conversion attempts that
          // are doomed to failure.
          val significantIntDigits = if (intPart == "0") 0 else intPart.length
          val significantDecDigits = decPart.length
          if (
            significantIntDigits <= Numeric.maxPrecision - scale && significantDecDigits <= scale
          ) {
            // Then, we reconstruct the string dropping non significant '0's to avoid unnecessary and
            // potentially very costly String to BigDecimal conversions. Take for example the String
            // "1." followed by millions of '0's
            val newString = s"$signPart$intPart.${Option(decPartOrNull).getOrElse("")}"
            SOptional(Some(SNumeric(Numeric.assertFromBigDecimal(scale, BigDecimal(newString)))))
          } else {
            SV.None
          }
        case _ =>
          SV.None
      }
    }
  }

  final case object SBTextToCodePoints extends SBuiltinPure(1) {
    override private[speedy] def executePure(args: util.ArrayList[SValue]): SList = {
      val string = getSText(args, 0)
      val codePoints = Utf8.unpack(string)
      SList(FrontStack.from(codePoints.map(SInt64)))
    }
  }

  final case object SBSHA256Text extends SBuiltinPure(1) {
    override private[speedy] def executePure(args: util.ArrayList[SValue]): SText =
      SText(Utf8.sha256(getSText(args, 0)))
  }

  final case object SBKECCAK256Text extends SBuiltinFun(1) {
    override private[speedy] def execute[Q](
        args: util.ArrayList[SValue],
        machine: Machine[Q],
    ): Control[Q] = {
      try {
        Control.Value(
          SText(crypto.MessageDigest.digest(Ref.HexString.assertFromString(getSText(args, 0))))
        )
      } catch {
        case _: IllegalArgumentException =>
          Control.Error(
            IE.Crypto(
              IE.Crypto.MalformedByteEncoding(getSText(args, 0), "can not parse hex string")
            )
          )
      }
    }
  }

  final case object SBSECP256K1Bool extends SBuiltinFun(3) {
    private[speedy] def execute[Q](
        args: util.ArrayList[SValue],
        machine: Machine[Q],
    ): Control[Q] = {
      try {
        val result = for {
          signature <- Ref.HexString
            .fromString(getSText(args, 0))
            .left
            .map(_ =>
              IE.Crypto(
                IE.Crypto.MalformedByteEncoding(
                  getSText(args, 0),
                  cause = "can not parse signature hex string",
                )
              )
            )
          message <- Ref.HexString
            .fromString(getSText(args, 1))
            .left
            .map(_ =>
              IE.Crypto(
                IE.Crypto.MalformedByteEncoding(
                  getSText(args, 1),
                  cause = "can not parse message hex string",
                )
              )
            )
          derEncodedPublicKey <- Ref.HexString
            .fromString(getSText(args, 2))
            .left
            .map(_ =>
              IE.Crypto(
                IE.Crypto.MalformedByteEncoding(
                  getSText(args, 2),
                  cause = "can not parse DER encoded public key hex string",
                )
              )
            )
          publicKey = extractPublicKey(derEncodedPublicKey)
        } yield {
          SBool(crypto.MessageSignature.verify(signature, message, publicKey))
        }

        result.fold(Control.Error, Control.Value)
      } catch {
        case _: NoSuchProviderException =>
          crash("JCE Provider BouncyCastle not found")
        case _: NoSuchAlgorithmException =>
          crash("BouncyCastle provider fails to support SECP256K1")
        case exn: InvalidKeyException =>
          Control.Error(
            IE.Crypto(
              IE.Crypto.MalformedKey(getSText(args, 2), exn.getMessage)
            )
          )
        case exn: InvalidKeySpecException =>
          Control.Error(
            IE.Crypto(
              IE.Crypto.MalformedKey(getSText(args, 2), exn.getMessage)
            )
          )
        case exn: SignatureException =>
          Control.Error(
            IE.Crypto(
              IE.Crypto.MalformedSignature(getSText(args, 0), exn.getMessage)
            )
          )
      }
    }

    @throws(classOf[NoSuchAlgorithmException])
    @throws(classOf[InvalidKeySpecException])
    private[speedy] def extractPublicKey(hexEncodedPublicKey: Ref.HexString): PublicKey = {
      val byteEncodedPublicKey = Ref.HexString.decode(hexEncodedPublicKey).toByteArray

      KeyFactory.getInstance("EC").generatePublic(new X509EncodedKeySpec(byteEncodedPublicKey))
    }
  }

  final case object SBDecodeHex extends SBuiltinFun(1) {
    override private[speedy] def execute[Q](
        args: util.ArrayList[SValue],
        machine: Machine[Q],
    ): Control[Q] = {
      try {
        val hexArg = Ref.HexString.assertFromString(getSText(args, 0))
        val arg = Ref.HexString.decode(hexArg).toStringUtf8

        Control.Value(SText(arg))
      } catch {
        case _: IllegalArgumentException =>
          Control.Error(
            IE.Crypto(
              IE.Crypto.MalformedByteEncoding(
                getSText(args, 0),
                cause = "can not parse hex string argument",
              )
            )
          )
      }
    }
  }

  final case object SBEncodeHex extends SBuiltinPure(1) {
    override private[speedy] def executePure(args: util.ArrayList[SValue]): SValue = {
      val arg = getSText(args, 0)
      val hexArg = Ref.HexString.encode(Bytes.fromStringUtf8(arg))

      SText(hexArg)
    }
  }

  final case object SBFoldl extends SBuiltinFun(3) {
    override private[speedy] def execute[Q](
        args: util.ArrayList[SValue],
        machine: Machine[Q],
    ): Control.Value = {
      val func = args.get(0)
      val init = args.get(1)
      val list = getSList(args, 2)
      machine.pushKont(KFoldl(machine, func, list))
      Control.Value(init)
    }
  }

  // NOTE: Past implementations of `foldr` have used the semantics given by the
  // recursive definition
  // ```
  // foldr f z [] = z
  // foldr f z (x::xs) = f x (foldr f z xs)
  // ```
  // When the PAP for `f` expects at least two more arguments, this leads to the
  // expected right-to-left evaluation order. However, if the PAP `f` is missing
  // only one argument, the evaluation order suddenly changes. First, `f` is
  // applied to all the elements of `xs` in left-to-right order, then the
  // resulting list of PAPs is reduced from right-to-left by application, using
  // `z` as the initial value argument.
  //
  // For this reason, we need three different continuations for `foldr`:
  // 1. `KFoldr` is for the case where `f` expects at least two more arguments.
  // 2. `KFoldr1Map` is for the first mapping from left-to-right stage when `f`
  //    is missing only one argument.
  // 3. `KFoldr1Reduce` is for the second reduce from right-to-left stage when
  //    `f` is missing only one argument.
  //
  // We could have omitted the special casse for `f` missing only one argument,
  // if the semantics of `foldr` had been implemented as
  // ```
  // foldr f z [] = z
  // foldr f z (x:xs) = let y = foldr f z xs in f x y
  // ```
  // However, this would be a breaking change compared to the aforementioned
  // implementation of `foldr`.
  final case object SBFoldr extends SBuiltinFun(3) {
    override private[speedy] def execute[Q](
        args: util.ArrayList[SValue],
        machine: Machine[Q],
    ): Control[Q] = {
      val func = args.get(0).asInstanceOf[SPAP]
      val init = args.get(1)
      val list = getSList(args, 2)
      if (func.arity - func.actuals.size >= 2) {
        val array = list.toImmArray
        machine.pushKont(KFoldr(machine, func, array, array.length))
        Control.Value(init)
      } else {
        val stack = list
        stack.pop match {
          case None =>
            Control.Value(init)
          case Some((head, tail)) =>
            machine.pushKont(KFoldr1Map(machine, func, tail, FrontStack.empty, init))
            machine.enterApplication(func, Array(SEValue(head)))
        }
      }
    }
  }

  final case object SBMapToList extends SBuiltinPure(1) {

    override private[speedy] def executePure(args: util.ArrayList[SValue]): SList =
      SValue.toList(getSMap(args, 0).entries)
  }

  final case object SBMapInsert extends SBuiltinPure(3) {
    override private[speedy] def executePure(args: util.ArrayList[SValue]): SMap =
      getSMap(args, 2).insert(getSMapKey(args, 0), args.get(1))
  }

  final case object SBMapLookup extends SBuiltinPure(2) {
    override private[speedy] def executePure(args: util.ArrayList[SValue]): SOptional =
      SOptional(getSMap(args, 1).get(getSMapKey(args, 0)))
  }

  final case object SBMapDelete extends SBuiltinPure(2) {
    override private[speedy] def executePure(args: util.ArrayList[SValue]): SMap =
      getSMap(args, 1).delete(getSMapKey(args, 0))
  }

  final case object SBMapKeys extends SBuiltinPure(1) {
    override private[speedy] def executePure(args: util.ArrayList[SValue]): SList =
      SList(getSMap(args, 0).entries.keys.to(FrontStack))
  }

  final case object SBMapValues extends SBuiltinPure(1) {
    override private[speedy] def executePure(args: util.ArrayList[SValue]): SList =
      SList(getSMap(args, 0).entries.values.to(FrontStack))
  }

  final case object SBMapSize extends SBuiltinPure(1) {
    override private[speedy] def executePure(args: util.ArrayList[SValue]): SInt64 =
      SInt64(getSMap(args, 0).entries.size.toLong)
  }

  //
  // Conversions
  //

  final case object SBInt64ToNumeric extends SBuiltinArithmetic("INT64_TO_NUMERIC", 2) {
    override private[speedy] def compute(args: util.ArrayList[SValue]): Option[SNumeric] = {
      val scale = getSScale(args, 0)
      val x = getSInt64(args, 1)
      Numeric.fromLong(scale, x).toOption.map(SNumeric(_))
    }
  }

  final case object SBNumericToInt64 extends SBuiltinArithmetic("NUMERIC_TO_INT64", 1) {
    override private[speedy] def compute(args: util.ArrayList[SValue]): Option[SInt64] = {
      val x = getSNumeric(args, 0)
      Numeric.toLong(x).toOption.map(SInt64)
    }
  }

  final case object SBDateToUnixDays extends SBuiltinPure(1) {
    override private[speedy] def executePure(args: util.ArrayList[SValue]): SInt64 =
      SInt64(getSDate(args, 0).days.toLong)
  }

  final case object SBUnixDaysToDate extends SBuiltinArithmetic("UNIX_DAYS_TO_DATE", 1) {
    override private[speedy] def compute(args: util.ArrayList[SValue]): Option[SDate] = {
      val days = getSInt64(args, 0)
      Time.Date.asInt(days).flatMap(Time.Date.fromDaysSinceEpoch).toOption.map(SDate)
    }
  }

  final case object SBTimestampToUnixMicroseconds extends SBuiltinPure(1) {
    override private[speedy] def executePure(args: util.ArrayList[SValue]): SInt64 =
      SInt64(getSTimestamp(args, 0).micros)
  }

  final case object SBUnixMicrosecondsToTimestamp
      extends SBuiltinArithmetic("UNIX_MICROSECONDS_TO_TIMESTAMP", 1) {
    override private[speedy] def compute(args: util.ArrayList[SValue]): Option[STimestamp] = {
      val micros = getSInt64(args, 0)
      Time.Timestamp.fromLong(micros).toOption.map(STimestamp)
    }
  }

  //
  // Equality and comparisons
  //
  final case object SBEqual extends SBuiltinPure(2) {
    override private[speedy] def executePure(args: util.ArrayList[SValue]): SBool = {
      SBool(svalue.Equality.areEqual(args.get(0), args.get(1)))
    }
  }

  sealed abstract class SBCompare(pred: Int => Boolean) extends SBuiltinPure(2) {
    override private[speedy] def executePure(args: util.ArrayList[SValue]): SBool = {
      SBool(pred(svalue.Ordering.compare(args.get(0), args.get(1))))
    }
  }

  final case object SBLess extends SBCompare(_ < 0)
  final case object SBLessEq extends SBCompare(_ <= 0)
  final case object SBGreater extends SBCompare(_ > 0)
  final case object SBGreaterEq extends SBCompare(_ >= 0)

  /** $consMany[n] :: a -> ... -> List a -> List a */
  final case class SBConsMany(n: Int) extends SBuiltinPure(1 + n) {
    override private[speedy] def executePure(args: util.ArrayList[SValue]): SList =
      SList(args.view.slice(0, n).to(ImmArray) ++: getSList(args, n))
  }

  /** $cons :: a -> List a -> List a */
  final case object SBCons extends SBuiltinPure(2) {
    override private[speedy] def executePure(args: util.ArrayList[SValue]): SList = {
      SList(args.get(0) +: getSList(args, 1))
    }
  }

  /** $some :: a -> Optional a */
  final case object SBSome extends SBuiltinPure(1) {
    override private[speedy] def executePure(args: util.ArrayList[SValue]): SOptional = {
      SOptional(Some(args.get(0)))
    }
  }

  /** $rcon[R, fields] :: a -> b -> ... -> R */
  final case class SBRecCon(id: Identifier, fields: ImmArray[Name])
      extends SBuiltinPure(fields.length) {
    override private[speedy] final def executePure(args: util.ArrayList[SValue]): SValue = {
      SRecord(id, fields, args)
    }
  }

  /** $rupd[R, field] :: R -> a -> R */
  final case class SBRecUpd(id: Identifier, field: Int) extends SBuiltinPure(2) {
    override private[speedy] final def executePure(args: util.ArrayList[SValue]): SValue = {
      val record = getSRecord(args, 0)
      if (record.id != id) {
        crash(s"type mismatch on record update: expected $id, got record of type ${record.id}")
      }
      val values2 = record.values.clone.asInstanceOf[util.ArrayList[SValue]]
      discard(values2.set(field, args.get(1)))
      record.copy(values = values2)
    }
  }

  /** $rupdmulti[R, [field_1, ..., field_n]] :: R -> a_1 -> ... -> a_n -> R */
  final case class SBRecUpdMulti(id: Identifier, updateFields: List[Int])
      extends SBuiltinPure(1 + updateFields.length) {
    override private[speedy] final def executePure(args: util.ArrayList[SValue]): SValue = {
      val record = getSRecord(args, 0)
      if (record.id != id) {
        crash(s"type mismatch on record update: expected $id, got record of type ${record.id}")
      }
      val values2 = record.values.clone.asInstanceOf[util.ArrayList[SValue]]
      (updateFields.iterator zip args.iterator.asScala.drop(1)).foreach { case (updateField, arg) =>
        values2.set(updateField, arg)
      }
      record.copy(values = values2)
    }
  }

  /** $rproj[R, field] :: R -> a */
  final case class SBRecProj(id: Identifier, field: Int) extends SBuiltinPure(1) {
    override private[speedy] final def executePure(args: util.ArrayList[SValue]): SValue =
      getSRecord(args, 0).values.get(field)
  }

  // SBStructCon sorts the field after evaluation of its arguments to preserve
  // evaluation order of unordered fields.
  /** $tcon[fields] :: a -> b -> ... -> Struct */
  final case class SBStructCon(inputFieldsOrder: Struct[Int])
      extends SBuiltinPure(inputFieldsOrder.size) {
    private[this] val fieldNames = inputFieldsOrder.mapValues(_ => ())
    override private[speedy] def executePure(args: util.ArrayList[SValue]): SStruct = {
      val sortedFields = new util.ArrayList[SValue](inputFieldsOrder.size)
      inputFieldsOrder.values.foreach(i => sortedFields.add(args.get(i)))
      SStruct(fieldNames, sortedFields)
    }
  }

  /** $tproj[field] :: Struct -> a */
  final case class SBStructProj(field: Ast.FieldName) extends SBuiltinPure(1) {
    // The variable `fieldIndex` is used to cache the (logarithmic) evaluation
    // of `struct.fieldNames.indexOf(field)` at the first call in order to
    // avoid its reevaluations, hence obtaining an amortized constant
    // complexity.
    private[this] var fieldIndex = -1
    override private[speedy] def executePure(args: util.ArrayList[SValue]): SValue = {
      val struct = getSStruct(args, 0)
      if (fieldIndex < 0) fieldIndex = struct.fieldNames.indexOf(field)
      struct.values.get(fieldIndex)
    }
  }

  /** $tupd[field] :: Struct -> a -> Struct */
  final case class SBStructUpd(field: Ast.FieldName) extends SBuiltinPure(2) {
    override private[speedy] def executePure(args: util.ArrayList[SValue]): SStruct = {
      val struct = getSStruct(args, 0)
      val values = struct.values.clone.asInstanceOf[util.ArrayList[SValue]]
      discard(values.set(struct.fieldNames.indexOf(field), args.get(1)))
      struct.copy(values = values)
    }
  }

  /** $vcon[V, variant] :: a -> V */
  final case class SBVariantCon(id: Identifier, variant: Ast.VariantConName, constructorRank: Int)
      extends SBuiltinPure(1) {
    override private[speedy] def executePure(args: util.ArrayList[SValue]): SVariant = {
      SVariant(id, variant, constructorRank, args.get(0))
    }
  }

  final object SBScaleBigNumeric extends SBuiltinPure(1) {
    override private[speedy] def executePure(args: util.ArrayList[SValue]): SInt64 = {
      SInt64(getSBigNumeric(args, 0).scale().toLong)
    }
  }

  final object SBPrecisionBigNumeric extends SBuiltinPure(1) {
    override private[speedy] def executePure(args: util.ArrayList[SValue]): SInt64 = {
      SInt64(getSBigNumeric(args, 0).precision().toLong)
    }
  }

  final object SBAddBigNumeric extends SBuiltinArithmetic("ADD_BIGNUMERIC", 2) {
    override private[speedy] def compute(args: util.ArrayList[SValue]): Option[SBigNumeric] = {
      val x = getSBigNumeric(args, 0)
      val y = getSBigNumeric(args, 1)
      SBigNumeric.fromBigDecimal(x add y).toOption
    }
  }

  final object SBSubBigNumeric extends SBuiltinArithmetic("SUB_BIGNUMERIC", 2) {
    override private[speedy] def compute(args: util.ArrayList[SValue]): Option[SBigNumeric] = {
      val x = getSBigNumeric(args, 0)
      val y = getSBigNumeric(args, 1)
      SBigNumeric.fromBigDecimal(x subtract y).toOption
    }
  }

  final object SBMulBigNumeric extends SBuiltinArithmetic("MUL_BIGNUMERIC", 2) {
    override private[speedy] def compute(args: util.ArrayList[SValue]): Option[SBigNumeric] = {
      val x = getSBigNumeric(args, 0)
      val y = getSBigNumeric(args, 1)
      SBigNumeric.fromBigDecimal(x multiply y).toOption
    }
  }

  final object SBDivBigNumeric extends SBuiltinArithmetic("DIV_BIGNUMERIC", 4) {
    override private[speedy] def compute(args: util.ArrayList[SValue]): Option[SBigNumeric] = {
      val unchekedScale = getSInt64(args, 0)
      val unchekedRoundingMode = getSInt64(args, 1)
      val x = getSBigNumeric(args, 2)
      val y = getSBigNumeric(args, 3)
      for {
        scale <- SBigNumeric.checkScale(unchekedScale).toOption
        roundingModeIndex <- scala.util.Try(Math.toIntExact(unchekedRoundingMode)).toOption
        roundingMode <- java.math.RoundingMode.values().lift(roundingModeIndex)
        uncheckedResult <- handleArithmeticException(x.divide(y, scale, roundingMode))
        result <- SBigNumeric.fromBigDecimal(uncheckedResult).toOption
      } yield result
    }
  }

  final object SBShiftRightBigNumeric extends SBuiltinArithmetic("SHIFT_RIGHT_BIGNUMERIC", 2) {
    override private[speedy] def compute(args: util.ArrayList[SValue]): Option[SBigNumeric] = {
      val shifting = getSInt64(args, 0)
      val x = getSBigNumeric(args, 1)
      if (x.signum() == 0)
        Some(SBigNumeric.Zero)
      else if (shifting.abs > SBigNumeric.MaxPrecision)
        None
      else
        SBigNumeric.fromBigDecimal(x.scaleByPowerOfTen(-shifting.toInt)).toOption
    }
  }

  final object SBNumericToBigNumeric extends SBuiltinPure(1) {
    override private[speedy] def executePure(args: util.ArrayList[SValue]): SBigNumeric = {
      val x = getSNumeric(args, 0)
      SBigNumeric.fromNumeric(x)
    }
  }

  final object SBBigNumericToNumeric extends SBuiltinArithmetic("BIGNUMERIC_TO_NUMERIC", 2) {
    override private[speedy] def compute(args: util.ArrayList[SValue]): Option[SNumeric] = {
      val scale = getSScale(args, 0)
      val x = getSBigNumeric(args, 1)
      Numeric.fromBigDecimal(scale, x).toOption.map(SNumeric(_))
    }
  }

  final case class SBUCreate(templateId: Identifier) extends UpdateBuiltin(1) {
    override protected def executeUpdate(
        args: util.ArrayList[SValue],
        machine: UpdateMachine,
    ): Control[Question.Update] = {
      val templateArg: SValue = args.get(0)

      computeContractInfo(
        machine,
        templateId,
        templateArg,
        allowCatchingContractInfoErrors = true,
      ) { contract =>
        contract.keyOpt match {
          case Some(contractKey) if contractKey.maintainers.isEmpty =>
            Control.Error(
              IE.CreateEmptyContractKeyMaintainers(
                contract.templateId,
                contract.arg,
                contractKey.lfValue,
              )
            )
          case _ => {
            machine.ptx
              .insertCreate(
                submissionTime = machine.submissionTime,
                contract = contract,
                optLocation = machine.getLastLocation,
              ) match {
              case Right((coid, newPtx)) => {
                machine.enforceLimitSignatoriesAndObservers(coid, contract)
                machine.storeLocalContract(coid, templateId, templateArg)
                machine.ptx = newPtx
                machine.insertContractInfoCache(coid, contract)
                Control.Value(SContractId(coid))
              }
              case Left((newPtx, err)) => {
                machine.ptx = newPtx // Seems wrong. But one test in ScriptService requires this.
                Control.Error(convTxError(err))
              }
            }
          }
        }
      }
    }
  }

  /** $beginExercise
    *    :: arg                                           0 (choice argument)
    *    -> ContractId arg                                1 (contract to exercise)
    *    -> List Party                                    2 (choice controllers)
    *    -> List Party                                    3 (choice observers)
    *    -> List Party                                    4 (choice authorizers)
    *    -> ()
    */
  final case class SBUBeginExercise(
      templateId: TypeConName,
      interfaceId: Option[TypeConName],
      choiceId: ChoiceName,
      consuming: Boolean,
      byKey: Boolean,
      explicitChoiceAuthority: Boolean,
  ) extends UpdateBuiltin(6) {

    override protected def executeUpdate(
        args: util.ArrayList[SValue],
        machine: UpdateMachine,
    ): Control[Question.Update] = {

      val coid = getSContractId(args, 1)
      val templateArg: SValue = args.get(5)

      getContractInfo(
        machine,
        coid,
        templateId,
        templateArg,
        allowCatchingContractInfoErrors = false,
      ) { contract =>
        val templateVersion = machine.tmplId2TxVersion(templateId)
        val pkgName = machine.tmplId2PackageName(templateId)
        val interfaceVersion = interfaceId.map(machine.tmplId2TxVersion)
        val exerciseVersion = interfaceVersion.fold(templateVersion)(_.max(templateVersion))
        val chosenValue = args.get(0).toNormalizedValue(exerciseVersion)
        val controllers = extractParties(NameOf.qualifiedNameOfCurrentFunc, args.get(2))
        machine.enforceChoiceControllersLimit(
          controllers,
          coid,
          templateId,
          choiceId,
          chosenValue,
        )
        val obsrs = extractParties(NameOf.qualifiedNameOfCurrentFunc, args.get(3))
        machine.enforceChoiceObserversLimit(obsrs, coid, templateId, choiceId, chosenValue)
        val choiceAuthorizers =
          if (explicitChoiceAuthority) {
            val authorizers = extractParties(NameOf.qualifiedNameOfCurrentFunc, args.get(4))
            machine.enforceChoiceAuthorizersLimit(
              authorizers,
              coid,
              templateId,
              choiceId,
              chosenValue,
            )
            Some(authorizers)
          } else {
            require(args.get(4) == SValue.SValue.EmptyList)
            None
          }

        machine.ptx
          .beginExercises(
            packageName = pkgName,
            templateId = templateId,
            targetId = coid,
            contract = contract,
            interfaceId = interfaceId,
            choiceId = choiceId,
            optLocation = machine.getLastLocation,
            consuming = consuming,
            actingParties = controllers,
            choiceObservers = obsrs,
            choiceAuthorizers = choiceAuthorizers,
            byKey = byKey,
            chosenValue = chosenValue,
            version = exerciseVersion,
          ) match {
          case Right(ptx) =>
            machine.ptx = ptx
            Control.Value(SUnit)
          case Left(err) =>
            Control.Error(convTxError(err))
        }
      }
    }
  }

  private[this] def getInterfaceInstance(
      machine: Machine[_],
      interfaceId: TypeConName,
      templateId: TypeConName,
  ): Option[InterfaceInstanceDefRef] = {
    def mkRef(parent: TypeConName) =
      InterfaceInstanceDefRef(parent, interfaceId, templateId)

    List(mkRef(templateId), mkRef(interfaceId)) find { ref =>
      machine.compiledPackages.getDefinition(ref).nonEmpty
    }
  }

  private[this] def interfaceInstanceExists(
      machine: Machine[_],
      interfaceId: TypeConName,
      templateId: TypeConName,
  ): Boolean =
    getInterfaceInstance(machine, interfaceId, templateId).nonEmpty

  // Precondition: the package of tplId is loaded in the machine
  private[this] def ensureTemplateImplementsInterface[Q](
      machine: Machine[_],
      ifaceId: TypeConName,
      coid: V.ContractId,
      tplId: TypeConName,
  )(k: => Control[Q]): Control[Q] = {
    if (!interfaceInstanceExists(machine, ifaceId, tplId)) {
      Control.Error(IE.ContractDoesNotImplementInterface(ifaceId, coid, tplId))
    } else {
      k
    }
  }

  final case object SBExtractSAnyValue extends UpdateBuiltin(1) {
    override protected def executeUpdate(
        args: util.ArrayList[SValue],
        machine: UpdateMachine,
    ): Control[Question.Update] = {
      val (_, record) = getSAnyContract(args, 0)
      Control.Value(record)
    }
  }

  /** Fetches the requested contract ID, casts its to the requested interface, computes its view and returns it as an
    * SAny. In addition, if [[soft]] is true, then upgrades the contract to the preferred template version for the same
    * package name, and compares its computed view to that of the old contract. If the two views agree then the upgraded
    * contract is cached and returned.
    */
  final case class SBFetchInterface(interfaceId: TypeConName) extends UpdateBuiltin(1) {
    override protected def executeUpdate(
        args: util.ArrayList[SValue],
        machine: UpdateMachine,
    ): Control[Question.Update] = {
      val coid = getSContractId(args, 0)
      fetchInterface(machine, coid, interfaceId)(Control.Value)
    }
  }

  /** Fetches the requested contract ID, upgrades it to the preferred template version for the same package name,
    * and compares the computed views according to the old and the new versions. If the two views agree then caches
    * the upgraded contract and returns it (via the continuation) as an SAny.
    */
  private[this] def fetchInterface(
      machine: UpdateMachine,
      coid: V.ContractId,
      interfaceId: TypeConName,
  )(k: SAny => Control[Question.Update]): Control[Question.Update] = {
    fetchSourceContractId(machine, coid)({ case (_, srcContract) =>
      ensureContractActive(machine, coid, srcContract.templateId) {
        machine.checkContractVisibility(coid, srcContract)
        machine.enforceLimitAddInputContract()
        machine.enforceLimitSignatoriesAndObservers(coid, srcContract)
        val srcTmplId = srcContract.templateId
        val pkgName = srcContract.packageName
        val srcArg = srcContract.value.asInstanceOf[SRecord]
        resolvePackageName(machine, pkgName) { pkgId =>
          val dstTmplId = srcTmplId.copy(packageId = pkgId)
          machine.ensurePackageIsLoaded(
            dstTmplId.packageId,
            language.Reference.Template(dstTmplId),
          ) { () =>
            ensureTemplateImplementsInterface(machine, interfaceId, coid, dstTmplId) {
              fromInterface(machine, srcTmplId, srcArg, dstTmplId) {
                case None =>
                  Control.Error(IE.WronglyTypedContract(coid, dstTmplId, srcTmplId))
                case Some(dstArg) =>
                  fetchValidateDstContract(
                    machine,
                    coid,
                    srcTmplId,
                    srcContract,
                    dstTmplId,
                    dstArg,
                  )({ case (dstTmplId, dstArg, _) =>
                    k(SAny(Ast.TTyCon(dstTmplId), dstArg))
                  })
              }
            }
          }
        }
      }
    })
  }

  private[this] def resolvePackageName[Q](machine: UpdateMachine, pkgName: Ref.PackageName)(
      k: PackageId => Control[Q]
  ): Control[Q] = {
    machine.packageResolution.get(pkgName) match {
      case None => Control.Error(IE.UnresolvedPackageName(pkgName))
      case Some(pkgId) => k(pkgId)
    }
  }

  /** $fetchTemplate[T]
    *    :: ContractId a
    *    -> Optional {key: key, maintainers: List Party} (template key, if present)
    *    -> a
    */

  final case class SBFetchTemplate(templateId: TypeConName) extends UpdateBuiltin(1) {
    override protected def executeUpdate(
        args: util.ArrayList[SValue],
        machine: UpdateMachine,
    ): Control[Question.Update] = {
      val coid = getSContractId(args, 0)
      fetchTemplate(machine, templateId, coid)(Control.Value)
    }
  }

  final case class SBApplyChoiceGuard(
      choiceName: ChoiceName,
      byInterface: Option[TypeConName],
  ) extends UpdateBuiltin(3) {
    override protected def executeUpdate(
        args: util.ArrayList[SValue],
        machine: UpdateMachine,
    ): Control.Expression = {
      val guard = args.get(0)
      val (templateId, record) = getSAnyContract(args, 1)
      val coid = getSContractId(args, 2)

      val e = SEAppAtomic(SEValue(guard), Array(SEValue(SAnyContract(templateId, record))))
      machine.pushKont(KCheckChoiceGuard(coid, templateId, choiceName, byInterface))
      Control.Expression(e)
    }
  }

  final case object SBGuardConstTrue extends SBuiltinPure(1) {
    override private[speedy] def executePure(
        args: util.ArrayList[SValue]
    ): SBool = {
      discard(getSAnyContract(args, 0))
      SBool(true)
    }
  }

  final case class SBGuardRequiredInterfaceId(
      requiredIfaceId: TypeConName,
      requiringIfaceId: TypeConName,
  ) extends SBuiltinFun(2) {
    override private[speedy] def execute[Q](
        args: util.ArrayList[SValue],
        machine: Machine[Q],
    ): Control[Nothing] = {
      val contractId = getSContractId(args, 0)
      val (actualTmplId, _) = getSAnyContract(args, 1)
      if (!interfaceInstanceExists(machine, requiringIfaceId, actualTmplId)) {
        Control.Error(
          IE.ContractDoesNotImplementRequiringInterface(
            requiringIfaceId,
            requiredIfaceId,
            contractId,
            actualTmplId,
          )
        )
      } else {
        Control.Value(SBool(true))
      }
    }
  }

  final case class SBResolveSBUBeginExercise(
      interfaceId: TypeConName,
      choiceName: ChoiceName,
      consuming: Boolean,
      byKey: Boolean,
      explicitChoiceAuthority: Boolean,
  ) extends SBuiltinFun(1) {
    override private[speedy] def execute[Q](
        args: util.ArrayList[SValue],
        machine: Machine[Q],
    ): Control.Expression = {
      val e = SEBuiltinFun(
        SBUBeginExercise(
          templateId = getSAnyContract(args, 0)._1,
          interfaceId = Some(interfaceId),
          choiceId = choiceName,
          consuming = consuming,
          byKey = false,
          explicitChoiceAuthority = explicitChoiceAuthority,
        )
      )
      Control.Expression(e)
    }
  }

  final case class SBResolveSBUInsertFetchNode(
      interfaceId: TypeConName
  ) extends SBuiltinFun(1) {
    override private[speedy] def execute[Q](
        args: util.ArrayList[SValue],
        machine: Machine[Q],
    ): Control.Expression = {
      val e = SEBuiltinFun(
        SBUInsertFetchNode(
          getSAnyContract(args, 0)._1,
          byKey = false,
          interfaceId = Some(interfaceId),
        )
      )
      Control.Expression(e)
    }
  }

  // Return a definition matching the templateId of a given payload
  sealed class SBResolveVirtual(toDef: Ref.Identifier => SDefinitionRef) extends SBuiltinFun(1) {
    override private[speedy] def execute[Q](
        args: util.ArrayList[SValue],
        machine: Machine[Q],
    ): Control.Expression = {
      val (ty, record) = getSAnyContract(args, 0)
      val e = SEApp(SEVal(toDef(ty)), Array(record))
      Control.Expression(e)
    }
  }

  final case object SBResolveCreate extends SBResolveVirtual(CreateDefRef)

  final case class SBSignatoryInterface(ifaceId: TypeConName)
      extends SBResolveVirtual(SignatoriesDefRef)

  final case class SBObserverInterface(ifaceId: TypeConName)
      extends SBResolveVirtual(ObserversDefRef)

  // This wraps a contract record into an SAny where the type argument corresponds to
  // the record's templateId.
  final case class SBToAnyContract(tplId: TypeConName) extends SBuiltinPure(1) {
    override private[speedy] def executePure(args: util.ArrayList[SValue]): SAny = {
      SAnyContract(tplId, getSRecord(args, 0))
    }
  }

  // Convert an interface to a given template type if possible. Since interfaces are represented
  // by an SAny wrapping the underlying template, we need to check that the SAny type constructor
  // matches the template type, and then return the SAny internal value.
  final case class SBFromInterface(
      dstTplId: TypeConName
  ) extends SBuiltinFun(1) {
    override private[speedy] def execute[Q](
        args: util.ArrayList[SValue],
        machine: Machine[Q],
    ): Control[Q] = {
      val (srcTplId, srcArg) = getSAnyContract(args, 0)
      fromInterface(machine, srcTplId, srcArg, dstTplId) { dstArg =>
        Control.Value(SOptional(dstArg))
      }
    }
  }

  private[this] def fromInterface[Q](
      machine: Machine[Q],
      srcTplId: TypeConName,
      srcArg: SRecord,
      dstTplId: TypeConName,
  )(k: Option[SValue] => Control[Q]): Control[Q] = {
    if (dstTplId == srcTplId) {
      k(Some(srcArg))
    } else if (dstTplId.qualifiedName == srcTplId.qualifiedName) {
      val srcPkgName = machine.tmplId2PackageName(dstTplId)
      val dstPkgName = machine.tmplId2PackageName(srcTplId)
      if (srcPkgName == dstPkgName) {
        // This isn't ideal as its a large uncached computation in a non Update primative.
        // Ideally this would run in Update, and not iterate the value twice
        // i.e. using an upgrade transformation function directly on SValues
        importValue(machine, dstTplId, srcArg.toUnnormalizedValue) { templateArg =>
          k(Some(templateArg))
        }
      } else {
        k(None)
      }
    } else {
      k(None)
    }
  }

  // Convert an interface to a given template type if possible. Since interfaces are represented
  // by an SAny wrapping the underlying template, we need to check that the SAny type constructor
  // matches the template type, and then return the SAny internal value.
  final case class SBUnsafeFromInterface(
      tplId: TypeConName
  ) extends SBuiltinFun(2) {
    override private[speedy] def execute[Q](
        args: util.ArrayList[SValue],
        machine: Machine[Q],
    ): Control[Nothing] = {
      val coid = getSContractId(args, 0)
      val (tyCon, record) = getSAnyContract(args, 1)
      if (tplId == tyCon) {
        Control.Value(record)
      } else {
        Control.Error(IE.WronglyTypedContract(coid, tplId, tyCon))
      }
    }
  }

  // Convert an interface value to another interface `requiringIfaceId`, if
  // the underlying template implements `requiringIfaceId`. Else return `None`.
  final case class SBFromRequiredInterface(
      requiringIfaceId: TypeConName
  ) extends SBuiltinFun(1) {

    override private[speedy] def execute[Q](
        args: util.ArrayList[SValue],
        machine: Machine[Q],
    ): Control.Value = {
      val (actualTemplateId, record) = getSAnyContract(args, 0)
      val v =
        if (interfaceInstanceExists(machine, requiringIfaceId, actualTemplateId))
          SOptional(Some(SAnyContract(actualTemplateId, record)))
        else
          SOptional(None)
      Control.Value(v)
    }
  }

  // Convert an interface `requiredIfaceId`  to another interface `requiringIfaceId`, if
  // the underlying template implements `requiringIfaceId`. Else throw a fatal
  // `ContractDoesNotImplementRequiringInterface` exception.
  final case class SBUnsafeFromRequiredInterface(
      requiredIfaceId: TypeConName,
      requiringIfaceId: TypeConName,
  ) extends SBuiltinFun(2) {

    override private[speedy] def execute[Q](
        args: util.ArrayList[SValue],
        machine: Machine[Q],
    ): Control[Nothing] = {
      val coid = getSContractId(args, 0)
      val (actualTmplId, record) = getSAnyContract(args, 1)
      if (!interfaceInstanceExists(machine, requiringIfaceId, actualTmplId)) {
        Control.Error(
          IE.ContractDoesNotImplementRequiringInterface(
            requiringIfaceId,
            requiredIfaceId,
            coid,
            actualTmplId,
          )
        )
      } else {
        Control.Value(SAnyContract(actualTmplId, record))
      }
    }
  }

  final case class SBCallInterface(
      ifaceId: TypeConName,
      methodName: MethodName,
  ) extends SBuiltinFun(1) {
    override private[speedy] def execute[Q](
        args: util.ArrayList[SValue],
        machine: Machine[Q],
    ): Control[Nothing] = {
      val (templateId, record) = getSAnyContract(args, 0)
      val ref = getInterfaceInstance(machine, ifaceId, templateId).fold(
        crash(
          s"Attempted to call interface ${ifaceId} method ${methodName} on a wrapped " +
            s"template of type ${ifaceId}, but there's no matching interface instance."
        )
      )(iiRef => InterfaceInstanceMethodDefRef(iiRef, methodName))
      val e = SEApp(SEVal(ref), Array(record))
      Control.Expression(e)
    }
  }

  final case class SBViewInterface(
      ifaceId: TypeConName
  ) extends SBuiltinFun(1) {
    override private[speedy] def execute[Q](
        args: util.ArrayList[SValue],
        machine: Machine[Q],
    ): Control[Nothing] = {
      val (templateId, record) = getSAnyContract(args, 0)
      viewInterface(machine, ifaceId, templateId, record)(Control.Expression)
    }
  }

  private[this] def viewInterface[Q](
      machine: Machine[_],
      ifaceId: TypeConName,
      templateId: TypeConName,
      record: SValue,
  )(k: SExpr => Control[Q]): Control[Q] = {
    val ref = getInterfaceInstance(machine, ifaceId, templateId).fold(
      crash(
        s"Attempted to call view for interface ${ifaceId} on a wrapped " +
          s"template of type ${ifaceId}, but there's no matching interface instance."
      )
    )(iiRef => InterfaceInstanceViewDefRef(iiRef))
    k(SEApp(SEVal(ref), Array(record)))
  }

  /** $insertFetch[tid]
    *    :: ContractId a
    *    -> Optional {key: key, maintainers: List Party}  (template key, if present)
    *    -> a
    */
  final case class SBUInsertFetchNode(
      templateId: TypeConName,
      byKey: Boolean,
      interfaceId: Option[TypeConName],
  ) extends UpdateBuiltin(1) {

    protected def executeUpdate(
        args: util.ArrayList[SValue],
        machine: UpdateMachine,
    ): Control[Question.Update] = {
      val coid = getSContractId(args, 0)
      fetchTemplate(machine, templateId, coid) { templateArg =>
        getContractInfo(
          machine,
          coid,
          templateId,
          templateArg,
          allowCatchingContractInfoErrors = false,
        ) { contract =>
          val version = machine.tmplId2TxVersion(templateId)
          machine.ptx.insertFetch(
            coid = coid,
            contract = contract,
            optLocation = machine.getLastLocation,
            byKey = byKey,
            version = version,
            interfaceId = interfaceId,
          ) match {
            case Right(ptx) =>
              machine.ptx = ptx
              Control.Value(templateArg)
            case Left(err) =>
              Control.Error(convTxError(err))
          }
        }
      }
    }

  }

  /** $insertLookup[T]
    *    :: { key : key, maintainers: List Party}
    *    -> Maybe (ContractId T)
    *    -> ()
    */
  final case class SBUInsertLookupNode(templateId: TypeConName) extends UpdateBuiltin(2) {
    override protected def executeUpdate(
        args: util.ArrayList[SValue],
        machine: UpdateMachine,
    ): Control[Nothing] = {
      val keyVersion = machine.tmplId2TxVersion(templateId)
      val pkgName = machine.tmplId2PackageName(templateId)
      val cachedKey =
        extractKey(NameOf.qualifiedNameOfCurrentFunc, keyVersion, pkgName, templateId, args.get(0))
      val mbCoid = args.get(1) match {
        case SOptional(mb) =>
          mb.map {
            case SContractId(coid) => coid
            case _ => crash(s"Non contract id value when inserting lookup node")
          }
        case _ => crash(s"Non option value when inserting lookup node")
      }
      machine.ptx.insertLookup(
        optLocation = machine.getLastLocation,
        key = cachedKey,
        result = mbCoid,
        keyVersion = keyVersion,
      ) match {
        case Right(ptx) =>
          machine.ptx = ptx
          Control.Value(SUnit)
        case Left(err) =>
          Control.Error(convTxError(err))
      }
    }
  }

  private[this] abstract class KeyOperation {
    val templateId: TypeConName

    // Callback from the engine returned NotFound
    def handleKeyFound(cid: V.ContractId): Control.Value
    // We already saw this key, but it was undefined or was archived
    def handleKeyNotFound(gkey: GlobalKey): (Control[Nothing], Boolean)

    final def handleKnownInputKey(
        gkey: GlobalKey,
        keyMapping: ContractStateMachine.KeyMapping,
    ): Control[Nothing] =
      keyMapping match {
        case ContractStateMachine.KeyActive(cid) =>
          handleKeyFound(cid)
        case ContractStateMachine.KeyInactive =>
          val (control, _) = handleKeyNotFound(gkey)
          control
      }
  }

  private[this] object KeyOperation {
    final class Fetch(override val templateId: TypeConName) extends KeyOperation {
      override def handleKeyFound(cid: V.ContractId): Control.Value = {
        Control.Value(SContractId(cid))
      }
      override def handleKeyNotFound(gkey: GlobalKey): (Control[Nothing], Boolean) = {
        (Control.Error(IE.ContractKeyNotFound(gkey)), false)
      }
    }

    final class Lookup(override val templateId: TypeConName) extends KeyOperation {
      override def handleKeyFound(cid: V.ContractId): Control.Value = {
        Control.Value(SOptional(Some(SContractId(cid))))
      }
      override def handleKeyNotFound(key: GlobalKey): (Control[Nothing], Boolean) = {
        (Control.Value(SValue.SValue.None), true)
      }
    }
  }

  private[speedy] sealed abstract class SBUKeyBuiltin(
      operation: KeyOperation
  ) extends UpdateBuiltin(1)
      with Product {
    override protected def executeUpdate(
        args: util.ArrayList[SValue],
        machine: UpdateMachine,
    ): Control[Question.Update] = {

      val templateId = operation.templateId

      val keyValue = args.get(0)
      val version = machine.tmplId2TxVersion(templateId)
      val pkgName = machine.tmplId2PackageName(templateId)
      val cachedKey =
        extractKey(NameOf.qualifiedNameOfCurrentFunc, version, pkgName, templateId, keyValue)
      if (cachedKey.maintainers.isEmpty) {
        Control.Error(
          IE.FetchEmptyContractKeyMaintainers(
            cachedKey.templateId,
            cachedKey.lfValue,
            cachedKey.packageName,
          )
        )
      } else {
        val gkey = cachedKey.globalKey
        machine.ptx.contractState.resolveKey(gkey) match {
          case Right((keyMapping, next)) =>
            machine.ptx = machine.ptx.copy(contractState = next)
            keyMapping match {
              case ContractStateMachine.KeyActive(coid) =>
                fetchTemplate(machine, templateId, coid) { templateArg =>
                  getContractInfo(
                    machine,
                    coid,
                    templateId,
                    templateArg,
                    allowCatchingContractInfoErrors = false,
                  )(_ => operation.handleKeyFound(coid))
                }

              case ContractStateMachine.KeyInactive =>
                operation.handleKnownInputKey(gkey, keyMapping)
            }

          case Left(handle) =>
            def continue: Option[V.ContractId] => (Control[Question.Update], Boolean) = { result =>
              val (keyMapping, next) = handle(result)
              machine.ptx = machine.ptx.copy(contractState = next)
              keyMapping match {
                case ContractStateMachine.KeyActive(coid) =>
                  val c =
                    fetchTemplate(machine, templateId, coid) { templateArg =>
                      getContractInfo(
                        machine,
                        coid,
                        templateId,
                        templateArg,
                        allowCatchingContractInfoErrors = false,
                      )(_ => operation.handleKeyFound(coid))
                    }
                  (c, true)
                case ContractStateMachine.KeyInactive =>
                  operation.handleKeyNotFound(gkey)
              }
            }

            machine.disclosedContractKeys.get(gkey) match {
              case someCid: Some[_] =>
                continue(someCid)._1

              case None =>
                machine.needKey(
                  NameOf.qualifiedNameOfCurrentFunc,
                  GlobalKeyWithMaintainers(gkey, cachedKey.maintainers),
                  continue,
                )
            }
        }
      }
    }
  }

  /** $fetchKey[T]
    *   :: { key: key, maintainers: List Party }
    *   -> ContractId T
    */
  final case class SBUFetchKey(
      templateId: TypeConName
  ) extends SBUKeyBuiltin(new KeyOperation.Fetch(templateId))

  /** $lookupKey[T]
    *   :: { key: key, maintainers: List Party }
    *   -> Maybe (ContractId T)
    */
  final case class SBULookupKey(
      templateId: TypeConName
  ) extends SBUKeyBuiltin(new KeyOperation.Lookup(templateId))

  /** $getTime :: Token -> Timestamp */
  final case object SBUGetTime extends UpdateBuiltin(1) {
    override protected def executeUpdate(
        args: util.ArrayList[SValue],
        machine: UpdateMachine,
    ): Control[Question.Update] = {
      checkToken(args, 0)
      machine.needTime(time => {
        machine.setTimeBoundaries(Time.Range(time, time))

        Control.Value(STimestamp(time))
      })
    }
  }

  /** $ledgerTimeLT: Timestamp -> Token -> Bool */
  final case object SBULedgerTimeLT extends UpdateBuiltin(2) {
    override protected def executeUpdate(
        args: util.ArrayList[SValue],
        machine: UpdateMachine,
    ): Control[Question.Update] = {
      checkToken(args, 1)

      val time = getSTimestamp(args, 0)

      machine.needTime(now => {
        val Time.Range(lb, ub) = machine.getTimeBoundaries
<<<<<<< HEAD
        // We only generate a transaction trace for the last exercise command
        val message = machine.transactionTrace(1)
        machine.traceLog.add(message, machine.getLastLocation)(machine.loggingContext)
=======
>>>>>>> 48508be0

        if (now < time) {
          machine.setTimeBoundaries(
            Time.Range(lb, ub.min(time.subtract(Duration.of(1, ChronoUnit.MICROS))))
          )

          Control.Value(SBool(true))
        } else {
          machine.setTimeBoundaries(Time.Range(lb.max(time), ub))

          Control.Value(SBool(false))
        }
      })
    }
  }

  /** $pure :: a -> Token -> a */
  final case object SBPure extends SBuiltinFun(2) {
    override private[speedy] def execute[Q](
        args: util.ArrayList[SValue],
        machine: Machine[Q],
    ): Control.Value = {
      checkToken(args, 1)
      Control.Value(args.get(0))
    }
  }

  /** $trace :: Text -> a -> a */
  final case object SBTrace extends SBuiltinFun(2) {
    override private[speedy] def execute[Q](
        args: util.ArrayList[SValue],
        machine: Machine[Q],
    ): Control.Value = {
      val message = getSText(args, 0)
      machine.traceLog.add(message, machine.getLastLocation)(machine.loggingContext)
      Control.Value(args.get(1))
    }
  }

  /** $userError :: Text -> Error */
  final case object SBUserError extends SBuiltinFun(1) {

    override private[speedy] def execute[Q](
        args: util.ArrayList[SValue],
        machine: Machine[Q],
    ): Control.Error = {
      Control.Error(IE.UserError(getSText(args, 0)))
    }
  }

  /** $templatePreconditionViolated[T] :: T -> Error */
  final case class SBTemplatePreconditionViolated(templateId: Identifier) extends SBuiltinFun(1) {

    override private[speedy] def execute[Q](
        args: util.ArrayList[SValue],
        machine: Machine[Q],
    ): Control.Error = {
      Control.Error(
        IE.TemplatePreconditionViolated(templateId, None, args.get(0).toUnnormalizedValue)
      )
    }
  }

  /** $throw :: AnyException -> a */
  final case object SBThrow extends SBuiltinFun(1) {
    override private[speedy] def execute[Q](
        args: util.ArrayList[SValue],
        machine: Machine[Q],
    ): Control[Nothing] = {
      val excep = getSAny(args, 0)
      machine.handleException(excep)
    }
  }

  /** $crash :: Text -> Unit -> Nothing */
  private[speedy] final case class SBCrash(reason: String) extends SBuiltinFun(1) {

    override private[speedy] def execute[Q](
        args: util.ArrayList[SValue],
        machine: Machine[Q],
    ): Nothing = {
      getSUnit(args, 0)

      crash(reason)
    }
  }

  /** $try-handler :: Optional (Token -> a) -> AnyException -> Token -> a (or re-throw) */
  final case object SBTryHandler extends SBuiltinFun(3) {
    override private[speedy] def execute[Q](
        args: util.ArrayList[SValue],
        machine: Machine[Q],
    ): Control[Q] = {
      val opt = getSOptional(args, 0)
      val excep = getSAny(args, 1)
      checkToken(args, 2)
      opt match {
        case None =>
          machine.handleException(excep) // re-throw
        case Some(handler) =>
          machine.enterApplication(handler, Array(SEValue(SToken)))
      }
    }
  }

  /** $any-exception-message :: AnyException -> Text */
  final case object SBAnyExceptionMessage extends SBuiltinFun(1) {
    override private[speedy] def execute[Q](
        args: util.ArrayList[SValue],
        machine: Machine[Q],
    ): Control[Nothing] = {
      val exception = getSAnyException(args, 0)
      exception.id match {
        case machine.valueArithmeticError.tyCon =>
          Control.Value(exception.values.get(0))
        case tyCon =>
          val e = SEApp(SEVal(ExceptionMessageDefRef(tyCon)), Array(exception))
          Control.Expression(e)
      }
    }
  }

  /** $to_any
    *    :: t
    *    -> Any (where t = ty)
    */
  final case class SBToAny(ty: Ast.Type) extends SBuiltinPure(1) {
    override private[speedy] def executePure(args: util.ArrayList[SValue]): SAny = {
      SAny(ty, args.get(0))
    }
  }

  /** $from_any
    *    :: Any
    *    -> Optional t (where t = expectedType)
    */
  final case class SBFromAny(expectedTy: Ast.Type) extends SBuiltinPure(1) {
    override private[speedy] def executePure(args: util.ArrayList[SValue]): SOptional = {
      val any = getSAny(args, 0)
      if (any.ty == expectedTy) SOptional(Some(any.value)) else SValue.SValue.None
    }
  }

  /** $interface_template_type_rep
    *    :: t
    *    -> TypeRep (where t = TTyCon(_))
    */
  final case class SBInterfaceTemplateTypeRep(tycon: TypeConName) extends SBuiltinPure(1) {
    override private[speedy] def executePure(args: util.ArrayList[SValue]): STypeRep = {
      val (tyCon, _) = getSAnyContract(args, 0)
      STypeRep(Ast.TTyCon(tyCon))
    }
  }

  /** $type_rep_ty_con_name
    *    :: TypeRep
    *    -> Optional Text
    */
  final case object SBTypeRepTyConName extends SBuiltinPure(1) {
    override private[speedy] def executePure(args: util.ArrayList[SValue]): SOptional =
      getSTypeRep(args, 0) match {
        case Ast.TTyCon(name) => SOptional(Some(SText(name.toString)))
        case _ => SOptional(None)
      }
  }

  /** EQUAL_LIST :: (a -> a -> Bool) -> [a] -> [a] -> Bool */
  final case object SBEqualList extends SBuiltinFun(3) {

    private val equalListBody: SExpr =
      SECaseAtomic( // case xs of
        SELocA(1),
        Array(
          SCaseAlt(
            SCPNil, // nil ->
            SECaseAtomic( // case ys of
              SELocA(2),
              Array(
                SCaseAlt(SCPNil, SEValue.True), // nil -> True
                SCaseAlt(SCPDefault, SEValue.False),
              ),
            ), // default -> False
          ),
          SCaseAlt( // cons x xss ->
            SCPCons,
            SECaseAtomic( // case ys of
              SELocA(2),
              Array(
                SCaseAlt(SCPNil, SEValue.False), // nil -> False
                SCaseAlt( // cons y yss ->
                  SCPCons,
                  SELet1( // let sub = (f y x) in
                    SEAppAtomicGeneral(
                      SELocA(0), // f
                      Array(
                        SELocS(2), // y
                        SELocS(4),
                      ),
                    ), // x
                    SECaseAtomic( // case (f y x) of
                      SELocS(1),
                      Array(
                        SCaseAlt(
                          SCPBuiltinCon(Ast.BCTrue), // True ->
                          SEAppAtomicGeneral(
                            SEBuiltinFun(SBEqualList), // single recursive occurrence
                            Array(
                              SELocA(0), // f
                              SELocS(2), // yss
                              SELocS(4),
                            ),
                          ), // xss
                        ),
                        SCaseAlt(SCPBuiltinCon(Ast.BCFalse), SEValue.False), // False -> False
                      ),
                    ),
                  ),
                ),
              ),
            ),
          ),
        ),
      )

    private val closure: SValue = {
      val frame = Array.ofDim[SValue](0) // no free vars
      val arity = 3
      SPAP(PClosure(Profile.LabelUnset, equalListBody, frame), ArrayList.empty, arity)
    }

    override private[speedy] def execute[Q](
        args: util.ArrayList[SValue],
        machine: Machine[Q],
    ): Control[Q] = {
      val f = args.get(0)
      val xs = args.get(1)
      val ys = args.get(2)
      machine.enterApplication(
        closure,
        Array(SEValue(f), SEValue(xs), SEValue(ys)),
      )
    }

  }

  /** $failWithStatus :: Text -> FailureCategory (Int64) -> Text -> TextMap Text -> a */
  final case object SBFailWithStatus extends SBuiltinFun(4) {
    override private[speedy] def execute[Q](
        args: util.ArrayList[SValue],
        machine: Machine[Q],
    ): Control[Nothing] = {
      val errorId = getSText(args, 0)
      val categoryId = getSInt64(args, 1)
      val errorMessage = getSText(args, 2)
      val meta = getSMap(args, 3) match {
        case smap @ SMap(true, treeMap) =>
          treeMap.toMap.map {
            case (SText(key), SText(value)) => (key, value)
            case _ => unexpectedType(0, "TextMap Text", smap)
          }
        case otherwise => unexpectedType(0, "TextMap Text", otherwise)
      }

      Control.Error(IE.FailureStatus(errorId, categoryId.toInt, errorMessage, meta))
    }
  }

  object SBExperimental {

    private object SBExperimentalAnswer extends SBuiltinFun(1) {
      override private[speedy] def execute[Q](
          args: util.ArrayList[SValue],
          machine: Machine[Q],
      ): Control.Value = {
        Control.Value(SInt64(42L))
      }
    }

    // TODO: move this into the speedy compiler code
    private val mapping: Map[String, compileTime.SExpr] =
      List(
        "ANSWER" -> SBExperimentalAnswer
      ).view.map { case (name, builtin) => name -> compileTime.SEBuiltin(builtin) }.toMap

    def apply(name: String): compileTime.SExpr =
      mapping.getOrElse(
        name,
        SBUserError(compileTime.SEValue(SText(s"experimental $name not supported."))),
      )

  }

  /** $cacheInputContract[T] :: ContractId T -> ContractInfoStruct T -> Unit */
  private[speedy] final case class SBImportInputContract(
      contract: FatContractInstance,
      targetTmplId: Ref.TypeConName,
  ) extends UpdateBuiltin(1) {

    override protected def executeUpdate(
        args: util.ArrayList[SValue],
        machine: UpdateMachine,
    ): Control[Question.Update] = {
      val contractInfoStruct = args.get(0)
      val contractInfo = extractContractInfo(
        machine.tmplId2TxVersion,
        machine.tmplId2PackageName,
        contractInfoStruct,
      )
      val recomputed = contractInfo.toCreateNode(contract.contractId)
      val provided = contract.toCreateNode
      val mismatchingFields =
        provided.productElementNames.zipWithIndex.flatMap {
          // Because [recomputed] was obtained by creating a normal value out of the svalue obtained by translating the
          // original contract, the following line is basically testing that
          // translateValue(arg, typ).toNormalizedValue == arg modulo None values.
          // It would seem as if that's a law that should hold for all args, and thus doesn't need testing. But this is
          // not the case: if arg contains a numeric value that is not in normal form w.r.t. its scale
          // (e.g. 1.12 of scale 5), then the renormalized value will be different from the original one.
          // We want to catch and rejects such cases. The only difference we want to allow is for Nones to be dropped.
          case ("arg", _) =>
            Option.when(
              hashContractInstance(
                provided.packageName,
                provided.templateId,
                provided.arg,
              ) != hashContractInstance(
                recomputed.packageName,
                recomputed.templateId,
                recomputed.arg,
              )
            )("arg")
          case (field, i) =>
            Option.when(provided.productElement(i) != recomputed.productElement(i))(field)
        }
      if (mismatchingFields.nonEmpty) {
        Control.Error(
          IE.Dev(
            NameOf.qualifiedNameOfCurrentFunc,
            IE.Dev.Conformance(
              provided,
              recomputed,
              details = s"field(s) ${mismatchingFields.mkString(",")} mismatched",
            ),
          )
        )
      } else {
        machine.addDisclosedContracts(contract.contractId, contractInfo)
        Control.Value(SUnit)
      }
    }
  }

  final case class SBUSetLastCommand(cmd: Command) extends UpdateBuiltin(1) {
    override protected def executeUpdate(
        args: util.ArrayList[SValue],
        machine: UpdateMachine,
    ): Control[Question.Update] = {
      machine.lastCommand = Some(cmd)
      Control.Value(args.get(0))
    }
  }

  /** $dynamicExercise[T, C, R] :: HasDynamicExercise T C R => ContractId T ->  C -> Update R */
  final case class SBUDynamicExercise(
      templateId: TypeConName,
      choice: ChoiceName,
  ) extends UpdateBuiltin(2) {
    override protected def executeUpdate(
        args: util.ArrayList[SValue],
        machine: UpdateMachine,
    ): Control[Question.Update] = {
      machine.needPackageId(
        NameOf.qualifiedNameOfCurrentFunc,
        module = templateId.qualifiedName.module,
        pid0 = templateId.packageId,
        continue = pid =>
          Control.Expression(
            SEApp(
              SEVal(TemplateChoiceDefRef(templateId.copy(packageId = pid), choice)),
              args.asScala.toArray,
            )
          ),
      )
    }
  }

  private[speedy] def convTxError(err: TxErr.TransactionError): IE = {
    err match {
      case TxErr.AuthFailureDuringExecutionTxError(AuthFailureDuringExecution(nid, fa)) =>
        IE.FailedAuthorization(nid, fa)
      case TxErr.DuplicateContractIdTxError(DuplicateContractId(contractId)) =>
        crash(s"Unexpected duplicate contract ID ${contractId}")
      case TxErr.DuplicateContractKeyTxError(DuplicateContractKey(key)) =>
        IE.DuplicateContractKey(key)
    }
  }

  private[this] def extractParties(where: String, v: SValue): TreeSet[Party] =
    v match {
      case SList(vs) =>
        TreeSet.empty(Party.ordering) ++ vs.iterator.map {
          case SParty(p) => p
          case x =>
            throw SErrorCrash(where, s"non-party value in list: $x")
        }
      case SParty(p) =>
        TreeSet(p)(Party.ordering)
      case _ =>
        throw SErrorCrash(where, s"value not a list of parties or party: $v")
    }

  private[this] val keyWithMaintainersStructFields: Struct[Unit] =
    Struct.assertFromNameSeq(List(Ast.keyFieldName, Ast.maintainersFieldName))

  private[this] val keyIdx = keyWithMaintainersStructFields.indexOf(Ast.keyFieldName)
  private[this] val maintainerIdx = keyWithMaintainersStructFields.indexOf(Ast.maintainersFieldName)

  private[this] def extractKey(
      location: String,
      packageTxVersion: TransactionVersion,
      pkgName: Ref.PackageName,
      templateId: Ref.TypeConName,
      v: SValue,
  ): CachedKey =
    v match {
      case SStruct(_, vals) =>
        val keyValue = vals.get(keyIdx)
        val gkey = Speedy.Machine.assertGlobalKey(packageTxVersion, pkgName, templateId, keyValue)
        CachedKey(
          packageName = pkgName,
          globalKeyWithMaintainers = GlobalKeyWithMaintainers(
            gkey,
            extractParties(NameOf.qualifiedNameOfCurrentFunc, vals.get(maintainerIdx)),
          ),
          key = keyValue,
        )
      case _ => throw SErrorCrash(location, s"Invalid key with maintainers: $v")
    }

  private[this] val contractInfoStructFieldNames =
    List("type", "value", "signatories", "observers", "mbKey").map(
      Ref.Name.assertFromString
    )

  private[this] val contractInfoPositionStruct =
    Struct.assertFromSeq(contractInfoStructFieldNames.zipWithIndex)

  private[this] val List(
    contractInfoStructTypeFieldIdx,
    contractInfoStructArgIdx,
    contractInfoStructSignatoriesIdx,
    contractInfoStructObserversIdx,
    contractInfoStructKeyIdx,
  ) = contractInfoStructFieldNames.map(contractInfoPositionStruct.indexOf): @nowarn(
    "msg=match may not be exhaustive"
  )

  private[speedy] val SBuildContractInfoStruct =
    SBuiltinFun.SBStructCon(contractInfoPositionStruct)

  private def extractContractInfo(
      tmplId2TxVersion: TypeConName => TransactionVersion,
      tmplId2PackageName: TypeConName => PackageName,
      contractInfoStruct: SValue,
  ): ContractInfo = {
    contractInfoStruct match {
      case SStruct(_, vals) if vals.size == contractInfoPositionStruct.size =>
        val templateId = vals.get(contractInfoStructTypeFieldIdx) match {
          case STypeRep(Ast.TTyCon(tycon)) => tycon
          case v =>
            throw SErrorCrash(
              NameOf.qualifiedNameOfCurrentFunc,
              s"Invalid contract info struct: $v",
            )
        }
        val version = tmplId2TxVersion(templateId)
        val pkgName = tmplId2PackageName(templateId)
        val mbKey = vals.get(contractInfoStructKeyIdx) match {
          case SOptional(mbKey) =>
            mbKey.map(
              extractKey(NameOf.qualifiedNameOfCurrentFunc, version, pkgName, templateId, _)
            )
          case v =>
            throw SErrorCrash(
              NameOf.qualifiedNameOfCurrentFunc,
              s"Expected optional key with maintainers, got: $v",
            )
        }
        ContractInfo(
          version = version,
          packageName = pkgName,
          templateId = templateId,
          value = vals.get(contractInfoStructArgIdx),
          signatories = extractParties(
            NameOf.qualifiedNameOfCurrentFunc,
            vals.get(contractInfoStructSignatoriesIdx),
          ),
          observers = extractParties(
            NameOf.qualifiedNameOfCurrentFunc,
            vals.get(contractInfoStructObserversIdx),
          ),
          keyOpt = mbKey,
        )
      case v =>
        throw SErrorCrash(NameOf.qualifiedNameOfCurrentFunc, s"Invalid contract info struct: $v")
    }
  }

  private def fetchTemplate(
      machine: UpdateMachine,
      dstTmplId: TypeConName,
      coid: V.ContractId,
  )(f: SValue => Control[Question.Update]): Control[Question.Update] = {
    fetchSourceContractId(machine, coid) { case (localTemplateArg, srcContract) =>
      val srcTmplId = srcContract.templateId
      localTemplateArg match {
        // If the local contract has the same package ID as the target template ID, then we don't need to
        // import its value and validate its contract info again.
        case Some(localTemplateArg) if (srcTmplId == dstTmplId) =>
          f(localTemplateArg)
        case _ =>
          if (srcTmplId.qualifiedName != dstTmplId.qualifiedName)
            Control.Error(
              IE.WronglyTypedContract(coid, dstTmplId, srcTmplId)
            )
          else
            machine.ensurePackageIsLoaded(
              dstTmplId.packageId,
              language.Reference.Template(dstTmplId),
            ) { () =>
              importValue(
                machine,
                dstTmplId,
                srcContract.arg,
              )(dstArg =>
                fetchValidateDstContract(machine, coid, srcTmplId, srcContract, dstTmplId, dstArg)({
                  case (_, _, dstContract) =>
                    f(dstContract.value)
                })
              )
            }
      }
    }
  }

  private def fetchValidateDstContract(
      machine: UpdateMachine,
      coid: V.ContractId,
      srcTmplId: TypeConName,
      srcContract: ContractInfo,
      dstTmplId: TypeConName,
      dstTmplArg: SValue,
  )(k: (TypeConName, SValue, ContractInfo) => Control[Question.Update]): Control[Question.Update] =
    getContractInfo(
      machine,
      coid,
      dstTmplId,
      dstTmplArg,
      allowCatchingContractInfoErrors = false,
    ) { dstContract =>
      ensureContractActive(machine, coid, dstContract.templateId) {
        machine.checkContractVisibility(coid, dstContract)
        machine.enforceLimitAddInputContract()
        machine.enforceLimitSignatoriesAndObservers(coid, dstContract)
        // In Validation mode, we always call validateContractInfo
        // In Submission mode, we only call validateContractInfo when src != dest
        val needValidationCall: Boolean =
          machine.validating || srcTmplId.packageId != dstTmplId.packageId
        if (needValidationCall) {
          checkContractUpgradable(coid, srcContract, dstContract) { () =>
            k(dstTmplId, dstTmplArg, dstContract)
          }
        } else {
          k(dstTmplId, dstTmplArg, dstContract)
        }
      }
    }

  private def fetchSourceContractId(
      machine: UpdateMachine,
      coid: V.ContractId,
  )(f: (Option[SValue], ContractInfo) => Control[Question.Update]): Control[Question.Update] = {
    machine.getIfLocalContract(coid) match {
      case Some((srcTmplId, templateArg)) =>
        ensureContractActive(machine, coid, srcTmplId) {
          getContractInfo(
            machine,
            coid,
            srcTmplId,
            templateArg,
            allowCatchingContractInfoErrors = false,
          )(f(Some(templateArg), _))
        }
      case None =>
        machine.lookupContract(coid)(coinst =>
          machine.ensurePackageIsLoaded(
            coinst.template.packageId,
            language.Reference.Template(coinst.template),
          ) { () =>
            importValue(machine, coinst.template, coinst.arg) { templateArg =>
              getContractInfo(
                machine,
                coid,
                coinst.template,
                templateArg,
                allowCatchingContractInfoErrors = false,
              )(f(None, _))
            }
          }
        )
    }
  }

  /** Checks that the metadata of [original] and [recomputed] are the same, fails with a [Control.Error] if not. */
  private def checkContractUpgradable(
      coid: V.ContractId,
      original: ContractInfo,
      recomputed: ContractInfo,
  )(
      k: () => Control[Question.Update]
  ): Control[Question.Update] = {

    def check[T](getter: ContractInfo => T, desc: String): Option[String] =
      Option.when(getter(recomputed) != getter(original))(
        s"$desc mismatch: $original vs $recomputed"
      )

    List(
      check(_.signatories, "signatories"),
      // This definition of observers allows observers to lose parties that are signatories
      check(_.stakeholders, "stakeholders"),
      check(_.keyOpt.map(_.maintainers), "key maintainers"),
      check(_.keyOpt.map(_.globalKey.key), "key value"),
    ).flatten match {
      case Nil => k()
      case errors =>
        Control.Error(
          IE.Upgrade(
            // TODO(https://github.com/digital-asset/daml/issues/20305): also include the original metadata
            IE.Upgrade.ValidationFailed(
              coid = coid,
              srcTemplateId = original.templateId,
              dstTemplateId = recomputed.templateId,
              signatories = recomputed.signatories,
              observers = recomputed.observers,
              keyOpt = recomputed.keyOpt.map(_.globalKeyWithMaintainers),
              msg = errors.mkString("['", "', '", "']"),
            )
          )
        )
    }
  }

  private def importValue[Q](machine: Machine[Q], templateId: TypeConName, coinstArg: V)(
      f: SValue => Control[Q]
  ): Control[Q] = {
    val e = SEImportValue(Ast.TTyCon(templateId), coinstArg)
    executeExpression(machine, e) { contractInfoStruct =>
      f(contractInfoStruct)
    }
  }

  // Get the contract info for a contract, computing if not in our cache
  private def getContractInfo(
      machine: UpdateMachine,
      coid: V.ContractId,
      templateId: Identifier,
      templateArg: SValue,
      allowCatchingContractInfoErrors: Boolean,
  )(f: ContractInfo => Control[Question.Update]): Control[Question.Update] = {
    machine.contractInfoCache.get((coid, templateId.packageId)) match {
      case Some(contract) =>
        // sanity check
        assert(contract.templateId == templateId)
        f(contract)
      case None =>
        computeContractInfo(
          machine,
          templateId,
          templateArg,
          allowCatchingContractInfoErrors,
        ) { contract =>
          machine.insertContractInfoCache(coid, contract)
          f(contract)
        }
    }
  }

  private def computeContractInfo[Q](
      machine: Machine[Q],
      templateId: Identifier,
      templateArg: SValue,
      allowCatchingContractInfoErrors: Boolean,
  )(f: ContractInfo => Control[Q]): Control[Q] = {
    val e: SExpr = SEApp(
      SEVal(ToContractInfoDefRef(templateId)),
      Array(
        templateArg
      ),
    )
    executeExpression(machine, if (allowCatchingContractInfoErrors) e else SEPreventCatch(e)) {
      contractInfoStruct =>
        val contract = extractContractInfo(
          machine.tmplId2TxVersion,
          machine.tmplId2PackageName,
          contractInfoStruct,
        )
        f(contract)
    }
  }

  private def ensureContractActive(
      machine: UpdateMachine,
      coid: V.ContractId,
      templateId: Identifier,
  )(body: => Control[Question.Update]): Control[Question.Update] = {
    machine.ptx.consumedByOrInactive(coid) match {
      case Some(Left(nid)) =>
        Control.Error(IE.ContractNotActive(coid, templateId, nid))
      case Some(Right(())) =>
        Control.Error(IE.ContractNotFound(coid))
      case None =>
        body
    }
  }
}<|MERGE_RESOLUTION|>--- conflicted
+++ resolved
@@ -1870,12 +1870,6 @@
 
       machine.needTime(now => {
         val Time.Range(lb, ub) = machine.getTimeBoundaries
-<<<<<<< HEAD
-        // We only generate a transaction trace for the last exercise command
-        val message = machine.transactionTrace(1)
-        machine.traceLog.add(message, machine.getLastLocation)(machine.loggingContext)
-=======
->>>>>>> 48508be0
 
         if (now < time) {
           machine.setTimeBoundaries(
