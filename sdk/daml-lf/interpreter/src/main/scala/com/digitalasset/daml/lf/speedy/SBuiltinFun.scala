--- conflicted
+++ resolved
@@ -2388,10 +2388,7 @@
           }
         }
       case None =>
-<<<<<<< HEAD
-        machine.lookupGlobalContract(coid)(importContract(_))
-=======
-        machine.lookupContract(coid)(coinst =>
+        machine.lookupGlobalContract(coid)(coinst =>
           machine.ensurePackageIsLoaded(
             coinst.template.packageId,
             language.Reference.Template(coinst.template),
@@ -2450,7 +2447,6 @@
             ),
           )
         )
->>>>>>> 3c30b111
     }
   }
 
@@ -2460,15 +2456,8 @@
   private def hardFetchTemplate(
       machine: UpdateMachine,
       coid: V.ContractId,
-<<<<<<< HEAD
-  )(
-      k: (Ref.PackageName, Ref.TypeConName, SRecord) => Control[Question.Update]
-  ): Control[Question.Update] = {
+  )(k: ContractInfo => Control[Question.Update]): Control[Question.Update] = {
     machine.getLocalContract(coid) match {
-=======
-  )(k: ContractInfo => Control[Question.Update]): Control[Question.Update] = {
-    machine.getIfLocalContract(coid) match {
->>>>>>> 3c30b111
       case Some((templateId, templateArg)) =>
         ensureContractActive(machine, coid, templateId) {
           getContractInfo(
