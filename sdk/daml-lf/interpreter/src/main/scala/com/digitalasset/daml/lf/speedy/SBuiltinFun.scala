--- conflicted
+++ resolved
@@ -89,11 +89,7 @@
     * @param args arguments for executing the pure builtin
     * @return the pure builtin's resulting value (wrapped as a Control value)
     */
-<<<<<<< HEAD
-  private[speedy] def executePure(costModel: CostModel, args: util.ArrayList[SValue]): SValue
-=======
-  private[speedy] def executePure(args: Array[SValue]): SValue
->>>>>>> 22721627
+  private[speedy] def executePure(costModel: CostModel, args: Array[SValue]): SValue
 
   override private[speedy] final def execute[Q](
       args: Array[SValue],
@@ -426,14 +422,10 @@
   }
 
   final case object SBShiftNumeric extends SBuiltinPure(2) {
-<<<<<<< HEAD
-    override private[speedy] def executePure(
-        costModel: CostModel,
-        args: util.ArrayList[SValue],
+    override private[speedy] def executePure(
+        costModel: CostModel,
+        args: Array[SValue],
     ): SNumeric = {
-=======
-    override private[speedy] def executePure(args: Array[SValue]): SNumeric = {
->>>>>>> 22721627
       val outputScale = getSScale(args, 0)
       val x = getSNumeric(args, 1)
 
@@ -450,10 +442,9 @@
   // Text functions
   //
   final case object SBExplodeText extends SBuiltinPure(1) {
-<<<<<<< HEAD
-    override private[speedy] def executePure(
-        costModel: CostModel,
-        args: util.ArrayList[SValue],
+    override private[speedy] def executePure(
+        costModel: CostModel,
+        args: Array[SValue],
     ): SList = {
       val arg0 = getSText(args, 0)
 
@@ -466,16 +457,8 @@
   final case object SBImplodeText extends SBuiltinPure(1) {
     override private[speedy] def executePure(
         costModel: CostModel,
-        args: util.ArrayList[SValue],
+        args: Array[SValue],
     ): SText = {
-=======
-    override private[speedy] def executePure(args: Array[SValue]): SList =
-      SList(FrontStack.from(Utf8.explode(getSText(args, 0)).map(SText)))
-  }
-
-  final case object SBImplodeText extends SBuiltinPure(1) {
-    override private[speedy] def executePure(args: Array[SValue]): SText = {
->>>>>>> 22721627
       val xs = getSList(args, 0)
       val ts = xs.map {
         case SText(t) => t
@@ -489,10 +472,9 @@
   }
 
   final case object SBAppendText extends SBuiltinPure(2) {
-<<<<<<< HEAD
-    override private[speedy] def executePure(
-        costModel: CostModel,
-        args: util.ArrayList[SValue],
+    override private[speedy] def executePure(
+        costModel: CostModel,
+        args: Array[SValue],
     ): SText = {
       val arg0 = getSText(args, 0)
       val arg1 = getSText(args, 1)
@@ -501,10 +483,6 @@
 
       SText(arg0 + arg1)
     }
-=======
-    override private[speedy] def executePure(args: Array[SValue]): SText =
-      SText(getSText(args, 0) + getSText(args, 1))
->>>>>>> 22721627
   }
 
   private[this] def litToText(location: String, x: SValue): String =
@@ -524,19 +502,14 @@
     }
 
   final case object SBToText extends SBuiltinPure(1) {
-<<<<<<< HEAD
-    override private[speedy] def executePure(
-        costModel: CostModel,
-        args: util.ArrayList[SValue],
+    override private[speedy] def executePure(
+        costModel: CostModel,
+        args: Array[SValue],
     ): SText = {
       // No cost model update as new data created
 
-      SText(litToText(NameOf.qualifiedNameOfCurrentFunc, args.get(0)))
-    }
-=======
-    override private[speedy] def executePure(args: Array[SValue]): SText =
       SText(litToText(NameOf.qualifiedNameOfCurrentFunc, args(0)))
->>>>>>> 22721627
+    }
   }
 
   final case object SBContractIdToText extends SBuiltinFun(1) {
@@ -555,10 +528,9 @@
   }
 
   final case object SBPartyToQuotedText extends SBuiltinPure(1) {
-<<<<<<< HEAD
-    override private[speedy] def executePure(
-        costModel: CostModel,
-        args: util.ArrayList[SValue],
+    override private[speedy] def executePure(
+        costModel: CostModel,
+        args: Array[SValue],
     ): SText = {
       val arg0 = getSParty(args, 0)
 
@@ -571,16 +543,8 @@
   final case object SBCodePointsToText extends SBuiltinPure(1) {
     override private[speedy] def executePure(
         costModel: CostModel,
-        args: util.ArrayList[SValue],
+        args: Array[SValue],
     ): SText = {
-=======
-    override private[speedy] def executePure(args: Array[SValue]): SText =
-      SText(s"'${getSParty(args, 0): String}'")
-  }
-
-  final case object SBCodePointsToText extends SBuiltinPure(1) {
-    override private[speedy] def executePure(args: Array[SValue]): SText = {
->>>>>>> 22721627
       val codePoints = getSList(args, 0).map(_.asInstanceOf[SInt64].value)
 
       costModel.update(costModel.BCodePointsToText.cost(codePoints))
@@ -595,20 +559,15 @@
   }
 
   final case object SBTextToParty extends SBuiltinPure(1) {
-<<<<<<< HEAD
-    override private[speedy] def executePure(
-        costModel: CostModel,
-        args: util.ArrayList[SValue],
+    override private[speedy] def executePure(
+        costModel: CostModel,
+        args: Array[SValue],
     ): SOptional = {
       val arg0 = getSText(args, 0)
 
       costModel.update(costModel.BTextToParty.cost(arg0))
 
       Party.fromString(arg0) match {
-=======
-    override private[speedy] def executePure(args: Array[SValue]): SOptional = {
-      Party.fromString(getSText(args, 0)) match {
->>>>>>> 22721627
         case Left(_) => SV.None
         case Right(p) => SOptional(Some(SParty(p)))
       }
@@ -618,14 +577,10 @@
   final case object SBTextToInt64 extends SBuiltinPure(1) {
     private val pattern = """[+-]?\d+""".r.pattern
 
-<<<<<<< HEAD
-    override private[speedy] def executePure(
-        costModel: CostModel,
-        args: util.ArrayList[SValue],
+    override private[speedy] def executePure(
+        costModel: CostModel,
+        args: Array[SValue],
     ): SOptional = {
-=======
-    override private[speedy] def executePure(args: Array[SValue]): SOptional = {
->>>>>>> 22721627
       val s = getSText(args, 0)
 
       costModel.update(costModel.BTextToInt64.cost(s))
@@ -650,14 +605,10 @@
     private val validFormat =
       """([+-]?)0*(\d+)(\.(\d*[1-9]|0)0*)?""".r
 
-<<<<<<< HEAD
-    override private[speedy] def executePure(
-        costModel: CostModel,
-        args: util.ArrayList[SValue],
+    override private[speedy] def executePure(
+        costModel: CostModel,
+        args: Array[SValue],
     ): SOptional = {
-=======
-    override private[speedy] def executePure(args: Array[SValue]): SOptional = {
->>>>>>> 22721627
       val scale = getSScale(args, 0)
       val string = getSText(args, 1)
 
@@ -688,14 +639,10 @@
   }
 
   final case object SBTextToCodePoints extends SBuiltinPure(1) {
-<<<<<<< HEAD
-    override private[speedy] def executePure(
-        costModel: CostModel,
-        args: util.ArrayList[SValue],
+    override private[speedy] def executePure(
+        costModel: CostModel,
+        args: Array[SValue],
     ): SList = {
-=======
-    override private[speedy] def executePure(args: Array[SValue]): SList = {
->>>>>>> 22721627
       val string = getSText(args, 0)
 
       costModel.update(costModel.BTextToCodePoints.cost(string))
@@ -719,10 +666,9 @@
   }
 
   final case object SBSHA256Text extends SBuiltinPure(1) {
-<<<<<<< HEAD
-    override private[speedy] def executePure(
-        costModel: CostModel,
-        args: util.ArrayList[SValue],
+    override private[speedy] def executePure(
+        costModel: CostModel,
+        args: Array[SValue],
     ): SText = {
       val arg0 = getSText(args, 0)
 
@@ -730,10 +676,6 @@
 
       SText(Utf8.sha256(arg0))
     }
-=======
-    override private[speedy] def executePure(args: Array[SValue]): SText =
-      SText(Utf8.sha256(getSText(args, 0)))
->>>>>>> 22721627
   }
 
   final case object SBKECCAK256Text extends SBuiltinFun(1) {
@@ -862,19 +804,13 @@
   }
 
   final case object SBEncodeHex extends SBuiltinPure(1) {
-<<<<<<< HEAD
-    override private[speedy] def executePure(
-        costModel: CostModel,
-        args: util.ArrayList[SValue],
+    override private[speedy] def executePure(
+        costModel: CostModel,
+        args: Array[SValue],
     ): SValue = {
       val arg0 = getSText(args, 0)
 
       costModel.update(costModel.BEncodeHex.cost(arg0))
-=======
-    override private[speedy] def executePure(args: Array[SValue]): SValue = {
-      val arg = getSText(args, 0)
-      val hexArg = Ref.HexString.encode(Bytes.fromStringUtf8(arg))
->>>>>>> 22721627
 
       val hexArg = Ref.HexString.encode(Bytes.fromStringUtf8(arg0))
       SText(hexArg)
@@ -949,10 +885,9 @@
 
   final case object SBMapToList extends SBuiltinPure(1) {
 
-<<<<<<< HEAD
-    override private[speedy] def executePure(
-        costModel: CostModel,
-        args: util.ArrayList[SValue],
+    override private[speedy] def executePure(
+        costModel: CostModel,
+        args: Array[SValue],
     ): SList = {
       val arg0 = getSMap(args, 0)
 
@@ -969,10 +904,10 @@
   final case object SBMapInsert extends SBuiltinPure(3) {
     override private[speedy] def executePure(
         costModel: CostModel,
-        args: util.ArrayList[SValue],
+        args: Array[SValue],
     ): SMap = {
       val arg0 = getSMapKey(args, 0)
-      val arg1 = args.get(1)
+      val arg1 = args(1)
       val arg2 = getSMap(args, 2)
 
       if (arg2.isTextMap) {
@@ -988,7 +923,7 @@
   final case object SBMapLookup extends SBuiltinPure(2) {
     override private[speedy] def executePure(
         costModel: CostModel,
-        args: util.ArrayList[SValue],
+        args: Array[SValue],
     ): SOptional = {
       val arg0 = getSMapKey(args, 0)
       val arg1 = getSMap(args, 1)
@@ -1006,7 +941,7 @@
   final case object SBMapDelete extends SBuiltinPure(2) {
     override private[speedy] def executePure(
         costModel: CostModel,
-        args: util.ArrayList[SValue],
+        args: Array[SValue],
     ): SMap = {
       val arg0 = getSMapKey(args, 0)
       val arg1 = getSMap(args, 1)
@@ -1024,7 +959,7 @@
   final case object SBMapKeys extends SBuiltinPure(1) {
     override private[speedy] def executePure(
         costModel: CostModel,
-        args: util.ArrayList[SValue],
+        args: Array[SValue],
     ): SList = {
       val arg0 = getSMap(args, 0)
 
@@ -1037,7 +972,7 @@
   final case object SBMapValues extends SBuiltinPure(1) {
     override private[speedy] def executePure(
         costModel: CostModel,
-        args: util.ArrayList[SValue],
+        args: Array[SValue],
     ): SList = {
       val arg0 = getSMap(args, 0)
 
@@ -1050,7 +985,7 @@
   final case object SBMapSize extends SBuiltinPure(1) {
     override private[speedy] def executePure(
         costModel: CostModel,
-        args: util.ArrayList[SValue],
+        args: Array[SValue],
     ): SInt64 = {
       val arg0 = getSMap(args, 0)
 
@@ -1062,40 +997,6 @@
 
       SInt64(arg0.entries.size.toLong)
     }
-=======
-    override private[speedy] def executePure(args: Array[SValue]): SList =
-      SValue.toList(getSMap(args, 0).entries)
-  }
-
-  final case object SBMapInsert extends SBuiltinPure(3) {
-    override private[speedy] def executePure(args: Array[SValue]): SMap =
-      getSMap(args, 2).insert(getSMapKey(args, 0), args(1))
-  }
-
-  final case object SBMapLookup extends SBuiltinPure(2) {
-    override private[speedy] def executePure(args: Array[SValue]): SOptional =
-      SOptional(getSMap(args, 1).get(getSMapKey(args, 0)))
-  }
-
-  final case object SBMapDelete extends SBuiltinPure(2) {
-    override private[speedy] def executePure(args: Array[SValue]): SMap =
-      getSMap(args, 1).delete(getSMapKey(args, 0))
-  }
-
-  final case object SBMapKeys extends SBuiltinPure(1) {
-    override private[speedy] def executePure(args: Array[SValue]): SList =
-      SList(getSMap(args, 0).entries.keys.to(FrontStack))
-  }
-
-  final case object SBMapValues extends SBuiltinPure(1) {
-    override private[speedy] def executePure(args: Array[SValue]): SList =
-      SList(getSMap(args, 0).entries.values.to(FrontStack))
-  }
-
-  final case object SBMapSize extends SBuiltinPure(1) {
-    override private[speedy] def executePure(args: Array[SValue]): SInt64 =
-      SInt64(getSMap(args, 0).entries.size.toLong)
->>>>>>> 22721627
   }
 
   //
@@ -1118,10 +1019,9 @@
   }
 
   final case object SBDateToUnixDays extends SBuiltinPure(1) {
-<<<<<<< HEAD
-    override private[speedy] def executePure(
-        costModel: CostModel,
-        args: util.ArrayList[SValue],
+    override private[speedy] def executePure(
+        costModel: CostModel,
+        args: Array[SValue],
     ): SInt64 = {
       val date = getSDate(args, 0).days.toLong
 
@@ -1129,10 +1029,6 @@
 
       SInt64(date)
     }
-=======
-    override private[speedy] def executePure(args: Array[SValue]): SInt64 =
-      SInt64(getSDate(args, 0).days.toLong)
->>>>>>> 22721627
   }
 
   final case object SBUnixDaysToDate extends SBuiltinArithmetic("UNIX_DAYS_TO_DATE", 1) {
@@ -1143,10 +1039,9 @@
   }
 
   final case object SBTimestampToUnixMicroseconds extends SBuiltinPure(1) {
-<<<<<<< HEAD
-    override private[speedy] def executePure(
-        costModel: CostModel,
-        args: util.ArrayList[SValue],
+    override private[speedy] def executePure(
+        costModel: CostModel,
+        args: Array[SValue],
     ): SInt64 = {
       val arg0 = getSTimestamp(args, 0).micros
 
@@ -1154,10 +1049,6 @@
 
       SInt64(arg0)
     }
-=======
-    override private[speedy] def executePure(args: Array[SValue]): SInt64 =
-      SInt64(getSTimestamp(args, 0).micros)
->>>>>>> 22721627
   }
 
   final case object SBUnixMicrosecondsToTimestamp
@@ -1172,42 +1063,32 @@
   // Equality and comparisons
   //
   final case object SBEqual extends SBuiltinPure(2) {
-<<<<<<< HEAD
-    override private[speedy] def executePure(
-        costModel: CostModel,
-        args: util.ArrayList[SValue],
+    override private[speedy] def executePure(
+        costModel: CostModel,
+        args: Array[SValue],
     ): SBool = {
-      val arg0 = args.get(0)
-      val arg1 = args.get(1)
+      val arg0 = args(0)
+      val arg1 = args(1)
 
       costModel.update(costModel.BEqual.cost(arg0, arg1))
 
       SBool(svalue.Equality.areEqual(arg0, arg1))
-=======
-    override private[speedy] def executePure(args: Array[SValue]): SBool = {
-      SBool(svalue.Equality.areEqual(args(0), args(1)))
->>>>>>> 22721627
     }
   }
 
   sealed abstract class SBCompare(pred: Int => Boolean) extends SBuiltinPure(2) {
-<<<<<<< HEAD
     def predCost(costModel: CostModel, arg0: SValue, arg1: SValue): CostModel.Cost
 
     override private[speedy] def executePure(
         costModel: CostModel,
-        args: util.ArrayList[SValue],
+        args: Array[SValue],
     ): SBool = {
-      val arg0 = args.get(0)
-      val arg1 = args.get(1)
+      val arg0 = args(0)
+      val arg1 = args(1)
 
       costModel.update(predCost(costModel, arg0, arg1))
 
       SBool(pred(svalue.Ordering.compare(arg0, arg1)))
-=======
-    override private[speedy] def executePure(args: Array[SValue]): SBool = {
-      SBool(pred(svalue.Ordering.compare(args(0), args(1))))
->>>>>>> 22721627
     }
   }
 
@@ -1230,84 +1111,62 @@
 
   /** $consMany[n] :: a -> ... -> List a -> List a */
   final case class SBConsMany(n: Int) extends SBuiltinPure(1 + n) {
-<<<<<<< HEAD
-    override private[speedy] def executePure(
-        costModel: CostModel,
-        args: util.ArrayList[SValue],
+    override private[speedy] def executePure(
+        costModel: CostModel,
+        args: Array[SValue],
     ): SList = {
       // No cost model update as no new data is created
 
-=======
-    override private[speedy] def executePure(args: Array[SValue]): SList =
->>>>>>> 22721627
       SList(args.view.slice(0, n).to(ImmArray) ++: getSList(args, n))
     }
   }
 
   /** $cons :: a -> List a -> List a */
   final case object SBCons extends SBuiltinPure(2) {
-<<<<<<< HEAD
-    override private[speedy] def executePure(
-        costModel: CostModel,
-        args: util.ArrayList[SValue],
+    override private[speedy] def executePure(
+        costModel: CostModel,
+        args: Array[SValue],
     ): SList = {
-      val headSValue = args.get(0)
+      val headSValue = args(0)
       val tailSList = getSList(args, 1)
 
       // No cost model update as no new data is created
 
       SList(headSValue +: tailSList)
-=======
-    override private[speedy] def executePure(args: Array[SValue]): SList = {
-      SList(args(0) +: getSList(args, 1))
->>>>>>> 22721627
     }
   }
 
   /** $some :: a -> Optional a */
   final case object SBSome extends SBuiltinPure(1) {
-<<<<<<< HEAD
-    override private[speedy] def executePure(
-        costModel: CostModel,
-        args: util.ArrayList[SValue],
+    override private[speedy] def executePure(
+        costModel: CostModel,
+        args: Array[SValue],
     ): SOptional = {
       // No cost model update as no new data is created
 
-      SOptional(Some(args.get(0)))
-=======
-    override private[speedy] def executePure(args: Array[SValue]): SOptional = {
       SOptional(Some(args(0)))
->>>>>>> 22721627
     }
   }
 
   /** $rcon[R, fields] :: a -> b -> ... -> R */
   final case class SBRecCon(id: Identifier, fields: ImmArray[Name])
       extends SBuiltinPure(fields.length) {
-<<<<<<< HEAD
     override private[speedy] final def executePure(
         costModel: CostModel,
-        args: util.ArrayList[SValue],
+        args: Array[SValue],
     ): SValue = {
       // No cost model update as no new data is created
 
-=======
-    override private[speedy] final def executePure(args: Array[SValue]): SValue = {
->>>>>>> 22721627
       SRecord(id, fields, args)
     }
   }
 
   /** $rupd[R, field] :: R -> a -> R */
   final case class SBRecUpd(id: Identifier, field: Int) extends SBuiltinPure(2) {
-<<<<<<< HEAD
     override private[speedy] final def executePure(
         costModel: CostModel,
-        args: util.ArrayList[SValue],
+        args: Array[SValue],
     ): SValue = {
-=======
-    override private[speedy] final def executePure(args: Array[SValue]): SValue = {
->>>>>>> 22721627
       val record = getSRecord(args, 0)
 
       // No cost model update as no new data is created
@@ -1324,14 +1183,10 @@
   /** $rupdmulti[R, [field_1, ..., field_n]] :: R -> a_1 -> ... -> a_n -> R */
   final case class SBRecUpdMulti(id: Identifier, updateFields: List[Int])
       extends SBuiltinPure(1 + updateFields.length) {
-<<<<<<< HEAD
     override private[speedy] final def executePure(
         costModel: CostModel,
-        args: util.ArrayList[SValue],
+        args: Array[SValue],
     ): SValue = {
-=======
-    override private[speedy] final def executePure(args: Array[SValue]): SValue = {
->>>>>>> 22721627
       val record = getSRecord(args, 0)
 
       // No cost model update as no new data is created
@@ -1349,19 +1204,14 @@
 
   /** $rproj[R, field] :: R -> a */
   final case class SBRecProj(id: Identifier, field: Int) extends SBuiltinPure(1) {
-<<<<<<< HEAD
     override private[speedy] final def executePure(
         costModel: CostModel,
-        args: util.ArrayList[SValue],
+        args: Array[SValue],
     ): SValue = {
       // No cost model update as no new data is created
 
-      getSRecord(args, 0).values.get(field)
-    }
-=======
-    override private[speedy] final def executePure(args: Array[SValue]): SValue =
       getSRecord(args, 0).values(field)
->>>>>>> 22721627
+    }
   }
 
   // SBStructCon sorts the field after evaluation of its arguments to preserve
@@ -1370,25 +1220,19 @@
   final case class SBStructCon(inputFieldsOrder: Struct[Int])
       extends SBuiltinPure(inputFieldsOrder.size) {
     private[this] val fieldNames = inputFieldsOrder.mapValues(_ => ())
-<<<<<<< HEAD
-    override private[speedy] def executePure(
-        costModel: CostModel,
-        args: util.ArrayList[SValue],
+    override private[speedy] def executePure(
+        costModel: CostModel,
+        args: Array[SValue],
     ): SStruct = {
-      val sortedFields = new util.ArrayList[SValue](inputFieldsOrder.size)
-      inputFieldsOrder.values.foreach(i => sortedFields.add(args.get(i)))
-
-      // No cost model update as no new data is created
-
-=======
-    override private[speedy] def executePure(args: Array[SValue]): SStruct = {
       val sortedFields = Array.ofDim[SValue](inputFieldsOrder.size)
       var j = 0
       inputFieldsOrder.values.foreach { i =>
         sortedFields(j) = args(i)
         j += 1
       }
->>>>>>> 22721627
+
+      // No cost model update as no new data is created
+
       SStruct(fieldNames, sortedFields)
     }
   }
@@ -1400,14 +1244,10 @@
     // avoid its reevaluations, hence obtaining an amortized constant
     // complexity.
     private[this] var fieldIndex = -1
-<<<<<<< HEAD
-    override private[speedy] def executePure(
-        costModel: CostModel,
-        args: util.ArrayList[SValue],
+    override private[speedy] def executePure(
+        costModel: CostModel,
+        args: Array[SValue],
     ): SValue = {
-=======
-    override private[speedy] def executePure(args: Array[SValue]): SValue = {
->>>>>>> 22721627
       val struct = getSStruct(args, 0)
 
       // No cost model update as no new data is created
@@ -1419,23 +1259,16 @@
 
   /** $tupd[field] :: Struct -> a -> Struct */
   final case class SBStructUpd(field: Ast.FieldName) extends SBuiltinPure(2) {
-<<<<<<< HEAD
-    override private[speedy] def executePure(
-        costModel: CostModel,
-        args: util.ArrayList[SValue],
+    override private[speedy] def executePure(
+        costModel: CostModel,
+        args: Array[SValue],
     ): SStruct = {
       val struct = getSStruct(args, 0)
 
       // No cost model update as no new data is created
 
-      val values = struct.values.clone.asInstanceOf[util.ArrayList[SValue]]
-      discard(values.set(struct.fieldNames.indexOf(field), args.get(1)))
-=======
-    override private[speedy] def executePure(args: Array[SValue]): SStruct = {
-      val struct = getSStruct(args, 0)
       val values = struct.values.clone
       discard(values(struct.fieldNames.indexOf(field)) = args(1))
->>>>>>> 22721627
       struct.copy(values = values)
     }
   }
@@ -1443,54 +1276,39 @@
   /** $vcon[V, variant] :: a -> V */
   final case class SBVariantCon(id: Identifier, variant: Ast.VariantConName, constructorRank: Int)
       extends SBuiltinPure(1) {
-<<<<<<< HEAD
-    override private[speedy] def executePure(
-        costModel: CostModel,
-        args: util.ArrayList[SValue],
+    override private[speedy] def executePure(
+        costModel: CostModel,
+        args: Array[SValue],
     ): SVariant = {
       // No cost model update as no new data is created
 
-      SVariant(id, variant, constructorRank, args.get(0))
-=======
-    override private[speedy] def executePure(args: Array[SValue]): SVariant = {
       SVariant(id, variant, constructorRank, args(0))
->>>>>>> 22721627
     }
   }
 
   final object SBScaleBigNumeric extends SBuiltinPure(1) {
-<<<<<<< HEAD
-    override private[speedy] def executePure(
-        costModel: CostModel,
-        args: util.ArrayList[SValue],
+    override private[speedy] def executePure(
+        costModel: CostModel,
+        args: Array[SValue],
     ): SInt64 = {
       val arg0 = getSBigNumeric(args, 0)
 
       costModel.undefined(costModel.BScaleBigNumeric)
 
       SInt64(arg0.scale().toLong)
-=======
-    override private[speedy] def executePure(args: Array[SValue]): SInt64 = {
-      SInt64(getSBigNumeric(args, 0).scale().toLong)
->>>>>>> 22721627
     }
   }
 
   final object SBPrecisionBigNumeric extends SBuiltinPure(1) {
-<<<<<<< HEAD
-    override private[speedy] def executePure(
-        costModel: CostModel,
-        args: util.ArrayList[SValue],
+    override private[speedy] def executePure(
+        costModel: CostModel,
+        args: Array[SValue],
     ): SInt64 = {
       val arg0 = getSBigNumeric(args, 0)
 
       costModel.undefined(costModel.BPrecisionBigNumeric)
 
       SInt64(arg0.precision().toLong)
-=======
-    override private[speedy] def executePure(args: Array[SValue]): SInt64 = {
-      SInt64(getSBigNumeric(args, 0).precision().toLong)
->>>>>>> 22721627
     }
   }
 
@@ -1548,14 +1366,10 @@
   }
 
   final object SBNumericToBigNumeric extends SBuiltinPure(1) {
-<<<<<<< HEAD
-    override private[speedy] def executePure(
-        costModel: CostModel,
-        args: util.ArrayList[SValue],
+    override private[speedy] def executePure(
+        costModel: CostModel,
+        args: Array[SValue],
     ): SBigNumeric = {
-=======
-    override private[speedy] def executePure(args: Array[SValue]): SBigNumeric = {
->>>>>>> 22721627
       val x = getSNumeric(args, 0)
 
       costModel.undefined(costModel.BNumericToBigNumeric)
@@ -1861,12 +1675,8 @@
 
   final case object SBGuardConstTrue extends SBuiltinPure(1) {
     override private[speedy] def executePure(
-<<<<<<< HEAD
-        costModel: CostModel,
-        args: util.ArrayList[SValue],
-=======
-        args: Array[SValue]
->>>>>>> 22721627
+        costModel: CostModel,
+        args: Array[SValue],
     ): SBool = {
       discard(getSAnyContract(args, 0))
 
@@ -1966,16 +1776,12 @@
   // This wraps a contract record into an SAny where the type argument corresponds to
   // the record's templateId.
   final case class SBToAnyContract(tplId: TypeConId) extends SBuiltinPure(1) {
-<<<<<<< HEAD
-    override private[speedy] def executePure(
-        costModel: CostModel,
-        args: util.ArrayList[SValue],
+    override private[speedy] def executePure(
+        costModel: CostModel,
+        args: Array[SValue],
     ): SAny = {
       // No cost model update as no new data is created
 
-=======
-    override private[speedy] def executePure(args: Array[SValue]): SAny = {
->>>>>>> 22721627
       SAnyContract(tplId, getSRecord(args, 0))
     }
   }
@@ -2515,18 +2321,13 @@
     *    -> Any (where t = ty)
     */
   final case class SBToAny(ty: Ast.Type) extends SBuiltinPure(1) {
-<<<<<<< HEAD
-    override private[speedy] def executePure(
-        costModel: CostModel,
-        args: util.ArrayList[SValue],
+    override private[speedy] def executePure(
+        costModel: CostModel,
+        args: Array[SValue],
     ): SAny = {
       // No cost model update as no new data is created
 
-      SAny(ty, args.get(0))
-=======
-    override private[speedy] def executePure(args: Array[SValue]): SAny = {
       SAny(ty, args(0))
->>>>>>> 22721627
     }
   }
 
@@ -2535,14 +2336,10 @@
     *    -> Optional t (where t = expectedType)
     */
   final case class SBFromAny(expectedTy: Ast.Type) extends SBuiltinPure(1) {
-<<<<<<< HEAD
-    override private[speedy] def executePure(
-        costModel: CostModel,
-        args: util.ArrayList[SValue],
+    override private[speedy] def executePure(
+        costModel: CostModel,
+        args: Array[SValue],
     ): SOptional = {
-=======
-    override private[speedy] def executePure(args: Array[SValue]): SOptional = {
->>>>>>> 22721627
       val any = getSAny(args, 0)
 
       // No cost model update as no new data is created
@@ -2556,14 +2353,10 @@
     *    -> TypeRep (where t = TTyCon(_))
     */
   final case class SBInterfaceTemplateTypeRep(tycon: TypeConId) extends SBuiltinPure(1) {
-<<<<<<< HEAD
-    override private[speedy] def executePure(
-        costModel: CostModel,
-        args: util.ArrayList[SValue],
+    override private[speedy] def executePure(
+        costModel: CostModel,
+        args: Array[SValue],
     ): STypeRep = {
-=======
-    override private[speedy] def executePure(args: Array[SValue]): STypeRep = {
->>>>>>> 22721627
       val (tyCon, _) = getSAnyContract(args, 0)
 
       // No cost model update as no new data is created
@@ -2577,16 +2370,12 @@
     *    -> Optional Text
     */
   final case object SBTypeRepTyConName extends SBuiltinPure(1) {
-<<<<<<< HEAD
-    override private[speedy] def executePure(
-        costModel: CostModel,
-        args: util.ArrayList[SValue],
+    override private[speedy] def executePure(
+        costModel: CostModel,
+        args: Array[SValue],
     ): SOptional = {
       // No cost model update as no new data is created
 
-=======
-    override private[speedy] def executePure(args: Array[SValue]): SOptional =
->>>>>>> 22721627
       getSTypeRep(args, 0) match {
         case Ast.TTyCon(name) => SOptional(Some(SText(name.toString)))
         case _ => SOptional(None)
