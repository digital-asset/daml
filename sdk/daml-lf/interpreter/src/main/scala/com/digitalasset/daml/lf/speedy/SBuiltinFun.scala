--- conflicted
+++ resolved
@@ -462,6 +462,7 @@
       case SParty(p) => p
       case SUnit => s"<unit>"
       case SDate(date) => date.toString
+      case SBytes(bs) => bs.toHexString
       case SBigNumeric(x) => Numeric.toUnscaledString(x)
       case SNumeric(x) => Numeric.toUnscaledString(x)
       case _: SContractId | SToken | _: SAny | _: SEnum | _: SList | _: SMap | _: SOptional |
@@ -608,15 +609,6 @@
         args: util.ArrayList[SValue],
         machine: Machine[Q],
     ): Control[Q] = {
-<<<<<<< HEAD
-      val signature = Ref.HexString.assertFromString(getSText(args, 0))
-      val digest = Ref.HexString.assertFromString(getSText(args, 1))
-
-      try {
-        val publicKey = extractPublicKey(Ref.HexString.assertFromString(getSText(args, 2)))
-
-        Control.Value(SBool(cctp.MessageSignature.verify(signature, digest, publicKey)))
-=======
       try {
         val result = for {
           signature <- Ref.HexString
@@ -667,41 +659,11 @@
         }
 
         result.fold(Control.Error, Control.Value)
->>>>>>> 943894f7
       } catch {
         case _: NoSuchProviderException =>
           crash("JCE Provider BouncyCastle not found")
         case _: NoSuchAlgorithmException =>
           crash("BouncyCastle provider fails to support SECP256K1")
-<<<<<<< HEAD
-        case _: InvalidKeyException =>
-          // TODO: https://github.com/DACH-NY/canton-network-utilities/issues/2916: introduce structured CCTP error reporting
-          //  Control.Error(
-          //    IE.Dev(
-          //      NameOf.qualifiedNameOfCurrentFunc,
-          //      IE.Dev.CCTP(IE.Dev.CCTP.InvalidKeyError(exn.getMessage)),
-          //    )
-          //  )
-          Control.Value(SBool(false))
-        case _: InvalidKeySpecException =>
-          // TODO: https://github.com/DACH-NY/canton-network-utilities/issues/2916: introduce structured CCTP error reporting
-          //  Control.Error(
-          //    IE.Dev(
-          //      NameOf.qualifiedNameOfCurrentFunc,
-          //      IE.Dev.CCTP(IE.Dev.CCTP.InvalidKeyError(exn.getMessage)),
-          //    )
-          //  )
-          Control.Value(SBool(false))
-        case _: SignatureException =>
-          // TODO: https://github.com/DACH-NY/canton-network-utilities/issues/2916: introduce structured CCTP error reporting
-          //  Control.Error(
-          //    IE.Dev(
-          //      NameOf.qualifiedNameOfCurrentFunc,
-          //      IE.Dev.CCTP(IE.Dev.CCTP.SignatureError(exn.getMessage)),
-          //    )
-          //  )
-          Control.Value(SBool(false))
-=======
         case exn: InvalidKeyException =>
           Control.Error(
             IE.Dev(
@@ -723,7 +685,6 @@
               IE.Dev.CCTP(IE.Dev.CCTP.MalformedSignature(getSText(args, 0), exn.getMessage)),
             )
           )
->>>>>>> 943894f7
       }
     }
 
