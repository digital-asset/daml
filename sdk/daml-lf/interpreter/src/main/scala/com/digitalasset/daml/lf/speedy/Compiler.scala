// Copyright (c) 2024 Digital Asset (Switzerland) GmbH and/or its affiliates. All rights reserved.
// SPDX-License-Identifier: Apache-2.0

package com.daml.lf
package speedy

import com.daml.lf.data.Ref._
import com.daml.lf.data.{ImmArray, Ref, Struct, Time}
import com.daml.lf.language.Ast._
import com.daml.lf.language.LanguageVersionRangeOps.LanguageVersionRange
import com.daml.lf.language.{
  LanguageMajorVersion,
  LanguageVersion,
  LookupError,
  PackageInterface,
  StablePackages,
}
import com.daml.lf.speedy.Anf.flattenToAnf
import com.daml.lf.speedy.ClosureConversion.closureConvert
import com.daml.lf.speedy.PhaseOne.{Env, Position}
import com.daml.lf.speedy.Profile.LabelModule
import com.daml.lf.speedy.SBuiltin._
import com.daml.lf.speedy.SValue._
import com.daml.lf.speedy.{SExpr => t}
import com.daml.lf.speedy.{SExpr0 => s}
import com.daml.lf.validation.{Validation, ValidationError}
import com.daml.scalautil.Statement.discard
import org.slf4j.LoggerFactory

import scala.annotation.nowarn
import scala.math.Ordered.orderingToOrdered

/** Compiles LF expressions into Speedy expressions.
  * This includes:
  *  - Translating variable references into de Bruijn levels.
  *  - Closure conversion: EAbs turns into SEMakeClo, which creates a closure by copying free variables into a closure object.
  *   - Rewriting of update and scenario actions into applications of builtin functions that take an "effect" token.
  *
  * If you're working on the code here note that there's
  * a pretty-printer defined in lf.speedy.Pretty, which
  * is exposed via ':speedy' command in the REPL.
  */
private[lf] object Compiler {

  final case class CompilationError(error: String)
      extends RuntimeException(error, null, true, false)
  final case class LanguageVersionError(
      packageId: Ref.PackageId,
      languageVersion: language.LanguageVersion,
      allowedLanguageVersions: VersionRange[language.LanguageVersion],
  ) extends RuntimeException(s"Disallowed language version $languageVersion", null, true, false)
  final case class PackageNotFound(pkgId: PackageId, context: language.Reference)
      extends RuntimeException(
        language.LookupError.MissingPackage.pretty(pkgId, context),
        null,
        true,
        false,
      )

  // NOTE(MH): We make this an enum type to avoid boolean blindness. In fact,
  // other profiling modes like "only trace the ledger interactions" might also
  // be useful.
  sealed abstract class ProfilingMode extends Product with Serializable
  case object NoProfile extends ProfilingMode
  case object FullProfile extends ProfilingMode

  sealed abstract class StackTraceMode extends Product with Serializable
  case object NoStackTrace extends StackTraceMode
  case object FullStackTrace extends StackTraceMode

  sealed abstract class PackageValidationMode extends Product with Serializable
  case object NoPackageValidation extends PackageValidationMode
  case object FullPackageValidation extends PackageValidationMode

  final case class Config(
      allowedLanguageVersions: VersionRange[LanguageVersion],
      packageValidation: PackageValidationMode,
      profiling: ProfilingMode,
      stacktracing: StackTraceMode,
  )

  object Config {
    def Default(majorLanguageVersion: LanguageMajorVersion) = {
      majorLanguageVersion match {
        case LanguageMajorVersion.V1 =>
          Config(
            allowedLanguageVersions = LanguageVersion.StableVersions,
            packageValidation = FullPackageValidation,
            profiling = NoProfile,
            stacktracing = NoStackTrace,
          )
        // TODO(#17366): once 2.0 is introduced, remove match on major language
        //  version and use StableVersions(majorLanguageVersion) or similar.
        case LanguageMajorVersion.V2 => Dev(LanguageMajorVersion.V2)
      }
    }

    def Dev(majorLanguageVersion: LanguageMajorVersion) = Config(
      allowedLanguageVersions = LanguageVersion.AllVersions(majorLanguageVersion),
      packageValidation = FullPackageValidation,
      profiling = NoProfile,
      stacktracing = NoStackTrace,
    )
  }

  /** Validates and Compiles all the definitions in the packages provided. Returns them in a Map.
    *
    * The packages do not need to be in any specific order, as long as they and all the packages
    * they transitively reference are in the [[packages]] in the compiler.
    */

  private[lf] def compilePackages(
      pkgInterface: PackageInterface,
      packages: Map[PackageId, Package],
      compilerConfig: Compiler.Config,
  ): Either[String, Map[t.SDefinitionRef, SDefinition]] = {
    val compiler = new Compiler(pkgInterface, compilerConfig)
    try {
      Right(
        packages.foldLeft(Map.empty[t.SDefinitionRef, SDefinition]) { case (acc, (pkgId, pkg)) =>
          val enableContractUpgrading =
            pkg.languageVersion >= LanguageVersion.Features.packageUpgrades
          acc ++ compiler.compilePackage(pkgId, pkg, enableContractUpgrading)
        }
      )
    } catch {
      case CompilationError(msg) => Left(s"Compilation Error: $msg")
      case PackageNotFound(pkgId, context) =>
        Left(LookupError.MissingPackage.pretty(pkgId, context))
      case e: ValidationError => Left(e.pretty)
    }
  }
}

private[lf] final class Compiler(
    pkgInterface: PackageInterface,
    config: Compiler.Config,
) {

  import Compiler._

  // Compilation entry points...

  @throws[PackageNotFound]
  @throws[CompilationError]
  def unsafeCompile(cmds: ImmArray[Command], disclosures: ImmArray[DisclosedContract]): t.SExpr =
    compileCommands(cmds, disclosures)

  @throws[PackageNotFound]
  @throws[CompilationError]
  def unsafeCompileForReinterpretation(cmd: Command): t.SExpr =
    compileCommandForReinterpretation(cmd)

  @throws[PackageNotFound]
  @throws[CompilationError]
  def unsafeCompile(expr: Expr): t.SExpr = compileExp(expr)

  @throws[PackageNotFound]
  @throws[CompilationError]
  def unsafeClosureConvert(sexpr: s.SExpr): t.SExpr = pipeline(sexpr)

  @throws[PackageNotFound]
  @throws[CompilationError]
  @throws[ValidationError]
  def unsafeCompilePackage(
      pkgId: PackageId,
      pkg: Package,
      enableContractUpgrading: Boolean = false,
  ): Iterable[(t.SDefinitionRef, SDefinition)] = {
    compilePackage(pkgId, pkg, enableContractUpgrading)
  }

  @throws[PackageNotFound]
  @throws[CompilationError]
  def unsafeCompileModule( // called by scenario-service
      pkgId: PackageId,
      module: Module,
  ): Iterable[(t.SDefinitionRef, SDefinition)] = {
    compileModule(pkgId, module, enableContractUpgrading = false)
  }

  @throws[PackageNotFound]
  @throws[CompilationError]
  def unsafeCompileInterfaceView(view: InterfaceView): t.SExpr = {
    val e0 = s.SEApp(
      s.SEBuiltin(SBViewInterface(view.interfaceId)),
      List(s.SEApp(s.SEBuiltin(SBToAnyContract(view.templateId)), List(s.SEValue(view.argument)))),
    )
    pipeline(e0)
  }

  private[this] val stablePackageIds = StablePackages.ids(config.allowedLanguageVersions)

  private[this] val logger = LoggerFactory.getLogger(this.getClass)

  // We add labels before and after flattening

  private[this] val withLabelS: (Profile.Label, s.SExpr) => s.SExpr =
    config.profiling match {
      case NoProfile => { (_, expr) =>
        expr
      }
      case FullProfile => { (label, expr) =>
        expr match {
          case s.SELabelClosure(_, expr1) => s.SELabelClosure(label, expr1)
          case _ => s.SELabelClosure(label, expr)
        }
      }
    }

  private[this] val withLabelT: (Profile.Label, t.SExpr) => t.SExpr =
    config.profiling match {
      case NoProfile => { (_, expr) =>
        expr
      }
      case FullProfile => { (label, expr) =>
        expr match {
          case t.SELabelClosure(_, expr1) => t.SELabelClosure(label, expr1)
          case _ => t.SELabelClosure(label, expr)
        }
      }
    }

  private[this] def app(f: s.SExpr, a: s.SExpr): s.SExpr = s.SEApp(f, List(a))

  private[this] def let(env: Env, bound: s.SExpr)(f: (Position, Env) => s.SExpr): s.SELet =
    f(env.nextPosition, env.pushVar) match {
      case s.SELet(bounds, body) =>
        s.SELet(bound :: bounds, body)
      case otherwise =>
        s.SELet(List(bound), otherwise)
    }

  private[this] def checkPreCondition(
      env: Env,
      templateId: Identifier,
      contract: s.SExpr,
  )(
      body: Env => s.SExpr
  ): s.SExpr = {
    let(env, s.SEApp(s.SEVal(t.TemplatePreConditionDefRef(templateId)), List(contract))) {
      (preConditionCheck, env) =>
        s.SECase(
          env.toSEVar(preConditionCheck),
          List(
            s.SCaseAlt(
              t.SCPPrimCon(PCTrue),
              body(env),
            ),
            s.SCaseAlt(
              t.SCPDefault,
              s.SEApp(
                s.SEBuiltin(SBTemplatePreconditionViolated(templateId)),
                List(contract),
              ),
            ),
          ),
        )
    }
  }

  private[this] def unaryFunction(env: Env)(f: (Position, Env) => s.SExpr): s.SEAbs =
    f(env.nextPosition, env.pushVar) match {
      case s.SEAbs(n, body) => s.SEAbs(n + 1, body)
      case otherwise => s.SEAbs(1, otherwise)
    }

  private[this] def labeledUnaryFunction[L: Profile.LabelModule.Allowed](
      label: L with AnyRef,
      env: Env,
  )(
      body: (Position, Env) => s.SExpr
  ): s.SExpr =
    unaryFunction(env)((positions, env) => withLabelS(label, body(positions, env)))

  private[this] def topLevelFunction[SDefRef <: t.SDefinitionRef: LabelModule.Allowed](
      ref: SDefRef
  )(body: s.SExpr): (SDefRef, SDefinition) =
    ref -> SDefinition(pipeline(withLabelS(ref, body)))

  private val Pos1 = Env.Empty.nextPosition
  private val Env1 = Env.Empty.pushVar
  private val Pos2 = Env1.nextPosition
  private val Env2 = Env1.pushVar
  private val Pos3 = Env2.nextPosition
  private val Env3 = Env2.pushVar
  private val Pos4 = Env3.nextPosition
  private val Env4 = Env3.pushVar

  private[this] def fun1(body: (Position, Env) => s.SExpr): s.SExpr =
    s.SEAbs(1, body(Pos1, Env1))

  private[this] def fun2(body: (Position, Position, Env) => s.SExpr): s.SExpr =
    s.SEAbs(2, body(Pos1, Pos2, Env2))

  private[this] def fun3(body: (Position, Position, Position, Env) => s.SExpr): s.SExpr =
    s.SEAbs(3, body(Pos1, Pos2, Pos3, Env3))

  private[this] def fun4(body: (Position, Position, Position, Position, Env) => s.SExpr): s.SExpr =
    s.SEAbs(4, body(Pos1, Pos2, Pos3, Pos4, Env4))

  private[this] def topLevelFunction1[SDefRef <: t.SDefinitionRef: LabelModule.Allowed](
      ref: SDefRef
  )(
      body: (Position, Env) => s.SExpr
  ): (SDefRef, SDefinition) =
    topLevelFunction(ref)(fun1(body))

  private[this] def unlabelledTopLevelFunction2(ref: t.SDefinitionRef)(
      body: (Position, Position, Env) => s.SExpr
  ): (t.SDefinitionRef, SDefinition) =
    ref -> SDefinition(pipeline(fun2(body)))

  private[this] def topLevelFunction2[SDefRef <: t.SDefinitionRef: LabelModule.Allowed](
      ref: SDefRef
  )(
      body: (Position, Position, Env) => s.SExpr
  ): (SDefRef, SDefinition) =
    topLevelFunction(ref)(fun2(body))

  private[this] def topLevelFunction3[SDefRef <: t.SDefinitionRef: LabelModule.Allowed](
      ref: SDefRef
  )(
      body: (Position, Position, Position, Env) => s.SExpr
  ): (SDefRef, SDefinition) =
    topLevelFunction(ref)(fun3(body))

  private[this] def topLevelFunction4[SDefRef <: t.SDefinitionRef: LabelModule.Allowed](
      ref: SDefRef
  )(
      body: (Position, Position, Position, Position, Env) => s.SExpr
  ): (SDefRef, SDefinition) =
    topLevelFunction(ref)(fun4(body))

  val phaseOne: PhaseOne = {
    val config1 =
      PhaseOne.Config(
        profiling = config.profiling,
        stacktracing = config.stacktracing,
      )
    new PhaseOne(pkgInterface, config1)
  }

  // "translate" indicates the first stage of compilation only (producing: SExpr0)
  // "compile" indicates the full compilation pipeline (producing: SExpr)
  private[this] def translateExp(env: Env, expr0: Expr): s.SExpr =
    phaseOne.translateFromLF(env, expr0)

  private[this] def compileExp(expr: Expr): t.SExpr =
    pipeline(translateExp(Env.Empty, expr))

  private[this] def compileCommands(
      cmds: ImmArray[Command],
      disclosures: ImmArray[DisclosedContract],
  ): t.SExpr =
    pipeline(
      let(
        Env.Empty,
        translateContractDisclosures(Env.Empty, disclosures),
      )((_, env) => translateCommands(env, cmds))
    )

  private[this] def compileCommandForReinterpretation(cmd: Command): t.SExpr =
    pipeline(translateCommandForReinterpretation(cmd))

  // speedy compilation phases 2,3 (i.e post translate-from-LF)
  private[this] def pipeline(sexpr: s.SExpr): t.SExpr =
    flattenToAnf(
      closureConvert(sexpr),
      evaluationOrder = config.allowedLanguageVersions.majorVersion.evaluationOrder,
    )

  private[this] def compileModule(
      pkgId: PackageId,
      module: Module,
      enableContractUpgrading: Boolean,
  ): Iterable[(t.SDefinitionRef, SDefinition)] = {
    val builder = Iterable.newBuilder[(t.SDefinitionRef, SDefinition)]
    def addDef(binding: (t.SDefinitionRef, SDefinition)): Unit = discard(builder += binding)

    module.exceptions.foreach { case (defName, GenDefException(message)) =>
      val ref = t.ExceptionMessageDefRef(Identifier(pkgId, QualifiedName(module.name, defName)))
      builder += (ref -> SDefinition(withLabelT(ref, compileExp(message))))
    }

    module.definitions.foreach {
      case (defName, DValue(_, body, _)) =>
        val ref = t.LfDefRef(Identifier(pkgId, QualifiedName(module.name, defName)))
        builder += (ref -> SDefinition(withLabelT(ref, compileExp(body))))
      case _ =>
    }

    module.templates.foreach { case (tmplName, tmpl) =>
      val tmplId = Identifier(pkgId, QualifiedName(module.name, tmplName))

      val optTargetTemplateId =
        if (enableContractUpgrading) {
          Some(tmplId) // soft
        } else {
          None // hard
        }

      addDef(compileCreate(tmplId, tmpl))
      addDef(compileFetchTemplate(tmplId, optTargetTemplateId))
      addDef(compileTemplatePreCondition(tmplId, tmpl))
      addDef(compileAgreementText(tmplId, tmpl))
      addDef(compileSignatories(tmplId, tmpl))
      addDef(compileObservers(tmplId, tmpl))
      addDef(compileToContractInfo(tmplId, tmpl))
      tmpl.implements.values.foreach { impl =>
        compileInterfaceInstance(
          parent = tmplId,
          tmplParam = tmpl.param,
          interfaceId = impl.interfaceId,
          templateId = tmplId,
          interfaceInstanceBody = impl.body,
        ).foreach(addDef)
      }

      tmpl.choices.values.foreach { choice =>
        addDef(compileTemplateChoice(tmplId, tmpl, choice, optTargetTemplateId))
        addDef(compileChoiceController(tmplId, tmpl.param, choice))
        addDef(compileChoiceObserver(tmplId, tmpl.param, choice))
      }

      tmpl.key.foreach { tmplKey =>
        addDef(compileContractKeyWithMaintainers(tmplId, tmpl, tmplKey))
        addDef(compileFetchByKey(tmplId, tmplKey, optTargetTemplateId))
        addDef(compileLookupByKey(tmplId, tmplKey, optTargetTemplateId))
        tmpl.choices.values.foreach { x =>
          addDef(compileChoiceByKey(tmplId, tmpl, tmplKey, x, optTargetTemplateId))
        }
      }
    }

    module.interfaces.foreach { case (ifaceName, iface) =>
      val ifaceId = Identifier(pkgId, QualifiedName(module.name, ifaceName))
      addDef(compileFetchInterface(ifaceId, soft = enableContractUpgrading))
      iface.choices.values.foreach { choice =>
        addDef(compileInterfaceChoice(ifaceId, iface.param, choice, soft = enableContractUpgrading))
        addDef(compileChoiceController(ifaceId, iface.param, choice))
        addDef(compileChoiceObserver(ifaceId, iface.param, choice))
      }
      iface.coImplements.values.foreach { coimpl =>
        compileInterfaceInstance(
          parent = ifaceId,
          tmplParam = iface.param,
          interfaceId = ifaceId,
          templateId = coimpl.templateId,
          interfaceInstanceBody = coimpl.body,
        ).foreach(addDef)
      }
    }

    builder.result()
  }

  /** Validates and compiles all the definitions in the package provided.
    *
    * Fails with [[PackageNotFound]] if the package or any of the packages it refers
    * to are not in the [[pkgInterface]].
    *
    * @throws ValidationError if the package does not pass validations.
    */
  private def compilePackage(
      pkgId: PackageId,
      pkg: Package,
      enableContractUpgrading: Boolean,
  ): Iterable[(t.SDefinitionRef, SDefinition)] = {
    logger.trace(s"compilePackage: Compiling $pkgId...")

    val t0 = Time.Timestamp.now()

    pkgInterface.lookupPackage(pkgId) match {
      case Right(pkg) =>
        if (
          !stablePackageIds.contains(pkgId) && !config.allowedLanguageVersions
            .contains(pkg.languageVersion)
        )
          throw LanguageVersionError(pkgId, pkg.languageVersion, config.allowedLanguageVersions)
      case _ =>
    }

    config.packageValidation match {
      case Compiler.NoPackageValidation =>
      case Compiler.FullPackageValidation =>
        Validation.checkPackage(pkgInterface, pkgId, pkg).left.foreach(throw _)
    }

    val t1 = Time.Timestamp.now()

    val result = pkg.modules.values.flatMap(compileModule(pkgId, _, enableContractUpgrading))

    val t2 = Time.Timestamp.now()
    logger.trace(
      s"compilePackage: $pkgId ready, typecheck=${(t1.micros - t0.micros) / 1000}ms, compile=${(t2.micros - t1.micros) / 1000}ms"
    )

    result
  }

  private[this] val KeyWithMaintainersStruct =
    SBStructCon(Struct.assertFromSeq(List(keyFieldName, maintainersFieldName).zipWithIndex))

  private[this] def translateKeyWithMaintainers(
      env: Env,
      keyPos: Position,
      tmplKey: TemplateKey,
  ): s.SExpr =
    KeyWithMaintainersStruct(
      env.toSEVar(keyPos),
      app(translateExp(env, tmplKey.maintainers), env.toSEVar(keyPos)),
    )

  private[this] def translateChoiceBody(
      env: Env,
      tmplId: TypeConName,
      optTargetTemplateId: Option[TypeConName],
      tmpl: Template,
      choice: TemplateChoice,
  )(
      choiceArgPos: Position,
      cidPos: Position,
      mbKey: Option[Position], // defined for byKey operation
      tokenPos: Position,
  ): s.SExpr = {
    let(
      env,
      SBCastAnyContract(tmplId)(
        env.toSEVar(cidPos),
        SBFetchAny(optTargetTemplateId)(
          env.toSEVar(cidPos),
          mbKey.fold(s.SEValue.None: s.SExpr)(pos => SBSome(env.toSEVar(pos))),
        ),
      ),
    ) { (tmplArgPos, _env) =>
      val env =
        _env.bindExprVar(tmpl.param, tmplArgPos).bindExprVar(choice.argBinder._1, choiceArgPos)
      // We use a chain of let bindings to make the evaluation order of SBUBeginExercise's arguments is independent
      // from the evaluation strategy imposed by the ANF transformation.
      val controllersExpr = s.SEPreventCatch(translateExp(env, choice.controllers))
      let(env, controllersExpr) { (controllersPos, env) =>
        val observersExpr = choice.choiceObservers match {
          case Some(observers) => s.SEPreventCatch(translateExp(env, observers))
          case None => s.SEValue.EmptyList
        }
        let(env, observersExpr) { (observersPos, env) =>
          val authorizersExpr = choice.choiceAuthorizers match {
            case Some(authorizers) => s.SEPreventCatch(translateExp(env, authorizers))
            case None => s.SEValue.EmptyList
          }
          let(env, authorizersExpr) { (authorizersPos, env) =>
            val exerciseExpr = SBUBeginExercise(
              templateId = tmplId,
              interfaceId = None,
              choiceId = choice.name,
              consuming = choice.consuming,
              byKey = mbKey.isDefined,
              explicitChoiceAuthority = choice.choiceAuthorizers.isDefined,
            )(
              env.toSEVar(choiceArgPos),
              env.toSEVar(cidPos),
              env.toSEVar(controllersPos),
              env.toSEVar(observersPos),
              env.toSEVar(authorizersPos),
              env.toSEVar(tmplArgPos),
            )
            let(env, exerciseExpr) { (_, _env) =>
              val env = _env.bindExprVar(choice.selfBinder, cidPos)
              s.SEScopeExercise(
                app(translateExp(env, choice.update), env.toSEVar(tokenPos))
              )
            }
          }
        }
      }
    }
  }

  // TODO https://github.com/digital-asset/daml/issues/12051
  //   Try to factorise this with compileChoiceBody above.
  private[this] def translateInterfaceChoiceBody(
      env: Env,
      ifaceId: TypeConName,
      param: ExprVarName,
      choice: TemplateChoice,
      soft: Boolean,
  )(
      guardPos: Position,
      cidPos: Position,
      choiceArgPos: Position,
      tokenPos: Position,
  ): s.SExpr = {
    let(env, SBFetchInterface(soft, ifaceId)(env.toSEVar(cidPos))) { (payloadPos, _env) =>
      val env =
        _env.bindExprVar(param, payloadPos).bindExprVar(choice.argBinder._1, choiceArgPos)
      let(env, SBExtractSAnyValue(env.toSEVar(payloadPos))) { (castPos, env) =>
        // We use a chain of let bindings to make the evaluation order of SBResolveSBUBeginExercise's arguments
        // is independent from the evaluation strategy imposed by the ANF transformation.
        val applyChoiceGuardExpr = SBApplyChoiceGuard(choice.name, Some(ifaceId))(
          env.toSEVar(guardPos),
          env.toSEVar(payloadPos),
          env.toSEVar(cidPos),
        )
        let(env, applyChoiceGuardExpr) { (_, env) =>
          val controllersExpr = s.SEPreventCatch(translateExp(env, choice.controllers))
          let(env, controllersExpr) { (controllersPos, env) =>
            val observersExpr = choice.choiceObservers match {
              case Some(observers) => s.SEPreventCatch(translateExp(env, observers))
              case None => s.SEValue.EmptyList
            }
            let(env, observersExpr) { (observersPos, env) =>
              val authorizersExpr = choice.choiceAuthorizers match {
                case Some(authorizers) => s.SEPreventCatch(translateExp(env, authorizers))
                case None => s.SEValue.EmptyList
              }
              let(env, authorizersExpr) { (authorizersPos, env) =>
                val exerciseExpr = SBResolveSBUBeginExercise(
                  interfaceId = ifaceId,
                  choiceName = choice.name,
                  consuming = choice.consuming,
                  byKey = false,
                  explicitChoiceAuthority = choice.choiceAuthorizers.isDefined,
                )(
                  env.toSEVar(payloadPos),
                  env.toSEVar(choiceArgPos),
                  env.toSEVar(cidPos),
                  env.toSEVar(controllersPos),
                  env.toSEVar(observersPos),
                  env.toSEVar(authorizersPos),
                  env.toSEVar(castPos),
                )
                let(env, exerciseExpr) { (_, _env) =>
                  val env = _env.bindExprVar(choice.selfBinder, cidPos)
                  s.SEScopeExercise(app(translateExp(env, choice.update), env.toSEVar(tokenPos)))
                }
              }
            }
          }
        }
      }
    }
  }

  private[this] def compileInterfaceChoice(
      ifaceId: TypeConName,
      param: ExprVarName,
      choice: TemplateChoice,
      soft: Boolean,
  ): (t.SDefinitionRef, SDefinition) =
    topLevelFunction4(t.InterfaceChoiceDefRef(ifaceId, choice.name)) {
      (guardPos, cidPos, choiceArgPos, tokenPos, env) =>
        translateInterfaceChoiceBody(env, ifaceId, param, choice, soft)(
          guardPos,
          cidPos,
          choiceArgPos,
          tokenPos,
        )
    }

  private[this] def compileTemplateChoice(
      tmplId: TypeConName,
      tmpl: Template,
      choice: TemplateChoice,
      optTargetTemplateId: Option[TypeConName],
  ): (t.SDefinitionRef, SDefinition) =
    topLevelFunction3(t.TemplateChoiceDefRef(tmplId, choice.name)) {
      (cidPos, choiceArgPos, tokenPos, env) =>
        translateChoiceBody(env, tmplId, optTargetTemplateId, tmpl, choice)(
          choiceArgPos,
          cidPos,
          None,
          tokenPos,
        )
    }

  private[this] def compileChoiceController(
      typeId: TypeConName,
      contractVarName: ExprVarName,
      choice: TemplateChoice,
  ): (t.SDefinitionRef, SDefinition) =
    topLevelFunction2(t.ChoiceControllerDefRef(typeId, choice.name)) {
      (contractPos, choiceArgPos, env) =>
        s.SEPreventCatch(
          translateExp(
            env
              .bindExprVar(contractVarName, contractPos)
              .bindExprVar(choice.argBinder._1, choiceArgPos),
            choice.controllers,
          )
        )
    }

  private[this] def compileChoiceObserver(
      typeId: TypeConName,
      contractVarName: ExprVarName,
      choice: TemplateChoice,
  ): (t.SDefinitionRef, SDefinition) =
    topLevelFunction2(t.ChoiceObserverDefRef(typeId, choice.name)) {
      (contractPos, choiceArgPos, env) =>
        choice.choiceObservers match {
          case Some(observers) =>
            s.SEPreventCatch(
              translateExp(
                env
                  .bindExprVar(contractVarName, contractPos)
                  .bindExprVar(choice.argBinder._1, choiceArgPos),
                observers,
              )
            )
          case None => s.SEValue.EmptyList
        }
    }

  /** Compile a choice into a top-level function for exercising that choice */
  private[this] def compileChoiceByKey(
      tmplId: TypeConName,
      tmpl: Template,
      tmplKey: TemplateKey,
      choice: TemplateChoice,
      optTargetTemplateId: Option[TypeConName],
  ): (t.SDefinitionRef, SDefinition) =
    // Compiles a choice into:
    // ChoiceByKeyDefRef(SomeTemplate, SomeChoice) = \ <actors> <key> <choiceArg> <token> ->
    //    let <keyWithM> = { key = <key> ; maintainers = [tmpl.maintainers] <key> }
    //        <cid> = $fetchKey(tmplId) <keyWithM>
    //        targ = fetch <cid>
    //       _ = $beginExercise[tmplId,  choice.name, choice.consuming, true] <choiceArg> <cid> <actors> [tmpl.signatories] [tmpl.observers] [choice.controllers] (Some <keyWithM>)
    //       <retValue> = <updateE> <token>
    //       _ = $endExercise[tmplId] <retValue>
    //   in  <retValue>
    topLevelFunction3(t.ChoiceByKeyDefRef(tmplId, choice.name)) {
      (keyPos, choiceArgPos, tokenPos, env) =>
        let(env, translateKeyWithMaintainers(env, keyPos, tmplKey)) { (keyWithMPos, env) =>
          let(env, SBUFetchKey(tmplId, optTargetTemplateId)(env.toSEVar(keyWithMPos))) {
            (cidPos, env) =>
              translateChoiceBody(env, tmplId, optTargetTemplateId, tmpl, choice)(
                choiceArgPos,
                cidPos,
                Some(keyWithMPos),
                tokenPos,
              )
          }
        }
    }

  @nowarn("msg=parameter tokenPos.* is never used")
  private[this] def translateFetchTemplateBody(
      env: Env,
      tmplId: Identifier,
      optTargetTemplateId: Option[TypeConName],
  )(
      cidPos: Position,
      mbKey: Option[Position], // defined for byKey operation
      tokenPos: Position,
  ): s.SExpr = {
    SBUInsertFetchNode(
      tmplId,
      optTargetTemplateId,
      byKey = mbKey.isDefined,
      interfaceId = None,
    )(
      env.toSEVar(cidPos),
      mbKey.fold(s.SEValue.None: s.SExpr)(pos => SBSome(env.toSEVar(pos))),
    )

  }

  private[this] def compileFetchTemplate(
      tmplId: Identifier,
      optTargetTemplateId: Option[TypeConName],
  ): (t.SDefinitionRef, SDefinition) =
    topLevelFunction2(t.FetchTemplateDefRef(tmplId)) { (cidPos, tokenPos, env) =>
      translateFetchTemplateBody(env, tmplId, optTargetTemplateId)(
        cidPos,
        None,
        tokenPos,
      )
    }

  private[this] def compileFetchInterface(
      ifaceId: Identifier,
      soft: Boolean,
  ): (t.SDefinitionRef, SDefinition) = {
    topLevelFunction2(t.FetchInterfaceDefRef(ifaceId)) { (cidPos, _, env) =>
      let(env, SBFetchInterface(soft, ifaceId)(env.toSEVar(cidPos))) { (payloadPos, env) =>
        let(
          env,
          SBResolveSBUInsertFetchNode(
            env.toSEVar(payloadPos),
            env.toSEVar(cidPos),
            s.SEValue.None,
          ),
        ) { (_, env) =>
<<<<<<< HEAD
          let(
            env,
            s.SEPreventCatch(SBViewInterface(ifaceId)(env.toSEVar(payloadPos))),
          ) { (_, env) =>
            let(
              env,
              SBResolveSBUInsertFetchNode(ifaceId)(
                env.toSEVar(payloadPos),
                env.toSEVar(cidPos),
                s.SEValue.None,
              ),
            ) { (_, env) =>
              env.toSEVar(payloadPos)
            }
          }
=======
          env.toSEVar(payloadPos)
>>>>>>> 3e4e9451
        }
      }
    }
  }

  private[this] def compileAgreementText(
      tmplId: Identifier,
      tmpl: Template,
  ): (t.SDefinitionRef, SDefinition) =
    topLevelFunction1(t.AgreementTextDefRef(tmplId)) { (tmplArgPos, env) =>
      translateExp(env.bindExprVar(tmpl.param, tmplArgPos), tmpl.agreementText)
    }

  private[this] def compileSignatories(
      tmplId: Identifier,
      tmpl: Template,
  ): (t.SDefinitionRef, SDefinition) =
    topLevelFunction1(t.SignatoriesDefRef(tmplId)) { (tmplArgPos, env) =>
      translateExp(env.bindExprVar(tmpl.param, tmplArgPos), tmpl.signatories)
    }

  private[this] def compileObservers(
      tmplId: Identifier,
      tmpl: Template,
  ): (t.SDefinitionRef, SDefinition) =
    topLevelFunction1(t.ObserversDefRef(tmplId)) { (tmplArgPos, env) =>
      translateExp(env.bindExprVar(tmpl.param, tmplArgPos), tmpl.observers)
    }

  // TODO: This would be better handled by a proper builtin, rather than synthesising a definition
  private[this] def compileToContractInfo(
      tmplId: Identifier,
      tmpl: Template,
  ): (t.SDefinitionRef, SDefinition) =
    unlabelledTopLevelFunction2(t.ToContractInfoDefRef(tmplId)) { (tmplArgPos, mbKeyPos, env) =>
      // We use a chain of let bindings to make the evaluation order of SBuildContractInfoStruct's arguments is
      // independent from the evaluation strategy imposed by the ANF transformation.
      checkPreCondition(env, tmplId, env.toSEVar(tmplArgPos)) { env =>
        let(env, s.SEValue(STypeRep(TTyCon(tmplId)))) { (typePos, env) =>
          let(env, t.AgreementTextDefRef(tmplId)(env.toSEVar(tmplArgPos))) {
            (agreementTextPos, env) =>
              let(env, t.SignatoriesDefRef(tmplId)(env.toSEVar(tmplArgPos))) {
                (signatoriesPos, env) =>
                  let(env, t.ObserversDefRef(tmplId)(env.toSEVar(tmplArgPos))) {
                    (observersPos, env) =>
                      val body = tmpl.key match {
                        case None =>
                          s.SEValue.None
                        case Some(tmplKey) =>
                          s.SECase(
                            env.toSEVar(mbKeyPos),
                            List(
                              s.SCaseAlt(
                                t.SCPNone,
                                let(
                                  env,
                                  translateExp(
                                    env.bindExprVar(tmpl.param, tmplArgPos),
                                    tmplKey.body,
                                  ),
                                ) { (keyPos, env) =>
                                  SBSome(translateKeyWithMaintainers(env, keyPos, tmplKey))
                                },
                              ),
                              s.SCaseAlt(t.SCPDefault, env.toSEVar(mbKeyPos)),
                            ),
                          )
                      }
                      let(env, body) { (bodyPos, env) =>
                        SBuildContractInfoStruct(
                          env.toSEVar(typePos),
                          env.toSEVar(tmplArgPos),
                          env.toSEVar(agreementTextPos),
                          env.toSEVar(signatoriesPos),
                          env.toSEVar(observersPos),
                          env.toSEVar(bodyPos),
                        )
                      }
                  }
              }
          }
        }
      }

    }

  private[this] val UnitDef = SDefinition(t.SEValue.Unit)

  // Compile the contents of an interface instance, including a witness for
  // the existence of said interface instance.
  private[this] def compileInterfaceInstance(
      parent: TypeConName,
      tmplParam: Name,
      interfaceId: TypeConName,
      templateId: TypeConName,
      interfaceInstanceBody: InterfaceInstanceBody,
  ): Iterable[(t.SDefinitionRef, SDefinition)] = {
    val builder = Iterable.newBuilder[(t.SDefinitionRef, SDefinition)]
    def addDef(binding: (t.SDefinitionRef, SDefinition)): Unit = discard(builder += binding)

    val interfaceInstanceDefRef = t.InterfaceInstanceDefRef(parent, interfaceId, templateId)
    addDef(interfaceInstanceDefRef -> UnitDef)

    interfaceInstanceBody.methods.values.foreach { method =>
      addDef(compileInterfaceInstanceMethod(interfaceInstanceDefRef, tmplParam, method))
    }

    addDef(
      compileInterfaceInstanceView(interfaceInstanceDefRef, tmplParam, interfaceInstanceBody.view)
    )

    builder.result()
  }

  // Compile the implementation of an interface method.
  private[this] def compileInterfaceInstanceMethod(
      interfaceInstanceDefRef: t.InterfaceInstanceDefRef,
      tmplParam: Name,
      method: InterfaceInstanceMethod,
  ): (t.SDefinitionRef, SDefinition) = {
    topLevelFunction1(t.InterfaceInstanceMethodDefRef(interfaceInstanceDefRef, method.name)) {
      (tmplArgPos, env) =>
        translateExp(env.bindExprVar(tmplParam, tmplArgPos), method.value)
    }
  }

  // Compile the implementation of an interface view.
  private[this] def compileInterfaceInstanceView(
      interfaceInstanceDefRef: t.InterfaceInstanceDefRef,
      tmplParam: Name,
      body: Expr,
  ): (t.SDefinitionRef, SDefinition) = {
    topLevelFunction1(t.InterfaceInstanceViewDefRef(interfaceInstanceDefRef)) { (tmplArgPos, env) =>
      translateExp(env.bindExprVar(tmplParam, tmplArgPos), body)
    }
  }

  private[this] def translateCreateBody(
      templateId: Identifier,
      template: Template,
      contractPos: Position,
      env: Env,
  ): s.SExpr = {
    val env2 = env.bindExprVar(template.param, contractPos)
    SBUCreate(templateId)(env2.toSEVar(contractPos))
  }

  private[this] def compileCreate(
      tmplId: Identifier,
      tmpl: Template,
  ): (t.SDefinitionRef, SDefinition) = {
    // Translates 'create Foo with <params>' into:
    // CreateDefRef(tmplId) = \ <tmplArg> <token> ->
    //   let _ = checkPreCondition(tmplId, <tmplArg>)
    //   in $create <tmplArg> [tmpl.agreementText] [tmpl.signatories] [tmpl.observers] [tmpl.key]
    topLevelFunction2(t.CreateDefRef(tmplId))((tmplArgPos, _, env) =>
      translateCreateBody(tmplId, tmpl, tmplArgPos, env)
    )
  }

  private[this] def compileTemplatePreCondition(
      tmplId: Identifier,
      tmpl: Template,
  ): (t.SDefinitionRef, SDefinition) = {
    topLevelFunction1(t.TemplatePreConditionDefRef(tmplId))((tmplArgPos, env) =>
      translateExp(env.bindExprVar(tmpl.param, tmplArgPos), tmpl.precond)
    )
  }

  private[this] def translateCreateAndExercise(
      env: Env,
      tmplId: Identifier,
      createArg: SValue,
      choiceId: ChoiceName,
      choiceArg: SValue,
  ): s.SExpr =
    labeledUnaryFunction(Profile.CreateAndExerciseLabel(tmplId, choiceId), env) { (tokenPos, env) =>
      let(env, t.CreateDefRef(tmplId)(s.SEValue(createArg), env.toSEVar(tokenPos))) {
        (cidPos, env) =>
          t.TemplateChoiceDefRef(tmplId, choiceId)(
            env.toSEVar(cidPos),
            s.SEValue(choiceArg),
            env.toSEVar(tokenPos),
          )
      }
    }

  private[this] def compileContractKeyWithMaintainers(
      tmplId: Identifier,
      tmpl: Template,
      tmplKey: TemplateKey,
  ): (t.SDefinitionRef, SDefinition) =
    // compile a template with key into:
    // ContractKeyWithMaintainersDefRef(tmplId) = \ <tmplArg> ->
    //   let <key> = tmplKey.body(<tmplArg>)
    //   in { key = <key> ; maintainers = [tmplKey.maintainers] <key> }
    topLevelFunction1(t.ContractKeyWithMaintainersDefRef(tmplId)) { (tmplArg, env) =>
      let(env, translateExp(env.bindExprVar(tmpl.param, tmplArg), tmplKey.body)) { (keyPos, env) =>
        translateKeyWithMaintainers(env, keyPos, tmplKey)
      }
    }

  private[this] def compileLookupByKey(
      tmplId: Identifier,
      tmplKey: TemplateKey,
      optTargetTemplateId: Option[TypeConName],
  ): (t.SDefinitionRef, SDefinition) =
    // compile a template with key into
    // LookupByKeyDefRef(tmplId) = \ <key> <token> ->
    //    let <keyWithM> = { key = <key> ; maintainers = [tmplKey.maintainers] <key> }
    //        <mbCid> = $lookupKey(tmplId) <keyWithM>
    //        _ = $insertLookup(tmplId> <keyWithM> <mbCid>
    //    in <mbCid>
    topLevelFunction2(t.LookupByKeyDefRef(tmplId)) { (keyPos, _, env) =>
      let(env, translateKeyWithMaintainers(env, keyPos, tmplKey)) { (keyWithMPos, env) =>
        let(env, SBULookupKey(tmplId, optTargetTemplateId)(env.toSEVar(keyWithMPos))) {
          (maybeCidPos, env) =>
            let(
              env,
              SBUInsertLookupNode(tmplId)(env.toSEVar(keyWithMPos), env.toSEVar(maybeCidPos)),
            ) { (_, env) =>
              env.toSEVar(maybeCidPos)
            }
        }
      }
    }

  private[this] val FetchByKeyResult =
    SBStructCon(Struct.assertFromSeq(List(contractIdFieldName, contractFieldName).zipWithIndex))

  @inline
  private[this] def compileFetchByKey(
      tmplId: TypeConName,
      tmplKey: TemplateKey,
      optTargetTemplateId: Option[TypeConName],
  ): (t.SDefinitionRef, SDefinition) =
    // compile a template with key into
    // FetchByKeyDefRef(tmplId) = \ <key> <token> ->
    //    let <keyWithM> = { key = <key> ; maintainers = [tmpl.maintainers] <key> }
    //        <coid> = $fetchKey(tmplId) <keyWithM>
    //        <contract> = $fetch(tmplId) <coid>
    //        _ = $insertFetch <coid> <signatories> <observers> (Some <keyWithM> )
    //    in { contractId: ContractId Foo, contract: Foo }
    topLevelFunction2(t.FetchByKeyDefRef(tmplId)) { (keyPos, tokenPos, env) =>
      let(env, translateKeyWithMaintainers(env, keyPos, tmplKey)) { (keyWithMPos, env) =>
        let(env, SBUFetchKey(tmplId, optTargetTemplateId)(env.toSEVar(keyWithMPos))) {
          (cidPos, env) =>
            let(
              env,
              translateFetchTemplateBody(env, tmplId, optTargetTemplateId)(
                cidPos,
                Some(keyWithMPos),
                tokenPos,
              ),
            ) { (contractPos, env) =>
              FetchByKeyResult(env.toSEVar(cidPos), env.toSEVar(contractPos))
            }
        }
      }
    }

  private[this] def translateCommand(env: Env, cmd: Command): s.SExpr = cmd match {
    case Command.Create(templateId, argument) =>
      t.CreateDefRef(templateId)(s.SEValue(argument))
    case Command.ExerciseTemplate(templateId, contractId, choiceId, argument) =>
      t.TemplateChoiceDefRef(templateId, choiceId)(s.SEValue(contractId), s.SEValue(argument))
    case Command.ExerciseInterface(interfaceId, contractId, choiceId, argument) =>
      t.InterfaceChoiceDefRef(interfaceId, choiceId)(
        s.SEBuiltin(SBGuardConstTrue),
        s.SEValue(contractId),
        s.SEValue(argument),
      )
    case Command.ExerciseByKey(templateId, contractKey, choiceId, argument) =>
      t.ChoiceByKeyDefRef(templateId, choiceId)(s.SEValue(contractKey), s.SEValue(argument))
    case Command.FetchTemplate(templateId, coid) =>
      t.FetchTemplateDefRef(templateId)(s.SEValue(coid))
    case Command.FetchInterface(interfaceId, coid) =>
      t.FetchInterfaceDefRef(interfaceId)(s.SEValue(coid))
    case Command.FetchByKey(templateId, key) =>
      t.FetchByKeyDefRef(templateId)(s.SEValue(key))
    case Command.CreateAndExercise(templateId, createArg, choice, choiceArg) =>
      translateCreateAndExercise(
        env,
        templateId,
        createArg,
        choice,
        choiceArg,
      )
    case Command.LookupByKey(templateId, contractKey) =>
      t.LookupByKeyDefRef(templateId)(s.SEValue(contractKey))
  }

  private val SEUpdatePureUnit = unaryFunction(Env.Empty)((_, _) => s.SEValue.Unit)

  private[this] val handleEverything: s.SExpr = SBSome(SEUpdatePureUnit)

  private[this] def catchEverything(e: s.SExpr): s.SExpr =
    unaryFunction(Env.Empty) { (tokenPos, env0) =>
      s.SETryCatch(
        app(e, env0.toSEVar(tokenPos)), {
          val binderPos = env0.nextPosition
          val env1 = env0.pushVar
          SBTryHandler(handleEverything, env1.toSEVar(binderPos), env1.toSEVar(tokenPos))
        },
      )
    }

  private[this] def translateCommandForReinterpretation(cmd: Command): s.SExpr =
    catchEverything(translateCommand(Env.Empty, cmd))

  private[this] def translateCommands(env: Env, bindings: ImmArray[Command]): s.SExpr =
    // commands are compiled similarly to update block - see compileBlock
    bindings.toList match {
      case Nil =>
        SEUpdatePureUnit
      case first :: rest =>
        let(env, translateCommand(env, first)) { (firstPos, env) =>
          unaryFunction(env) { (tokenPos, env) =>
            let(env, app(env.toSEVar(firstPos), env.toSEVar(tokenPos))) { (_, _env) =>
              // we cannot process `rest` recursively without exposing ourselves to stack overflow.
              var env = _env
              val exprs = rest.map { cmd =>
                val expr = app(translateCommand(env, cmd), env.toSEVar(tokenPos))
                env = env.pushVar
                expr
              }
              s.SELet(exprs, s.SEValue.Unit)
            }
          }
        }
    }

  private[this] def translateContractDisclosures(
      env0: Env,
      disclosures: ImmArray[DisclosedContract],
  ): s.SExpr = {
    // The next free environment variable will be the bound variable in the contract disclosure lambda
    var env = env0

    s.SELet(
      disclosures.toList.flatMap {
        case DisclosedContract(templateId, contractId, argument, keyHash) =>
          // Let bounded variables occur after the contract disclosure bound variable - hence baseIndex+1
          // For each disclosed contract, we add 2 members to our let bounded list - hence 2*offset

          val expr1 =
            s.SEApp(
              s.SEVal(t.ToContractInfoDefRef(templateId)),
              List(s.SEValue(argument), s.SEValue.None),
            )
          val contractPos = env.nextPosition
          env = env.pushVar
          val expr2 =
            app(
              s.SEBuiltin(SBCacheDisclosedContract(contractId, keyHash)),
              env.toSEVar(contractPos),
            )
          env = env.pushVar

          List(expr1, expr2)
      },
      s.SEValue.Unit,
    )
  }
}<|MERGE_RESOLUTION|>--- conflicted
+++ resolved
@@ -786,31 +786,13 @@
       let(env, SBFetchInterface(soft, ifaceId)(env.toSEVar(cidPos))) { (payloadPos, env) =>
         let(
           env,
-          SBResolveSBUInsertFetchNode(
+          SBResolveSBUInsertFetchNode(ifaceId)(
             env.toSEVar(payloadPos),
             env.toSEVar(cidPos),
             s.SEValue.None,
           ),
         ) { (_, env) =>
-<<<<<<< HEAD
-          let(
-            env,
-            s.SEPreventCatch(SBViewInterface(ifaceId)(env.toSEVar(payloadPos))),
-          ) { (_, env) =>
-            let(
-              env,
-              SBResolveSBUInsertFetchNode(ifaceId)(
-                env.toSEVar(payloadPos),
-                env.toSEVar(cidPos),
-                s.SEValue.None,
-              ),
-            ) { (_, env) =>
-              env.toSEVar(payloadPos)
-            }
-          }
-=======
           env.toSEVar(payloadPos)
->>>>>>> 3e4e9451
         }
       }
     }
