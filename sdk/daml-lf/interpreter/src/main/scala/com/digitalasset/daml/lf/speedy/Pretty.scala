--- conflicted
+++ resolved
@@ -198,10 +198,6 @@
                 "in the destination contract is"
               ) & prettyValue(false)(dstViewValue)
           }
-<<<<<<< HEAD
-          case Upgrade.LookupNotFound(_, _) =>
-            text("Lookup error") // FIXME:
-=======
           case Upgrade.ContractNotUpgradable(coid, target, actual) => {
             text("Attempt to upgrade non-upgradable contract id") & prettyContractId(coid) /
               text("to target package") & prettyTypeConName(target) & text(
@@ -210,7 +206,6 @@
                 actual
               )
           }
->>>>>>> 0d9ba7c6
         }
       case Dev(_, error) =>
         error match {
