// Copyright (c) 2025 Digital Asset (Switzerland) GmbH and/or its affiliates. All rights reserved.
// SPDX-License-Identifier: Apache-2.0

package com.digitalasset.daml.lf
package speedy

import com.daml.logging.LoggingContext
import com.digitalasset.daml.lf.data.Ref.Location
import com.digitalasset.daml.lf.data.Time
import com.digitalasset.daml.lf.language.LanguageMajorVersion
import com.digitalasset.daml.lf.speedy.SExpr._
import com.digitalasset.daml.lf.testing.parser.ParserParameters
import com.digitalasset.daml.lf.testing.parser.Implicits.SyntaxHelper
import org.scalatest.Inside
import org.scalatest.freespec.AnyFreeSpec
import org.scalatest.matchers.should.Matchers
import org.scalatest.prop.TableDrivenPropertyChecks

import scala.collection.mutable.ArrayBuffer
import scala.util.{Success, Try}

class LedgerTimeTestV2 extends LedgerTimeTest(LanguageMajorVersion.V2)

class LedgerTimeTest(majorLanguageVersion: LanguageMajorVersion)
    extends AnyFreeSpec
    with Matchers
    with Inside
    with TableDrivenPropertyChecks {

  private[this] implicit val defaultParserParameters: ParserParameters[this.type] =
    ParserParameters.defaultFor[this.type](majorLanguageVersion)
  private[this] implicit def logContext: LoggingContext = LoggingContext.ForTesting

<<<<<<< HEAD
  private[this] val now = Time.Timestamp.now()
  private[this] val nowP1 = now.addMicros(1)
  private[this] val nowP2 = now.addMicros(2)
=======
  private[this] val t0 = Time.Timestamp.now()
  private[this] val t1 = t0.addMicros(1)
  private[this] val t2 = t0.addMicros(2)
  private[this] val t3 = t0.addMicros(3)
>>>>>>> 48508be0

  "ledger time primitives" - {
    "ledgerTimeLT" in {
      val testData = Table[Time.Timestamp, Time.Timestamp, Time.Range, Option[Boolean], Time.Range](
        ("now", "time", "time-boundary", "result", "updated-time-boundary"),
        // now > time
        // - lb < ub
        //   + time < lb
<<<<<<< HEAD
        (nowP2, now, Time.Range(nowP1, nowP2), Some(false), Time.Range(nowP1, nowP2)),
        //   + time == lb
        (nowP2, now, Time.Range(now, nowP1), Some(false), Time.Range(now, nowP1)),
        //   + time > lb
        (nowP2, nowP1, Time.Range(now, nowP1), Some(false), Time.Range(nowP1, nowP1)),
        // - lb == ub
        //   + time < lb
        (nowP2, now, Time.Range(nowP1, nowP1), Some(false), Time.Range(nowP1, nowP1)),
        //   + time == lb
        (nowP2, now, Time.Range(now, now), Some(false), Time.Range(now, now)),
        //   + time > lb
        (nowP2, nowP1, Time.Range(now, now), None, Time.Range(now, now)), // Speedy crash expected
=======
        (t2, t0, Time.Range(t1, t2), Some(false), Time.Range(t1, t2)),
        (
          Time.Timestamp.MaxValue,
          t0,
          Time.Range(t1, t2),
          None,
          Time.Range(t1, t2),
        ), // NeedTime pre-condition failure
        (t0, Time.Timestamp.MinValue, Time.Range(t0, t1), Some(false), Time.Range(t0, t1)),
        //   + time == lb
        (t1, t0, Time.Range(t0, t1), Some(false), Time.Range(t0, t1)),
        (t2, t0, Time.Range(t0, t1), None, Time.Range(t0, t1)), // NeedTime pre-condition failure
        (
          t0,
          Time.Timestamp.MinValue,
          Time.Range(Time.Timestamp.MinValue, t0),
          Some(false),
          Time.Range(Time.Timestamp.MinValue, t0),
        ),
        //   + time > lb
        (t2, t1, Time.Range(t0, t1), None, Time.Range(t0, t1)), // NeedTime pre-condition failure
        (t2, t1, Time.Range(t0, t2), Some(false), Time.Range(t1, t2)),
        // - lb == ub
        //   + time < lb
        (t1, t0, Time.Range(t1, t1), Some(false), Time.Range(t1, t1)),
        (t2, t0, Time.Range(t1, t1), None, Time.Range(t1, t1)), // NeedTime pre-condition failure
        (t0, Time.Timestamp.MinValue, Time.Range(t0, t0), Some(false), Time.Range(t0, t0)),
        //   + time == lb
        (t2, t0, Time.Range(t0, t0), None, Time.Range(t0, t0)), // NeedTime pre-condition failure
        (
          t0,
          Time.Timestamp.MinValue,
          Time.Range(Time.Timestamp.MinValue, t0),
          Some(false),
          Time.Range(Time.Timestamp.MinValue, t0),
        ),
        //   + time > lb
        (t2, t1, Time.Range(t0, t0), None, Time.Range(t0, t0)), // NeedTime pre-condition failure
>>>>>>> 48508be0

        // now == time
        // - lb < ub
        //   + time < lb
<<<<<<< HEAD
        (now, now, Time.Range(nowP1, nowP2), Some(false), Time.Range(nowP1, nowP2)),
        //   + time == lb
        (now, now, Time.Range(now, nowP1), Some(false), Time.Range(now, nowP1)),
        //   + time > lb
        (nowP1, nowP1, Time.Range(now, nowP1), Some(false), Time.Range(nowP1, nowP1)),
        // - lb == ub
        //   + time < lb
        (now, now, Time.Range(nowP1, nowP1), Some(false), Time.Range(nowP1, nowP1)),
        //   + time == lb
        (now, now, Time.Range(now, now), Some(false), Time.Range(now, now)),
        //   + time > lb
        (
          nowP2,
          nowP2,
          Time.Range(nowP1, nowP1),
          None,
          Time.Range(nowP1, nowP1),
        ), // Speedy crash expected
=======
        (t0, t0, Time.Range(t1, t2), None, Time.Range(t1, t2)), // NeedTime pre-condition failure
        (
          Time.Timestamp.MinValue,
          Time.Timestamp.MinValue,
          Time.Range(t0, t1),
          None,
          Time.Range(t0, t1),
        ), // NeedTime pre-condition failure
        //   + time == lb
        (t0, t0, Time.Range(t0, t1), Some(false), Time.Range(t0, t1)),
        (
          Time.Timestamp.MinValue,
          Time.Timestamp.MinValue,
          Time.Range(Time.Timestamp.MinValue, t0),
          Some(false),
          Time.Range(Time.Timestamp.MinValue, t0),
        ),
        //   + time > lb
        (t1, t1, Time.Range(t0, t1), Some(false), Time.Range(t1, t1)),
        (t2, t2, Time.Range(t0, t1), None, Time.Range(t0, t1)), // NeedTime pre-condition failure
        // - lb == ub
        //   + time < lb
        (t0, t0, Time.Range(t1, t1), None, Time.Range(t1, t1)), // NeedTime pre-condition failure
        (
          Time.Timestamp.MinValue,
          Time.Timestamp.MinValue,
          Time.Range(t0, t0),
          None,
          Time.Range(t0, t0),
        ), // NeedTime pre-condition failure
        //   + time == lb
        (t0, t0, Time.Range(t0, t0), Some(false), Time.Range(t0, t0)),
        (
          Time.Timestamp.MinValue,
          Time.Timestamp.MinValue,
          Time.Range(Time.Timestamp.MinValue, Time.Timestamp.MinValue),
          Some(false),
          Time.Range(Time.Timestamp.MinValue, Time.Timestamp.MinValue),
        ),
        //   + time > lb
        (
          t2,
          t2,
          Time.Range(t1, t1),
          None,
          Time.Range(t1, t1),
        ), // NeedTime pre-condition failure
>>>>>>> 48508be0

        // now < time
        // - lb < ub
        //   + time-1 < ub
<<<<<<< HEAD
        (now, nowP1, Time.Range(now, nowP1), Some(true), Time.Range(now, now)),
        //   + time-1 == ub
        (now, nowP2, Time.Range(now, nowP1), Some(true), Time.Range(now, nowP1)),
        //   + time-1 > ub
        (now, Time.Timestamp.MaxValue, Time.Range(now, nowP1), Some(true), Time.Range(now, nowP1)),
        // - lb == ub
        //   + time-1 < ub
        (
          now,
          nowP1,
          Time.Range(nowP1, nowP1),
          None,
          Time.Range(nowP1, nowP1),
        ), // Speedy crash expected
        //   + time-1 == ub
        (now, nowP1, Time.Range(now, now), Some(true), Time.Range(now, now)),
        //   + time-1 > ub
        (now, nowP2, Time.Range(now, now), Some(true), Time.Range(now, now)),
=======
        (t0, t2, Time.Range(t1, t2), None, Time.Range(t1, t2)), // NeedTime pre-condition failure
        (t0, t1, Time.Range(t0, t1), Some(true), Time.Range(t0, t0)),
        //   + time-1 == ub
        (t0, t3, Time.Range(t1, t2), None, Time.Range(t1, t2)), // NeedTime pre-condition failure
        (t0, t2, Time.Range(t0, t1), Some(true), Time.Range(t0, t1)),
        //   + time-1 > ub
        (t0, t3, Time.Range(t0, t1), Some(true), Time.Range(t0, t1)),
        (t0, Time.Timestamp.MaxValue, Time.Range(t0, t1), Some(true), Time.Range(t0, t1)),
        // - lb == ub
        //   + time-1 < ub
        (
          t0,
          t1,
          Time.Range(t1, t1),
          None,
          Time.Range(t1, t1),
        ), // NeedTime pre-condition failure
        //   + time-1 == ub
        (t0, t1, Time.Range(t0, t0), Some(true), Time.Range(t0, t0)),
        (t0, t2, Time.Range(t1, t1), None, Time.Range(t1, t1)), // NeedTime pre-condition failure
        //   + time-1 > ub
        (t0, t2, Time.Range(t0, t0), Some(true), Time.Range(t0, t0)),
        (t0, t3, Time.Range(t1, t1), None, Time.Range(t1, t1)), // NeedTime pre-condition failure
>>>>>>> 48508be0
      )

      forEvery(testData) { (now, time, timeBoundaries, expectedResult, expectedTimeBoundaries) =>
        inside(runTimeMachine("ledger_time_lt", now, time, timeBoundaries)) {
          case (Success(Right(SValue.SBool(actualResult))), actualTimeBoundaries, messages) =>
            Some(actualResult) shouldBe expectedResult
<<<<<<< HEAD
            // Empty string is due to use of transactionTrace and no commands being in the transaction tree
            messages shouldBe Seq("queried time", "")
=======
            messages shouldBe Seq("queried time")
>>>>>>> 48508be0
            actualTimeBoundaries shouldBe expectedTimeBoundaries

          case (
                Success(Left(SError.SErrorCrash(location, cause))),
                actualTimeBoundaries,
                messages,
              ) =>
            expectedResult shouldBe None
            location shouldBe "com.digitalasset.daml.lf.speedy.Speedy.UpdateMachine.needTime"
<<<<<<< HEAD
            cause shouldBe "unexpected exception java.lang.AssertionError: assertion failed when running continuation of question NeedTime"
            // Empty string is due to use of transactionTrace and no commands being in the transaction tree
            messages shouldBe Seq("queried time", "")
=======
            cause shouldBe s"unexpected exception java.lang.IllegalArgumentException: requirement failed: NeedTime pre-condition failed: time $now lies outside time boundaries $timeBoundaries when running continuation of question NeedTime"
            messages shouldBe Seq("queried time")
>>>>>>> 48508be0
            actualTimeBoundaries shouldBe expectedTimeBoundaries
        }
      }
    }
  }

  private def runTimeMachine(
      builtin: String,
      now: Time.Timestamp,
      time: Time.Timestamp,
      timeBoundaries: Time.Range,
  ) = {
    val compilerConfig = Compiler.Config.Default(majorLanguageVersion)
    val pkgs = PureCompiledPackages.Empty(compilerConfig)
    val builtinSExpr = pkgs.compiler.unsafeCompile(e"""\(time: Timestamp) -> $builtin time""")
    val seed = crypto.Hash.hashPrivateKey("seed")
    val traceLog = new TestTraceLog()
    val machine = Speedy.Machine
      .fromUpdateSExpr(
        pkgs,
        seed,
        SEApp(builtinSExpr, Array(SValue.STimestamp(time))),
        Set.empty,
        traceLog = traceLog,
      )

    machine.setTimeBoundaries(timeBoundaries)

    val result = Try(
      SpeedyTestLib.run(
        machine,
        getTime = traceLog.tracePF("queried time", { case () => now }),
      )
    )

    (result, machine.getTimeBoundaries, traceLog.getMessages)
  }
}

class TestTraceLog extends TraceLog {
  private val messages: ArrayBuffer[(String, Option[Location])] = new ArrayBuffer()

  override def add(message: String, optLocation: Option[Location])(implicit
      loggingContext: LoggingContext
  ) = {
    messages += ((message, optLocation))
  }

  def tracePF[X, Y](text: String, pf: PartialFunction[X, Y]): PartialFunction[X, Y] = {
    case x if { add(text, None)(LoggingContext.ForTesting); pf.isDefinedAt(x) } => pf(x)
  }

  override def iterator = messages.iterator

  def getMessages: Seq[String] = messages.view.map(_._1).toSeq
}<|MERGE_RESOLUTION|>--- conflicted
+++ resolved
@@ -31,16 +31,10 @@
     ParserParameters.defaultFor[this.type](majorLanguageVersion)
   private[this] implicit def logContext: LoggingContext = LoggingContext.ForTesting
 
-<<<<<<< HEAD
-  private[this] val now = Time.Timestamp.now()
-  private[this] val nowP1 = now.addMicros(1)
-  private[this] val nowP2 = now.addMicros(2)
-=======
   private[this] val t0 = Time.Timestamp.now()
   private[this] val t1 = t0.addMicros(1)
   private[this] val t2 = t0.addMicros(2)
   private[this] val t3 = t0.addMicros(3)
->>>>>>> 48508be0
 
   "ledger time primitives" - {
     "ledgerTimeLT" in {
@@ -49,20 +43,6 @@
         // now > time
         // - lb < ub
         //   + time < lb
-<<<<<<< HEAD
-        (nowP2, now, Time.Range(nowP1, nowP2), Some(false), Time.Range(nowP1, nowP2)),
-        //   + time == lb
-        (nowP2, now, Time.Range(now, nowP1), Some(false), Time.Range(now, nowP1)),
-        //   + time > lb
-        (nowP2, nowP1, Time.Range(now, nowP1), Some(false), Time.Range(nowP1, nowP1)),
-        // - lb == ub
-        //   + time < lb
-        (nowP2, now, Time.Range(nowP1, nowP1), Some(false), Time.Range(nowP1, nowP1)),
-        //   + time == lb
-        (nowP2, now, Time.Range(now, now), Some(false), Time.Range(now, now)),
-        //   + time > lb
-        (nowP2, nowP1, Time.Range(now, now), None, Time.Range(now, now)), // Speedy crash expected
-=======
         (t2, t0, Time.Range(t1, t2), Some(false), Time.Range(t1, t2)),
         (
           Time.Timestamp.MaxValue,
@@ -101,31 +81,10 @@
         ),
         //   + time > lb
         (t2, t1, Time.Range(t0, t0), None, Time.Range(t0, t0)), // NeedTime pre-condition failure
->>>>>>> 48508be0
 
         // now == time
         // - lb < ub
         //   + time < lb
-<<<<<<< HEAD
-        (now, now, Time.Range(nowP1, nowP2), Some(false), Time.Range(nowP1, nowP2)),
-        //   + time == lb
-        (now, now, Time.Range(now, nowP1), Some(false), Time.Range(now, nowP1)),
-        //   + time > lb
-        (nowP1, nowP1, Time.Range(now, nowP1), Some(false), Time.Range(nowP1, nowP1)),
-        // - lb == ub
-        //   + time < lb
-        (now, now, Time.Range(nowP1, nowP1), Some(false), Time.Range(nowP1, nowP1)),
-        //   + time == lb
-        (now, now, Time.Range(now, now), Some(false), Time.Range(now, now)),
-        //   + time > lb
-        (
-          nowP2,
-          nowP2,
-          Time.Range(nowP1, nowP1),
-          None,
-          Time.Range(nowP1, nowP1),
-        ), // Speedy crash expected
-=======
         (t0, t0, Time.Range(t1, t2), None, Time.Range(t1, t2)), // NeedTime pre-condition failure
         (
           Time.Timestamp.MinValue,
@@ -173,31 +132,10 @@
           None,
           Time.Range(t1, t1),
         ), // NeedTime pre-condition failure
->>>>>>> 48508be0
 
         // now < time
         // - lb < ub
         //   + time-1 < ub
-<<<<<<< HEAD
-        (now, nowP1, Time.Range(now, nowP1), Some(true), Time.Range(now, now)),
-        //   + time-1 == ub
-        (now, nowP2, Time.Range(now, nowP1), Some(true), Time.Range(now, nowP1)),
-        //   + time-1 > ub
-        (now, Time.Timestamp.MaxValue, Time.Range(now, nowP1), Some(true), Time.Range(now, nowP1)),
-        // - lb == ub
-        //   + time-1 < ub
-        (
-          now,
-          nowP1,
-          Time.Range(nowP1, nowP1),
-          None,
-          Time.Range(nowP1, nowP1),
-        ), // Speedy crash expected
-        //   + time-1 == ub
-        (now, nowP1, Time.Range(now, now), Some(true), Time.Range(now, now)),
-        //   + time-1 > ub
-        (now, nowP2, Time.Range(now, now), Some(true), Time.Range(now, now)),
-=======
         (t0, t2, Time.Range(t1, t2), None, Time.Range(t1, t2)), // NeedTime pre-condition failure
         (t0, t1, Time.Range(t0, t1), Some(true), Time.Range(t0, t0)),
         //   + time-1 == ub
@@ -221,19 +159,13 @@
         //   + time-1 > ub
         (t0, t2, Time.Range(t0, t0), Some(true), Time.Range(t0, t0)),
         (t0, t3, Time.Range(t1, t1), None, Time.Range(t1, t1)), // NeedTime pre-condition failure
->>>>>>> 48508be0
       )
 
       forEvery(testData) { (now, time, timeBoundaries, expectedResult, expectedTimeBoundaries) =>
         inside(runTimeMachine("ledger_time_lt", now, time, timeBoundaries)) {
           case (Success(Right(SValue.SBool(actualResult))), actualTimeBoundaries, messages) =>
             Some(actualResult) shouldBe expectedResult
-<<<<<<< HEAD
-            // Empty string is due to use of transactionTrace and no commands being in the transaction tree
-            messages shouldBe Seq("queried time", "")
-=======
             messages shouldBe Seq("queried time")
->>>>>>> 48508be0
             actualTimeBoundaries shouldBe expectedTimeBoundaries
 
           case (
@@ -243,14 +175,8 @@
               ) =>
             expectedResult shouldBe None
             location shouldBe "com.digitalasset.daml.lf.speedy.Speedy.UpdateMachine.needTime"
-<<<<<<< HEAD
-            cause shouldBe "unexpected exception java.lang.AssertionError: assertion failed when running continuation of question NeedTime"
-            // Empty string is due to use of transactionTrace and no commands being in the transaction tree
-            messages shouldBe Seq("queried time", "")
-=======
             cause shouldBe s"unexpected exception java.lang.IllegalArgumentException: requirement failed: NeedTime pre-condition failed: time $now lies outside time boundaries $timeBoundaries when running continuation of question NeedTime"
             messages shouldBe Seq("queried time")
->>>>>>> 48508be0
             actualTimeBoundaries shouldBe expectedTimeBoundaries
         }
       }
