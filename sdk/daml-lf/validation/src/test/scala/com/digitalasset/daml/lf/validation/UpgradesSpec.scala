--- conflicted
+++ resolved
@@ -575,7 +575,6 @@
             Some(
               "Implementation of interface .*:Dep:I by template T appears in package that is being upgraded, but does not appear in this package."
             ),
-            true,
           ),
         )
       } yield result
@@ -636,22 +635,20 @@
 
   def assertPackageUpgradeCheckSecondOnly(
       failureMessage: Option[String],
-      failureIsRegex: Boolean = false,
   )(
       v1: (PackageId, Option[Throwable]),
       v2: (PackageId, Option[Throwable]),
   )(cantonLogSrc: String): Assertion =
-    assertPackageUpgradeCheckGeneral(failureMessage, failureIsRegex)(v1, v2, false)(cantonLogSrc)
-
-  def assertPackageUpgradeCheck(failureMessage: Option[String], failureIsRegex: Boolean = false)(
+    assertPackageUpgradeCheckGeneral(failureMessage)(v1, v2, false)(cantonLogSrc)
+
+  def assertPackageUpgradeCheck(failureMessage: Option[String])(
       v1: (PackageId, Option[Throwable]),
       v2: (PackageId, Option[Throwable]),
   )(cantonLogSrc: String): Assertion =
-    assertPackageUpgradeCheckGeneral(failureMessage, failureIsRegex)(v1, v2, true)(cantonLogSrc)
+    assertPackageUpgradeCheckGeneral(failureMessage)(v1, v2, true)(cantonLogSrc)
 
   def assertPackageUpgradeCheckGeneral(
       failureMessage: Option[String],
-      failureIsRegex: Boolean = false,
   )(
       v1: (PackageId, Option[Throwable]),
       v2: (PackageId, Option[Throwable]),
@@ -678,19 +675,9 @@
       failureMessage match {
         // If a failure message is expected, look for it in the canton logs
         case Some(additionalInfo) => {
-<<<<<<< HEAD
-          if (failureIsRegex) {
-            cantonLogSrc should include regex s"The DAR contains a package which claims to upgrade another package, but basic checks indicate the package is not a valid upgrade err-context:\\{additionalInfo=$additionalInfo"
-          } else {
-            cantonLogSrc should include(
-              s"The DAR contains a package which claims to upgrade another package, but basic checks indicate the package is not a valid upgrade err-context:{additionalInfo=$additionalInfo"
-            )
-          }
-=======
           cantonLogSrc should include regex (
             s"The DAR contains a package which claims to upgrade another package, but basic checks indicate the package is not a valid upgrade..*Reason: $additionalInfo"
           )
->>>>>>> 71cea0bd
           uploadV2Result match {
             case None =>
               fail(s"Uploading second package $testPackageV2Id should fail but didn't.");
