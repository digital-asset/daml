// Copyright (c) 2024 Digital Asset (Switzerland) GmbH and/or its affiliates. All rights reserved.
// SPDX-License-Identifier: Apache-2.0

package com.daml.lf.validation

import com.daml.integrationtest.CantonFixture
import org.scalatest.Inside
import org.scalatest.matchers.should.Matchers
import org.scalatest.wordspec.AsyncWordSpec

import scala.concurrent.Future
import com.google.protobuf.ByteString
import com.daml.bazeltools.BazelRunfiles

import java.io.File
import java.io.FileInputStream
import org.scalatest.compatible.Assertion

import scala.io.Source
import com.daml.lf.data.Ref.PackageId
import com.daml.lf.archive.DarReader

import scala.util.{Success, Failure}
import com.daml.lf.validation.Upgrading
import org.scalatest.Inspectors.forEvery
import scala.util.Using

class UpgradesSpecAdminAPIWithoutValidation
    extends UpgradesSpecAdminAPI("Admin API without validation")
    with ShortTests {
  override val disableUpgradeValidation = true;
}

class UpgradesSpecLedgerAPIWithoutValidation
    extends UpgradesSpecLedgerAPI("Ledger API without validation")
    with ShortTests {
  override val disableUpgradeValidation = true;
}

class UpgradesSpecAdminAPIDryRun
    extends UpgradesSpecAdminAPI("Admin API with dry run")
    with LongTests {
  override val uploadSecondPackageDryRun = true;
}

class UpgradesSpecLedgerAPIDryRun
    extends UpgradesSpecLedgerAPI("Ledger API with dry run")
    with LongTests {
  override val uploadSecondPackageDryRun = true;
}

class UpgradesSpecAdminAPIWithValidation
    extends UpgradesSpecAdminAPI("Admin API with validation")
    with LongTests

class UpgradesSpecLedgerAPIWithValidation
    extends UpgradesSpecLedgerAPI("Ledger API with validation")
    with LongTests

abstract class UpgradesSpecAdminAPI(override val suffix: String) extends UpgradesSpec(suffix) {
  override def uploadPackage(
      path: String
  ): Future[(PackageId, Option[Throwable])] = {
    val client = AdminLedgerClient.singleHost(
      ledgerPorts(0).adminPort,
      config,
    )
    for {
      (testPackageId, testPackageBS) <- loadPackageIdAndBS(path)
      uploadResult <- client
        .uploadDar(testPackageBS, path)
        .transform({
          case Failure(err) => Success(Some(err));
          case Success(_) => Success(None);
        })
    } yield (testPackageId, uploadResult)
  }

  override def uploadPackagePair(
      path: Upgrading[String]
  ): Future[Upgrading[(PackageId, Option[Throwable])]] = {
    val client = AdminLedgerClient.singleHost(
      ledgerPorts(0).adminPort,
      config,
    )
    for {
      (testPackageV1Id, testPackageV1BS) <- loadPackageIdAndBS(path.past)
      (testPackageV2Id, testPackageV2BS) <- loadPackageIdAndBS(path.present)
      uploadV1Result <- client
        .uploadDar(testPackageV1BS, path.past, false)
        .transform({
          case Failure(err) => Success(Some(err));
          case Success(_) => Success(None);
        })
      uploadV2Result <- client
        .uploadDar(testPackageV2BS, path.present, uploadSecondPackageDryRun)
        .transform({
          case Failure(err) => Success(Some(err));
          case Success(_) => Success(None);
        })
    } yield Upgrading(
      (testPackageV1Id, uploadV1Result),
      (testPackageV2Id, uploadV2Result),
    )
  }
}

class UpgradesSpecLedgerAPI(override val suffix: String = "Ledger API")
    extends UpgradesSpec(suffix) {
  override def uploadPackage(
      path: String
  ): Future[(PackageId, Option[Throwable])] = {
    for {
      client <- defaultLedgerClient()
      (testPackageId, testPackageBS) <- loadPackageIdAndBS(path)
      uploadResult <- client.packageManagementClient
        .uploadDarFile(testPackageBS)
        .transform({
          case Failure(err) => Success(Some(err));
          case Success(_) => Success(None);
        })
    } yield (testPackageId, uploadResult)
  }

  override def uploadPackagePair(
      path: Upgrading[String]
  ): Future[Upgrading[(PackageId, Option[Throwable])]] = {
    for {
      client <- defaultLedgerClient()
      (testPackageV1Id, testPackageV1BS) <- loadPackageIdAndBS(path.past)
      (testPackageV2Id, testPackageV2BS) <- loadPackageIdAndBS(path.present)
      _ = logger.info(s"Uploading package ${path.past} $testPackageV1Id")
      uploadV1Result <- client.packageManagementClient
        .uploadDarFile(testPackageV1BS)
        .transform({
          case Failure(err) => Success(Some(err));
          case Success(_) => Success(None);
        })
<<<<<<< HEAD
      uploadV2Result <-
        (
          if (uploadSecondPackageDryRun)
            client.packageManagementClient
              .uploadDarFileDryRun(testPackageV2BS)
          else
            client.packageManagementClient
              .uploadDarFile(testPackageV2BS)
        ).transform({
=======
      _ = logger.info(s"Uploading package ${path.present} $testPackageV2Id")
      uploadV2Result <- client.packageManagementClient
        .uploadDarFile(testPackageV2BS)
        .transform({
>>>>>>> 67c927a3
          case Failure(err) => Success(Some(err));
          case Success(_) => Success(None);
        })
    } yield Upgrading(
      (testPackageV1Id, uploadV1Result),
      (testPackageV2Id, uploadV2Result),
    )
  }
}

trait ShortTests { this: UpgradesSpec =>
  s"Upload-time Upgradeability Checks ($suffix)" should {
    s"report no upgrade errors for valid upgrade ($suffix)" in {
      testPackagePair(
        "test-common/upgrades-ValidUpgrade-v1.dar",
        "test-common/upgrades-ValidUpgrade-v2.dar",
        assertPackageUpgradeCheck(None),
      )
    }
    s"report error when module is missing in upgrading package ($suffix)" in {
      testPackagePair(
        "test-common/upgrades-MissingModule-v1.dar",
        "test-common/upgrades-MissingModule-v2.dar",
        assertPackageUpgradeCheck(
          Some(
            "Module Other appears in package that is being upgraded, but does not appear in the upgrading package."
          )
        ),
      )
    }
  }
}

trait LongTests { this: UpgradesSpec =>
  s"Upload-time Upgradeability Checks ($suffix)" should {
    s"uploading the same package multiple times succeeds ($suffix)" in {
      testPackagePair(
        "test-common/upgrades-ValidUpgrade-v1.dar",
        "test-common/upgrades-ValidUpgrade-v1.dar",
        assertDuplicatePackageUpload(),
      )
    }
    s"uploads against the same package name must be version unique ($suffix)" in {
      testPackagePair(
        "test-common/upgrades-CommonVersionFailure-v1a.dar",
        "test-common/upgrades-CommonVersionFailure-v1b.dar",
        assertPackageUploadVersionFailure(
          "A DAR with the same version number has previously been uploaded.",
          "1.0.0",
        ),
      )
    }
    s"report no upgrade errors for valid upgrade ($suffix)" in {
      testPackagePair(
        "test-common/upgrades-ValidUpgrade-v1.dar",
        "test-common/upgrades-ValidUpgrade-v2.dar",
        assertPackageUpgradeCheck(None),
      )
    }
    s"report error when module is missing in upgrading package ($suffix)" in {
      testPackagePair(
        "test-common/upgrades-MissingModule-v1.dar",
        "test-common/upgrades-MissingModule-v2.dar",
        assertPackageUpgradeCheck(
          Some(
            "Module Other appears in package that is being upgraded, but does not appear in the upgrading package."
          )
        ),
      )
    }
    s"report error when template is missing in upgrading package ($suffix)" in {
      testPackagePair(
        "test-common/upgrades-MissingTemplate-v1.dar",
        "test-common/upgrades-MissingTemplate-v2.dar",
        assertPackageUpgradeCheck(
          Some(
            "Template U appears in package that is being upgraded, but does not appear in the upgrading package."
          )
        ),
      )
    }
    s"report error when datatype is missing in upgrading package ($suffix)" in {
      testPackagePair(
        "test-common/upgrades-MissingDataCon-v1.dar",
        "test-common/upgrades-MissingDataCon-v2.dar",
        assertPackageUpgradeCheck(
          Some(
            "Data type U appears in package that is being upgraded, but does not appear in the upgrading package."
          )
        ),
      )
    }
    s"report error when choice is missing in upgrading package ($suffix)" in {
      testPackagePair(
        "test-common/upgrades-MissingChoice-v1.dar",
        "test-common/upgrades-MissingChoice-v2.dar",
        assertPackageUpgradeCheck(
          Some(
            "Choice C2 appears in package that is being upgraded, but does not appear in the upgrading package."
          )
        ),
      )
    }
    s"report error when key type changes ($suffix)" in {
      testPackagePair(
        "test-common/upgrades-TemplateChangedKeyType-v1.dar",
        "test-common/upgrades-TemplateChangedKeyType-v2.dar",
        assertPackageUpgradeCheck(Some("The upgraded template T cannot change its key type.")),
      )
    }
    s"report error when record fields change ($suffix)" in {
      testPackagePair(
        "test-common/upgrades-RecordFieldsNewNonOptional-v1.dar",
        "test-common/upgrades-RecordFieldsNewNonOptional-v2.dar",
        assertPackageUpgradeCheck(
          Some(
            "The upgraded data type Struct has added new fields, but those fields are not Optional."
          )
        ),
      )
    }

    // Ported from DamlcUpgrades.hs
    s"Fails when template changes key type ($suffix)" in {
      testPackagePair(
        "test-common/upgrades-FailsWhenTemplateChangesKeyType-v1.dar",
        "test-common/upgrades-FailsWhenTemplateChangesKeyType-v2.dar",
        assertPackageUpgradeCheck(Some("The upgraded template A cannot change its key type.")),
      )
    }
    s"Fails when template removes key type ($suffix)" in {
      testPackagePair(
        "test-common/upgrades-FailsWhenTemplateRemovesKeyType-v1.dar",
        "test-common/upgrades-FailsWhenTemplateRemovesKeyType-v2.dar",
        assertPackageUpgradeCheck(Some("The upgraded template A cannot remove its key.")),
      )
    }
    s"Fails when template adds key type ($suffix)" in {
      testPackagePair(
        "test-common/upgrades-FailsWhenTemplateAddsKeyType-v1.dar",
        "test-common/upgrades-FailsWhenTemplateAddsKeyType-v2.dar",
        assertPackageUpgradeCheck(Some("The upgraded template A cannot add a key.")),
      )
    }
    s"Fails when new field is added to template without Optional type ($suffix)" in {
      testPackagePair(
        "test-common/upgrades-FailsWhenNewFieldIsAddedToTemplateWithoutOptionalType-v1.dar",
        "test-common/upgrades-FailsWhenNewFieldIsAddedToTemplateWithoutOptionalType-v2.dar",
        assertPackageUpgradeCheck(
          Some("The upgraded template A has added new fields, but those fields are not Optional.")
        ),
      )
    }
    s"Fails when old field is deleted from template ($suffix)" in {
      testPackagePair(
        "test-common/upgrades-FailsWhenOldFieldIsDeletedFromTemplate-v1.dar",
        "test-common/upgrades-FailsWhenOldFieldIsDeletedFromTemplate-v2.dar",
        assertPackageUpgradeCheck(
          Some("The upgraded template A is missing some of its original fields.")
        ),
      )
    }
    s"Fails when existing field in template is changed ($suffix)" in {
      testPackagePair(
        "test-common/upgrades-FailsWhenExistingFieldInTemplateIsChanged-v1.dar",
        "test-common/upgrades-FailsWhenExistingFieldInTemplateIsChanged-v2.dar",
        assertPackageUpgradeCheck(
          Some("The upgraded template A has changed the types of some of its original fields.")
        ),
      )
    }
    s"Succeeds when new field with optional type is added to template ($suffix)" in {
      testPackagePair(
        "test-common/upgrades-SucceedsWhenNewFieldWithOptionalTypeIsAddedToTemplate-v1.dar",
        "test-common/upgrades-SucceedsWhenNewFieldWithOptionalTypeIsAddedToTemplate-v2.dar",
        assertPackageUpgradeCheck(None),
      )
    }
    s"Fails when new field is added to template choice without Optional type ($suffix)" in {
      testPackagePair(
        "test-common/upgrades-FailsWhenNewFieldIsAddedToTemplateChoiceWithoutOptionalType-v1.dar",
        "test-common/upgrades-FailsWhenNewFieldIsAddedToTemplateChoiceWithoutOptionalType-v2.dar",
        assertPackageUpgradeCheck(
          Some(
            "The upgraded input type of choice C on template A has added new fields, but those fields are not Optional."
          )
        ),
      )
    }
    s"Fails when old field is deleted from template choice ($suffix)" in {
      testPackagePair(
        "test-common/upgrades-FailsWhenOldFieldIsDeletedFromTemplateChoice-v1.dar",
        "test-common/upgrades-FailsWhenOldFieldIsDeletedFromTemplateChoice-v2.dar",
        assertPackageUpgradeCheck(
          Some(
            "The upgraded input type of choice C on template A is missing some of its original fields."
          )
        ),
      )
    }
    s"Fails when existing field in template choice is changed ($suffix)" in {
      testPackagePair(
        "test-common/upgrades-FailsWhenExistingFieldInTemplateChoiceIsChanged-v1.dar",
        "test-common/upgrades-FailsWhenExistingFieldInTemplateChoiceIsChanged-v2.dar",
        assertPackageUpgradeCheck(
          Some(
            "The upgraded input type of choice C on template A has changed the types of some of its original fields."
          )
        ),
      )
    }
    s"Fails when template choice changes its return type ($suffix)" in {
      testPackagePair(
        "test-common/upgrades-FailsWhenTemplateChoiceChangesItsReturnType-v1.dar",
        "test-common/upgrades-FailsWhenTemplateChoiceChangesItsReturnType-v2.dar",
        assertPackageUpgradeCheck(Some("The upgraded choice C cannot change its return type.")),
      )
    }
    s"Succeeds when template choice returns a template which has changed ($suffix)" in {
      testPackagePair(
        "test-common/upgrades-SucceedsWhenTemplateChoiceReturnsATemplateWhichHasChanged-v1.dar",
        "test-common/upgrades-SucceedsWhenTemplateChoiceReturnsATemplateWhichHasChanged-v2.dar",
        assertPackageUpgradeCheck(None),
      )
    }
    s"Succeeds when template choice input argument has changed ($suffix)" in {
      testPackagePair(
        "test-common/upgrades-SucceedsWhenTemplateChoiceInputArgumentHasChanged-v1.dar",
        "test-common/upgrades-SucceedsWhenTemplateChoiceInputArgumentHasChanged-v2.dar",
        assertPackageUpgradeCheck(None),
      )
    }
    s"Succeeds when new field with optional type is added to template choice ($suffix)" in {
      testPackagePair(
        "test-common/upgrades-SucceedsWhenNewFieldWithOptionalTypeIsAddedToTemplateChoice-v1.dar",
        "test-common/upgrades-SucceedsWhenNewFieldWithOptionalTypeIsAddedToTemplateChoice-v2.dar",
        assertPackageUpgradeCheck(None),
      )
    }

    s"Succeeds when v1 upgrades to v2 and then v3 ($suffix)" in {
      for {
        v1Upload <- uploadPackage("test-common/upgrades-SuccessUpgradingV2ThenV3-v1.dar")
        v2Upload <- uploadPackage("test-common/upgrades-SuccessUpgradingV2ThenV3-v2.dar")
        v3Upload <- uploadPackage("test-common/upgrades-SuccessUpgradingV2ThenV3-v3.dar")
        rawCantonLog <- Future.fromTry(
          Using(Source.fromFile(s"$cantonTmpDir/canton.log"))(_.mkString)
        )
      } yield {
        forEvery(
          List(
            assertPackageUpgradeCheck(None)(v1Upload, v2Upload)(rawCantonLog),
            assertPackageUpgradeCheck(None)(v2Upload, v3Upload)(rawCantonLog),
          )
        )(Predef.identity)
      }
    }

    s"Succeeds when v1 upgrades to v3 and then v2 ($suffix)" in {
      for {
        v1Upload <- uploadPackage("test-common/upgrades-SuccessUpgradingV3ThenV2-v1.dar")
        v3Upload <- uploadPackage("test-common/upgrades-SuccessUpgradingV3ThenV2-v3.dar")
        v2Upload <- uploadPackage("test-common/upgrades-SuccessUpgradingV3ThenV2-v2.dar")
        rawCantonLog <- Future.fromTry(
          Using(Source.fromFile(s"$cantonTmpDir/canton.log"))(_.mkString)
        )
      } yield {
        forEvery(
          List(
            assertPackageUpgradeCheck(None)(v1Upload, v3Upload)(rawCantonLog),
            assertPackageUpgradeCheck(None)(v1Upload, v2Upload)(rawCantonLog),
          )
        )(Predef.identity)
      }
    }

    s"Fails when v1 upgrades to v2, but v3 does not upgrade v2 ($suffix)" in {
      for {
        v1Upload <- uploadPackage("test-common/upgrades-FailsWhenUpgradingV2ThenV3-v1.dar")
        v2Upload <- uploadPackage("test-common/upgrades-FailsWhenUpgradingV2ThenV3-v2.dar")
        v3Upload <- uploadPackage("test-common/upgrades-FailsWhenUpgradingV2ThenV3-v3.dar")
        rawCantonLog <- Future.fromTry(
          Using(Source.fromFile(s"$cantonTmpDir/canton.log"))(_.mkString)
        )
      } yield {
        forEvery(
          List(
            assertPackageUpgradeCheck(None)(v1Upload, v2Upload)(rawCantonLog),
            assertPackageUpgradeCheck(
              Some("The upgraded template T is missing some of its original fields.")
            )(v2Upload, v3Upload)(rawCantonLog),
          )
        )(Predef.identity)
      }
    }

    s"Fails when v1 upgrades to v3, but v3 does not upgrade v2 ($suffix)" in {
      for {
        v1Upload <- uploadPackage("test-common/upgrades-FailsWhenUpgradingV3ThenV2-v1.dar")
        v3Upload <- uploadPackage("test-common/upgrades-FailsWhenUpgradingV3ThenV2-v3.dar")
        v2Upload <- uploadPackage("test-common/upgrades-FailsWhenUpgradingV3ThenV2-v2.dar")
        rawCantonLog <- Future.fromTry(
          Using(Source.fromFile(s"$cantonTmpDir/canton.log"))(_.mkString)
        )
      } yield forEvery(
        List(
          assertPackageUpgradeCheck(None)(v1Upload, v3Upload)(rawCantonLog),
          assertPackageUpgradeCheck(
            Some("The upgraded template T is missing some of its original fields.")
          )(v1Upload, v2Upload)(rawCantonLog),
        )
      )(Predef.identity)
    }

    "Fails when a top-level record adds a non-optional field" in {
      testPackagePair(
        "test-common/upgrades-FailsWhenATopLevelRecordAddsANonOptionalField-v1.dar",
        "test-common/upgrades-FailsWhenATopLevelRecordAddsANonOptionalField-v2.dar",
        assertPackageUpgradeCheck(
          Some("The upgraded data type A has added new fields, but those fields are not Optional.")
        ),
      )
    }

    "Succeeds when a top-level record adds an optional field at the end" in {
      testPackagePair(
        "test-common/upgrades-SucceedsWhenATopLevelRecordAddsAnOptionalFieldAtTheEnd-v1.dar",
        "test-common/upgrades-SucceedsWhenATopLevelRecordAddsAnOptionalFieldAtTheEnd-v2.dar",
        assertPackageUpgradeCheck(
          None
        ),
      )
    }

    "Fails when a top-level record adds an optional field before the end" in {
      testPackagePair(
        "test-common/upgrades-FailsWhenATopLevelRecordAddsAnOptionalFieldBeforeTheEnd-v1.dar",
        "test-common/upgrades-FailsWhenATopLevelRecordAddsAnOptionalFieldBeforeTheEnd-v2.dar",
        assertPackageUpgradeCheck(
          Some(
            "The upgraded data type A has changed the order of its fields - any new fields must be added at the end of the record."
          )
        ),
      )
    }

    "Succeeds when a top-level variant adds a variant" in {
      testPackagePair(
        "test-common/upgrades-FailsWhenATopLevelVariantAddsAVariant-v1.dar",
        "test-common/upgrades-FailsWhenATopLevelVariantAddsAVariant-v2.dar",
        assertPackageUpgradeCheck(None),
      )
    }

    "Fails when a top-level variant removes a variant" in {
      testPackagePair(
        "test-common/upgrades-FailsWhenATopLevelVariantRemovesAVariant-v1.dar",
        "test-common/upgrades-FailsWhenATopLevelVariantRemovesAVariant-v2.dar",
        assertPackageUpgradeCheck(
          Some(
            "Data type A.Z appears in package that is being upgraded, but does not appear in the upgrading package."
          )
        ),
      )
    }

    "Fail when a top-level variant changes changes the order of its variants" in {
      testPackagePair(
        "test-common/upgrades-FailWhenATopLevelVariantChangesChangesTheOrderOfItsVariants-v1.dar",
        "test-common/upgrades-FailWhenATopLevelVariantChangesChangesTheOrderOfItsVariants-v2.dar",
        assertPackageUpgradeCheck(
          Some(
            "The upgraded data type A has changed the order of its variants - any new variant must be added at the end of the variant."
          )
        ),
      )
    }

    "Fails when a top-level variant adds a field to a variant's type" in {
      testPackagePair(
        "test-common/upgrades-FailsWhenATopLevelVariantAddsAFieldToAVariantsType-v1.dar",
        "test-common/upgrades-FailsWhenATopLevelVariantAddsAFieldToAVariantsType-v2.dar",
        assertPackageUpgradeCheck(
          Some("The upgraded variant constructor A.Y from variant A has added a field.")
        ),
      )
    }

    "Succeeds when a top-level variant adds an optional field to a variant's type" in {
      testPackagePair(
        "test-common/upgrades-FailsWhenATopLevelVariantAddsAnOptionalFieldToAVariantsType-v1.dar",
        "test-common/upgrades-FailsWhenATopLevelVariantAddsAnOptionalFieldToAVariantsType-v2.dar",
        assertPackageUpgradeCheck(None),
      )
    }

    "Succeeds when a top-level enum changes" in {
      testPackagePair(
        "test-common/upgrades-FailsWhenATopLevelEnumChanges-v1.dar",
        "test-common/upgrades-FailsWhenATopLevelEnumChanges-v2.dar",
        assertPackageUpgradeCheck(None),
      )
    }

    "Fail when a top-level enum changes changes the order of its variants" in {
      testPackagePair(
        "test-common/upgrades-FailWhenATopLevelEnumChangesChangesTheOrderOfItsVariants-v1.dar",
        "test-common/upgrades-FailWhenATopLevelEnumChangesChangesTheOrderOfItsVariants-v2.dar",
        assertPackageUpgradeCheck(
          Some(
            "The upgraded data type A has changed the order of its variants - any new variant must be added at the end of the enum."
          )
        ),
      )
    }

    "Succeeds when a top-level type synonym changes" in {
      testPackagePair(
        "test-common/upgrades-SucceedsWhenATopLevelTypeSynonymChanges-v1.dar",
        "test-common/upgrades-SucceedsWhenATopLevelTypeSynonymChanges-v2.dar",
        assertPackageUpgradeCheck(
          None
        ),
      )
    }

    "Succeeds when two deeply nested type synonyms resolve to the same datatypes" in {
      testPackagePair(
        "test-common/upgrades-SucceedsWhenTwoDeeplyNestedTypeSynonymsResolveToTheSameDatatypes-v1.dar",
        "test-common/upgrades-SucceedsWhenTwoDeeplyNestedTypeSynonymsResolveToTheSameDatatypes-v2.dar",
        assertPackageUpgradeCheck(
          None
        ),
      )
    }

    "Fails when two deeply nested type synonyms resolve to different datatypes" in {
      testPackagePair(
        "test-common/upgrades-FailsWhenTwoDeeplyNestedTypeSynonymsResolveToDifferentDatatypes-v1.dar",
        "test-common/upgrades-FailsWhenTwoDeeplyNestedTypeSynonymsResolveToDifferentDatatypes-v2.dar",
        assertPackageUpgradeCheck(
          Some("The upgraded template A has changed the types of some of its original fields.")
        ),
      )
    }
  }
}

abstract class UpgradesSpec(val suffix: String)
    extends AsyncWordSpec
    with Matchers
    with Inside
    with CantonFixture {
  override lazy val devMode = true;
  override val cantonFixtureDebugMode = CantonFixtureDebugRemoveTmpFiles;
  val uploadSecondPackageDryRun: Boolean = false;

  protected def loadPackageIdAndBS(path: String): Future[(PackageId, ByteString)] = {
    val dar = DarReader.assertReadArchiveFromFile(new File(BazelRunfiles.rlocation(path)))
    assert(dar != null, s"Unable to load test package resource '$path'")

    val testPackage = Future {
      val in = new FileInputStream(new File(BazelRunfiles.rlocation(path)))
      assert(in != null, s"Unable to load test package resource '$path'")
      in
    }
    val bytes = testPackage.map(ByteString.readFrom)
    bytes.onComplete(_ => testPackage.map(_.close()))
    bytes.map((dar.main.pkgId, _))
  }

  def uploadPackagePair(
      path: Upgrading[String]
  ): Future[Upgrading[(PackageId, Option[Throwable])]]

  def uploadPackage(
      path: String
  ): Future[(PackageId, Option[Throwable])]

  def assertPackageUpgradeCheckSecondOnly(failureMessage: Option[String])(
      v1: (PackageId, Option[Throwable]),
      v2: (PackageId, Option[Throwable]),
  )(cantonLogSrc: String): Assertion =
    assertPackageUpgradeCheckGeneral(failureMessage)(v1, v2, false)(cantonLogSrc)

  def assertPackageUpgradeCheck(failureMessage: Option[String])(
      v1: (PackageId, Option[Throwable]),
      v2: (PackageId, Option[Throwable]),
  )(cantonLogSrc: String): Assertion =
    assertPackageUpgradeCheckGeneral(failureMessage)(v1, v2, true)(cantonLogSrc)

  def assertPackageUpgradeCheckGeneral(failureMessage: Option[String])(
      v1: (PackageId, Option[Throwable]),
      v2: (PackageId, Option[Throwable]),
      validateV1Checked: Boolean = true,
  )(cantonLogSrc: String): Assertion = {
    val (testPackageV1Id, uploadV1Result) = v1
    val (testPackageV2Id, uploadV2Result) = v2
    if (disableUpgradeValidation) {
      cantonLogSrc should include(s"Skipping upgrade validation for package $testPackageV1Id")
      cantonLogSrc should include(s"Skipping upgrade validation for package $testPackageV2Id")
    } else {
      uploadV1Result match {
        case Some(err) if validateV1Checked =>
          fail(s"Uploading first package $testPackageV1Id failed with message: $err");
        case _ => {}
      }

      if (validateV1Checked) {
        cantonLogSrc should include(
          s"Package $testPackageV2Id claims to upgrade package id $testPackageV1Id"
        )
      }

      failureMessage match {
        // If a failure message is expected, look for it in the canton logs
        case Some(additionalInfo) => {
          cantonLogSrc should include(
            s"The DAR contains a package which claims to upgrade another package, but basic checks indicate the package is not a valid upgrade err-context:{additionalInfo=$additionalInfo"
          )
          uploadV2Result match {
            case None =>
              fail(s"Uploading second package $testPackageV2Id should fail but didn't.");
            case Some(err) => {
              val msg = err.toString
              msg should include("INVALID_ARGUMENT: DAR_NOT_VALID_UPGRADE")
              msg should include(
                "The DAR contains a package which claims to upgrade another package, but basic checks indicate the package is not a valid upgrade"
              )
            }
          }
        }

        case None if uploadSecondPackageDryRun => {
          cantonLogSrc should include regex (
            s"The DAR will not be uploaded because dry run is set in UploadDarRequest err-context:\\{.*, uploadedPackageId=$testPackageV2Id"
          )
          uploadV2Result match {
            case None =>
              fail(s"Dry run should prevent upload of second package $testPackageV2Id but didn't.");
            case Some(err) => {
              val msg = err.toString
              msg should include("DAR_DONT_UPLOAD_DUE_TO_DRY_RUN")
              msg should include(
                "The DAR will not be uploaded because dry run is set in UploadDarRequest"
              )
            }
          }
        }

        // If a failure is not expected, look for a success message
        case None => {
          cantonLogSrc should include(s"Typechecking upgrades for $testPackageV2Id succeeded.")
          uploadV2Result match {
            case None => succeed;
            case Some(err) => {
              fail(
                s"Uploading second package $testPackageV2Id shouldn't fail but did, with message: $err"
              );
            }
          }
        }
      }
    }
  }

  @scala.annotation.nowarn("cat=unused")
  def assertDuplicatePackageUpload()(
      v1: (PackageId, Option[Throwable]),
      v2: (PackageId, Option[Throwable]),
  )(cantonLogSrc: String): Assertion = {
    val (testPackageV1Id, uploadV1Result) = v1
    val (testPackageV2Id, uploadV2Result) = v2
    uploadV1Result should be(empty)
    cantonLogSrc should include(
      s"Ignoring upload of package $testPackageV2Id as it has been previously uploaded"
    )
    if (uploadSecondPackageDryRun) {
      uploadV2Result match {
        case None =>
          fail(s"Dry run should prevent upload of second package $testPackageV2Id but didn't.");
        case Some(err) => {
          val msg = err.toString
          msg should include("DAR_DONT_UPLOAD_DUE_TO_DRY_RUN")
          msg should include(
            "The DAR will not be uploaded because dry run is set in UploadDarRequest"
          )
        }
      }
    } else {
      uploadV2Result should be(empty)
    }
  }

  def assertDontCheckUpload(
      @annotation.unused v1: (PackageId, Option[Throwable]),
      @annotation.unused v2: (PackageId, Option[Throwable]),
  )(@annotation.unused cantonLogSrc: String): Assertion = succeed

  def assertPackageUploadVersionFailure(failureMessage: String, packageVersion: String)(
      v1: (PackageId, Option[Throwable]),
      v2: (PackageId, Option[Throwable]),
  )(cantonLogSrc: String): Assertion = {
    val (testPackageV1Id, uploadV1Result) = v1
    val (testPackageV2Id, uploadV2Result) = v2
    uploadV1Result match {
      case Some(err) =>
        fail(s"Uploading first package $testPackageV1Id failed with message: $err");
      case _ => {}
    }
    cantonLogSrc should include regex (
      s"KNOWN_DAR_VERSION\\(.+,.+\\): A DAR with the same version number has previously been uploaded. err-context:\\{existingPackage=$testPackageV2Id, location=.+, packageVersion=$packageVersion, uploadedPackageId=$testPackageV1Id\\}"
    )
    uploadV2Result match {
      case None =>
        fail(s"Uploading second package $testPackageV2Id should fail but didn't.");
      case Some(err) => {
        val msg = err.toString
        msg should include("INVALID_ARGUMENT: KNOWN_DAR_VERSION")
        msg should include(failureMessage)
      }
    }
  }

  def testPackagePair(
      upgraded: String,
      upgrading: String,
      uploadAssertion: (
          (PackageId, Option[Throwable]),
          (PackageId, Option[Throwable]),
      ) => String => Assertion,
  ): Future[Assertion] = {
    for {
      v1Upload <- uploadPackage(upgraded)
      v2Upload <- uploadPackage(upgrading)
    } yield {
      val cantonLog = Source.fromFile(s"$cantonTmpDir/canton.log")
      try {
        uploadAssertion(v1Upload, v2Upload)(
          cantonLog.mkString
        )
      } finally {
        cantonLog.close()
      }
    }
  }

  def testPackageTriple(
      first: String,
      second: String,
      third: String,
      assertFirstToSecond: (
          (PackageId, Option[Throwable]),
          (PackageId, Option[Throwable]),
      ) => String => Assertion,
      assertSecondToThird: (
          (PackageId, Option[Throwable]),
          (PackageId, Option[Throwable]),
      ) => String => Assertion,
      assertFirstToThird: (
          (PackageId, Option[Throwable]),
          (PackageId, Option[Throwable]),
      ) => String => Assertion,
  ): Future[Assertion] = {
    for {
      firstUpload <- uploadPackage(first)
      secondUpload <- uploadPackage(second)
      thirdUpload <- uploadPackage(third)
    } yield {
      val cantonLog = Source.fromFile(s"$cantonTmpDir/canton.log")
      try {
        val rawCantonLog = cantonLog.mkString
        forEvery(
          List(
            assertFirstToSecond(firstUpload, secondUpload)(rawCantonLog),
            assertSecondToThird(secondUpload, thirdUpload)(rawCantonLog),
            assertFirstToThird(firstUpload, thirdUpload)(rawCantonLog),
          )
        ) { a => a }
      } finally {
        cantonLog.close()
      }
    }
  }
}<|MERGE_RESOLUTION|>--- conflicted
+++ resolved
@@ -21,7 +21,6 @@
 import com.daml.lf.archive.DarReader
 
 import scala.util.{Success, Failure}
-import com.daml.lf.validation.Upgrading
 import org.scalatest.Inspectors.forEvery
 import scala.util.Using
 
@@ -59,7 +58,8 @@
 
 abstract class UpgradesSpecAdminAPI(override val suffix: String) extends UpgradesSpec(suffix) {
   override def uploadPackage(
-      path: String
+      path: String,
+      dryRun: Boolean,
   ): Future[(PackageId, Option[Throwable])] = {
     val client = AdminLedgerClient.singleHost(
       ledgerPorts(0).adminPort,
@@ -67,98 +67,40 @@
     )
     for {
       (testPackageId, testPackageBS) <- loadPackageIdAndBS(path)
-      uploadResult <- client
-        .uploadDar(testPackageBS, path)
-        .transform({
+      uploadResult <-
+        (
+          if (dryRun)
+            client.validateDar(testPackageBS, path)
+          else
+            client.uploadDar(testPackageBS, path)
+        ).transform({
           case Failure(err) => Success(Some(err));
           case Success(_) => Success(None);
         })
     } yield (testPackageId, uploadResult)
   }
-
-  override def uploadPackagePair(
-      path: Upgrading[String]
-  ): Future[Upgrading[(PackageId, Option[Throwable])]] = {
-    val client = AdminLedgerClient.singleHost(
-      ledgerPorts(0).adminPort,
-      config,
-    )
-    for {
-      (testPackageV1Id, testPackageV1BS) <- loadPackageIdAndBS(path.past)
-      (testPackageV2Id, testPackageV2BS) <- loadPackageIdAndBS(path.present)
-      uploadV1Result <- client
-        .uploadDar(testPackageV1BS, path.past, false)
-        .transform({
-          case Failure(err) => Success(Some(err));
-          case Success(_) => Success(None);
-        })
-      uploadV2Result <- client
-        .uploadDar(testPackageV2BS, path.present, uploadSecondPackageDryRun)
-        .transform({
-          case Failure(err) => Success(Some(err));
-          case Success(_) => Success(None);
-        })
-    } yield Upgrading(
-      (testPackageV1Id, uploadV1Result),
-      (testPackageV2Id, uploadV2Result),
-    )
-  }
 }
 
 class UpgradesSpecLedgerAPI(override val suffix: String = "Ledger API")
     extends UpgradesSpec(suffix) {
   override def uploadPackage(
-      path: String
+      path: String,
+      dryRun: Boolean,
   ): Future[(PackageId, Option[Throwable])] = {
     for {
       client <- defaultLedgerClient()
       (testPackageId, testPackageBS) <- loadPackageIdAndBS(path)
-      uploadResult <- client.packageManagementClient
-        .uploadDarFile(testPackageBS)
-        .transform({
+      uploadResult <-
+        (
+          if (dryRun)
+            client.packageManagementClient.validateDarFile(testPackageBS)
+          else
+            client.packageManagementClient.uploadDarFile(testPackageBS)
+        ).transform({
           case Failure(err) => Success(Some(err));
           case Success(_) => Success(None);
         })
     } yield (testPackageId, uploadResult)
-  }
-
-  override def uploadPackagePair(
-      path: Upgrading[String]
-  ): Future[Upgrading[(PackageId, Option[Throwable])]] = {
-    for {
-      client <- defaultLedgerClient()
-      (testPackageV1Id, testPackageV1BS) <- loadPackageIdAndBS(path.past)
-      (testPackageV2Id, testPackageV2BS) <- loadPackageIdAndBS(path.present)
-      _ = logger.info(s"Uploading package ${path.past} $testPackageV1Id")
-      uploadV1Result <- client.packageManagementClient
-        .uploadDarFile(testPackageV1BS)
-        .transform({
-          case Failure(err) => Success(Some(err));
-          case Success(_) => Success(None);
-        })
-<<<<<<< HEAD
-      uploadV2Result <-
-        (
-          if (uploadSecondPackageDryRun)
-            client.packageManagementClient
-              .uploadDarFileDryRun(testPackageV2BS)
-          else
-            client.packageManagementClient
-              .uploadDarFile(testPackageV2BS)
-        ).transform({
-=======
-      _ = logger.info(s"Uploading package ${path.present} $testPackageV2Id")
-      uploadV2Result <- client.packageManagementClient
-        .uploadDarFile(testPackageV2BS)
-        .transform({
->>>>>>> 67c927a3
-          case Failure(err) => Success(Some(err));
-          case Success(_) => Success(None);
-        })
-    } yield Upgrading(
-      (testPackageV1Id, uploadV1Result),
-      (testPackageV2Id, uploadV2Result),
-    )
   }
 }
 
@@ -623,12 +565,9 @@
     bytes.map((dar.main.pkgId, _))
   }
 
-  def uploadPackagePair(
-      path: Upgrading[String]
-  ): Future[Upgrading[(PackageId, Option[Throwable])]]
-
   def uploadPackage(
-      path: String
+      path: String,
+      dryRun: Boolean = false,
   ): Future[(PackageId, Option[Throwable])]
 
   def assertPackageUpgradeCheckSecondOnly(failureMessage: Option[String])(
@@ -685,23 +624,6 @@
           }
         }
 
-        case None if uploadSecondPackageDryRun => {
-          cantonLogSrc should include regex (
-            s"The DAR will not be uploaded because dry run is set in UploadDarRequest err-context:\\{.*, uploadedPackageId=$testPackageV2Id"
-          )
-          uploadV2Result match {
-            case None =>
-              fail(s"Dry run should prevent upload of second package $testPackageV2Id but didn't.");
-            case Some(err) => {
-              val msg = err.toString
-              msg should include("DAR_DONT_UPLOAD_DUE_TO_DRY_RUN")
-              msg should include(
-                "The DAR will not be uploaded because dry run is set in UploadDarRequest"
-              )
-            }
-          }
-        }
-
         // If a failure is not expected, look for a success message
         case None => {
           cantonLogSrc should include(s"Typechecking upgrades for $testPackageV2Id succeeded.")
@@ -729,21 +651,7 @@
     cantonLogSrc should include(
       s"Ignoring upload of package $testPackageV2Id as it has been previously uploaded"
     )
-    if (uploadSecondPackageDryRun) {
-      uploadV2Result match {
-        case None =>
-          fail(s"Dry run should prevent upload of second package $testPackageV2Id but didn't.");
-        case Some(err) => {
-          val msg = err.toString
-          msg should include("DAR_DONT_UPLOAD_DUE_TO_DRY_RUN")
-          msg should include(
-            "The DAR will not be uploaded because dry run is set in UploadDarRequest"
-          )
-        }
-      }
-    } else {
-      uploadV2Result should be(empty)
-    }
+    uploadV2Result should be(empty)
   }
 
   def assertDontCheckUpload(
@@ -786,7 +694,7 @@
   ): Future[Assertion] = {
     for {
       v1Upload <- uploadPackage(upgraded)
-      v2Upload <- uploadPackage(upgrading)
+      v2Upload <- uploadPackage(upgrading, uploadSecondPackageDryRun)
     } yield {
       val cantonLog = Source.fromFile(s"$cantonTmpDir/canton.log")
       try {
