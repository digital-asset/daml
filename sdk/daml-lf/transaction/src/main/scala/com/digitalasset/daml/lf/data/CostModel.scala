// Copyright (c) 2025 Digital Asset (Switzerland) GmbH and/or its affiliates. All rights reserved.
// SPDX-License-Identifier: Apache-2.0

package com.digitalasset.daml
package lf
package data

import com.digitalasset.daml.lf.command.ApiContractKey
import com.digitalasset.daml.lf.{transaction => tx}
import com.digitalasset.daml.lf.transaction.{
  CreationTime,
  FatContractInstance,
  FatContractInstanceImpl,
  GlobalKey,
  GlobalKeyWithMaintainers,
<<<<<<< HEAD
  Node,
=======
  SerializationVersion,
>>>>>>> 1c18d3e1
}
import com.digitalasset.daml.lf.value.Value

import scala.collection.immutable.TreeSet
import scala.language.implicitConversions

private[lf] object CostModel {

  type Cost = Long

  trait CostModelImplicits {
    implicit def costOfPackageVersion(value: Ref.PackageVersion): Cost

    implicit def costOfSerializationVersion(value: SerializationVersion): Cost

    implicit def costOfTypeConRef(value: Ref.TypeConRef): Cost

    implicit def costOfIdentifier(value: Ref.Identifier): Cost

    implicit def costOfString(value: String): Cost

    implicit def costOfContractId(value: Value.ContractId): Cost

    implicit def costOfDate(value: Time.Date): Cost

    implicit def costOfTimestamp(value: Time.Timestamp): Cost

    implicit def costOfCreationTime(value: CreationTime): Cost

    implicit def costOfInt(value: Int): Cost

    implicit def costOfLong(value: Long): Cost

    implicit def costOfUnit(value: Unit): Cost

    implicit def costOfBoolean(value: Boolean): Cost

    implicit def costOfValue(value: Value): Cost

    implicit def costOfFatContractInstance(value: FatContractInstance): Cost

    implicit def costOfApiCommand(value: command.ApiCommand): Cost

    implicit def costOfApiContractKey(value: ApiContractKey): Cost

    implicit def costOfBytes(value: Bytes): Cost

    implicit def costOfHash(value: crypto.Hash): Cost

    implicit def costOfGlobalKey(value: GlobalKey): Cost

    implicit def costOfGlobalKeyWithMaintainers(value: GlobalKeyWithMaintainers): Cost

    implicit def costOfTuple2[A, B](
        value: (A, B)
    )(implicit fstCost: A => Cost, sndCost: B => Cost): Cost

    implicit def costOfOption[A](value: Option[A])(implicit elemCost: A => Cost): Cost

    implicit def costOfMap[A, B](
        value: Map[A, B]
    )(implicit keyCost: A => Cost, valueCost: B => Cost): Cost

    implicit def costOfImmArray[A](value: ImmArray[A])(implicit elemCost: A => Cost): Cost

    implicit def costOfSeq[A](value: Seq[A])(implicit elemCost: A => Cost): Cost

    implicit def costOfSortedList[A](value: SortedLookupList[A])(implicit
        elemCost: A => Cost
    ): Cost

    implicit def costOfFrontStack[A](value: FrontStack[A])(implicit elemCost: A => Cost): Cost

    implicit def costOfSet[A](value: Set[A])(implicit elemCost: A => Cost): Cost

    implicit def costOfTreeSet[A](value: TreeSet[A])(implicit elemCost: A => Cost): Cost

    implicit def costOfNodeId(value: tx.NodeId): Cost

    implicit def costOfTxNode(value: tx.Node): Cost
  }

  object EmptyCostModelImplicits extends CostModelImplicits {
    implicit def costOfPackageVersion(value: Ref.PackageVersion): Cost = 0L

    implicit def costOfSerializationVersion(value: SerializationVersion): Cost = 0L

    implicit def costOfTypeConRef(value: Ref.TypeConRef): Cost = 0L

    implicit def costOfIdentifier(value: Ref.Identifier): Cost = 0L

    implicit def costOfString(value: String): Cost = 0L

    implicit def costOfContractId(value: Value.ContractId): Cost = 0L

    implicit def costOfDate(value: Time.Date): Cost = 0L

    implicit def costOfTimestamp(value: Time.Timestamp): Cost = 0L

    implicit def costOfCreationTime(value: CreationTime): Cost = 0L

    implicit def costOfInt(value: Int): Cost = 0L

    implicit def costOfLong(value: Long): Cost = 0L

    implicit def costOfUnit(value: Unit): Cost = 0L

    implicit def costOfBoolean(value: Boolean): Cost = 0L

    implicit def costOfValue(value: Value): Cost = 0L

    implicit def costOfFatContractInstance(value: FatContractInstance): Cost = 0L

    implicit def costOfApiCommand(value: command.ApiCommand): Cost = 0L

    implicit def costOfApiContractKey(value: ApiContractKey): Cost = 0L

    implicit def costOfBytes(value: Bytes): Cost = 0L

    implicit def costOfHash(value: crypto.Hash): Cost = 0L

    implicit def costOfGlobalKey(value: GlobalKey): Cost = 0L

    implicit def costOfGlobalKeyWithMaintainers(value: GlobalKeyWithMaintainers): Cost = 0L

    implicit def costOfTuple2[A, B](
        value: (A, B)
    )(implicit fstCost: A => Cost, sndCost: B => Cost): Cost = 0L

    implicit def costOfOption[A](value: Option[A])(implicit elemCost: A => Cost): Cost = 0L

    implicit def costOfMap[A, B](
        value: Map[A, B]
    )(implicit keyCost: A => Cost, valueCost: B => Cost): Cost = 0L

    implicit def costOfImmArray[A](value: ImmArray[A])(implicit elemCost: A => Cost): Cost = 0L

    implicit def costOfSeq[A](value: Seq[A])(implicit elemCost: A => Cost): Cost = 0L

    implicit def costOfSortedList[A](value: SortedLookupList[A])(implicit
        elemCost: A => Cost
    ): Cost = 0L

    implicit def costOfFrontStack[A](value: FrontStack[A])(implicit elemCost: A => Cost): Cost =
      0L

    implicit def costOfSet[A](value: Set[A])(implicit elemCost: A => Cost): Cost = 0L

    implicit def costOfTreeSet[A](value: TreeSet[A])(implicit elemCost: A => Cost): Cost = 0L

    implicit def costOfNodeId(value: tx.NodeId): Cost = 0L

    implicit def costOfTxNode(value: tx.Node): Cost = 0L
  }

  object StructuralCostModelImplicits extends CostModelImplicits {
    implicit def costOfPackageVersion(value: Ref.PackageVersion): Cost =
      1 + value.segments.length.toLong

    implicit def costOfSerializationVersion(value: SerializationVersion): Cost =
      1 + SerializationVersion.All.view.map(SerializationVersion.toProtoValue(_).length).max.toLong

    implicit def costOfTypeConRef(value: Ref.TypeConRef): Cost = 1 + value.toString.length.toLong

    implicit def costOfIdentifier(value: Ref.Identifier): Cost = 1 + value.toString.length.toLong

    implicit def costOfString(value: String): Cost = value.length.toLong

    implicit def costOfContractId(value: Value.ContractId): Cost = 1 + value.coid.length.toLong

    implicit def costOfDate(value: Time.Date): Cost = 1 + costOfInt(value.days)

    implicit def costOfTimestamp(value: Time.Timestamp): Cost = 1 + costOfLong(value.micros)

    implicit def costOfCreationTime(value: CreationTime): Cost =
      1 + costOfLong(CreationTime.encode(value))

    implicit def costOfInt(value: Int): Cost = 4

    implicit def costOfLong(value: Long): Cost = 8

    implicit def costOfUnit(value: Unit): Cost = 1

    implicit def costOfBoolean(value: Boolean): Cost = 1

    implicit def costOfValue(value: Value): Cost = value match {
      case Value.ValueBool(_) =>
        1 + 1
      case Value.ValueText(txt) =>
        1 + txt.length.toLong
      case Value.ValueEnum(tycon, value) =>
        1 + costOfOption(tycon) + costOfString(value)
      case Value.ValueContractId(cid) =>
        1 + costOfContractId(cid)
      case Value.ValueDate(date) =>
        1 + costOfDate(date)
      case Value.ValueGenMap(map) =>
        1 + costOfImmArray(map)
      case Value.ValueInt64(n) =>
        1 + costOfLong(n)
      case Value.ValueList(value) =>
        1 + costOfFrontStack(value)(costOfValue)
      case Value.ValueNumeric(value) =>
        1 + costOfString(value.toUnscaledString) + costOfInt(value.scale)
      case Value.ValueOptional(opt) =>
        1 + costOfOption(opt)(costOfValue)
      case Value.ValueParty(p) =>
        1 + costOfString(p)
      case Value.ValueRecord(tyCon, fields) =>
        implicit def costOfFieldEntry(value: (Option[Ref.Name], Value)): Cost = {
          costOfTuple2(value)(costOfOption, costOfValue)
        }

        1 + costOfOption(tyCon) + costOfImmArray(fields)
      case Value.ValueTextMap(ls) =>
        1 + costOfSortedList(ls)(costOfValue)
      case Value.ValueTimestamp(ts) =>
        1 + costOfTimestamp(ts)
      case Value.ValueUnit =>
        1 + costOfUnit(())
      case Value.ValueVariant(tycon, variant, value) =>
        1 + costOfOption(tycon) + costOfString(variant) + costOfValue(value)
    }

    implicit def costOfFatContractInstance(value: FatContractInstance): Cost = {
      val FatContractInstanceImpl(
        version,
        contractId,
        pkgName,
        templateId,
        createArg,
        signatories,
        stakeholders,
        contractKey,
        createdAt,
        authData,
      ) = value

      1 + costOfSerializationVersion(version) +
        costOfContractId(contractId) +
        costOfString(pkgName) +
        costOfIdentifier(templateId) +
        costOfValue(createArg) +
        costOfTreeSet(signatories) +
        costOfTreeSet(stakeholders) +
        costOfOption(contractKey) +
        costOfCreationTime(createdAt) +
        costOfBytes(authData)
    }

    implicit def costOfApiCommand(value: command.ApiCommand): Cost = value match {
      case command.ApiCommand.Create(templateRef, arg) =>
        1 + costOfTypeConRef(templateRef) + costOfValue(arg)

      case command.ApiCommand.Exercise(typeRef, contractId, choiceId, arg) =>
        1 + costOfTypeConRef(typeRef) +
          costOfContractId(contractId) +
          costOfString(choiceId) +
          costOfValue(arg)

      case command.ApiCommand.ExerciseByKey(templateRef, contractKey, choiceId, arg) =>
        1 + costOfTypeConRef(templateRef) +
          costOfValue(contractKey) +
          costOfString(choiceId) +
          costOfValue(arg)

      case command.ApiCommand.CreateAndExercise(templateRef, createArg, choiceId, choiceArg) =>
        1 + costOfTypeConRef(templateRef) +
          costOfValue(createArg) +
          costOfString(choiceId) +
          costOfValue(choiceArg)
    }

    implicit def costOfApiContractKey(value: ApiContractKey): Cost = {
      val ApiContractKey(templateRef, contractKey) = value

      1 + costOfTypeConRef(templateRef) + costOfValue(contractKey)
    }

    implicit def costOfBytes(value: Bytes): Cost = 1 + value.length.toLong

    implicit def costOfHash(value: crypto.Hash): Cost = 1 + value.bytes.length.toLong

    implicit def costOfGlobalKey(value: GlobalKey): Cost = {
      1 + costOfIdentifier(value.templateId) +
        costOfString(value.packageName) +
        costOfValue(value.key) +
        costOfHash(value.hash)
    }

    implicit def costOfGlobalKeyWithMaintainers(value: GlobalKeyWithMaintainers): Cost = {
      val GlobalKeyWithMaintainers(key, maintainers) = value

      1 + costOfGlobalKey(key) + costOfSet(maintainers)
    }

    implicit def costOfTuple2[A, B](
        value: (A, B)
    )(implicit fstCost: A => Cost, sndCost: B => Cost): Cost =
      1 + fstCost(value._1) + sndCost(value._2)

    implicit def costOfOption[A](value: Option[A])(implicit elemCost: A => Cost): Cost =
      1 + value.map(elemCost).getOrElse(0L)

    implicit def costOfMap[A, B](
        value: Map[A, B]
    )(implicit keyCost: A => Cost, valueCost: B => Cost): Cost =
      1 + value.keys.map(keyCost).sum.toLong + value.values.map(valueCost).sum.toLong

    implicit def costOfImmArray[A](value: ImmArray[A])(implicit elemCost: A => Cost): Cost =
      1 + value.toSeq.map(elemCost).sum.toLong

    implicit def costOfSeq[A](value: Seq[A])(implicit elemCost: A => Cost): Cost =
      1 + value.map(elemCost).sum.toLong

    implicit def costOfSortedList[A](value: SortedLookupList[A])(implicit
        elemCost: A => Cost
    ): Cost = 1 + costOfImmArray(value.toImmArray)

    implicit def costOfFrontStack[A](value: FrontStack[A])(implicit elemCost: A => Cost): Cost =
      1 + costOfImmArray(value.toImmArray)(elemCost)

    implicit def costOfSet[A](value: Set[A])(implicit elemCost: A => Cost): Cost =
      1 + value.map(elemCost).sum.toLong

    implicit def costOfTreeSet[A](value: TreeSet[A])(implicit elemCost: A => Cost): Cost =
      1 + value.map(elemCost).sum.toLong

    implicit def costOfNodeId(value: tx.NodeId): Cost =
      1 + costOfInt(value.index)

    implicit def costOfTxNode(value: tx.Node): Cost = value match {
      case Node.Create(
            coid,
            packageName,
            templateId,
            arg,
            signatories,
            stakeholders,
            keyOpt,
            version,
          ) =>
        1 + costOfContractId(coid) +
          costOfString(packageName) +
          costOfIdentifier(templateId) +
          costOfValue(arg) +
          costOfSet(signatories) +
          costOfSet(stakeholders) +
          costOfOption(keyOpt) +
          costOfLanguageVersion(version)
      case Node.Fetch(
            coid,
            packageName,
            templateId,
            actingParties,
            signatories,
            stakeholders,
            keyOpt,
            byKey,
            interfaceId,
            version,
          ) =>
        1 + costOfContractId(coid) +
          costOfString(packageName) +
          costOfIdentifier(templateId) +
          costOfSet(actingParties) +
          costOfSet(signatories) +
          costOfSet(stakeholders) +
          costOfOption(keyOpt) +
          costOfBoolean(byKey) +
          costOfOption(interfaceId) +
          costOfLanguageVersion(version)
      case Node.LookupByKey(packageName, templateId, key, result, version) =>
        1 + costOfString(packageName) +
          costOfIdentifier(templateId) +
          costOfGlobalKeyWithMaintainers(key) +
          costOfOption(result) +
          costOfLanguageVersion(version)
      case Node.Exercise(
            targetCoid,
            packageName,
            templateId,
            interfaceId,
            choiceId,
            consuming,
            actingParties,
            chosenValue,
            stakeholders,
            signatories,
            choiceObservers,
            choiceAuthorizers,
            children,
            exerciseResult,
            keyOpt,
            byKey,
            version,
          ) =>
        1 + costOfContractId(targetCoid) +
          costOfString(packageName) +
          costOfIdentifier(templateId) +
          costOfOption(interfaceId) +
          costOfString(choiceId) +
          costOfBoolean(consuming) +
          costOfSet(actingParties) +
          costOfValue(chosenValue) +
          costOfSet(stakeholders) +
          costOfSet(signatories) +
          costOfSet(choiceObservers) +
          costOfOption(choiceAuthorizers) +
          costOfImmArray(children) +
          costOfOption(exerciseResult) +
          costOfOption(keyOpt) +
          costOfBoolean(byKey) +
          costOfLanguageVersion(version)
      case Node.Rollback(children) =>
        1 + costOfImmArray(children)
    }
  }
}<|MERGE_RESOLUTION|>--- conflicted
+++ resolved
@@ -13,11 +13,8 @@
   FatContractInstanceImpl,
   GlobalKey,
   GlobalKeyWithMaintainers,
-<<<<<<< HEAD
   Node,
-=======
   SerializationVersion,
->>>>>>> 1c18d3e1
 }
 import com.digitalasset.daml.lf.value.Value
 
