--- conflicted
+++ resolved
@@ -7,16 +7,6 @@
 #######
 
 .. wip::
-<<<<<<< HEAD
-=======
-
-   It makes sense to have privacy before integrity, because this introduces projection.
-   But this text was written with the opposite order in mind.
-   Need to revisit this.
->>>>>>> 8da06fcf
-
-   * Replace divulgence for submission by explicit disclosure.
-     Divulged contracts are not exposed over LAPI.
 
    * Discuss ledger model projection with Canton projection in terms of information leakage (projection of the transaction view Merkle tree vs. as defined in here)
 
