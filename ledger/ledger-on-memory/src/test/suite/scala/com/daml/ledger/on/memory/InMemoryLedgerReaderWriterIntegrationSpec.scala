// Copyright (c) 2021 Digital Asset (Switzerland) GmbH and/or its affiliates. All rights reserved.
// SPDX-License-Identifier: Apache-2.0

package com.daml.ledger.on.memory

import java.util.concurrent.Executors

import com.daml.ledger.configuration.LedgerId
import com.daml.ledger.participant.state.kvutils.ParticipantStateIntegrationSpecBase
import com.daml.ledger.participant.state.kvutils.ParticipantStateIntegrationSpecBase.ParticipantState
import com.daml.ledger.participant.state.kvutils.api.KeyValueParticipantState
import com.daml.ledger.resources.ResourceOwner
import com.daml.ledger.validator.StateKeySerializationStrategy
import com.daml.lf.data.Ref
import com.daml.lf.engine.Engine
import com.daml.logging.LoggingContext
import com.daml.metrics.Metrics

import scala.concurrent.ExecutionContext
import scala.util.Random

class InMemoryLedgerReaderWriterIntegrationSpec
    extends ParticipantStateIntegrationSpecBase(s"In-memory ledger/participant") {

  override val isPersistent: Boolean = false

  // Select a random offset version to ensure that this works with any possible value.
  override val offsetVersion: Byte = {
    val bytes = Array[Byte](Byte.MinValue)
    while (bytes.head < 0) {
      Random.nextBytes(bytes)
    }
    bytes.head
  }

  override def participantStateFactory(
      ledgerId: LedgerId,
      participantId: Ref.ParticipantId,
      testId: String,
      offsetVersion: Byte,
      metrics: Metrics,
  )(implicit loggingContext: LoggingContext): ResourceOwner[ParticipantState] =
    for {
      dispatcher <- dispatcherOwner
      committerExecutionContext <- ResourceOwner
        .forExecutorService(() => Executors.newCachedThreadPool())
        .map(ExecutionContext.fromExecutorService)
      readerWriter <- new InMemoryLedgerReaderWriter.Owner(
        ledgerId = ledgerId,
        participantId = participantId,
        offsetVersion = offsetVersion,
        keySerializationStrategy = StateKeySerializationStrategy.createDefault(),
        metrics = metrics,
        dispatcher = dispatcher,
        state = InMemoryState.empty,
        engine = Engine.DevEngine(),
        committerExecutionContext = committerExecutionContext,
      )
<<<<<<< HEAD
    } yield new KeyValueParticipantState(
      readerWriter,
      readerWriter,
      metrics,
      enableSelfServiceErrorCodes = false,
    )

=======
    } yield new KeyValueParticipantState(readerWriter, readerWriter, metrics)
>>>>>>> 46f6877e
}<|MERGE_RESOLUTION|>--- conflicted
+++ resolved
@@ -56,15 +56,10 @@
         engine = Engine.DevEngine(),
         committerExecutionContext = committerExecutionContext,
       )
-<<<<<<< HEAD
     } yield new KeyValueParticipantState(
       readerWriter,
       readerWriter,
       metrics,
       enableSelfServiceErrorCodes = false,
     )
-
-=======
-    } yield new KeyValueParticipantState(readerWriter, readerWriter, metrics)
->>>>>>> 46f6877e
 }