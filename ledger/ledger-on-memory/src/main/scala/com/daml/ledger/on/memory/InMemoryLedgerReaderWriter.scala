// Copyright (c) 2020 Digital Asset (Switzerland) GmbH and/or its affiliates. All rights reserved.
// SPDX-License-Identifier: Apache-2.0

package com.daml.ledger.on.memory

import akka.NotUsed
import akka.stream.Materializer
import akka.stream.scaladsl.Source
import com.daml.api.util.TimeProvider
import com.daml.caching.Cache
import com.daml.ledger.api.health.{HealthStatus, Healthy}
import com.daml.ledger.participant.state.kvutils.DamlKvutils.{DamlStateKey, DamlStateValue}
import com.daml.ledger.participant.state.kvutils.api._
import com.daml.ledger.participant.state.kvutils.{
  Bytes,
  Fingerprint,
  FingerprintPlaceholder,
  KeyValueCommitting
}
import com.daml.ledger.participant.state.v1.{LedgerId, Offset, ParticipantId, SubmissionResult}
import com.daml.ledger.validator.LedgerStateOperations.Value
import com.daml.ledger.validator.batch.{
  BatchedSubmissionValidator,
  BatchedSubmissionValidatorFactory,
  BatchedValidatingCommitter,
  ConflictDetection
}
import com.daml.ledger.validator.caching.ImmutablesOnlyCacheUpdatePolicy
import com.daml.ledger.validator.preexecution._
import com.daml.ledger.validator.{StateKeySerializationStrategy, ValidateAndCommit}
import com.daml.lf.engine.Engine
import com.daml.logging.LoggingContext.newLoggingContext
import com.daml.metrics.Metrics
import com.daml.platform.akkastreams.dispatcher.Dispatcher
import com.daml.resources.{Resource, ResourceOwner}

import scala.concurrent.{ExecutionContext, Future}
import scala.util.Success

final class InMemoryLedgerReaderWriter(
    override val participantId: ParticipantId,
    override val ledgerId: LedgerId,
    dispatcher: Dispatcher[Index],
    state: InMemoryState,
<<<<<<< HEAD
    committer: BatchedValidatingCommitter[Index],
    metrics: Metrics)(implicit executionContext: ExecutionContext)
=======
    validateAndCommit: ValidateAndCommit,
    metrics: Metrics)(implicit materializer: Materializer, executionContext: ExecutionContext)
>>>>>>> c9415f4d
    extends LedgerReader
    with LedgerWriter {
  override def commit(
      correlationId: String,
      envelope: Bytes,
      metadata: CommitMetadata,
  ): Future[SubmissionResult] =
    validateAndCommit(correlationId, envelope, participantId)
      .andThen {
        case Success(SubmissionResult.Acknowledged) =>
          dispatcher.signalNewHead(state.newHeadSinceLastWrite())
      }

  override def events(startExclusive: Option[Offset]): Source[LedgerRecord, NotUsed] =
    reader.events(startExclusive)

  override def currentHealth(): HealthStatus = Healthy

  private val reader = new InMemoryLedgerReader(ledgerId, dispatcher, state, metrics)
}

object InMemoryLedgerReaderWriter {
  val DefaultTimeProvider: TimeProvider = TimeProvider.UTC

  def apply(
      ledgerId: LedgerId,
      participantId: ParticipantId,
      dispatcher: Dispatcher[Index],
      state: InMemoryState,
      validateAndCommit: ValidateAndCommit,
      metrics: Metrics,
  )(
      implicit materializer: Materializer,
      executionContext: ExecutionContext,
  ): InMemoryLedgerReaderWriter =
    new InMemoryLedgerReaderWriter(
      participantId,
      ledgerId,
      dispatcher,
      state,
      validateAndCommit,
      metrics
    )

  final class BatchingOwner(
      ledgerId: LedgerId,
      batchingLedgerWriterConfig: BatchingLedgerWriterConfig,
      participantId: ParticipantId,
      metrics: Metrics,
      timeProvider: TimeProvider = DefaultTimeProvider,
      stateValueCache: Cache[DamlStateKey, DamlStateValue] = Cache.none,
      dispatcher: Dispatcher[Index],
      state: InMemoryState,
      engine: Engine,
  )(implicit materializer: Materializer)
      extends ResourceOwner[KeyValueLedger] {
    override def acquire()(
        implicit executionContext: ExecutionContext
    ): Resource[KeyValueLedger] = {
      val keyValueCommitting =
        createKeyValueCommitting(metrics, timeProvider, engine)

      val committer =
        createBatchedCommitter(
          keyValueCommitting,
          batchingLedgerWriterConfig,
          state,
          metrics,
          timeProvider,
          stateValueCache)

      val readerWriter =
        InMemoryLedgerReaderWriter(ledgerId, participantId, dispatcher, state, committer, metrics)

      // We need to generate batched submissions for the validator in order to improve throughput.
      // Hence, we have a BatchingLedgerWriter collect and forward batched submissions to the
      // in-memory committer.
      val ledgerWriter = newLoggingContext { implicit loggingContext =>
        BatchingLedgerWriter(batchingLedgerWriterConfig, readerWriter)
      }

      Resource.successful(createKeyValueLedger(readerWriter, ledgerWriter))
    }
  }

  final class SingleParticipantBatchingOwner(
      ledgerId: LedgerId,
      batchingLedgerWriterConfig: BatchingLedgerWriterConfig,
      participantId: ParticipantId,
      timeProvider: TimeProvider = DefaultTimeProvider,
      stateValueCache: Cache[DamlStateKey, DamlStateValue] = Cache.none,
      metrics: Metrics,
      engine: Engine,
  )(implicit materializer: Materializer)
      extends ResourceOwner[KeyValueLedger] {

    override def acquire()(
        implicit executionContext: ExecutionContext
    ): Resource[KeyValueLedger] = {
      val state = InMemoryState.empty
      for {
        dispatcher <- dispatcherOwner.acquire()
        readerWriter <- new BatchingOwner(
          ledgerId,
          batchingLedgerWriterConfig,
          participantId,
          metrics,
          timeProvider,
          stateValueCache,
          dispatcher,
          state,
          engine
        ).acquire()
      } yield readerWriter
    }
  }

  final class PreExecutingOwner(
      ledgerId: LedgerId,
      participantId: ParticipantId,
      keySerializationStrategy: StateKeySerializationStrategy,
      metrics: Metrics,
      timeProvider: TimeProvider = DefaultTimeProvider,
      stateValueCacheForPreExecution: Cache[DamlStateKey, (DamlStateValue, Fingerprint)] =
        Cache.none,
      dispatcher: Dispatcher[Index],
      state: InMemoryState,
      engine: Engine,
  )(implicit materializer: Materializer)
      extends ResourceOwner[KeyValueLedger] {
    override def acquire()(
        implicit executionContext: ExecutionContext): Resource[KeyValueLedger] = {
      val keyValueCommitting =
        createKeyValueCommitting(metrics, timeProvider, engine)

      val committer =
        createPreExecutingCommitter(
          keyValueCommitting,
          keySerializationStrategy,
          state,
          metrics,
          timeProvider,
          stateValueCacheForPreExecution)

      val readerWriter =
        InMemoryLedgerReaderWriter(ledgerId, participantId, dispatcher, state, committer, metrics)

      Resource.successful(createKeyValueLedger(readerWriter, readerWriter))
    }
  }

  private def createBatchedCommitter(
      keyValueCommitting: KeyValueCommitting,
      batchingLedgerWriterConfig: BatchingLedgerWriterConfig,
      state: InMemoryState,
      metrics: Metrics,
      timeProvider: TimeProvider = DefaultTimeProvider,
      stateValueCache: Cache[DamlStateKey, DamlStateValue] = Cache.none,
  )(
      implicit materializer: Materializer,
      executionContext: ExecutionContext,
  ): ValidateAndCommit = {
    val validator = BatchedSubmissionValidator[Index](
      BatchedSubmissionValidatorFactory.defaultParametersFor(
        batchingLedgerWriterConfig.enableBatching),
      keyValueCommitting,
      new ConflictDetection(metrics),
      metrics
    )
    val committer = BatchedValidatingCommitter[Index](
      () => timeProvider.getCurrentTime,
      validator,
      stateValueCache)
    def validateAndCommit(
        correlationId: String,
        submissionEnvelope: Bytes,
        submittingParticipantId: ParticipantId) =
      new InMemoryLedgerStateAccess(state, metrics).inTransaction { ledgerStateOperations =>
        committer
          .commit(correlationId, submissionEnvelope, submittingParticipantId, ledgerStateOperations)
      }
    validateAndCommit
  }

  private def createPreExecutingCommitter(
      keyValueCommitting: KeyValueCommitting,
      keySerializationStrategy: StateKeySerializationStrategy,
      state: InMemoryState,
      metrics: Metrics,
      timeProvider: TimeProvider = DefaultTimeProvider,
      stateValueCacheForPreExecution: Cache[DamlStateKey, (DamlStateValue, Fingerprint)],
  )(
      implicit materializer: Materializer,
      executionContext: ExecutionContext,
  ): ValidateAndCommit = {
    val commitStrategy = new LogAppenderPreExecutingCommitStrategy(keySerializationStrategy)
    val valueToFingerprint: Option[Value] => Fingerprint =
      _.getOrElse(FingerprintPlaceholder)
    val validator = new PreExecutingSubmissionValidator[RawKeyValuePairsWithLogEntry](
      keyValueCommitting,
      metrics,
      keySerializationStrategy,
      commitStrategy)
    val committer = new PreExecutingValidatingCommitter(
      () => timeProvider.getCurrentTime,
      keySerializationStrategy,
      validator,
      valueToFingerprint,
      new PostExecutionFinalizer[Index](valueToFingerprint),
      stateValueCache = stateValueCacheForPreExecution,
      ImmutablesOnlyCacheUpdatePolicy
    )
    def validateAndCommit(
        correlationId: String,
        submissionEnvelope: Bytes,
        submittingParticipantId: ParticipantId) =
      committer.commit(
        correlationId,
        submissionEnvelope,
        submittingParticipantId,
        new InMemoryLedgerStateAccess(state, metrics))
    validateAndCommit
  }

  private def createKeyValueCommitting(
      metrics: Metrics,
      timeProvider: TimeProvider,
      engine: Engine,
  ): KeyValueCommitting =
    new KeyValueCommitting(engine, metrics, inStaticTimeMode = needStaticTimeModeFor(timeProvider))

  private def needStaticTimeModeFor(timeProvider: TimeProvider): Boolean =
    timeProvider != TimeProvider.UTC
}<|MERGE_RESOLUTION|>--- conflicted
+++ resolved
@@ -42,13 +42,8 @@
     override val ledgerId: LedgerId,
     dispatcher: Dispatcher[Index],
     state: InMemoryState,
-<<<<<<< HEAD
-    committer: BatchedValidatingCommitter[Index],
+    validateAndCommit: ValidateAndCommit,
     metrics: Metrics)(implicit executionContext: ExecutionContext)
-=======
-    validateAndCommit: ValidateAndCommit,
-    metrics: Metrics)(implicit materializer: Materializer, executionContext: ExecutionContext)
->>>>>>> c9415f4d
     extends LedgerReader
     with LedgerWriter {
   override def commit(
