--- conflicted
+++ resolved
@@ -144,7 +144,7 @@
     server_args = [
         "--contract-id-seeding=testing-weak",
         "--participant=participant-id=example,port=6865",
-        "--max-deduplication-duration=PT10S",
+        "--max-deduplication-duration=PT5S",
     ],
     test_tool_args = [
         "--additional=MultiPartySubmissionIT",
@@ -166,7 +166,7 @@
         "--contract-id-seeding=testing-weak",
         "--participant=participant-id=example,port=6865",
         "--daml-lf-min-version-1.14-unsafe",
-        "--max-deduplication-duration=PT10S",
+        "--max-deduplication-duration=PT5S",
     ],
     test_tool_args = [
         "--additional=MultiPartySubmissionIT",
@@ -186,6 +186,7 @@
         "--contract-id-seeding=testing-weak",
         "--participant=participant-id=example1,port=6865",
         "--participant=participant-id=example2,port=6866",
+        "--max-deduplication-duration=PT5S",
     ],
     test_tool_args = [
         "--verbose",
@@ -216,7 +217,7 @@
     test_tool_args = [
         "--verbose",
         "--additional=ParticipantPruningIT",
-        "--additional=KVCommandDeduplicationIT",
+        "--additional=AppendOnlyKVCommandDeduplicationIT",
         # The following two tests don't actually care about multi-participant but they do need append-only.
         "--additional=AppendOnlyCompletionDeduplicationInfoITCommandService",
         "--additional=AppendOnlyCompletionDeduplicationInfoITCommandSubmissionService",
@@ -235,6 +236,7 @@
         "--contract-id-seeding=testing-weak",
         "--participant=participant-id=split-example,port=6865,server-jdbc-url=jdbc:h2:mem:split-example;db_close_delay=-1;db_close_on_exit=false,shard-name=server1,run-mode=ledger-api-server",
         "--participant=participant-id=split-example,port=6865,server-jdbc-url=jdbc:h2:mem:split-example;db_close_delay=-1;db_close_on_exit=false,shard-name=indexer,run-mode=indexer",
+        "--max-deduplication-duration=PT5S",
     ],
     test_tool_args = [
         "--verbose",
@@ -258,35 +260,4 @@
         "--perf-tests=PerformanceEnvelope.Latency.1000ms",
         "--perf-tests=PerformanceEnvelope.TransactionSize.1000KB",
     ],
-<<<<<<< HEAD
-=======
-)
-
-conformance_test(
-    name = "conformance-test-contract-ids",
-    server = ":app",
-    server_args = [
-        "--contract-id-seeding=testing-weak",
-        "--participant=participant-id=example,port=6865",
-    ],
-    test_tool_args = [
-        "--verbose",
-        "--include=ContractIdIT:RejectV0,ContractIdIT:AcceptSuffixedV1,ContractIdIT:AcceptNonSuffixedV1",
-    ],
-)
-
-conformance_test(
-    name = "conformance-test-command-deduplication",
-    ports = [6865],
-    server = ":app",
-    server_args = [
-        "--contract-id-seeding=testing-weak",
-        "--participant=participant-id=example,port=6865",
-        "--max-deduplication-duration=PT5S",
-    ],
-    test_tool_args = [
-        "--verbose",
-        "--include=KVCommandDeduplicationIT",
-    ],
->>>>>>> 63f6678d
 )