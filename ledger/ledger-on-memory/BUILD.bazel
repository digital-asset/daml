--- conflicted
+++ resolved
@@ -1,3 +1,4 @@
+
 # Copyright (c) 2021 Digital Asset (Switzerland) GmbH and/or its affiliates. All rights reserved.
 # SPDX-License-Identifier: Apache-2.0
 
@@ -144,6 +145,7 @@
     server_args = [
         "--contract-id-seeding=testing-weak",
         "--participant=participant-id=example,port=6865",
+        "--max-deduplication-duration=PT10S",
     ],
     test_tool_args = [
         "--additional=MultiPartySubmissionIT",
@@ -209,10 +211,10 @@
         "--mutable-contract-state-cache",
         "--participant=participant-id=example1,port=6865",
         "--participant=participant-id=example2,port=6866",
-    ],
-    test_tool_args = [
-        "--verbose",
-<<<<<<< HEAD
+        "--max-deduplication-duration=PT10S",
+    ],
+    test_tool_args = [
+        "--verbose",
         "--exclude=CommandDeduplicationIT",  # It's a KV ledger so it needs the KV variant
         "--additional=KVCommandDeduplicationIT",
         "--exclude=ConfigManagementServiceIT",
@@ -220,29 +222,6 @@
         # The following tests don't actually care about multi-participant but they do need append-only.
         "--additional=AppendOnlyCompletionDeduplicationInfoITCommandService",
         "--additional=AppendOnlyCompletionDeduplicationInfoITCommandSubmissionService",
-=======
-        "--include=ParticipantPruningIT",
-    ],
-)
-
-conformance_test(
-    name = "conformance-test-multi-participant-command-deduplication",
-    ports = [
-        6865,
-        6866,
-    ],
-    server = ":app",
-    server_args = [
-        "--contract-id-seeding=testing-weak",
-        "--index-append-only-schema",
-        "--mutable-contract-state-cache",
-        "--participant=participant-id=example1,port=6865",
-        "--participant=participant-id=example2,port=6866",
-        "--max-deduplication-duration=PT10S",
-    ],
-    test_tool_args = [
-        "--include=KVCommandDeduplicationIT",
->>>>>>> cff0358d
     ],
 )
 
@@ -279,35 +258,4 @@
         "--perf-tests=PerformanceEnvelope.Latency.1000ms",
         "--perf-tests=PerformanceEnvelope.TransactionSize.1000KB",
     ],
-<<<<<<< HEAD
-=======
-)
-
-conformance_test(
-    name = "conformance-test-contract-ids",
-    server = ":app",
-    server_args = [
-        "--contract-id-seeding=testing-weak",
-        "--participant=participant-id=example,port=6865",
-    ],
-    test_tool_args = [
-        "--verbose",
-        "--include=ContractIdIT:RejectV0,ContractIdIT:AcceptSuffixedV1,ContractIdIT:AcceptNonSuffixedV1",
-    ],
-)
-
-conformance_test(
-    name = "conformance-test-command-deduplication",
-    ports = [6865],
-    server = ":app",
-    server_args = [
-        "--contract-id-seeding=testing-weak",
-        "--participant=participant-id=example,port=6865",
-        "--max-deduplication-duration=PT10S",
-    ],
-    test_tool_args = [
-        "--verbose",
-        "--include=KVCommandDeduplicationIT",
-    ],
->>>>>>> cff0358d
 )