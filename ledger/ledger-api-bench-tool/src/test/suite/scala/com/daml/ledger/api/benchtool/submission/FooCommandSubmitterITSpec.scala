--- conflicted
+++ resolved
@@ -89,24 +89,6 @@
         names = names,
       )
       _ <- tested.performSubmission()
-<<<<<<< HEAD
-      eventsObserver = TreeEventsObserver(expectedTemplateNames = Set("Foo1", "Foo2"))
-      _ <- apiServices.transactionService.transactionTrees(
-        config = WorkflowConfig.StreamConfig.TransactionTreesStreamConfig(
-          name = "dummy-name",
-          filters = List(
-            WorkflowConfig.StreamConfig.PartyFilter(
-              party = allocatedParties.signatory.toString,
-              templates = List.empty,
-            )
-          ),
-          beginOffset = None,
-          endOffset = Some(LedgerOffset().withBoundary(LedgerOffset.LedgerBoundary.LEDGER_END)),
-          objectives = None,
-          requiredItemCount = None,
-        ),
-        observer = eventsObserver,
-=======
       observerResult_signatory: ObservedEvents <- treeEventsObserver(
         apiServices = apiServices,
         party = allocatedParties.signatory,
@@ -118,7 +100,6 @@
       observerResult_observer1: ObservedEvents <- treeEventsObserver(
         apiServices = apiServices,
         party = allocatedParties.observers(1),
->>>>>>> ef43df48
       )
     } yield {
       observerResult_signatory.createEvents.size shouldBe config.numberOfInstances withClue ("number of create events")
@@ -160,6 +141,7 @@
       beginOffset = None,
       endOffset = Some(LedgerOffset().withBoundary(LedgerOffset.LedgerBoundary.LEDGER_END)),
       objectives = None,
+      requiredItemCount = None,
     )
     apiServices.transactionService.transactionTrees(
       config = config,
