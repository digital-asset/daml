--- conflicted
+++ resolved
@@ -307,7 +307,6 @@
     ) extends PartyEntry
   }
 
-<<<<<<< HEAD
   /** Configuration entry describes a change to the current configuration. */
   sealed abstract class ConfigurationEntry extends Product with Serializable
   object ConfigurationEntry {
@@ -324,8 +323,8 @@
         rejectionReason: String,
         proposedConfiguration: Configuration
     ) extends ConfigurationEntry
-
-=======
+  }
+
   sealed abstract class PackageEntry() extends Product with Serializable
 
   object PackageEntry {
@@ -340,7 +339,6 @@
         recordTime: Instant,
         reason: String
     ) extends PackageEntry
->>>>>>> 014b5608
   }
 
 }