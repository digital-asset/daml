--- conflicted
+++ resolved
@@ -3,20 +3,14 @@
 
 package com.daml.metrics
 
-<<<<<<< HEAD
-=======
 import com.daml.metrics.MetricDoc.MetricQualification.Debug
 import com.daml.metrics.MetricHandle.{Counter, Timer, VarGauge}
 
->>>>>>> ef692ef7
 import com.codahale.metrics.MetricRegistry
 import com.daml.metrics.MetricHandle.{Counter, Gauge, Timer}
 
 class IndexMetrics(override val prefix: MetricName, override val registry: MetricRegistry)
-<<<<<<< HEAD
     extends MetricHandle.DropwizardFactory {
-=======
-    extends MetricHandle.Factory {
 
   @MetricDoc.Tag(
     summary = "The buffer size for transaction trees requests.",
@@ -26,7 +20,6 @@
                     |size of the buffer for queries requesting transaction trees.""",
     qualification = Debug,
   )
->>>>>>> ef692ef7
   val transactionTreesBufferSize: Counter =
     counter(prefix :+ "transaction_trees_buffer_size")
 
@@ -68,10 +61,6 @@
 
   object db extends IndexDBMetrics(prefix :+ "db", registry)
 
-<<<<<<< HEAD
-  val ledgerEndSequentialId: Gauge[Long] =
-    gauge(prefix :+ "ledger_end_sequential_id", 0)
-=======
   @MetricDoc.Tag(
     summary = "The sequential id of the current ledger end kept in memory.",
     description = """The ledger end's sequential id is a monotonically increasing integer value
@@ -84,9 +73,8 @@
                     |in-memory data set.""",
     qualification = Debug,
   )
-  val ledgerEndSequentialId: VarGauge[Long] =
-    varGauge(prefix :+ "ledger_end_sequential_id", 0)
->>>>>>> ef692ef7
+  val ledgerEndSequentialId: Gauge[Long] =
+    gauge(prefix :+ "ledger_end_sequential_id", 0)
 
   object lfValue {
     private val prefix = IndexMetrics.this.prefix :+ "lf_value"
