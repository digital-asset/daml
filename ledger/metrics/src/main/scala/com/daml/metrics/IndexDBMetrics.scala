// Copyright (c) 2023 Digital Asset (Switzerland) GmbH and/or its affiliates. All rights reserved.
// SPDX-License-Identifier: Apache-2.0

package com.daml.metrics

import com.daml.metrics.api.MetricDoc.MetricQualification.Debug
import com.daml.metrics.api.MetricHandle.{Factory, Histogram, Timer}
import com.daml.metrics.api.{MetricDoc, MetricName}

class IndexDBMetrics(override val prefix: MetricName, override val registry: MetricRegistry)
    extends MainIndexDBMetrics(prefix, registry)
    with TransactionStreamsDbMetrics {
  self =>
}

trait TransactionStreamsDbMetrics extends FactoryWithDBMetrics {
  self =>

  def prefix: MetricName
  def registry: MetricRegistry

  @MetricDoc.GroupTag(
    representative = "daml.index.db.flat_transactions_stream.<operation>",
    groupableClass = classOf[DatabaseMetrics],
  )
  object flatTxStream extends FactoryWithDBMetrics {
    override val prefix: MetricName = self.prefix :+ "flat_transactions_stream"
    override val registry: MetricRegistry = self.registry

    val fetchEventCreateIdsStakeholder: DatabaseMetrics = createDbMetrics(
      "fetch_event_create_ids_stakeholder"
    )
    val fetchEventConsumingIdsStakeholder: DatabaseMetrics = createDbMetrics(
      "fetch_event_consuming_ids_stakeholder"
    )
    val fetchEventCreatePayloads: DatabaseMetrics = createDbMetrics("fetch_event_create_payloads")
    val fetchEventConsumingPayloads: DatabaseMetrics = createDbMetrics(
      "fetch_event_consuming_payloads"
    )
    @MetricDoc.Tag(
      summary = "The time needed to turn serialized Daml-LF values into in-memory objects.",
      description = """Some index database queries that target contracts and transactions involve a
                      |Daml-LF translation step. For such queries this metric stands for the time it
                      |takes to turn the serialized Daml-LF values into in-memory representation.""",
      qualification = Debug,
    )
    val translationTimer: Timer = timer(prefix :+ "translation")
  }

  @MetricDoc.GroupTag(
    representative = "daml.index.db.tree_transactions_stream.<operation>",
    groupableClass = classOf[DatabaseMetrics],
  )
  object treeTxStream extends FactoryWithDBMetrics {
    override val prefix: MetricName = self.prefix :+ "tree_transactions_stream"
    override val registry: MetricRegistry = self.registry

    val fetchEventCreateIdsStakeholder: DatabaseMetrics = createDbMetrics(
      "fetch_event_create_ids_stakeholder"
    )
    val fetchEventCreateIdsNonStakeholder: DatabaseMetrics = createDbMetrics(
      "fetch_event_create_ids_non_stakeholder"
    )
    val fetchEventConsumingIdsStakeholder: DatabaseMetrics = createDbMetrics(
      "fetch_event_consuming_ids_stakeholder"
    )
    val fetchEventConsumingIdsNonStakeholder: DatabaseMetrics = createDbMetrics(
      "fetch_event_consuming_ids_non_stakeholder"
    )
    val fetchEventNonConsumingIds: DatabaseMetrics = createDbMetrics(
      "fetch_event_non_consuming_ids_informee"
    )
    val fetchEventCreatePayloads: DatabaseMetrics = createDbMetrics("fetch_event_create_payloads")
    val fetchEventConsumingPayloads: DatabaseMetrics = createDbMetrics(
      "fetch_event_consuming_payloads"
    )
    val fetchEventNonConsumingPayloads: DatabaseMetrics = createDbMetrics(
      "fetch_event_non_consuming_payloads"
    )
    @MetricDoc.Tag(
      summary = "The time needed to turn serialized Daml-LF values into in-memory objects.",
      description = """Some index database queries that target contracts and transactions involve a
                      |Daml-LF translation step. For such queries this metric stands for the time it
                      |takes to turn the serialized Daml-LF values into in-memory representation.""",
      qualification = Debug,
    )
    val translationTimer: Timer = timer(prefix :+ "translation")
  }

}

@MetricDoc.GroupTag(
  representative = "daml.index.db.<operation>",
  groupableClass = classOf[DatabaseMetrics],
)
<<<<<<< HEAD
class IndexDBMetrics(prefix: MetricName, factory: Factory)
    extends DatabaseMetricsFactory(prefix, factory) {
=======
class MainIndexDBMetrics(override val prefix: MetricName, override val registry: MetricRegistry)
    extends FactoryWithDBMetrics { self =>
>>>>>>> 756da4b4

  @MetricDoc.Tag(
    summary = "The time spent looking up a contract using its key.",
    description = """This metric exposes the time spent looking up a contract using its key in the
                    |index db. It is then used by the Daml interpreter when evaluating a command
                    |into a transaction.""",
    qualification = Debug,
  )
  val lookupKey: Timer = factory.timer(prefix :+ "lookup_key")

  @MetricDoc.Tag(
    summary = "The time spent fetching a contract using its id.",
    description = """This metric exposes the time spent fetching a contract using its id from the
                    |index db. It is then used by the Daml interpreter when evaluating a command
                    |into a transaction.""",
    qualification = Debug,
  )
  val lookupActiveContract: Timer = factory.timer(prefix :+ "lookup_active_contract")

  private val overall = createDbMetrics("all")
  val waitAll: Timer = overall.waitTimer
  val execAll: Timer = overall.executionTimer

  val getCompletions: DatabaseMetrics = createDbMetrics("get_completions")
  val getLedgerId: DatabaseMetrics = createDbMetrics("get_ledger_id")
  val getParticipantId: DatabaseMetrics = createDbMetrics("get_participant_id")
  val getLedgerEnd: DatabaseMetrics = createDbMetrics("get_ledger_end")
  val initializeLedgerParameters: DatabaseMetrics = createDbMetrics(
    "initialize_ledger_parameters"
  )
  val lookupConfiguration: DatabaseMetrics = createDbMetrics("lookup_configuration")
  val loadConfigurationEntries: DatabaseMetrics = createDbMetrics(
    "load_configuration_entries"
  )
  val storeConfigurationEntryDbMetrics: DatabaseMetrics = createDbMetrics(
    "store_configuration_entry"
  )
  val storePartyEntryDbMetrics: DatabaseMetrics = createDbMetrics(
    "store_party_entry"
  )
  val loadPartyEntries: DatabaseMetrics = createDbMetrics("load_party_entries")

  object storeTransactionDbMetrics extends DatabaseMetrics(prefix, "store_ledger_entry", factory)

  val storeRejectionDbMetrics: DatabaseMetrics = createDbMetrics(
    "store_rejection"
  )
  val loadParties: DatabaseMetrics = createDbMetrics("load_parties")
  val loadAllParties: DatabaseMetrics = createDbMetrics("load_all_parties")
  val loadPackages: DatabaseMetrics = createDbMetrics("load_packages")
  val loadArchive: DatabaseMetrics = createDbMetrics("load_archive")
  val storePackageEntryDbMetrics: DatabaseMetrics = createDbMetrics("store_package_entry")
  val loadPackageEntries: DatabaseMetrics = createDbMetrics("load_package_entries")
  val pruneDbMetrics: DatabaseMetrics = createDbMetrics("prune")
  val lookupActiveContractDbMetrics: DatabaseMetrics = createDbMetrics("lookup_active_contract")
  val lookupContractByKeyDbMetrics: DatabaseMetrics = createDbMetrics(
    "lookup_contract_by_key"
  )

  val lookupFlatTransactionById: DatabaseMetrics = createDbMetrics(
    "lookup_flat_transaction_by_id"
  )
  val lookupTransactionTreeById: DatabaseMetrics = createDbMetrics(
    "lookup_transaction_tree_by_id"
  )
  val getActiveContracts: DatabaseMetrics = createDbMetrics("get_active_contracts")
  val getActiveContractIds: DatabaseMetrics = createDbMetrics("get_active_contract_ids")
  val getActiveContractBatch: DatabaseMetrics = createDbMetrics("get_active_contract_batch")
  val getEventSeqIdRange: DatabaseMetrics = createDbMetrics("get_event_sequential_id_range")
  val getAcsEventSeqIdRange: DatabaseMetrics =
    createDbMetrics("get_acs_event_sequential_id_range")
  val loadStringInterningEntries: DatabaseMetrics = createDbMetrics(
    "load_string_interning_entries"
  )

  val meteringAggregator: DatabaseMetrics = createDbMetrics("metering_aggregator")
  val initializeMeteringAggregator: DatabaseMetrics = createDbMetrics(
    "initialize_metering_aggregator"
  )

  object translation {
    private val prefix: MetricName = MainIndexDBMetrics.this.prefix :+ "translation"

    @MetricDoc.Tag(
      summary = "The time needed to deserialize and decode a Daml-LF archive.",
      description = """A Daml archive before it can be used in the interpretation needs to be
                      |deserialized and decoded, in other words converted into the in-memory
                      |representation. This metric represents time necessary to do that.""",
      qualification = Debug,
    )
    val getLfPackage: Timer = factory.timer(prefix :+ "get_lf_package")
  }

  object compression {
    private val prefix: MetricName = MainIndexDBMetrics.this.prefix :+ "compression"

    @MetricDoc.Tag(
      summary = "The size of the compressed arguments of a create event.",
      description = """Event information can be compressed by the indexer before storing it in the
                      |database. This metric collects statistics about the size of compressed
                      |arguments of a create event.""",
      qualification = Debug,
    )
    val createArgumentCompressed: Histogram =
      factory.histogram(prefix :+ "create_argument_compressed")

    @MetricDoc.Tag(
      summary = "The size of the decompressed argument of a create event.",
      description = """Event information can be compressed by the indexer before storing it in the
                      |database. This metric collects statistics about the size of decompressed
                      |arguments of a create event.""",
      qualification = Debug,
    )
    val createArgumentUncompressed: Histogram =
      factory.histogram(prefix :+ "create_argument_uncompressed")

    @MetricDoc.Tag(
      summary = "The size of the compressed key value of a create event.",
      description = """Event information can be compressed by the indexer before storing it in the
                      |database. This metric collects statistics about the size of compressed key
                      |value of a create event.""",
      qualification = Debug,
    )
    val createKeyValueCompressed: Histogram =
      factory.histogram(prefix :+ "create_key_value_compressed")

    @MetricDoc.Tag(
      summary = "The size of the decompressed key value of a create event.",
      description = """Event information can be compressed by the indexer before storing it in the
                      |database. This metric collects statistics about the size of decompressed key
                      |value of a create event.""",
      qualification = Debug,
    )
    val createKeyValueUncompressed: Histogram = factory.histogram(
      prefix :+ "create_key_value_uncompressed"
    )

    @MetricDoc.Tag(
      summary = "The size of the compressed argument of an exercise event.",
      description = """Event information can be compressed by the indexer before storing it in the
                      |database. This metric collects statistics about the size of compressed
                      |arguments of an exercise event.""",
      qualification = Debug,
    )
    val exerciseArgumentCompressed: Histogram =
      factory.histogram(prefix :+ "exercise_argument_compressed")

    @MetricDoc.Tag(
      summary = "The size of the decompressed argument of an exercise event.",
      description = """Event information can be compressed by the indexer before storing it in the
                      |database. This metric collects statistics about the size of decompressed
                      |arguments of an exercise event.""",
      qualification = Debug,
    )
    val exerciseArgumentUncompressed: Histogram = factory.histogram(
      prefix :+ "exercise_argument_uncompressed"
    )

    @MetricDoc.Tag(
      summary = "The size of the compressed result of an exercise event.",
      description = """Event information can be compressed by the indexer before storing it in the
                      |database. This metric collects statistics about the size of compressed
                      |result of an exercise event.""",
      qualification = Debug,
    )
    val exerciseResultCompressed: Histogram =
      factory.histogram(prefix :+ "exercise_result_compressed")

    @MetricDoc.Tag(
      summary = "The size of the decompressed result of an exercise event.",
      description = """Event information can be compressed by the indexer before storing it in the
                      |database. This metric collects statistics about the size of compressed
                      |result of an exercise event.""",
      qualification = Debug,
    )
    val exerciseResultUncompressed: Histogram =
      factory.histogram(prefix :+ "exercise_result_uncompressed")
  }

  object threadpool {
    private val prefix: MetricName = MainIndexDBMetrics.this.prefix :+ "threadpool"

    val connection: MetricName = prefix :+ "connection"

    val instrumentedExecutorServiceForDocs = new InstrumentedExecutorServiceForDocs(
      connection :+ "<server_role>"
    )
  }

}<|MERGE_RESOLUTION|>--- conflicted
+++ resolved
@@ -3,8 +3,10 @@
 
 package com.daml.metrics
 
+import com.codahale.metrics.MetricRegistry
 import com.daml.metrics.api.MetricDoc.MetricQualification.Debug
-import com.daml.metrics.api.MetricHandle.{Factory, Histogram, Timer}
+import com.daml.metrics.api.MetricHandle.{Histogram, Timer}
+import com.daml.metrics.api.dropwizard.FactoryWithDBMetrics
 import com.daml.metrics.api.{MetricDoc, MetricName}
 
 class IndexDBMetrics(override val prefix: MetricName, override val registry: MetricRegistry)
@@ -93,13 +95,8 @@
   representative = "daml.index.db.<operation>",
   groupableClass = classOf[DatabaseMetrics],
 )
-<<<<<<< HEAD
-class IndexDBMetrics(prefix: MetricName, factory: Factory)
-    extends DatabaseMetricsFactory(prefix, factory) {
-=======
 class MainIndexDBMetrics(override val prefix: MetricName, override val registry: MetricRegistry)
     extends FactoryWithDBMetrics { self =>
->>>>>>> 756da4b4
 
   @MetricDoc.Tag(
     summary = "The time spent looking up a contract using its key.",
@@ -108,7 +105,7 @@
                     |into a transaction.""",
     qualification = Debug,
   )
-  val lookupKey: Timer = factory.timer(prefix :+ "lookup_key")
+  val lookupKey: Timer = timer(prefix :+ "lookup_key")
 
   @MetricDoc.Tag(
     summary = "The time spent fetching a contract using its id.",
@@ -117,7 +114,7 @@
                     |into a transaction.""",
     qualification = Debug,
   )
-  val lookupActiveContract: Timer = factory.timer(prefix :+ "lookup_active_contract")
+  val lookupActiveContract: Timer = timer(prefix :+ "lookup_active_contract")
 
   private val overall = createDbMetrics("all")
   val waitAll: Timer = overall.waitTimer
@@ -142,7 +139,7 @@
   )
   val loadPartyEntries: DatabaseMetrics = createDbMetrics("load_party_entries")
 
-  object storeTransactionDbMetrics extends DatabaseMetrics(prefix, "store_ledger_entry", factory)
+  object storeTransactionDbMetrics extends DatabaseMetrics(prefix, "store_ledger_entry", registry)
 
   val storeRejectionDbMetrics: DatabaseMetrics = createDbMetrics(
     "store_rejection"
@@ -190,7 +187,7 @@
                       |representation. This metric represents time necessary to do that.""",
       qualification = Debug,
     )
-    val getLfPackage: Timer = factory.timer(prefix :+ "get_lf_package")
+    val getLfPackage: Timer = timer(prefix :+ "get_lf_package")
   }
 
   object compression {
@@ -203,8 +200,7 @@
                       |arguments of a create event.""",
       qualification = Debug,
     )
-    val createArgumentCompressed: Histogram =
-      factory.histogram(prefix :+ "create_argument_compressed")
+    val createArgumentCompressed: Histogram = histogram(prefix :+ "create_argument_compressed")
 
     @MetricDoc.Tag(
       summary = "The size of the decompressed argument of a create event.",
@@ -213,8 +209,7 @@
                       |arguments of a create event.""",
       qualification = Debug,
     )
-    val createArgumentUncompressed: Histogram =
-      factory.histogram(prefix :+ "create_argument_uncompressed")
+    val createArgumentUncompressed: Histogram = histogram(prefix :+ "create_argument_uncompressed")
 
     @MetricDoc.Tag(
       summary = "The size of the compressed key value of a create event.",
@@ -223,8 +218,7 @@
                       |value of a create event.""",
       qualification = Debug,
     )
-    val createKeyValueCompressed: Histogram =
-      factory.histogram(prefix :+ "create_key_value_compressed")
+    val createKeyValueCompressed: Histogram = histogram(prefix :+ "create_key_value_compressed")
 
     @MetricDoc.Tag(
       summary = "The size of the decompressed key value of a create event.",
@@ -233,7 +227,7 @@
                       |value of a create event.""",
       qualification = Debug,
     )
-    val createKeyValueUncompressed: Histogram = factory.histogram(
+    val createKeyValueUncompressed: Histogram = histogram(
       prefix :+ "create_key_value_uncompressed"
     )
 
@@ -244,8 +238,7 @@
                       |arguments of an exercise event.""",
       qualification = Debug,
     )
-    val exerciseArgumentCompressed: Histogram =
-      factory.histogram(prefix :+ "exercise_argument_compressed")
+    val exerciseArgumentCompressed: Histogram = histogram(prefix :+ "exercise_argument_compressed")
 
     @MetricDoc.Tag(
       summary = "The size of the decompressed argument of an exercise event.",
@@ -254,7 +247,7 @@
                       |arguments of an exercise event.""",
       qualification = Debug,
     )
-    val exerciseArgumentUncompressed: Histogram = factory.histogram(
+    val exerciseArgumentUncompressed: Histogram = histogram(
       prefix :+ "exercise_argument_uncompressed"
     )
 
@@ -265,8 +258,7 @@
                       |result of an exercise event.""",
       qualification = Debug,
     )
-    val exerciseResultCompressed: Histogram =
-      factory.histogram(prefix :+ "exercise_result_compressed")
+    val exerciseResultCompressed: Histogram = histogram(prefix :+ "exercise_result_compressed")
 
     @MetricDoc.Tag(
       summary = "The size of the decompressed result of an exercise event.",
@@ -275,8 +267,7 @@
                       |result of an exercise event.""",
       qualification = Debug,
     )
-    val exerciseResultUncompressed: Histogram =
-      factory.histogram(prefix :+ "exercise_result_uncompressed")
+    val exerciseResultUncompressed: Histogram = histogram(prefix :+ "exercise_result_uncompressed")
   }
 
   object threadpool {
@@ -288,5 +279,4 @@
       connection :+ "<server_role>"
     )
   }
-
 }