// Copyright (c) 2022 Digital Asset (Switzerland) GmbH and/or its affiliates. All rights reserved.
// SPDX-License-Identifier: Apache-2.0

package com.daml.metrics

import com.codahale.metrics.MetricRegistry
import io.opentelemetry.api.GlobalOpenTelemetry
import io.opentelemetry.api.metrics.{Meter => OtelMeter}

object Metrics {
  lazy val ForTesting = new Metrics(new MetricRegistry, GlobalOpenTelemetry.getMeter("test"))
}

<<<<<<< HEAD
final class Metrics(override val registry: MetricRegistry, val meter: OtelMeter)
    extends MetricHandle.Factory {
=======
final class Metrics(override val registry: MetricRegistry) extends MetricHandle.DropwizardFactory {
>>>>>>> 1a4ef5b2
  override val prefix = MetricName("")

  object test {
    private val prefix: MetricName = MetricName("test")

    val db: DatabaseMetrics = new DatabaseMetrics(prefix, "db", registry)
  }

  object daml extends MetricHandle.DropwizardFactory {
    override val prefix: MetricName = MetricName.Daml
    override val registry = Metrics.this.registry

    object commands extends CommandMetrics(prefix :+ "commands", registry)

    object execution extends ExecutionMetrics(prefix :+ "execution", registry)

    object lapi extends LAPIMetrics(prefix :+ "lapi", registry)

    object userManagement extends UserManagementMetrics(prefix :+ "user_management", registry)

    object partyRecordStore
        extends PartyRecordStoreMetrics(prefix :+ "party_record_store", registry)

    object index extends IndexMetrics(prefix :+ "index", registry)

    object indexer extends IndexerMetrics(prefix :+ "indexer", registry)

    object parallelIndexer extends ParallelIndexerMetrics(prefix :+ "parallel_indexer", registry)

    object services extends ServicesMetrics(prefix :+ "services", registry)

    object HttpJsonApi extends HttpJsonApiMetrics(prefix :+ "http_json_api", registry)

  }
}<|MERGE_RESOLUTION|>--- conflicted
+++ resolved
@@ -11,12 +11,8 @@
   lazy val ForTesting = new Metrics(new MetricRegistry, GlobalOpenTelemetry.getMeter("test"))
 }
 
-<<<<<<< HEAD
 final class Metrics(override val registry: MetricRegistry, val meter: OtelMeter)
-    extends MetricHandle.Factory {
-=======
-final class Metrics(override val registry: MetricRegistry) extends MetricHandle.DropwizardFactory {
->>>>>>> 1a4ef5b2
+    extends MetricHandle.DropwizardFactory {
   override val prefix = MetricName("")
 
   object test {
