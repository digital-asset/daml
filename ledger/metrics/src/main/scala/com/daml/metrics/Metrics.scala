--- conflicted
+++ resolved
@@ -15,11 +15,7 @@
   lazy val ForTesting = new Metrics(new MetricRegistry, GlobalOpenTelemetry.getMeter("test"))
 }
 
-<<<<<<< HEAD
-final class Metrics(override val registry: MetricRegistry, val otelmeter: OtelMeter)
-=======
 final class Metrics(override val registry: MetricRegistry, val otelMeter: OtelMeter)
->>>>>>> 25bac20a
     extends DropwizardFactory {
 
   object test {
@@ -57,7 +53,7 @@
 
       private val grpcServerMetricsPrefix = prefix :+ "grpc" :+ "server"
 
-      override def otelMeter: OtelMeter = Metrics.this.otelmeter
+      override def otelMeter: OtelMeter = Metrics.this.otelMeter
       override val callTimer: MetricHandle.Timer = timer(grpcServerMetricsPrefix)
       override val messagesSent: MetricHandle.Meter = meter(
         grpcServerMetricsPrefix :+ "messages" :+ "sent"
