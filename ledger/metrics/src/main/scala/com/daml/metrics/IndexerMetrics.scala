// Copyright (c) 2022 Digital Asset (Switzerland) GmbH and/or its affiliates. All rights reserved.
// SPDX-License-Identifier: Apache-2.0

package com.daml.metrics

<<<<<<< HEAD
import java.time.Instant
=======
import com.daml.metrics.MetricDoc.MetricQualification.Debug
import com.daml.metrics.MetricHandle.{Gauge, VarGauge}
>>>>>>> ef692ef7

import com.codahale.metrics.MetricRegistry
import com.daml.metrics.MetricHandle.Gauge

class IndexerMetrics(override val prefix: MetricName, override val registry: MetricRegistry)
<<<<<<< HEAD
    extends MetricHandle.DropwizardFactory {
  val lastReceivedRecordTime: Gauge[Long] =
    gauge(prefix :+ "last_received_record_time", 0)

  val lastReceivedOffset: Gauge[String] =
    gauge(prefix :+ "last_received_offset", "<none>")

  val ledgerEndSequentialId: Gauge[Long] =
    gauge(prefix :+ "ledger_end_sequential_id", 0)
=======
    extends MetricHandle.Factory {

  @MetricDoc.Tag(
    summary = "The time of the last event ingested by the index db (in milliseconds since EPOCH).",
    description = """The last received record time is a monotonically increasing integer
                    |value that represents the record time of the last event ingested by the index
                    |db. It is measured in milliseconds since the EPOCH time.""",
    qualification = Debug,
  )
  val lastReceivedRecordTime: VarGauge[Long] =
    varGauge(prefix :+ "last_received_record_time", 0)

  @MetricDoc.Tag(
    summary = "A string value representing the last ledger offset ingested by the index db.",
    description = """It is only available on metrics backends that support strings. In particular,
                    |it is not available in Prometheus.""",
    qualification = Debug,
  )
  val lastReceivedOffset: VarGauge[String] =
    varGauge(prefix :+ "last_received_offset", "<none>")

  @MetricDoc.Tag(
    summary = "The sequential id of the current ledger end kept in the database.",
    description = """The ledger end's sequential id is a monotonically increasing integer value
                    |representing the sequential id ascribed to the most recent ledger event
                    |ingested by the index db. Please note, that only a subset of all ledger events
                    |are ingested and given a sequential id. These are: creates, consuming
                    |exercises, non-consuming exercises and divulgence events. This value can be
                    |treated as a counter of all such events visible to a given participant. This
                    |metric exposes the latest ledger end's sequential id registered in the
                    |database.""",
    qualification = Debug,
  )
  val ledgerEndSequentialId: VarGauge[Long] =
    varGauge(prefix :+ "ledger_end_sequential_id", 0)
>>>>>>> ef692ef7

  @MetricDoc.Tag(
    summary = """The lag between the record time of a transaction and the wall-clock time
                |registered at the ingestion phase to the index db (in milliseconds).""",
    description = """Depending on the systemic clock skew between different machines, this value
                    |can be negative.""",
    qualification = Debug,
  )
  val currentRecordTimeLag: VarGauge[Long] = Gauge(prefix :+ "current_record_time_lag", null)

  gaugeWithSupplier(
    prefix :+ "current_record_time_lag",
    () => () => Instant.now().toEpochMilli - lastReceivedRecordTime.getValue,
  )
}<|MERGE_RESOLUTION|>--- conflicted
+++ resolved
@@ -3,29 +3,18 @@
 
 package com.daml.metrics
 
-<<<<<<< HEAD
-import java.time.Instant
-=======
 import com.daml.metrics.MetricDoc.MetricQualification.Debug
 import com.daml.metrics.MetricHandle.{Gauge, VarGauge}
->>>>>>> ef692ef7
+
+import com.codahale.metrics.MetricRegistry
+
+import java.time.Instant
 
 import com.codahale.metrics.MetricRegistry
 import com.daml.metrics.MetricHandle.Gauge
 
 class IndexerMetrics(override val prefix: MetricName, override val registry: MetricRegistry)
-<<<<<<< HEAD
     extends MetricHandle.DropwizardFactory {
-  val lastReceivedRecordTime: Gauge[Long] =
-    gauge(prefix :+ "last_received_record_time", 0)
-
-  val lastReceivedOffset: Gauge[String] =
-    gauge(prefix :+ "last_received_offset", "<none>")
-
-  val ledgerEndSequentialId: Gauge[Long] =
-    gauge(prefix :+ "ledger_end_sequential_id", 0)
-=======
-    extends MetricHandle.Factory {
 
   @MetricDoc.Tag(
     summary = "The time of the last event ingested by the index db (in milliseconds since EPOCH).",
@@ -34,8 +23,8 @@
                     |db. It is measured in milliseconds since the EPOCH time.""",
     qualification = Debug,
   )
-  val lastReceivedRecordTime: VarGauge[Long] =
-    varGauge(prefix :+ "last_received_record_time", 0)
+  val lastReceivedRecordTime: Gauge[Long] =
+    gauge(prefix :+ "last_received_record_time", 0)
 
   @MetricDoc.Tag(
     summary = "A string value representing the last ledger offset ingested by the index db.",
@@ -43,8 +32,8 @@
                     |it is not available in Prometheus.""",
     qualification = Debug,
   )
-  val lastReceivedOffset: VarGauge[String] =
-    varGauge(prefix :+ "last_received_offset", "<none>")
+  val lastReceivedOffset: Gauge[String] =
+    gauge(prefix :+ "last_received_offset", "<none>")
 
   @MetricDoc.Tag(
     summary = "The sequential id of the current ledger end kept in the database.",
@@ -58,9 +47,8 @@
                     |database.""",
     qualification = Debug,
   )
-  val ledgerEndSequentialId: VarGauge[Long] =
-    varGauge(prefix :+ "ledger_end_sequential_id", 0)
->>>>>>> ef692ef7
+  val ledgerEndSequentialId: Gauge[Long] =
+    gauge(prefix :+ "ledger_end_sequential_id", 0)
 
   @MetricDoc.Tag(
     summary = """The lag between the record time of a transaction and the wall-clock time
