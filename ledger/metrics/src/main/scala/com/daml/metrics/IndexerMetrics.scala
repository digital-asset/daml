--- conflicted
+++ resolved
@@ -21,18 +21,6 @@
   )
   val lastReceivedRecordTime: Gauge[Long] =
     factory.gauge(prefix :+ "last_received_record_time", 0L)(MetricsContext.Empty)
-<<<<<<< HEAD
-
-  @MetricDoc.Tag(
-    summary = "A string value representing the last ledger offset ingested by the index db.",
-    description = """It is only available on metrics backends that support strings. In particular,
-                    |it is not available in Prometheus.""",
-    qualification = Debug,
-  )
-  val lastReceivedOffset: Gauge[String] =
-    factory.gauge(prefix :+ "last_received_offset", "<none>")(MetricsContext.Empty)
-=======
->>>>>>> d9d412de
 
   @MetricDoc.Tag(
     summary = "The sequential id of the current ledger end kept in the database.",
