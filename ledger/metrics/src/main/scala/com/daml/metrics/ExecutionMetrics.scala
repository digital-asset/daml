--- conflicted
+++ resolved
@@ -118,9 +118,6 @@
   )
   val engineRunning: Meter = meter(prefix :+ "engine_running")
 
-<<<<<<< HEAD
-  object cache extends MetricHandle.DropwizardFactory {
-=======
   @MetricDoc.GroupTag(
     representative = "daml.execution.cache.<state_cache>.hits"
   )
@@ -133,8 +130,7 @@
   @MetricDoc.GroupTag(
     representative = "daml.execution.cache.<state_cache>.evicted_weight"
   )
-  object cache extends MetricHandle.Factory {
->>>>>>> 4fa22e85
+  object cache extends MetricHandle.DropwizardFactory {
     override val prefix: MetricName = ExecutionMetrics.this.prefix :+ "cache"
     override val registry = ExecutionMetrics.this.registry
 
