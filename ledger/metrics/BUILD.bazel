--- conflicted
+++ resolved
@@ -32,15 +32,12 @@
     srcs = glob(["src/test/scala/**/*.scala"]),
     deps = [
         ":metrics",
-<<<<<<< HEAD
         "//ledger-api/rs-grpc-akka",
         "//ledger-api/rs-grpc-bridge",
         "//ledger-api/testing-utils",
+        "//libs-scala/concurrent",
         "@maven//:com_typesafe_akka_akka_actor_2_12",
         "@maven//:com_typesafe_akka_akka_stream_2_12",
-=======
-        "//libs-scala/concurrent",
->>>>>>> d6964115
         "@maven//:io_dropwizard_metrics_metrics_core",
         "@maven//:org_scalactic_scalactic_2_12",
         "@maven//:org_scalatest_scalatest_2_12",
