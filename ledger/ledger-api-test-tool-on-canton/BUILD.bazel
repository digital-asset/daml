--- conflicted
+++ resolved
@@ -79,12 +79,9 @@
         ",ParticipantPruningIT" +  # see "conformance-test-participant-pruning" below
         ",ConfigManagementServiceIT,LedgerConfigurationServiceIT" +  # dynamic config management not supported by Canton
         ",ClosedWorldIT" +  # Canton currently fails this test with a different error (missing namespace in "unallocated" party id)
-<<<<<<< HEAD
+        ",RaceConditionIT" +
         # Some of gRPC status codes changed from INVALID_ARGUMENT to ABORTED (see https://github.com/digital-asset/daml/pull/9218):
         ",SemanticTests:SemanticDoubleSpendBasic,SemanticTests:SemanticDoubleSpendShared,SemanticTests:SemanticPrivacyProjections,SemanticTests:SemanticDivulgence",
-=======
-        ",RaceConditionIT",
->>>>>>> 181afe46
     ],
 ) if not is_windows else None
 
@@ -116,14 +113,10 @@
     test_tool_args = [
         "--verbose",
         "--concurrent-test-runs=4",  # lowered from default #procs to reduce flakes - details in https://github.com/digital-asset/daml/issues/7316
-<<<<<<< HEAD
-        "--include=ContractKeysIT",
+        "--include=ContractKeysIT" +
+        ",RaceConditionIT",
         # Some of gRPC status codes changed from INVALID_ARGUMENT to ABORTED (see https://github.com/digital-asset/daml/pull/9218):
         "--exclude=ContractKeysIT:CKFetchOrLookup,ContractKeysIT:CKNoFetchUndisclosed,ContractKeysIT:CKMaintainerScoped",
-=======
-        "--include=ContractKeysIT" +
-        ",RaceConditionIT",
->>>>>>> 181afe46
     ],
 ) if not is_windows else None
 
