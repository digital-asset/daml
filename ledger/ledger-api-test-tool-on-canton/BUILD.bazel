--- conflicted
+++ resolved
@@ -84,15 +84,10 @@
         ",ClosedWorldIT" +  # Canton currently fails this test with a different error (missing namespace in "unallocated" party id)
         # Excluding tests that require contract key uniqueness and RWArchiveVsFailedLookupByKey (finding a lookup failure after contract creation)
         ",RaceConditionIT:WWDoubleNonTransientCreate,RaceConditionIT:WWArchiveVsNonTransientCreate,RaceConditionIT:RWTransientCreateVsNonTransientCreate,RaceConditionIT:RWArchiveVsFailedLookupByKey" +
-<<<<<<< HEAD
-        ",DeeplyNestedValueIT" +
-        ",CommandDeduplicationIT:CDSimpleDeduplicationUsingStartTimestamp",  #Canton currently doesn't support this deduplication period
-=======
         ",RaceConditionIT:RWArchiveVsLookupByKey,RaceConditionIT:RWArchiveVsNonConsumingChoice,RaceConditionIT:RWArchiveVsFetch,RaceConditionIT:WWDoubleArchive" +
         ",ExceptionsIT,ExceptionRaceConditionIT" +  # need UCK mode - added below
         ",DeeplyNestedValueIT:Reject,DeeplyNestedValueIT:AcceptFailingLookupByKey100" +  # FIXME: Too deeply nested values flake with a time out (half of the time)
         ",CommandServiceIT:CSReturnStackTrace",  # FIXME: Ensure canton returns stack trace
->>>>>>> 4e08b47d
     ],
 ) if not is_windows else None
 
