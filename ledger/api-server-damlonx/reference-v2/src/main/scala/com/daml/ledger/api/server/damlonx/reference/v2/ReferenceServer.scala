// Copyright (c) 2019 The DAML Authors. All rights reserved.
// SPDX-License-Identifier: Apache-2.0

package com.daml.ledger.api.server.damlonx.reference.v2

import java.util.UUID

import akka.actor.ActorSystem
import akka.stream.Materializer
import com.codahale.metrics.SharedMetricRegistries
import com.daml.ledger.api.server.damlonx.reference.v2.cli.Cli
import com.daml.ledger.participant.state.kvutils.InMemoryKVParticipantState
import com.daml.ledger.participant.state.v1.{ReadService, SubmissionId, WriteService}
import com.digitalasset.daml.lf.archive.DarReader
import com.digitalasset.daml_lf_dev.DamlLf.Archive
import com.digitalasset.ledger.api.auth.{AuthService, AuthServiceWildcard}
import com.digitalasset.platform.apiserver.{ApiServerConfig, StandaloneApiServer}
import com.digitalasset.platform.common.logging.NamedLoggerFactory
import com.digitalasset.platform.indexer.{IndexerConfig, StandaloneIndexerServer}
import com.digitalasset.platform.resources.{Resource, ResourceOwner}
import org.slf4j.LoggerFactory

import scala.concurrent.duration.DurationInt
import scala.concurrent.{Await, ExecutionContext}
import scala.util.Try

object ReferenceServer extends App {
  val logger = LoggerFactory.getLogger("indexed-kvutils")

  val config =
    Cli
      .parse(
        args,
        binaryName = "damlonx-reference-server",
        description = "A fully compliant DAML Ledger API server backed by an in-memory store.",
      )
      .getOrElse(sys.exit(1))

  implicit val system: ActorSystem = ActorSystem("indexed-kvutils")
<<<<<<< HEAD
  implicit val materializer: ActorMaterializer = ActorMaterializer(
    ActorMaterializerSettings(system)
      .withSupervisionStrategy { e =>
        logger.error(s"Supervision caught exception: $e")
        Supervision.Stop
      })
  implicit val executionContext: ExecutionContext = system.dispatcher

  val resource = for {
    _ <- ResourceOwner.forActorSystem(() => system).acquire()
    _ <- ResourceOwner.forMaterializer(() => materializer).acquire()
    ledger <- ResourceOwner
      .forCloseable(() => new InMemoryKVParticipantState(config.participantId))
      .acquire()
    _ = config.archiveFiles.foreach { file =>
      val submissionId = SubmissionId.assertFromString(UUID.randomUUID().toString)
      for {
        dar <- DarReader { case (_, x) => Try(Archive.parseFrom(x)) }
          .readArchiveFromFile(file)
      } yield ledger.uploadPackages(submissionId, dar.all, None)
    }
    _ <- startIndexerServer(config, readService = ledger)
    _ <- startApiServer(
      config,
      readService = ledger,
      writeService = ledger,
      authService = AuthServiceWildcard,
    )
    _ <- Resource.sequence_(
      for {
        (extraParticipantId, port, jdbcUrl) <- config.extraParticipants
      } yield {
        val participantConfig = config.copy(
          port = port,
          participantId = extraParticipantId,
          jdbcUrl = jdbcUrl,
        )
        for {
          _ <- startIndexerServer(participantConfig, readService = ledger)
          _ <- startApiServer(
            participantConfig,
            readService = ledger,
            writeService = ledger,
            authService = AuthServiceWildcard,
          )
        } yield ()
      }
    )
  } yield ()
=======
  implicit val materializer: Materializer = Materializer(system)
  implicit val ec: ExecutionContext = system.dispatcher

  val ledger = new InMemoryKVParticipantState(config.participantId)

  val readService = ledger
  val writeService = ledger
  val authService = AuthServiceWildcard
>>>>>>> 2b4a79c6

  resource.asFuture.failed.foreach { exception =>
    logger.error("Shutting down because of an initialization error.", exception)
    System.exit(1)
  }

  Runtime.getRuntime.addShutdownHook(new Thread(() => Await.result(resource.release(), 10.seconds)))

  private def startIndexerServer(config: Config, readService: ReadService): Resource[Unit] =
    new StandaloneIndexerServer(
      readService,
      IndexerConfig(config.participantId, config.jdbcUrl, config.startupMode),
      NamedLoggerFactory.forParticipant(config.participantId),
      SharedMetricRegistries.getOrCreate(s"indexer-${config.participantId}"),
    ).acquire()

  private def startApiServer(
      config: Config,
      readService: ReadService,
      writeService: WriteService,
      authService: AuthService,
  ): Resource[Unit] =
    new StandaloneApiServer(
      ApiServerConfig(
        config.participantId,
        config.archiveFiles,
        config.port,
        config.jdbcUrl,
        config.tlsConfig,
        config.timeProvider,
        config.maxInboundMessageSize,
        config.portFile,
      ),
      readService,
      writeService,
      authService,
      NamedLoggerFactory.forParticipant(config.participantId),
      SharedMetricRegistries.getOrCreate(s"ledger-api-server-${config.participantId}"),
    ).acquire()
}<|MERGE_RESOLUTION|>--- conflicted
+++ resolved
@@ -37,13 +37,7 @@
       .getOrElse(sys.exit(1))
 
   implicit val system: ActorSystem = ActorSystem("indexed-kvutils")
-<<<<<<< HEAD
-  implicit val materializer: ActorMaterializer = ActorMaterializer(
-    ActorMaterializerSettings(system)
-      .withSupervisionStrategy { e =>
-        logger.error(s"Supervision caught exception: $e")
-        Supervision.Stop
-      })
+  implicit val materializer: Materializer = Materializer(system)
   implicit val executionContext: ExecutionContext = system.dispatcher
 
   val resource = for {
@@ -87,16 +81,6 @@
       }
     )
   } yield ()
-=======
-  implicit val materializer: Materializer = Materializer(system)
-  implicit val ec: ExecutionContext = system.dispatcher
-
-  val ledger = new InMemoryKVParticipantState(config.participantId)
-
-  val readService = ledger
-  val writeService = ledger
-  val authService = AuthServiceWildcard
->>>>>>> 2b4a79c6
 
   resource.asFuture.failed.foreach { exception =>
     logger.error("Shutting down because of an initialization error.", exception)
