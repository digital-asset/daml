--- conflicted
+++ resolved
@@ -163,16 +163,6 @@
 server_conformance_test(
     name = "conformance-test",
     servers = SERVERS,
-<<<<<<< HEAD
-    test_tool_args = [
-        "--all-tests",
-        "--exclude=LotsOfPartiesIT",
-        "--exclude=TimeIT",
-        "--exclude=ConfigManagementServiceIT",
-        "--exclude=OpenWorldSandboxIT",
-    ],
-=======
->>>>>>> 61a65fe1
 )
 
 conformance_test(
