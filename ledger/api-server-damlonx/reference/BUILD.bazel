--- conflicted
+++ resolved
@@ -12,48 +12,6 @@
 )
 
 da_scala_binary(
-<<<<<<< HEAD
-  name = 'reference',
-  srcs = glob(['src/main/scala/**/*.scala']),
-  resources = glob(['src/main/resources/**/*']),
-  main_class = 'com.daml.ledger.api.server.damlonx.reference.ReferenceServer',
-  deps = [
-    '//ledger/api-server-damlonx',
-    '//ledger/participant-state',
-    '//ledger/participant-state/reference',
-    '//ledger/participant-state-index',
-    '//ledger/participant-state-index/reference',
-    '//ledger/ledger-api-common:ledger-api-common',
-    '//language-support/scala/bindings',
-
-    '//daml-lf/data',
-    '//daml-lf/lfpackage',
-    '//daml-lf/archive:daml_lf_java_proto',
-    '//daml-lf/archive:daml_lf_archive_scala',
-
-    '//3rdparty/jvm/org/slf4j:slf4j_api',
-    '//3rdparty/jvm/com/typesafe/akka:akka_stream',
-    '//3rdparty/jvm/com/github/scopt:scopt',
-    ],
-
-  runtime_deps = [
-    '//3rdparty/jvm/ch/qos/logback:logback_core',
-    '//3rdparty/jvm/ch/qos/logback:logback_classic'
-  ],
-)
-
-
-client_server_test(
-  name = 'semantic-test',
-  client = '//ledger/ledger-api-integration-tests:semantic-test-runner',
-  client_args = ['ledger/ledger-api-integration-tests/SemanticTests.dar'],
-  server = ':reference',
-  server_args = ['ledger/ledger-api-integration-tests/SemanticTests.dar'],
-  data = [
-    '//ledger/ledger-api-integration-tests:SemanticTests.dar',
-  ]
-)
-=======
     name = "reference",
     srcs = glob(["src/main/scala/**/*.scala"]),
     main_class = "com.daml.ledger.api.server.damlonx.reference.ReferenceServer",
@@ -64,6 +22,7 @@
     ],
     deps = [
         "//3rdparty/jvm/com/typesafe/akka:akka_stream",
+        "//3rdparty/jvm/com/github/scopt:scopt",
         "//3rdparty/jvm/org/slf4j:slf4j_api",
         "//daml-lf/archive:daml_lf_archive_scala",
         "//daml-lf/archive:daml_lf_java_proto",
@@ -78,4 +37,15 @@
         "//ledger/participant-state/reference",
     ],
 )
->>>>>>> 45aa8b98
+
+client_server_test(
+    name = "semantic-test",
+    client = "//ledger/ledger-api-integration-tests:semantic-test-runner",
+    client_args = ["ledger/ledger-api-integration-tests/SemanticTests.dar"],
+    server = ":reference",
+    server_args = ["ledger/ledger-api-integration-tests/SemanticTests.dar"],
+    data = [
+      "//ledger/ledger-api-integration-tests:SemanticTests.dar",
+    ],
+    size="small",
+)
