--- conflicted
+++ resolved
@@ -60,13 +60,8 @@
     }
   }
 
-<<<<<<< HEAD
   ledger.getLedgerInitialConditions
     .runWith(Sink.head)
-=======
-  ledger
-    .getLedgerInitialConditions()
->>>>>>> d8591936
     .foreach { initialConditions =>
       val indexService = ReferenceIndexService(
         participantReadService = if (config.badServer) BadReadService(ledger) else ledger,
@@ -75,10 +70,7 @@
 
       val server = Server(
         serverPort = config.port,
-<<<<<<< HEAD
-=======
         sslContext = config.tlsConfig.flatMap(_.server),
->>>>>>> d8591936
         indexService = indexService,
         writeService = ledger,
       )
@@ -87,11 +79,7 @@
       config.portFile.foreach { f =>
         val w = new FileWriter(f)
         w.write(s"${server.port}\n")
-<<<<<<< HEAD
         w.close
-=======
-        w.close()
->>>>>>> d8591936
       }
 
       // Add a hook to close the server. Invoked when Ctrl-C is pressed.
@@ -102,13 +90,8 @@
 // simulate a bad read service by returning only
 // empty transactions.
 final case class BadReadService(readService: ReadService) extends ReadService {
-<<<<<<< HEAD
   override def getLedgerInitialConditions(): Source[LedgerInitialConditions, NotUsed] =
     readService.getLedgerInitialConditions
-=======
-  override def getLedgerInitialConditions(): Future[LedgerInitialConditions] =
-    readService.getLedgerInitialConditions()
->>>>>>> d8591936
 
   override def stateUpdates(beginAfter: Option[Offset]): Source[(Offset, Update), NotUsed] =
     readService.stateUpdates(beginAfter).map {
