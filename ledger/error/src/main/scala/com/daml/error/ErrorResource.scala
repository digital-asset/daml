--- conflicted
+++ resolved
@@ -16,11 +16,7 @@
 object ErrorResource {
 
   private lazy val all =
-<<<<<<< HEAD
-    Seq(ContractId, ContractKey, DalfPackage, LedgerId, CommandId, Party)
-=======
-    Seq(ContractId, ContractKey, DalfPackage, LedgerId, CommandId, TransactionId)
->>>>>>> ba6c2be1
+    Seq(ContractId, ContractKey, DalfPackage, LedgerId, CommandId, TransactionId, Party)
 
   def fromString(str: String): Option[ErrorResource] = all.find(_.asString == str)
 
