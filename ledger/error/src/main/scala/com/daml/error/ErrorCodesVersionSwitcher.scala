--- conflicted
+++ resolved
@@ -6,13 +6,6 @@
 
 import scala.concurrent.Future
 
-<<<<<<< HEAD
-/** A mechanism to switch between the legacy error codes (v1) and the new self-service error codes (v2).
-  * This class is intended to facilitate transition to self-service error codes.
-  * Once the previous error codes are removed, this class should be dropped as well.
-  */
-=======
->>>>>>> c60c94b1
 class ErrorCodesVersionSwitcher(enableSelfServiceErrorCodes: Boolean)
     extends ValueSwitch[StatusRuntimeException](enableSelfServiceErrorCodes) {
 
