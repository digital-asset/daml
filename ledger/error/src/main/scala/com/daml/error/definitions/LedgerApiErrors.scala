// Copyright (c) 2022 Digital Asset (Switzerland) GmbH and/or its affiliates. All rights reserved.
// SPDX-License-Identifier: Apache-2.0

package com.daml.error.definitions

import com.daml.error._
import com.daml.error.definitions.ErrorGroups.ParticipantErrorGroup.LedgerApiErrorGroup
import com.daml.lf.engine.Error.Validation.ReplayMismatch
import com.daml.lf.engine.{Error => LfError}
import org.slf4j.event.Level

@Explanation(
  "Errors raised by or forwarded by the Ledger API."
)
object LedgerApiErrors extends LedgerApiErrorGroup {

  val Admin: groups.AdminServices.type = groups.AdminServices
  val CommandExecution: groups.CommandExecution.type = groups.CommandExecution
  val AuthorizationChecks: groups.AuthorizationChecks.type = groups.AuthorizationChecks
  val ConsistencyErrors: groups.ConsistencyErrors.type = groups.ConsistencyErrors
  val RequestValidation: groups.RequestValidation.type = groups.RequestValidation
  val WriteServiceRejections: groups.WriteServiceRejections.type = groups.WriteServiceRejections

  val EarliestOffsetMetadataKey = "earliest_offset"

  @Explanation(
    """This error category is used to signal that an unimplemented code-path has been triggered by a client or participant operator request."""
  )
  @Resolution(
    """This error is caused by a participant node misconfiguration or by an implementation bug.
      |Resolution requires participant operator intervention."""
  )
  object UnsupportedOperation
      extends ErrorCode(
        id = "UNSUPPORTED_OPERATION",
        ErrorCategory.InternalUnsupportedOperation,
      ) {

    case class Reject(_message: String)(implicit errorLogger: ContextualizedErrorLogger)
        extends DamlErrorWithDefiniteAnswer(
          cause = s"The request exercised an unsupported operation: ${_message}"
        )
  }

  @Explanation(
    """This error occurs when a participant rejects a command due to excessive load.
        |Load can be caused by the following factors:
        |1. when commands are submitted to the participant through its Ledger API,
        |2. when the participant receives requests from other participants through a connected domain."""
  )
  @Resolution(
    """Wait a bit and retry, preferably with some backoff factor.
        |If possible, ask other participants to send fewer requests; the domain operator can enforce this by imposing a rate limit."""
  )
  object ParticipantBackpressure
      extends ErrorCode(
        id = "PARTICIPANT_BACKPRESSURE",
        ErrorCategory.ContentionOnSharedResources,
      ) {
    override def logLevel: Level = Level.WARN

    case class Rejection(reason: String)(implicit errorLogger: ContextualizedErrorLogger)
        extends DamlErrorWithDefiniteAnswer(cause = s"The participant is overloaded: $reason") {
      override def context: Map[String, String] =
        super.context ++ Map("reason" -> reason)
    }
  }

  @Explanation(
    "This rejection is given when a request processing status is not known and a time-out is reached."
  )
  @Resolution(
    "Retry for transient problems. If non-transient contact the operator as the time-out limit might be too short."
  )
  object RequestTimeOut
      extends ErrorCode(
        id = "REQUEST_TIME_OUT",
        ErrorCategory.DeadlineExceededRequestStateUnknown,
      ) {
    case class Reject(_message: String, _definiteAnswer: Boolean)(implicit
        loggingContext: ContextualizedErrorLogger
    ) extends DamlErrorWithDefiniteAnswer(
          cause = _message,
          definiteAnswer = _definiteAnswer,
        )
  }

  @Explanation("This rejection is given when the requested service has already been closed.")
  @Resolution(
    "Retry re-submitting the request. If the error persists, contact the participant operator."
  )
  object ServiceNotRunning
      extends ErrorCode(
        id = "SERVICE_NOT_RUNNING",
        ErrorCategory.TransientServerFailure,
      ) {
    case class Reject(_serviceName: String)(implicit
        loggingContext: ContextualizedErrorLogger
    ) extends DamlErrorWithDefiniteAnswer(
          cause = s"${_serviceName} has been shut down."
        ) {
      override def context: Map[String, String] =
        super.context ++ Map("service_name" -> _serviceName)
    }
  }

  @Explanation("This rejection is given when the participant server is shutting down.")
  @Resolution("Contact the participant operator.")
  object ServerIsShuttingDown
      extends ErrorCode(
        id = "SERVER_IS_SHUTTING_DOWN",
        ErrorCategory.TransientServerFailure,
      ) {
    case class Reject()(implicit
        loggingContext: ContextualizedErrorLogger
    ) extends DamlErrorWithDefiniteAnswer(
          cause = "Server is shutting down"
        )
  }

<<<<<<< HEAD
  @Explanation("Authentication and authorization errors.")
  object AuthorizationChecks extends ErrorGroup() {

    @Explanation("""The stream was aborted because the authenticated user's rights changed,
        |and the user might thus no longer be authorized to this stream.
        |""")
    @Resolution(
      "The application should automatically retry fetching the stream. It will either succeed, or fail with an explicit denial of authentication or permission."
    )
    object StaleUserManagementBasedStreamClaims
        extends ErrorCode(
          id = "STALE_STREAM_AUTHORIZATION",
          ErrorCategory.ContentionOnSharedResources,
        ) {
      case class Reject()(implicit
          loggingContext: ContextualizedErrorLogger
      ) extends DamlErrorWithDefiniteAnswer("Stale stream authorization. Retry quickly.") {
        override def retryable: Option[ErrorCategoryRetry] = Some(
          ErrorCategoryRetry(duration = 0.seconds)
        )
      }

    }

    @Explanation(
      """This rejection is given if the submitted command does not contain a JWT token on a participant enforcing JWT authentication."""
    )
    @Resolution(
      "Ask your participant operator to provide you with an appropriate JWT token."
    )
    object Unauthenticated
        extends ErrorCode(
          id = "UNAUTHENTICATED",
          ErrorCategory.AuthInterceptorInvalidAuthenticationCredentials,
        ) {
      case class MissingJwtToken()(implicit
          loggingContext: ContextualizedErrorLogger
      ) extends DamlErrorWithDefiniteAnswer(
            cause = "The command is missing a (valid) JWT token"
          )

      case class UserBasedAuthenticationIsDisabled()(implicit
          loggingContext: ContextualizedErrorLogger
      ) extends DamlErrorWithDefiniteAnswer(
            cause = "User based authentication is disabled."
          )
    }

    @Explanation("An internal system authorization error occurred.")
    @Resolution("Contact the participant operator.")
    object InternalAuthorizationError
        extends ErrorCode(
          id = "INTERNAL_AUTHORIZATION_ERROR",
          ErrorCategory.SystemInternalAssumptionViolated,
        ) {
      case class Reject(message: String, throwable: Throwable)(implicit
          loggingContext: ContextualizedErrorLogger
      ) extends DamlErrorWithDefiniteAnswer(
            cause = message,
            throwableO = Some(throwable),
          )
    }

    @Explanation(
      """This rejection is given if the supplied authorization token is not sufficient for the intended command.
        |The exact reason is logged on the participant, but not given to the user for security reasons."""
    )
    @Resolution(
      "Inspect your command and your token or ask your participant operator for an explanation why this command failed."
    )
    object PermissionDenied
        extends ErrorCode(id = "PERMISSION_DENIED", ErrorCategory.InsufficientPermission) {
      case class Reject(override val cause: String)(implicit
          loggingContext: ContextualizedErrorLogger
      ) extends DamlErrorWithDefiniteAnswer(
            cause =
              s"The provided authorization token is not sufficient to authorize the intended command: $cause"
          )
    }
  }

  @Explanation(
    "Validation errors raised when evaluating requests in the Ledger API."
  )
  object RequestValidation extends ErrorGroup {
    object NotFound extends ErrorGroup() {
      @Explanation(
        "This rejection is given when a read request tries to access a package which does not exist on the ledger."
      )
      @Resolution("Use a package id pertaining to a package existing on the ledger.")
      object Package
          extends ErrorCode(
            id = "PACKAGE_NOT_FOUND",
            ErrorCategory.InvalidGivenCurrentSystemStateResourceMissing,
          ) {
        case class Reject(_packageId: String)(implicit
            loggingContext: ContextualizedErrorLogger
        ) extends DamlErrorWithDefiniteAnswer(
              cause = "Could not find package."
            ) {

          override def resources: Seq[(ErrorResource, String)] = {
            super.resources :+ ((ErrorResource.DalfPackage, _packageId))
          }
        }

        case class InterpretationReject(
            packageId: PackageId,
            reference: Reference,
        )(implicit
            loggingContext: ContextualizedErrorLogger
        ) extends DamlErrorWithDefiniteAnswer(
              cause = LookupError.MissingPackage.pretty(packageId, reference)
            )
      }

      @Explanation(
        "The transaction does not exist or the requesting set of parties are not authorized to fetch it."
      )
      @Resolution(
        "Check the transaction id and verify that the requested transaction is visible to the requesting parties."
      )
      object Transaction
          extends ErrorCode(
            id = "TRANSACTION_NOT_FOUND",
            ErrorCategory.InvalidGivenCurrentSystemStateResourceMissing,
          ) {

        case class Reject(_transactionId: String)(implicit
            loggingContext: ContextualizedErrorLogger
        ) extends DamlErrorWithDefiniteAnswer(cause = "Transaction not found, or not visible.") {
          override def resources: Seq[(ErrorResource, String)] = Seq(
            (ErrorResource.TransactionId, _transactionId)
          )
        }
      }

      @Explanation(
        "The ledger configuration could not be retrieved. This could happen due to incomplete initialization of the participant or due to an internal system error."
      )
      @Resolution("Contact the participant operator.")
      object LedgerConfiguration
          extends ErrorCode(
            id = "LEDGER_CONFIGURATION_NOT_FOUND",
            ErrorCategory.InvalidGivenCurrentSystemStateResourceMissing,
          ) {

        case class Reject()(implicit
            loggingContext: ContextualizedErrorLogger
        ) extends DamlErrorWithDefiniteAnswer(
              cause = "The ledger configuration could not be retrieved."
            )

        case class RejectWithMessage(_message: String)(implicit
            loggingContext: ContextualizedErrorLogger
        ) extends DamlErrorWithDefiniteAnswer(
              cause = s"The ledger configuration could not be retrieved: ${_message}."
            )
      }
    }

    @Explanation("This rejection is given when a read request tries to access pruned data.")
    @Resolution("Use an offset that is after the pruning offset.")
    object ParticipantPrunedDataAccessed
        extends ErrorCode(
          id = "PARTICIPANT_PRUNED_DATA_ACCESSED",
          ErrorCategory.InvalidGivenCurrentSystemStateOther,
        ) {
      case class Reject(override val cause: String, _earliestOffset: String)(implicit
          loggingContext: ContextualizedErrorLogger
      ) extends DamlErrorWithDefiniteAnswer(cause = cause) {

        override def context: Map[String, String] =
          super.context + (EarliestOffsetMetadataKey -> _earliestOffset)
      }
    }

    @Explanation(
      "This rejection is given when a read request uses an offset beyond the current ledger end."
    )
    @Resolution("Use an offset that is before the ledger end.")
    object OffsetAfterLedgerEnd
        extends ErrorCode(
          id = "OFFSET_AFTER_LEDGER_END",
          ErrorCategory.InvalidGivenCurrentSystemStateSeekAfterEnd,
        ) {
      case class Reject(_offsetType: String, _requestedOffset: String, _ledgerEnd: String)(implicit
          loggingContext: ContextualizedErrorLogger
      ) extends DamlErrorWithDefiniteAnswer(
            cause =
              s"${_offsetType} offset (${_requestedOffset}) is after ledger end (${_ledgerEnd})"
          )
    }

    @Explanation(
      "This rejection is given when a read request uses an offset invalid in the requests' context."
    )
    @Resolution("Inspect the error message and use a valid offset.")
    object OffsetOutOfRange
        extends ErrorCode(
          id = "OFFSET_OUT_OF_RANGE",
          ErrorCategory.InvalidGivenCurrentSystemStateOther,
        ) {
      case class Reject(_message: String)(implicit
          loggingContext: ContextualizedErrorLogger
      ) extends DamlErrorWithDefiniteAnswer(cause = _message)
    }

    @Explanation(
      """Every ledger API command contains a ledger-id which is verified against the running ledger.
          This error indicates that the provided ledger-id does not match the expected one."""
    )
    @Resolution("Ensure that your application is correctly configured to use the correct ledger.")
    object LedgerIdMismatch
        extends ErrorCode(
          id = "LEDGER_ID_MISMATCH",
          ErrorCategory.InvalidGivenCurrentSystemStateResourceMissing,
        ) {
      case class Reject(_expectedLedgerId: String, _receivedLegerId: String)(implicit
          loggingContext: ContextualizedErrorLogger
      ) extends DamlErrorWithDefiniteAnswer(
            cause =
              s"Ledger ID '${_receivedLegerId}' not found. Actual Ledger ID is '${_expectedLedgerId}'.",
            definiteAnswer = true,
          )
    }

    @Explanation(
      """This error is emitted when a mandatory field is not set in a submitted ledger API command."""
    )
    @Resolution("Inspect the reason given and correct your application.")
    object MissingField
        extends ErrorCode(id = "MISSING_FIELD", ErrorCategory.InvalidIndependentOfSystemState) {
      case class Reject(_missingField: String)(implicit
          loggingContext: ContextualizedErrorLogger
      ) extends DamlErrorWithDefiniteAnswer(
            cause = s"The submitted command is missing a mandatory field: ${_missingField}"
          ) {
        override def context: Map[String, String] =
          super.context ++ Map("field_name" -> _missingField)
      }
    }

    @Explanation(
      """This error is emitted when a submitted ledger API command contains an invalid argument."""
    )
    @Resolution("Inspect the reason given and correct your application.")
    object InvalidArgument
        extends ErrorCode(id = "INVALID_ARGUMENT", ErrorCategory.InvalidIndependentOfSystemState) {
      case class Reject(_reason: String)(implicit
          loggingContext: ContextualizedErrorLogger
      ) extends DamlErrorWithDefiniteAnswer(
            cause = s"The submitted command has invalid arguments: ${_reason}"
          )
    }

    @Explanation(
      """This error is emitted when a submitted ledger API command contains a field value that cannot be understood."""
    )
    @Resolution("Inspect the reason given and correct your application.")
    object InvalidField
        extends ErrorCode(id = "INVALID_FIELD", ErrorCategory.InvalidIndependentOfSystemState) {
      case class Reject(_fieldName: String, _message: String)(implicit
          loggingContext: ContextualizedErrorLogger
      ) extends DamlErrorWithDefiniteAnswer(
            cause =
              s"The submitted command has a field with invalid value: Invalid field ${_fieldName}: ${_message}"
          )
    }

    @Explanation(
      "This error is emitted when a submitted ledger API command specifies an invalid deduplication period."
    )
    @Resolution(
      "Inspect the error message, adjust the value of the deduplication period or ask the participant operator to increase the maximum deduplication period."
    )
    object InvalidDeduplicationPeriodField
        extends ErrorCode(
          id = "INVALID_DEDUPLICATION_PERIOD",
          ErrorCategory.InvalidGivenCurrentSystemStateOther,
        ) {
      val ValidMaxDeduplicationFieldKey = "longest_duration"
      case class Reject(
          _reason: String,
          _maxDeduplicationDuration: Option[Duration],
      )(implicit
          loggingContext: ContextualizedErrorLogger
      ) extends DamlErrorWithDefiniteAnswer(
            cause = s"The submitted command had an invalid deduplication period: ${_reason}"
          ) {
        override def context: Map[String, String] = {
          super.context ++ _maxDeduplicationDuration
            .map(ValidMaxDeduplicationFieldKey -> _.toString)
            .toList
        }
      }
    }

    @Explanation("""The supplied offset could not be converted to a binary offset.""")
    @Resolution("Ensure the offset is specified as a hexadecimal string.")
    object NonHexOffset
        extends ErrorCode(
          id = "NON_HEXADECIMAL_OFFSET",
          ErrorCategory.InvalidIndependentOfSystemState,
        ) {
      case class Error(
          _fieldName: String,
          _offsetValue: String,
          _message: String,
      )(implicit
          val loggingContext: ContextualizedErrorLogger
      ) extends DamlError(
            cause =
              s"Offset in ${_fieldName} not specified in hexadecimal: ${_offsetValue}: ${_message}"
          )
    }
  }

=======
>>>>>>> e69343df
  @Explanation("""This error occurs if there was an unexpected error in the Ledger API.""")
  @Resolution("Contact support.")
  object InternalError
      extends ErrorCode(
        id = "LEDGER_API_INTERNAL_ERROR",
        ErrorCategory.SystemInternalAssumptionViolated,
      ) {

    case class UnexpectedOrUnknownException(t: Throwable)(implicit
        loggingContext: ContextualizedErrorLogger
    ) extends DamlErrorWithDefiniteAnswer(
          cause = "Unexpected or unknown exception occurred.",
          throwableO = Some(t),
        )

    case class Generic(
        message: String,
        override val throwableO: Option[Throwable] = None,
    )(implicit
        loggingContext: ContextualizedErrorLogger
    ) extends DamlErrorWithDefiniteAnswer(cause = message) {
      override def context: Map[String, String] =
        super.context ++ Map("throwableO" -> throwableO.toString)
    }

    case class PackageSelfConsistency(
        err: LfError.Package.SelfConsistency
    )(implicit
        loggingContext: ContextualizedErrorLogger
    ) extends DamlErrorWithDefiniteAnswer(
          cause = err.message
        )

    case class PackageInternal(
        err: LfError.Package.Internal
    )(implicit
        loggingContext: ContextualizedErrorLogger
    ) extends DamlErrorWithDefiniteAnswer(
          cause = err.message
        )

    case class Preprocessing(
        err: LfError.Preprocessing.Internal
    )(implicit
        loggingContext: ContextualizedErrorLogger
    ) extends DamlErrorWithDefiniteAnswer(cause = err.message)

    case class Validation(reason: ReplayMismatch)(implicit
        loggingContext: ContextualizedErrorLogger
    ) extends DamlErrorWithDefiniteAnswer(
          cause = s"Observed un-expected replay mismatch: ${reason}"
        )

    case class Interpretation(
        where: String,
        message: String,
        detailMessage: Option[String],
    )(implicit
        loggingContext: ContextualizedErrorLogger
    ) extends DamlErrorWithDefiniteAnswer(
          cause = s"Daml-Engine interpretation failed with internal error: ${where} / ${message}"
        )

    case class VersionService(message: String)(implicit
        loggingContext: ContextualizedErrorLogger
    ) extends DamlErrorWithDefiniteAnswer(cause = message)

    case class Buffer(message: String, override val throwableO: Option[Throwable])(implicit
        loggingContext: ContextualizedErrorLogger
    ) extends DamlErrorWithDefiniteAnswer(cause = message, throwableO = throwableO)
  }

<<<<<<< HEAD
  @Explanation(
    "Potential consistency errors raised due to race conditions during command submission or returned as submission rejections by the backing ledger."
  )
  object ConsistencyErrors extends ErrorGroup {

    @Explanation("A command with the given command id has already been successfully processed.")
    @Resolution(
      """The correct resolution depends on the use case. If the error received pertains to a submission retried due to a timeout,
        |do nothing, as the previous command has already been accepted.
        |If the intent is to submit a new command, re-submit using a distinct command id. 
        |"""
    )
    object DuplicateCommand
        extends ErrorCode(
          id = "DUPLICATE_COMMAND",
          ErrorCategory.InvalidGivenCurrentSystemStateResourceExists,
        ) {

      case class Reject(
          _definiteAnswer: Boolean = false,
          _existingCommandSubmissionId: Option[String],
          _changeId: Option[ChangeId] = None,
      )(implicit
          loggingContext: ContextualizedErrorLogger
      ) extends DamlErrorWithDefiniteAnswer(
            cause = "A command with the given command id has already been successfully processed",
            definiteAnswer = _definiteAnswer,
          ) {
        override def context: Map[String, String] =
          super.context ++ _existingCommandSubmissionId
            .map("existing_submission_id" -> _)
            .toList ++ _changeId
            .map(changeId => Seq("changeId" -> changeId.toString))
            .getOrElse(Seq.empty)
      }
    }

    @Explanation("An input contract has been archived by a concurrent transaction submission.")
    @Resolution(
      "The correct resolution depends on the business flow, for example it may be possible to " +
        "proceed without the archived contract as an input, or a different contract could be used."
    )
    object InconsistentContracts
        extends ErrorCode(
          id = "INCONSISTENT_CONTRACTS",
          ErrorCategory.InvalidGivenCurrentSystemStateOther,
        ) {

      case class Reject(override val cause: String)(implicit
          loggingContext: ContextualizedErrorLogger
      ) extends DamlErrorWithDefiniteAnswer(cause = cause)

    }

    @Explanation("At least one input has been altered by a concurrent transaction submission.")
    @Resolution(
      "The correct resolution depends on the business flow, for example it may be possible to proceed " +
        "without an archived contract as an input, or the transaction submission may be retried " +
        "to load the up-to-date value of a contract key."
    )
    object Inconsistent
        extends ErrorCode(
          id = "INCONSISTENT",
          ErrorCategory.InvalidGivenCurrentSystemStateOther,
        ) {

      case class Reject(
          details: String
      )(implicit loggingContext: ContextualizedErrorLogger)
          extends DamlErrorWithDefiniteAnswer(
            cause = s"Inconsistent: $details"
          )

    }

    @Explanation(
      """This error occurs if the Daml engine can not find a referenced contract. This
        |can be caused by either the contract not being known to the participant, or not being known to
        |the submitting parties or already being archived."""
    )
    @Resolution("This error type occurs if there is contention on a contract.")
    object ContractNotFound
        extends ErrorCode(
          id = "CONTRACT_NOT_FOUND",
          ErrorCategory.InvalidGivenCurrentSystemStateResourceMissing,
        ) {

      case class MultipleContractsNotFound(_notFoundContractIds: Set[String])(implicit
          loggingContext: ContextualizedErrorLogger
      ) extends DamlErrorWithDefiniteAnswer(
            cause = s"Unknown contracts: ${_notFoundContractIds.mkString("[", ", ", "]")}"
          ) {
        override def resources: Seq[(ErrorResource, String)] = Seq(
          (ErrorResource.ContractId, _notFoundContractIds.mkString("[", ", ", "]"))
        )
      }

      case class Reject(
          override val cause: String,
          _cid: Value.ContractId,
      )(implicit
          loggingContext: ContextualizedErrorLogger
      ) extends DamlErrorWithDefiniteAnswer(
            cause = cause
          ) {
        override def resources: Seq[(ErrorResource, String)] = Seq(
          (ErrorResource.ContractId, _cid.coid)
        )
      }

    }

    @Explanation(
      "An input contract key was re-assigned to a different contract by a concurrent transaction submission."
    )
    @Resolution("Retry the transaction submission.")
    object InconsistentContractKey
        extends ErrorCode(
          id = "INCONSISTENT_CONTRACT_KEY",
          ErrorCategory.InvalidGivenCurrentSystemStateOther,
        ) {

      case class Reject(reason: String)(implicit
          loggingContext: ContextualizedErrorLogger
      ) extends DamlErrorWithDefiniteAnswer(cause = reason)

    }

    @Explanation(
      """This error signals that within the transaction we got to a point where two contracts with the same key were active."""
    )
    @Resolution("This error indicates an application error.")
    object DuplicateContractKey
        extends ErrorCode(
          id = "DUPLICATE_CONTRACT_KEY",
          ErrorCategory.InvalidGivenCurrentSystemStateResourceExists,
        ) {

      case class RejectWithContractKeyArg(
          override val cause: String,
          _key: GlobalKey,
      )(implicit
          loggingContext: ContextualizedErrorLogger
      ) extends DamlErrorWithDefiniteAnswer(
            cause = cause
          ) {
        override def resources: Seq[(ErrorResource, String)] = Seq(
          (ErrorResource.ContractKey, _key.toString())
        )
      }

      case class Reject(override val cause: String)(implicit
          loggingContext: ContextualizedErrorLogger
      ) extends DamlErrorWithDefiniteAnswer(cause = cause)

    }

    @Explanation(
      "The ledger time of the submission violated some constraint on the ledger time."
    )
    @Resolution("Retry the transaction submission.")
    object InvalidLedgerTime
        extends ErrorCode(
          id = "INVALID_LEDGER_TIME",
          ErrorCategory.InvalidGivenCurrentSystemStateOther, // It may succeed at a later time
        ) {

      case class RejectEnriched(
          override val cause: String,
          ledger_time: Instant,
          ledger_time_lower_bound: Instant,
          ledger_time_upper_bound: Instant,
      )(implicit loggingContext: ContextualizedErrorLogger)
          extends DamlErrorWithDefiniteAnswer(cause = cause) {
        override def context: Map[String, String] = super.context ++ Map(
          "ledger_time" -> ledger_time.toString,
          "ledger_time_lower_bound" -> ledger_time_lower_bound.toString,
          "ledger_time_upper_bound" -> ledger_time_upper_bound.toString,
        )
      }

      case class RejectSimple(
          override val cause: String
      )(implicit loggingContext: ContextualizedErrorLogger)
          extends DamlErrorWithDefiniteAnswer(cause = cause)

    }

    @Explanation(
      "Another command submission with the same change ID (application ID, command ID, actAs) is already being processed."
    )
    @Resolution(
      """Listen to the command completion stream until a completion for the in-flight command submission is published.
        |Alternatively, resubmit the command. If the in-flight submission has finished successfully by then, 
        |this will return more detailed information about the earlier one.
        |If the in-flight submission has failed by then, the resubmission will attempt to record the new transaction on the ledger.
        |"""
    )
    // This command deduplication error is currently used only by Canton.
    // It is defined here so that the general command deduplication documentation can refer to it.
    object SubmissionAlreadyInFlight
        extends ErrorCode(
          id = "SUBMISSION_ALREADY_IN_FLIGHT",
          ErrorCategory.ContentionOnSharedResources,
        )
  }

  @Explanation(
    "Generic submission rejection errors returned by the backing ledger's write service."
  )
  object WriteServiceRejections extends ErrorGroup {
    @Explanation("The submitting party has not been allocated.")
    @Resolution(
      "Check that the party identifier is correct, allocate the submitting party, " +
        "request its allocation or wait for it to be allocated before retrying the transaction submission."
    )
    object SubmittingPartyNotKnownOnLedger
        extends ErrorCode(
          id = "SUBMITTING_PARTY_NOT_KNOWN_ON_LEDGER",
          ErrorCategory.InvalidGivenCurrentSystemStateResourceMissing, // It may become known at a later time
        ) {
      case class Reject(
          submitter_party: String
      )(implicit loggingContext: ContextualizedErrorLogger)
          extends DamlErrorWithDefiniteAnswer(
            cause = s"Party not known on ledger: Submitting party '$submitter_party' not known"
          ) {
        override def resources: Seq[(ErrorResource, String)] = Seq(
          ErrorResource.Party -> submitter_party
        )
      }
    }

    @Explanation("One or more informee parties have not been allocated.")
    @Resolution(
      "Check that all the informee party identifiers are correct, allocate all the informee parties, " +
        "request their allocation or wait for them to be allocated before retrying the transaction submission."
    )
    object PartyNotKnownOnLedger
        extends ErrorCode(
          id = "PARTY_NOT_KNOWN_ON_LEDGER",
          ErrorCategory.InvalidGivenCurrentSystemStateResourceMissing,
        ) {
      case class Reject(_parties: Set[String])(implicit
          loggingContext: ContextualizedErrorLogger
      ) extends DamlErrorWithDefiniteAnswer(cause = s"Parties not known on ledger: ${_parties
            .mkString("[", ",", "]")}") {
        override def resources: Seq[(ErrorResource, String)] =
          _parties.map((ErrorResource.Party, _)).toSeq
      }

      @deprecated
      case class RejectDeprecated(
          description: String
      )(implicit loggingContext: ContextualizedErrorLogger)
          extends DamlErrorWithDefiniteAnswer(
            cause = s"Party not known on ledger: $description"
          )
    }

    @Explanation("An invalid transaction submission was not detected by the participant.")
    @Resolution("Contact support.")
    @deprecated("Corresponds to transaction submission rejections that are not produced anymore.")
    object Disputed
        extends ErrorCode(
          id = "DISPUTED",
          ErrorCategory.SystemInternalAssumptionViolated, // It should have been caught by the participant
        ) {
      case class Reject(
          details: String
      )(implicit loggingContext: ContextualizedErrorLogger)
          extends DamlErrorWithDefiniteAnswer(
            cause = s"Disputed: $details"
          )
    }

    @Explanation(
      "The Participant node did not have sufficient resource quota to submit the transaction."
    )
    @Resolution(
      "Inspect the error message and retry after after correcting the underlying issue."
    )
    @deprecated("Corresponds to transaction submission rejections that are not produced anymore.")
    object OutOfQuota
        extends ErrorCode(id = "OUT_OF_QUOTA", ErrorCategory.ContentionOnSharedResources) {
      case class Reject(reason: String)(implicit
          loggingContext: ContextualizedErrorLogger
      ) extends DamlErrorWithDefiniteAnswer(cause = reason)
    }

    @Explanation("A submitting party is not authorized to act through the participant.")
    @Resolution("Contact the participant operator or re-submit with an authorized party.")
    object SubmitterCannotActViaParticipant
        extends ErrorCode(
          id = "SUBMITTER_CANNOT_ACT_VIA_PARTICIPANT",
          ErrorCategory.InsufficientPermission,
        ) {
      case class RejectWithSubmitterAndParticipantId(
          details: String,
          submitter: String,
          participantId: String,
      )(implicit loggingContext: ContextualizedErrorLogger)
          extends DamlErrorWithDefiniteAnswer(cause = s"Inconsistent: $details")

      case class Reject(
          details: String
      )(implicit loggingContext: ContextualizedErrorLogger)
          extends DamlErrorWithDefiniteAnswer(cause = s"Inconsistent: $details")
    }

    @Explanation("Errors that arise from an internal system misbehavior.")
    object Internal extends ErrorGroup() {
      @Explanation(
        "The participant didn't detect an inconsistent key usage in the transaction. " +
          "Within the transaction, an exercise, fetch or lookupByKey failed because " +
          "the mapping of `key -> contract ID` was inconsistent with earlier actions."
      )
      @Resolution("Contact support.")
      object InternallyInconsistentKeys
          extends ErrorCode(
            id = "INTERNALLY_INCONSISTENT_KEYS",
            ErrorCategory.SystemInternalAssumptionViolated, // Should have been caught by the participant
          ) {
        case class Reject(override val cause: String, _keyO: Option[GlobalKey] = None)(implicit
            loggingContext: ContextualizedErrorLogger
        ) extends DamlErrorWithDefiniteAnswer(cause = cause) {
          override def resources: Seq[(ErrorResource, String)] =
            super.resources ++ _keyO.map(key => ErrorResource.ContractKey -> key.toString).toList
        }
      }

      @Explanation(
        "The participant didn't detect an attempt by the transaction submission " +
          "to use the same key for two active contracts."
      )
      @Resolution("Contact support.")
      object InternallyDuplicateKeys
          extends ErrorCode(
            id = "INTERNALLY_DUPLICATE_KEYS",
            ErrorCategory.SystemInternalAssumptionViolated, // Should have been caught by the participant
          ) {
        case class Reject(override val cause: String, _keyO: Option[GlobalKey] = None)(implicit
            loggingContext: ContextualizedErrorLogger
        ) extends DamlErrorWithDefiniteAnswer(cause = cause) {
          override def resources: Seq[(ErrorResource, String)] =
            super.resources ++ _keyO.map(key => ErrorResource.ContractKey -> key.toString).toList
        }
      }
    }
  }
=======
>>>>>>> e69343df
}<|MERGE_RESOLUTION|>--- conflicted
+++ resolved
@@ -118,327 +118,6 @@
         )
   }
 
-<<<<<<< HEAD
-  @Explanation("Authentication and authorization errors.")
-  object AuthorizationChecks extends ErrorGroup() {
-
-    @Explanation("""The stream was aborted because the authenticated user's rights changed,
-        |and the user might thus no longer be authorized to this stream.
-        |""")
-    @Resolution(
-      "The application should automatically retry fetching the stream. It will either succeed, or fail with an explicit denial of authentication or permission."
-    )
-    object StaleUserManagementBasedStreamClaims
-        extends ErrorCode(
-          id = "STALE_STREAM_AUTHORIZATION",
-          ErrorCategory.ContentionOnSharedResources,
-        ) {
-      case class Reject()(implicit
-          loggingContext: ContextualizedErrorLogger
-      ) extends DamlErrorWithDefiniteAnswer("Stale stream authorization. Retry quickly.") {
-        override def retryable: Option[ErrorCategoryRetry] = Some(
-          ErrorCategoryRetry(duration = 0.seconds)
-        )
-      }
-
-    }
-
-    @Explanation(
-      """This rejection is given if the submitted command does not contain a JWT token on a participant enforcing JWT authentication."""
-    )
-    @Resolution(
-      "Ask your participant operator to provide you with an appropriate JWT token."
-    )
-    object Unauthenticated
-        extends ErrorCode(
-          id = "UNAUTHENTICATED",
-          ErrorCategory.AuthInterceptorInvalidAuthenticationCredentials,
-        ) {
-      case class MissingJwtToken()(implicit
-          loggingContext: ContextualizedErrorLogger
-      ) extends DamlErrorWithDefiniteAnswer(
-            cause = "The command is missing a (valid) JWT token"
-          )
-
-      case class UserBasedAuthenticationIsDisabled()(implicit
-          loggingContext: ContextualizedErrorLogger
-      ) extends DamlErrorWithDefiniteAnswer(
-            cause = "User based authentication is disabled."
-          )
-    }
-
-    @Explanation("An internal system authorization error occurred.")
-    @Resolution("Contact the participant operator.")
-    object InternalAuthorizationError
-        extends ErrorCode(
-          id = "INTERNAL_AUTHORIZATION_ERROR",
-          ErrorCategory.SystemInternalAssumptionViolated,
-        ) {
-      case class Reject(message: String, throwable: Throwable)(implicit
-          loggingContext: ContextualizedErrorLogger
-      ) extends DamlErrorWithDefiniteAnswer(
-            cause = message,
-            throwableO = Some(throwable),
-          )
-    }
-
-    @Explanation(
-      """This rejection is given if the supplied authorization token is not sufficient for the intended command.
-        |The exact reason is logged on the participant, but not given to the user for security reasons."""
-    )
-    @Resolution(
-      "Inspect your command and your token or ask your participant operator for an explanation why this command failed."
-    )
-    object PermissionDenied
-        extends ErrorCode(id = "PERMISSION_DENIED", ErrorCategory.InsufficientPermission) {
-      case class Reject(override val cause: String)(implicit
-          loggingContext: ContextualizedErrorLogger
-      ) extends DamlErrorWithDefiniteAnswer(
-            cause =
-              s"The provided authorization token is not sufficient to authorize the intended command: $cause"
-          )
-    }
-  }
-
-  @Explanation(
-    "Validation errors raised when evaluating requests in the Ledger API."
-  )
-  object RequestValidation extends ErrorGroup {
-    object NotFound extends ErrorGroup() {
-      @Explanation(
-        "This rejection is given when a read request tries to access a package which does not exist on the ledger."
-      )
-      @Resolution("Use a package id pertaining to a package existing on the ledger.")
-      object Package
-          extends ErrorCode(
-            id = "PACKAGE_NOT_FOUND",
-            ErrorCategory.InvalidGivenCurrentSystemStateResourceMissing,
-          ) {
-        case class Reject(_packageId: String)(implicit
-            loggingContext: ContextualizedErrorLogger
-        ) extends DamlErrorWithDefiniteAnswer(
-              cause = "Could not find package."
-            ) {
-
-          override def resources: Seq[(ErrorResource, String)] = {
-            super.resources :+ ((ErrorResource.DalfPackage, _packageId))
-          }
-        }
-
-        case class InterpretationReject(
-            packageId: PackageId,
-            reference: Reference,
-        )(implicit
-            loggingContext: ContextualizedErrorLogger
-        ) extends DamlErrorWithDefiniteAnswer(
-              cause = LookupError.MissingPackage.pretty(packageId, reference)
-            )
-      }
-
-      @Explanation(
-        "The transaction does not exist or the requesting set of parties are not authorized to fetch it."
-      )
-      @Resolution(
-        "Check the transaction id and verify that the requested transaction is visible to the requesting parties."
-      )
-      object Transaction
-          extends ErrorCode(
-            id = "TRANSACTION_NOT_FOUND",
-            ErrorCategory.InvalidGivenCurrentSystemStateResourceMissing,
-          ) {
-
-        case class Reject(_transactionId: String)(implicit
-            loggingContext: ContextualizedErrorLogger
-        ) extends DamlErrorWithDefiniteAnswer(cause = "Transaction not found, or not visible.") {
-          override def resources: Seq[(ErrorResource, String)] = Seq(
-            (ErrorResource.TransactionId, _transactionId)
-          )
-        }
-      }
-
-      @Explanation(
-        "The ledger configuration could not be retrieved. This could happen due to incomplete initialization of the participant or due to an internal system error."
-      )
-      @Resolution("Contact the participant operator.")
-      object LedgerConfiguration
-          extends ErrorCode(
-            id = "LEDGER_CONFIGURATION_NOT_FOUND",
-            ErrorCategory.InvalidGivenCurrentSystemStateResourceMissing,
-          ) {
-
-        case class Reject()(implicit
-            loggingContext: ContextualizedErrorLogger
-        ) extends DamlErrorWithDefiniteAnswer(
-              cause = "The ledger configuration could not be retrieved."
-            )
-
-        case class RejectWithMessage(_message: String)(implicit
-            loggingContext: ContextualizedErrorLogger
-        ) extends DamlErrorWithDefiniteAnswer(
-              cause = s"The ledger configuration could not be retrieved: ${_message}."
-            )
-      }
-    }
-
-    @Explanation("This rejection is given when a read request tries to access pruned data.")
-    @Resolution("Use an offset that is after the pruning offset.")
-    object ParticipantPrunedDataAccessed
-        extends ErrorCode(
-          id = "PARTICIPANT_PRUNED_DATA_ACCESSED",
-          ErrorCategory.InvalidGivenCurrentSystemStateOther,
-        ) {
-      case class Reject(override val cause: String, _earliestOffset: String)(implicit
-          loggingContext: ContextualizedErrorLogger
-      ) extends DamlErrorWithDefiniteAnswer(cause = cause) {
-
-        override def context: Map[String, String] =
-          super.context + (EarliestOffsetMetadataKey -> _earliestOffset)
-      }
-    }
-
-    @Explanation(
-      "This rejection is given when a read request uses an offset beyond the current ledger end."
-    )
-    @Resolution("Use an offset that is before the ledger end.")
-    object OffsetAfterLedgerEnd
-        extends ErrorCode(
-          id = "OFFSET_AFTER_LEDGER_END",
-          ErrorCategory.InvalidGivenCurrentSystemStateSeekAfterEnd,
-        ) {
-      case class Reject(_offsetType: String, _requestedOffset: String, _ledgerEnd: String)(implicit
-          loggingContext: ContextualizedErrorLogger
-      ) extends DamlErrorWithDefiniteAnswer(
-            cause =
-              s"${_offsetType} offset (${_requestedOffset}) is after ledger end (${_ledgerEnd})"
-          )
-    }
-
-    @Explanation(
-      "This rejection is given when a read request uses an offset invalid in the requests' context."
-    )
-    @Resolution("Inspect the error message and use a valid offset.")
-    object OffsetOutOfRange
-        extends ErrorCode(
-          id = "OFFSET_OUT_OF_RANGE",
-          ErrorCategory.InvalidGivenCurrentSystemStateOther,
-        ) {
-      case class Reject(_message: String)(implicit
-          loggingContext: ContextualizedErrorLogger
-      ) extends DamlErrorWithDefiniteAnswer(cause = _message)
-    }
-
-    @Explanation(
-      """Every ledger API command contains a ledger-id which is verified against the running ledger.
-          This error indicates that the provided ledger-id does not match the expected one."""
-    )
-    @Resolution("Ensure that your application is correctly configured to use the correct ledger.")
-    object LedgerIdMismatch
-        extends ErrorCode(
-          id = "LEDGER_ID_MISMATCH",
-          ErrorCategory.InvalidGivenCurrentSystemStateResourceMissing,
-        ) {
-      case class Reject(_expectedLedgerId: String, _receivedLegerId: String)(implicit
-          loggingContext: ContextualizedErrorLogger
-      ) extends DamlErrorWithDefiniteAnswer(
-            cause =
-              s"Ledger ID '${_receivedLegerId}' not found. Actual Ledger ID is '${_expectedLedgerId}'.",
-            definiteAnswer = true,
-          )
-    }
-
-    @Explanation(
-      """This error is emitted when a mandatory field is not set in a submitted ledger API command."""
-    )
-    @Resolution("Inspect the reason given and correct your application.")
-    object MissingField
-        extends ErrorCode(id = "MISSING_FIELD", ErrorCategory.InvalidIndependentOfSystemState) {
-      case class Reject(_missingField: String)(implicit
-          loggingContext: ContextualizedErrorLogger
-      ) extends DamlErrorWithDefiniteAnswer(
-            cause = s"The submitted command is missing a mandatory field: ${_missingField}"
-          ) {
-        override def context: Map[String, String] =
-          super.context ++ Map("field_name" -> _missingField)
-      }
-    }
-
-    @Explanation(
-      """This error is emitted when a submitted ledger API command contains an invalid argument."""
-    )
-    @Resolution("Inspect the reason given and correct your application.")
-    object InvalidArgument
-        extends ErrorCode(id = "INVALID_ARGUMENT", ErrorCategory.InvalidIndependentOfSystemState) {
-      case class Reject(_reason: String)(implicit
-          loggingContext: ContextualizedErrorLogger
-      ) extends DamlErrorWithDefiniteAnswer(
-            cause = s"The submitted command has invalid arguments: ${_reason}"
-          )
-    }
-
-    @Explanation(
-      """This error is emitted when a submitted ledger API command contains a field value that cannot be understood."""
-    )
-    @Resolution("Inspect the reason given and correct your application.")
-    object InvalidField
-        extends ErrorCode(id = "INVALID_FIELD", ErrorCategory.InvalidIndependentOfSystemState) {
-      case class Reject(_fieldName: String, _message: String)(implicit
-          loggingContext: ContextualizedErrorLogger
-      ) extends DamlErrorWithDefiniteAnswer(
-            cause =
-              s"The submitted command has a field with invalid value: Invalid field ${_fieldName}: ${_message}"
-          )
-    }
-
-    @Explanation(
-      "This error is emitted when a submitted ledger API command specifies an invalid deduplication period."
-    )
-    @Resolution(
-      "Inspect the error message, adjust the value of the deduplication period or ask the participant operator to increase the maximum deduplication period."
-    )
-    object InvalidDeduplicationPeriodField
-        extends ErrorCode(
-          id = "INVALID_DEDUPLICATION_PERIOD",
-          ErrorCategory.InvalidGivenCurrentSystemStateOther,
-        ) {
-      val ValidMaxDeduplicationFieldKey = "longest_duration"
-      case class Reject(
-          _reason: String,
-          _maxDeduplicationDuration: Option[Duration],
-      )(implicit
-          loggingContext: ContextualizedErrorLogger
-      ) extends DamlErrorWithDefiniteAnswer(
-            cause = s"The submitted command had an invalid deduplication period: ${_reason}"
-          ) {
-        override def context: Map[String, String] = {
-          super.context ++ _maxDeduplicationDuration
-            .map(ValidMaxDeduplicationFieldKey -> _.toString)
-            .toList
-        }
-      }
-    }
-
-    @Explanation("""The supplied offset could not be converted to a binary offset.""")
-    @Resolution("Ensure the offset is specified as a hexadecimal string.")
-    object NonHexOffset
-        extends ErrorCode(
-          id = "NON_HEXADECIMAL_OFFSET",
-          ErrorCategory.InvalidIndependentOfSystemState,
-        ) {
-      case class Error(
-          _fieldName: String,
-          _offsetValue: String,
-          _message: String,
-      )(implicit
-          val loggingContext: ContextualizedErrorLogger
-      ) extends DamlError(
-            cause =
-              s"Offset in ${_fieldName} not specified in hexadecimal: ${_offsetValue}: ${_message}"
-          )
-    }
-  }
-
-=======
->>>>>>> e69343df
   @Explanation("""This error occurs if there was an unexpected error in the Ledger API.""")
   @Resolution("Contact support.")
   object InternalError
@@ -511,357 +190,4 @@
     ) extends DamlErrorWithDefiniteAnswer(cause = message, throwableO = throwableO)
   }
 
-<<<<<<< HEAD
-  @Explanation(
-    "Potential consistency errors raised due to race conditions during command submission or returned as submission rejections by the backing ledger."
-  )
-  object ConsistencyErrors extends ErrorGroup {
-
-    @Explanation("A command with the given command id has already been successfully processed.")
-    @Resolution(
-      """The correct resolution depends on the use case. If the error received pertains to a submission retried due to a timeout,
-        |do nothing, as the previous command has already been accepted.
-        |If the intent is to submit a new command, re-submit using a distinct command id. 
-        |"""
-    )
-    object DuplicateCommand
-        extends ErrorCode(
-          id = "DUPLICATE_COMMAND",
-          ErrorCategory.InvalidGivenCurrentSystemStateResourceExists,
-        ) {
-
-      case class Reject(
-          _definiteAnswer: Boolean = false,
-          _existingCommandSubmissionId: Option[String],
-          _changeId: Option[ChangeId] = None,
-      )(implicit
-          loggingContext: ContextualizedErrorLogger
-      ) extends DamlErrorWithDefiniteAnswer(
-            cause = "A command with the given command id has already been successfully processed",
-            definiteAnswer = _definiteAnswer,
-          ) {
-        override def context: Map[String, String] =
-          super.context ++ _existingCommandSubmissionId
-            .map("existing_submission_id" -> _)
-            .toList ++ _changeId
-            .map(changeId => Seq("changeId" -> changeId.toString))
-            .getOrElse(Seq.empty)
-      }
-    }
-
-    @Explanation("An input contract has been archived by a concurrent transaction submission.")
-    @Resolution(
-      "The correct resolution depends on the business flow, for example it may be possible to " +
-        "proceed without the archived contract as an input, or a different contract could be used."
-    )
-    object InconsistentContracts
-        extends ErrorCode(
-          id = "INCONSISTENT_CONTRACTS",
-          ErrorCategory.InvalidGivenCurrentSystemStateOther,
-        ) {
-
-      case class Reject(override val cause: String)(implicit
-          loggingContext: ContextualizedErrorLogger
-      ) extends DamlErrorWithDefiniteAnswer(cause = cause)
-
-    }
-
-    @Explanation("At least one input has been altered by a concurrent transaction submission.")
-    @Resolution(
-      "The correct resolution depends on the business flow, for example it may be possible to proceed " +
-        "without an archived contract as an input, or the transaction submission may be retried " +
-        "to load the up-to-date value of a contract key."
-    )
-    object Inconsistent
-        extends ErrorCode(
-          id = "INCONSISTENT",
-          ErrorCategory.InvalidGivenCurrentSystemStateOther,
-        ) {
-
-      case class Reject(
-          details: String
-      )(implicit loggingContext: ContextualizedErrorLogger)
-          extends DamlErrorWithDefiniteAnswer(
-            cause = s"Inconsistent: $details"
-          )
-
-    }
-
-    @Explanation(
-      """This error occurs if the Daml engine can not find a referenced contract. This
-        |can be caused by either the contract not being known to the participant, or not being known to
-        |the submitting parties or already being archived."""
-    )
-    @Resolution("This error type occurs if there is contention on a contract.")
-    object ContractNotFound
-        extends ErrorCode(
-          id = "CONTRACT_NOT_FOUND",
-          ErrorCategory.InvalidGivenCurrentSystemStateResourceMissing,
-        ) {
-
-      case class MultipleContractsNotFound(_notFoundContractIds: Set[String])(implicit
-          loggingContext: ContextualizedErrorLogger
-      ) extends DamlErrorWithDefiniteAnswer(
-            cause = s"Unknown contracts: ${_notFoundContractIds.mkString("[", ", ", "]")}"
-          ) {
-        override def resources: Seq[(ErrorResource, String)] = Seq(
-          (ErrorResource.ContractId, _notFoundContractIds.mkString("[", ", ", "]"))
-        )
-      }
-
-      case class Reject(
-          override val cause: String,
-          _cid: Value.ContractId,
-      )(implicit
-          loggingContext: ContextualizedErrorLogger
-      ) extends DamlErrorWithDefiniteAnswer(
-            cause = cause
-          ) {
-        override def resources: Seq[(ErrorResource, String)] = Seq(
-          (ErrorResource.ContractId, _cid.coid)
-        )
-      }
-
-    }
-
-    @Explanation(
-      "An input contract key was re-assigned to a different contract by a concurrent transaction submission."
-    )
-    @Resolution("Retry the transaction submission.")
-    object InconsistentContractKey
-        extends ErrorCode(
-          id = "INCONSISTENT_CONTRACT_KEY",
-          ErrorCategory.InvalidGivenCurrentSystemStateOther,
-        ) {
-
-      case class Reject(reason: String)(implicit
-          loggingContext: ContextualizedErrorLogger
-      ) extends DamlErrorWithDefiniteAnswer(cause = reason)
-
-    }
-
-    @Explanation(
-      """This error signals that within the transaction we got to a point where two contracts with the same key were active."""
-    )
-    @Resolution("This error indicates an application error.")
-    object DuplicateContractKey
-        extends ErrorCode(
-          id = "DUPLICATE_CONTRACT_KEY",
-          ErrorCategory.InvalidGivenCurrentSystemStateResourceExists,
-        ) {
-
-      case class RejectWithContractKeyArg(
-          override val cause: String,
-          _key: GlobalKey,
-      )(implicit
-          loggingContext: ContextualizedErrorLogger
-      ) extends DamlErrorWithDefiniteAnswer(
-            cause = cause
-          ) {
-        override def resources: Seq[(ErrorResource, String)] = Seq(
-          (ErrorResource.ContractKey, _key.toString())
-        )
-      }
-
-      case class Reject(override val cause: String)(implicit
-          loggingContext: ContextualizedErrorLogger
-      ) extends DamlErrorWithDefiniteAnswer(cause = cause)
-
-    }
-
-    @Explanation(
-      "The ledger time of the submission violated some constraint on the ledger time."
-    )
-    @Resolution("Retry the transaction submission.")
-    object InvalidLedgerTime
-        extends ErrorCode(
-          id = "INVALID_LEDGER_TIME",
-          ErrorCategory.InvalidGivenCurrentSystemStateOther, // It may succeed at a later time
-        ) {
-
-      case class RejectEnriched(
-          override val cause: String,
-          ledger_time: Instant,
-          ledger_time_lower_bound: Instant,
-          ledger_time_upper_bound: Instant,
-      )(implicit loggingContext: ContextualizedErrorLogger)
-          extends DamlErrorWithDefiniteAnswer(cause = cause) {
-        override def context: Map[String, String] = super.context ++ Map(
-          "ledger_time" -> ledger_time.toString,
-          "ledger_time_lower_bound" -> ledger_time_lower_bound.toString,
-          "ledger_time_upper_bound" -> ledger_time_upper_bound.toString,
-        )
-      }
-
-      case class RejectSimple(
-          override val cause: String
-      )(implicit loggingContext: ContextualizedErrorLogger)
-          extends DamlErrorWithDefiniteAnswer(cause = cause)
-
-    }
-
-    @Explanation(
-      "Another command submission with the same change ID (application ID, command ID, actAs) is already being processed."
-    )
-    @Resolution(
-      """Listen to the command completion stream until a completion for the in-flight command submission is published.
-        |Alternatively, resubmit the command. If the in-flight submission has finished successfully by then, 
-        |this will return more detailed information about the earlier one.
-        |If the in-flight submission has failed by then, the resubmission will attempt to record the new transaction on the ledger.
-        |"""
-    )
-    // This command deduplication error is currently used only by Canton.
-    // It is defined here so that the general command deduplication documentation can refer to it.
-    object SubmissionAlreadyInFlight
-        extends ErrorCode(
-          id = "SUBMISSION_ALREADY_IN_FLIGHT",
-          ErrorCategory.ContentionOnSharedResources,
-        )
-  }
-
-  @Explanation(
-    "Generic submission rejection errors returned by the backing ledger's write service."
-  )
-  object WriteServiceRejections extends ErrorGroup {
-    @Explanation("The submitting party has not been allocated.")
-    @Resolution(
-      "Check that the party identifier is correct, allocate the submitting party, " +
-        "request its allocation or wait for it to be allocated before retrying the transaction submission."
-    )
-    object SubmittingPartyNotKnownOnLedger
-        extends ErrorCode(
-          id = "SUBMITTING_PARTY_NOT_KNOWN_ON_LEDGER",
-          ErrorCategory.InvalidGivenCurrentSystemStateResourceMissing, // It may become known at a later time
-        ) {
-      case class Reject(
-          submitter_party: String
-      )(implicit loggingContext: ContextualizedErrorLogger)
-          extends DamlErrorWithDefiniteAnswer(
-            cause = s"Party not known on ledger: Submitting party '$submitter_party' not known"
-          ) {
-        override def resources: Seq[(ErrorResource, String)] = Seq(
-          ErrorResource.Party -> submitter_party
-        )
-      }
-    }
-
-    @Explanation("One or more informee parties have not been allocated.")
-    @Resolution(
-      "Check that all the informee party identifiers are correct, allocate all the informee parties, " +
-        "request their allocation or wait for them to be allocated before retrying the transaction submission."
-    )
-    object PartyNotKnownOnLedger
-        extends ErrorCode(
-          id = "PARTY_NOT_KNOWN_ON_LEDGER",
-          ErrorCategory.InvalidGivenCurrentSystemStateResourceMissing,
-        ) {
-      case class Reject(_parties: Set[String])(implicit
-          loggingContext: ContextualizedErrorLogger
-      ) extends DamlErrorWithDefiniteAnswer(cause = s"Parties not known on ledger: ${_parties
-            .mkString("[", ",", "]")}") {
-        override def resources: Seq[(ErrorResource, String)] =
-          _parties.map((ErrorResource.Party, _)).toSeq
-      }
-
-      @deprecated
-      case class RejectDeprecated(
-          description: String
-      )(implicit loggingContext: ContextualizedErrorLogger)
-          extends DamlErrorWithDefiniteAnswer(
-            cause = s"Party not known on ledger: $description"
-          )
-    }
-
-    @Explanation("An invalid transaction submission was not detected by the participant.")
-    @Resolution("Contact support.")
-    @deprecated("Corresponds to transaction submission rejections that are not produced anymore.")
-    object Disputed
-        extends ErrorCode(
-          id = "DISPUTED",
-          ErrorCategory.SystemInternalAssumptionViolated, // It should have been caught by the participant
-        ) {
-      case class Reject(
-          details: String
-      )(implicit loggingContext: ContextualizedErrorLogger)
-          extends DamlErrorWithDefiniteAnswer(
-            cause = s"Disputed: $details"
-          )
-    }
-
-    @Explanation(
-      "The Participant node did not have sufficient resource quota to submit the transaction."
-    )
-    @Resolution(
-      "Inspect the error message and retry after after correcting the underlying issue."
-    )
-    @deprecated("Corresponds to transaction submission rejections that are not produced anymore.")
-    object OutOfQuota
-        extends ErrorCode(id = "OUT_OF_QUOTA", ErrorCategory.ContentionOnSharedResources) {
-      case class Reject(reason: String)(implicit
-          loggingContext: ContextualizedErrorLogger
-      ) extends DamlErrorWithDefiniteAnswer(cause = reason)
-    }
-
-    @Explanation("A submitting party is not authorized to act through the participant.")
-    @Resolution("Contact the participant operator or re-submit with an authorized party.")
-    object SubmitterCannotActViaParticipant
-        extends ErrorCode(
-          id = "SUBMITTER_CANNOT_ACT_VIA_PARTICIPANT",
-          ErrorCategory.InsufficientPermission,
-        ) {
-      case class RejectWithSubmitterAndParticipantId(
-          details: String,
-          submitter: String,
-          participantId: String,
-      )(implicit loggingContext: ContextualizedErrorLogger)
-          extends DamlErrorWithDefiniteAnswer(cause = s"Inconsistent: $details")
-
-      case class Reject(
-          details: String
-      )(implicit loggingContext: ContextualizedErrorLogger)
-          extends DamlErrorWithDefiniteAnswer(cause = s"Inconsistent: $details")
-    }
-
-    @Explanation("Errors that arise from an internal system misbehavior.")
-    object Internal extends ErrorGroup() {
-      @Explanation(
-        "The participant didn't detect an inconsistent key usage in the transaction. " +
-          "Within the transaction, an exercise, fetch or lookupByKey failed because " +
-          "the mapping of `key -> contract ID` was inconsistent with earlier actions."
-      )
-      @Resolution("Contact support.")
-      object InternallyInconsistentKeys
-          extends ErrorCode(
-            id = "INTERNALLY_INCONSISTENT_KEYS",
-            ErrorCategory.SystemInternalAssumptionViolated, // Should have been caught by the participant
-          ) {
-        case class Reject(override val cause: String, _keyO: Option[GlobalKey] = None)(implicit
-            loggingContext: ContextualizedErrorLogger
-        ) extends DamlErrorWithDefiniteAnswer(cause = cause) {
-          override def resources: Seq[(ErrorResource, String)] =
-            super.resources ++ _keyO.map(key => ErrorResource.ContractKey -> key.toString).toList
-        }
-      }
-
-      @Explanation(
-        "The participant didn't detect an attempt by the transaction submission " +
-          "to use the same key for two active contracts."
-      )
-      @Resolution("Contact support.")
-      object InternallyDuplicateKeys
-          extends ErrorCode(
-            id = "INTERNALLY_DUPLICATE_KEYS",
-            ErrorCategory.SystemInternalAssumptionViolated, // Should have been caught by the participant
-          ) {
-        case class Reject(override val cause: String, _keyO: Option[GlobalKey] = None)(implicit
-            loggingContext: ContextualizedErrorLogger
-        ) extends DamlErrorWithDefiniteAnswer(cause = cause) {
-          override def resources: Seq[(ErrorResource, String)] =
-            super.resources ++ _keyO.map(key => ErrorResource.ContractKey -> key.toString).toList
-        }
-      }
-    }
-  }
-=======
->>>>>>> e69343df
 }