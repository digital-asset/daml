--- conflicted
+++ resolved
@@ -15,10 +15,6 @@
 
   case class Output(errorCodes: Seq[ErrorDocItem], groups: Seq[GroupDocItem])
 
-<<<<<<< HEAD
-  implicit val errorCodeEncode: Encoder[DocItem] =
-    Encoder.forProduct8(
-=======
   implicit val groupingEncode: Encoder[Grouping] =
     Encoder.forProduct2(
       "docName",
@@ -31,8 +27,7 @@
     )
 
   implicit val errorCodeEncode: Encoder[ErrorDocItem] =
-    Encoder.forProduct7(
->>>>>>> 73cb42e1
+    Encoder.forProduct8(
       "className",
       "category",
       "hierarchicalGrouping",
