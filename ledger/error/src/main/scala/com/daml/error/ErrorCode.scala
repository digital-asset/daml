// Copyright (c) 2021 Digital Asset (Switzerland) GmbH and/or its affiliates. All rights reserved.
// SPDX-License-Identifier: Apache-2.0

package com.daml.error

<<<<<<< HEAD
import com.daml.error.ErrorCode.{StatusInfo, loggingValueToString, truncateResourceForTransport}
import com.daml.logging.entries.LoggingValue
import com.daml.logging.{ContextualizedLogger, LoggingContext}
import com.google.rpc.Status
=======
import com.daml.error.ErrorCode.{ValidMetadataKeyRegex, truncateResourceForTransport}
>>>>>>> 0de7b2ea
import io.grpc.Status.Code
import io.grpc.StatusRuntimeException
import io.grpc.protobuf.StatusProto
import org.slf4j.event.Level

import scala.annotation.StaticAnnotation
import scala.util.control.NoStackTrace
import scala.util.matching.Regex

/** Error Code Definition
  *
  * We want to support our users and our developers with good error codes. Therefore, every error that an API
  * returns should refer to a documented error code and provide some context information.
  *
  * Every error code is uniquely identified using an error-id of max 63 CAPITALIZED_WITH_UNDERSCORES characters
  *
  * Errors are organised according to ErrorGroups. And we separate the error code definition (using a singleton
  * by virtue of using objects to express the nested hierarchy) and the actual error.
  *
  * Please note that there is some implicit argument passing involved in the example below:
  *
  * object SyncServiceErrors extends ParticipantErrorGroup {
  *   object ConnectionErrors extends ErrorGroup {
  *     object DomainUnavailable extends ErrorCode(id="DOMAIN_UNAVAILABLE", ..) {
  *        case class ActualError(someContext: Val) extends BaseError with SyncServiceError
  *        // this error will actually be referring to the same error code!
  *        case class OtherError(otherContext: Val) extends BaseError with SyncServiceError
  *     }
  *   }
  *   object HandshakeErrors extends ErrorGroup {
  *     ...
  *   }
  * }
  */
abstract class ErrorCode(val id: String, val category: ErrorCategory)(implicit
    val parent: ErrorClass
) {

  require(id.nonEmpty, "error-id must be non empty")
  require(id.length < 64, s"error-id is too long: $id")
  require(id.forall(c => c.isUpper || c == '_' || c.isDigit), s"Invalid characters in error-id $id")

  implicit val code: ErrorCode = this

  /** The error code string, uniquely identifiable by the error id, error category and correlation id.
    * e.g. NO_DOMAINS_CONNECTED(2,ABC234)
    */
  def codeStr(correlationId: Option[String]): String =
    s"$id(${category.asInt},${correlationId.getOrElse("0").take(8)})"

  /** Render the cause including codestring and error name */
  def toMsg(cause: => String, correlationId: Option[String]): String =
    s"${codeStr(correlationId)}: ${ErrorCode.truncateCause(cause)}"

<<<<<<< HEAD
  def asGrpcStatus(err: BaseError, logger: ContextualizedLogger, correlationId: Option[String])(
      loggingContext: LoggingContext
  ): Status = {
    val StatusInfo(codeInt, message, contextMap, _) =
      getStatusInfo(err, correlationId, logger)(loggingContext)
=======
  def asGrpcError(err: BaseError)(implicit
      loggingContext: ErrorCodeLoggingContext
  ): StatusRuntimeException = {
    val ErrorCode.StatusInfo(codeGrpc, message, contextMap, correlationId) =
      getStatusInfo(err)
>>>>>>> 0de7b2ea

    // Provide error id and context via ErrorInfo
    val errInfoBld = com.google.rpc.ErrorInfo.newBuilder().setReason(id)
    if (!code.category.securitySensitive) {
      contextMap.foreach { case (k, v) => errInfoBld.putMetadata(k, v) }
    }

    // TODO error codes: Resolve dependency and use constant
    //    val definiteAnswerKey = com.daml.ledger.grpc.GrpcStatuses.DefiniteAnswerKey
    val definiteAnswerKey = "definite_answer"
    err.definiteAnswerO.foreach { definiteAnswer =>
      errInfoBld.putMetadata(definiteAnswerKey, definiteAnswer.toString)
    }
    val errInfo = com.google.protobuf.Any.pack(errInfoBld.build())

    // Build retry info
    val retryInfo = err.retryable.map { ri =>
      val millis = ri.duration.toMillis % 1000
      val seconds = (ri.duration.toMillis - millis) / 1000
      val dt = com.google.protobuf.Duration
        .newBuilder()
        .setNanos(millis.toInt * 1000000)
        .setSeconds(seconds)
        .build()

      com.google.protobuf.Any.pack(
        com.google.rpc.RetryInfo
          .newBuilder()
          .setRetryDelay(dt)
          .build()
      )
    }

    // Build request info based on correlation id
    val requestInfo = correlationId.map { ci =>
      com.google.protobuf.Any.pack(com.google.rpc.RequestInfo.newBuilder().setRequestId(ci).build())
    }

    // Build (truncated) resource infos
    val resourceInfo =
      if (code.category.securitySensitive) Seq()
      else
        truncateResourceForTransport(err.resources).map { case (rs, item) =>
          com.google.protobuf.Any
            .pack(
              com.google.rpc.ResourceInfo
                .newBuilder()
                .setResourceType(rs.asString)
                .setResourceName(item)
                .build()
            )
        }

    // Build status
    val statusBuilder = com.google.rpc.Status
      .newBuilder()
      .setCode(codeGrpc.value())
      .setMessage(message)

    (Seq(errInfo) ++ retryInfo.toList ++ requestInfo.toList ++ resourceInfo)
      .foldLeft(statusBuilder) { case (acc, item) =>
        acc.addDetails(item)
      }
    statusBuilder.build()
  }

  def asGrpcError(err: BaseError, logger: ContextualizedLogger, correlationId: Option[String])(
      loggingContext: LoggingContext
  ): StatusRuntimeException = {
    val status: Status = asGrpcStatus(err, logger, correlationId)(loggingContext)
    // Builder methods for metadata are not exposed, so going route via creating an exception
    val ex = StatusProto.toStatusRuntimeException(status)
    // Strip stack trace from exception
    new ErrorCode.ApiException(ex.getStatus, ex.getTrailers)
  }

  /** log level of the error code
    *
    * Generally, the log level is defined by the error category. In rare cases, it might be overridden
    * by the error code.
    */
  def logLevel: Level = category.logLevel

  /** True if this error may appear on the API */
  protected def exposedViaApi: Boolean = category.grpcCode.nonEmpty

  def getStatusInfo(
      err: BaseError
  )(implicit loggingContext: ErrorCodeLoggingContext): ErrorCode.StatusInfo = {
    val correlationId = loggingContext.correlationId
    val message =
      if (code.category.securitySensitive)
        s"${BaseError.SecuritySensitiveMessageOnApi} ${correlationId.getOrElse("<no-correlation-id>")}"
      else
        code.toMsg(err.cause, loggingContext.correlationId)
    val codeGrpc = category.grpcCode
      .getOrElse {
        loggingContext.warn(s"Passing non-grpc error via grpc $id ")
        Code.INTERNAL
      }
    val contextMap = getTruncatedContext(err) + ("category" -> category.asInt.toString)

    ErrorCode.StatusInfo(codeGrpc, message, contextMap, correlationId)
  }

  private[error] def getTruncatedContext(
      err: BaseError
  )(implicit loggingContext: ErrorCodeLoggingContext): Map[String, String] = {
    val raw =
      (err.context ++ loggingContext.properties).toSeq.filter(_._2.nonEmpty).sortBy(_._2.length)
    val maxPerEntry = ErrorCode.MaxContentBytes / Math.max(1, raw.size)
    // truncate smart, starting with the smallest value strings such that likely only truncate the largest args
    raw
      .foldLeft((Map.empty[String, String], 0)) { case ((map, free), (k, v)) =>
        val adjustedKey = ValidMetadataKeyRegex.replaceAllIn(k, "").take(63)
        val maxSize = free + maxPerEntry - adjustedKey.length
        val truncatedValue = if (maxSize >= v.length || v.isEmpty) v else v.take(maxSize) + "..."
        // note that we silently discard empty context values and we automatically make the
        // key "gRPC compliant"
        if (v.isEmpty || adjustedKey.isEmpty) {
          (map, free + maxPerEntry)
        } else {
          // keep track of "free space" such that we can keep larger values around
          val newFree = free + maxPerEntry - adjustedKey.length - truncatedValue.length
          (map + (k -> truncatedValue), newFree)
        }
      }
      ._1
  }

  /** The error conveyance doc string provides a statement about the form this error will be returned to the user */
  private[error] def errorConveyanceDocString: Option[String] = {
    val loggedAs = s"This error is logged with log-level $logLevel on the server side."
    val apiLevel = (category.grpcCode, exposedViaApi) match {
      case (Some(code), true) =>
        if (category.securitySensitive)
          s"\nThis error is exposed on the API with grpc-status $code without any details due to security reasons"
        else
          s"\nThis error is exposed on the API with grpc-status $code including a detailed error message"
      case _ => ""
    }
    Some(loggedAs ++ apiLevel)
  }
}

object ErrorCode {
  private val ValidMetadataKeyRegex: Regex = "[^(a-zA-Z0-9-_)]".r
  private val MaxContentBytes = 2000
  private[error] val MaxCauseLogLength = 512

  class ApiException(status: io.grpc.Status, metadata: io.grpc.Metadata)
      extends StatusRuntimeException(status, metadata)
      with NoStackTrace

  case class StatusInfo(
      codeGrpc: io.grpc.Status.Code,
      message: String,
      contextMap: Map[String, String],
      correlationId: Option[String],
  )

  /** Truncate resource information such that we don't exceed a max error size */
  def truncateResourceForTransport(
      res: Seq[(ErrorResource, String)]
  ): Seq[(ErrorResource, String)] = {
    res
      .foldLeft((Seq.empty[(ErrorResource, String)], 0)) { case ((acc, spent), elem) =>
        val tot = elem._1.asString.length + elem._2.length
        val newSpent = tot + spent
        if (newSpent < ErrorCode.MaxContentBytes) {
          (acc :+ elem, newSpent)
        } else {
          // TODO error codes: Here we silently drop resource info.
          //                   Signal that it was truncated by logs or truncate only expensive fields?
          (acc, spent)
        }
      }
      ._1
  }

  /** Formats the context as a string for e.g. transport or file logging */
  def formatContextAsString(contextMap: Map[String, String]): String = {
    contextMap
      .filter(_._2.nonEmpty)
      .map { case (k, v) =>
        s"$k=$v"
      }
      .mkString(", ")
  }

  private[error] def truncateCause(cause: String): String =
    if (cause.length > MaxCauseLogLength) {
      cause.take(MaxCauseLogLength) + "..."
    } else cause
}

// Use these annotations to add more information to the documentation for an error on the website
case class Explanation(explanation: String) extends StaticAnnotation
case class Resolution(resolution: String) extends StaticAnnotation<|MERGE_RESOLUTION|>--- conflicted
+++ resolved
@@ -3,14 +3,8 @@
 
 package com.daml.error
 
-<<<<<<< HEAD
-import com.daml.error.ErrorCode.{StatusInfo, loggingValueToString, truncateResourceForTransport}
-import com.daml.logging.entries.LoggingValue
-import com.daml.logging.{ContextualizedLogger, LoggingContext}
+import com.daml.error.ErrorCode.{ValidMetadataKeyRegex, truncateResourceForTransport}
 import com.google.rpc.Status
-=======
-import com.daml.error.ErrorCode.{ValidMetadataKeyRegex, truncateResourceForTransport}
->>>>>>> 0de7b2ea
 import io.grpc.Status.Code
 import io.grpc.StatusRuntimeException
 import io.grpc.protobuf.StatusProto
@@ -65,19 +59,11 @@
   def toMsg(cause: => String, correlationId: Option[String]): String =
     s"${codeStr(correlationId)}: ${ErrorCode.truncateCause(cause)}"
 
-<<<<<<< HEAD
-  def asGrpcStatus(err: BaseError, logger: ContextualizedLogger, correlationId: Option[String])(
-      loggingContext: LoggingContext
+  def asGrpcStatus(err: BaseError)(implicit
+      loggingContext: ErrorCodeLoggingContext
   ): Status = {
-    val StatusInfo(codeInt, message, contextMap, _) =
-      getStatusInfo(err, correlationId, logger)(loggingContext)
-=======
-  def asGrpcError(err: BaseError)(implicit
-      loggingContext: ErrorCodeLoggingContext
-  ): StatusRuntimeException = {
     val ErrorCode.StatusInfo(codeGrpc, message, contextMap, correlationId) =
       getStatusInfo(err)
->>>>>>> 0de7b2ea
 
     // Provide error id and context via ErrorInfo
     val errInfoBld = com.google.rpc.ErrorInfo.newBuilder().setReason(id)
@@ -144,10 +130,10 @@
     statusBuilder.build()
   }
 
-  def asGrpcError(err: BaseError, logger: ContextualizedLogger, correlationId: Option[String])(
-      loggingContext: LoggingContext
+  def asGrpcError(err: BaseError)(implicit
+      loggingContext: ErrorCodeLoggingContext
   ): StatusRuntimeException = {
-    val status: Status = asGrpcStatus(err, logger, correlationId)(loggingContext)
+    val status = asGrpcStatus(err)
     // Builder methods for metadata are not exposed, so going route via creating an exception
     val ex = StatusProto.toStatusRuntimeException(status)
     // Strip stack trace from exception
