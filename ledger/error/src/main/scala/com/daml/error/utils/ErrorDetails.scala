// Copyright (c) 2022 Digital Asset (Switzerland) GmbH and/or its affiliates. All rights reserved.
// SPDX-License-Identifier: Apache-2.0

package com.daml.error.utils

import com.daml.error.{BaseError, ErrorCode}
import com.google.protobuf
import com.google.rpc.{ErrorInfo, RequestInfo, ResourceInfo, RetryInfo}
import io.grpc.{Status, StatusRuntimeException}
import io.grpc.protobuf.StatusProto

import scala.jdk.CollectionConverters._
import scala.concurrent.duration._

object ErrorDetails {

  sealed trait ErrorDetail extends Product with Serializable

  final case class ResourceInfoDetail(name: String, typ: String) extends ErrorDetail
  final case class ErrorInfoDetail(errorCodeId: String, metadata: Map[String, String])
      extends ErrorDetail
  final case class RetryInfoDetail(duration: Duration) extends ErrorDetail
  final case class RequestInfoDetail(requestId: String) extends ErrorDetail

  def from(e: StatusRuntimeException): Seq[ErrorDetail] =
    from(StatusProto.fromThrowable(e).getDetailsList.asScala.toSeq)

  def from(anys: Seq[protobuf.Any]): Seq[ErrorDetail] = anys.toList.map {
    case any if any.is(classOf[ResourceInfo]) =>
      val v = any.unpack(classOf[ResourceInfo])
      ResourceInfoDetail(v.getResourceType, v.getResourceName)

    case any if any.is(classOf[ErrorInfo]) =>
      val v = any.unpack(classOf[ErrorInfo])
      ErrorInfoDetail(v.getReason, v.getMetadataMap.asScala.toMap)

    case any if any.is(classOf[RetryInfo]) =>
      val v = any.unpack(classOf[RetryInfo])
      val delay = v.getRetryDelay
      val duration = (delay.getSeconds.seconds + delay.getNanos.nanos).toCoarsest
      RetryInfoDetail(duration)

    case any if any.is(classOf[RequestInfo]) =>
      val v = any.unpack(classOf[RequestInfo])
      RequestInfoDetail(v.getRequestId)

    case any => throw new IllegalStateException(s"Could not unpack value of: |$any|")
  }

  def isInternalError(t: Throwable): Boolean = t match {
    case e: StatusRuntimeException => isInternalError(e)
    case _ => false
  }

  def isInternalError(e: StatusRuntimeException): Boolean =
    e.getStatus.getCode == Status.Code.INTERNAL && e.getStatus.getDescription.startsWith(
      BaseError.SecuritySensitiveMessageOnApiPrefix
    )

  /** @return whether a status runtime exception matches the error code.
    *
    * NOTE: This method is not suitable for:
    * 1) security sensitive error codes (e.g. internal or authentication related) as they are stripped from all the details when being converted to instances of [[StatusRuntimeException]],
    * 2) error codes that do not translate to gRPC level errors (i.e. error codes that don't have a corresponding gRPC status)
    */
  def matches(e: StatusRuntimeException, errorCode: ErrorCode): Boolean = {
    val matchesErrorCodeId = from(e).exists {
      case ErrorInfoDetail(errorCodeId, _) => errorCodeId == errorCode.id
      case _ => false
    }
    val matchesMessagePrefix = e.getStatus.getDescription.startsWith(errorCode.id)
    val matchesStatusCode = errorCode.category.grpcCode.contains(e.getStatus.getCode)
    matchesErrorCodeId && matchesMessagePrefix && matchesStatusCode
  }

  def matches(t: Throwable, errorCode: ErrorCode): Boolean = t match {
    case e: StatusRuntimeException => matches(e, errorCode)
    case _ => false
  }

<<<<<<< HEAD
  def matchesOneOf(t: Throwable, errorCodes: ErrorCode*): Boolean =
    errorCodes.exists(matches(t, _))

=======
>>>>>>> d96b7bdc
}<|MERGE_RESOLUTION|>--- conflicted
+++ resolved
@@ -78,10 +78,6 @@
     case _ => false
   }
 
-<<<<<<< HEAD
   def matchesOneOf(t: Throwable, errorCodes: ErrorCode*): Boolean =
     errorCodes.exists(matches(t, _))
-
-=======
->>>>>>> d96b7bdc
 }