--- conflicted
+++ resolved
@@ -3,11 +3,7 @@
 
 package com.daml.error
 
-<<<<<<< HEAD
-import com.daml.logging.{ContextualizedLogger, LoggingContext}
 import com.google.rpc.Status
-=======
->>>>>>> 0de7b2ea
 import io.grpc.StatusRuntimeException
 
 /** The main error interface for everything that should be logged and notified.
@@ -55,18 +51,13 @@
   ): Unit =
     errorCodeLoggingContext.logError(this, extra)
 
-<<<<<<< HEAD
-  def asGrpcStatusFromContext(correlationId: Option[String], logger: ContextualizedLogger)(
-      loggingContext: LoggingContext
+  def asGrpcStatusFromContext(implicit
+      errorCodeLoggingContext: ErrorCodeLoggingContext
   ): Status =
-    code.asGrpcStatus(this, logger, correlationId)(loggingContext)
+    code.asGrpcStatus(this)
 
-  def asGrpcErrorFromContext(correlationId: Option[String], logger: ContextualizedLogger)(
-      loggingContext: LoggingContext
-=======
   def asGrpcErrorFromContext(implicit
       errorCodeLoggingContext: ErrorCodeLoggingContext
->>>>>>> 0de7b2ea
   ): StatusRuntimeException =
     code.asGrpcError(this)
 
@@ -130,17 +121,11 @@
 
     def log(): Unit = logWithContext()(loggingContext)
 
-<<<<<<< HEAD
     def asGrpcStatus: Status =
-      code.asGrpcStatus(this, logger, correlationId)(loggingContext)
+      code.asGrpcStatus(this)(loggingContext)
 
     def asGrpcError: StatusRuntimeException =
-      code.asGrpcError(this, logger, correlationId)(loggingContext)
-=======
-    def asGrpcError: StatusRuntimeException = {
       code.asGrpcError(this)(loggingContext)
-    }
->>>>>>> 0de7b2ea
 
     // Automatically log the error on generation
     if (logOnCreation) {
