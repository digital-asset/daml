// Copyright (c) 2020 The DAML Authors. All rights reserved.
// SPDX-License-Identifier: Apache-2.0

package com.daml.ledger.on.filesystem.posix

import java.io.RandomAccessFile
import java.nio.file.{FileAlreadyExistsException, Files, NoSuchFileException, Path}
import java.time.Clock

import akka.NotUsed
import akka.stream.scaladsl.Source
import com.daml.ledger.on.filesystem.posix.FileSystemLedgerReaderWriter._
import com.daml.ledger.participant.state.kvutils.DamlKvutils.{
  DamlLogEntryId,
  DamlStateKey,
  DamlStateValue,
<<<<<<< HEAD
  DamlSubmission,
=======
>>>>>>> f9de93b1
}
import com.daml.ledger.participant.state.kvutils.api.{LedgerReader, LedgerRecord, LedgerWriter}
import com.daml.ledger.participant.state.kvutils.{Envelope, KeyValueCommitting}
import com.daml.ledger.participant.state.v1.{LedgerId, Offset, ParticipantId, SubmissionResult}
import com.digitalasset.daml.lf.data.Time.Timestamp
import com.digitalasset.daml.lf.engine.Engine
import com.digitalasset.ledger.api.health.{HealthStatus, Healthy}
import com.digitalasset.platform.akkastreams.dispatcher.Dispatcher
import com.digitalasset.platform.akkastreams.dispatcher.SubSource.OneAfterAnother
import com.digitalasset.resources.ResourceOwner
import com.google.protobuf.ByteString

import scala.collection.JavaConverters._
import scala.collection.immutable
import scala.concurrent.{ExecutionContext, Future}
import scala.util.{Failure, Success}

class FileSystemLedgerReaderWriter private (
    ledgerId: LedgerId,
    override val participantId: ParticipantId,
    root: Path,
    dispatcher: Dispatcher[Index],
)(implicit executionContext: ExecutionContext)
    extends LedgerReader
    with LedgerWriter {

  // used as the commit lock; when committing, only one commit owns the lock at a time
  private val commitLockPath = root.resolve("commit-lock")
  // the root of the ledger log
  private val logDirectory = root.resolve("log")
  // stores each ledger entry
  private val logEntriesDirectory = logDirectory.resolve("entries")
  // a counter which is incremented with each commit;
  // always one more than the latest commit in the index
  private val logHeadPath = logDirectory.resolve("head")
  // a directory of sequential commits, each pointing to an entry in the "entries" directory
  private val logIndexDirectory = logDirectory.resolve("index")
  // a key-value store of the current state
  private val stateDirectory = root.resolve("state")

  private val lock = new FileSystemLock(commitLockPath)

  private val engine = Engine()

  override def currentHealth(): HealthStatus = Healthy

  override def retrieveLedgerId(): LedgerId = ledgerId

  override def events(offset: Option[Offset]): Source[LedgerRecord, NotUsed] =
    dispatcher
      .startingAt(
        offset
          .map(_.components.head.toInt)
          .getOrElse(StartIndex),
        OneAfterAnother[Index, immutable.Seq[LedgerRecord]](
          (index: Index, _) => index + 1,
          (index: Index) => Future.successful(immutable.Seq(retrieveLogEntry(index))),
        ),
      )
      .mapConcat {
        case (_, updates) => updates
      }

  override def commit(correlationId: String, envelope: Array[Byte]): Future[SubmissionResult] = {
    val submission = Envelope
      .openSubmission(envelope)
      .getOrElse(throw new IllegalArgumentException("Not a valid submission in envelope"))
    lock {
      val stateInputStream =
        submission.getInputDamlStateList.asScala.toVector
          .map(key => key -> readState(key))
      val stateInputs: Map[DamlStateKey, Option[DamlStateValue]] = stateInputStream.toMap
      val currentHead = currentLogHead()
      val entryId = DamlLogEntryId
        .newBuilder()
        .setEntryId(ByteString.copyFromUtf8(currentHead.toHexString))
        .build()
      val (logEntry, stateUpdates) = KeyValueCommitting.processSubmission(
        engine,
        entryId,
        currentRecordTime(),
        LedgerReader.DefaultConfiguration,
        submission,
        participantId,
        stateInputs,
      )
      val newHead = appendLog(currentHead, Envelope.enclose(logEntry))
      updateState(stateUpdates)
      dispatcher.signalNewHead(newHead)
      SubmissionResult.Acknowledged
    }
  }

<<<<<<< HEAD
  private def verifyStateUpdatesAgainstPreDeclaredOutputs(
      actualStateUpdates: Map[DamlStateKey, DamlStateValue],
      entryId: DamlLogEntryId,
      submission: DamlSubmission,
  ): Unit = {
    val expectedStateUpdates = KeyValueCommitting.submissionOutputs(entryId, submission)
    if (!(actualStateUpdates.keySet subsetOf expectedStateUpdates)) {
      val unaccountedKeys = actualStateUpdates.keySet diff expectedStateUpdates
      sys.error(
        s"CommitActor: State updates not a subset of expected updates! Keys [$unaccountedKeys] are unaccounted for!",
      )
    }
  }

=======
>>>>>>> f9de93b1
  private def currentRecordTime(): Timestamp =
    Timestamp.assertFromInstant(Clock.systemUTC().instant())

  private def retrieveLogEntry(entryId: Index): LedgerRecord = {
    val envelope = Files.readAllBytes(logEntriesDirectory.resolve(entryId.toString))
    LedgerRecord(
      Offset(Array(entryId.toLong)),
      DamlLogEntryId
        .newBuilder()
        .setEntryId(ByteString.copyFromUtf8(entryId.toHexString))
        .build(),
      envelope,
    )
  }

  private def currentLogHead(): Index = {
    try {
      Files.readAllLines(logHeadPath).get(0).toInt
    } catch {
      case _: NoSuchFileException =>
        StartIndex
    }
  }

  private def appendLog(currentHead: Index, envelope: ByteString): Index = {
    Files.write(logEntriesDirectory.resolve(currentHead.toString), envelope.toByteArray)
    val newHead = currentHead + 1
    Files.write(logHeadPath, Seq(newHead.toString).asJava)
    newHead
  }

  private def readState(key: DamlStateKey): Option[DamlStateValue] = {
    val path = StateKeys.resolveStateKey(stateDirectory, key)
    try {
      val contents = Files.readAllBytes(path)
      Some(DamlStateValue.parseFrom(contents))
    } catch {
      case _: NoSuchFileException =>
        None
    }
  }

  private def updateState(stateUpdates: Map[DamlStateKey, DamlStateValue]): Unit = {
    for ((key, value) <- stateUpdates) {
      val path = StateKeys.resolveStateKey(stateDirectory, key)
      Files.createDirectories(path.getParent)
      Files.write(path, value.toByteArray)
    }
  }

  private def initialize(): Unit = {
    Files.createDirectories(root)
    Files.createDirectories(logDirectory)
    Files.createDirectories(logEntriesDirectory)
    Files.createDirectories(logIndexDirectory)
    Files.createDirectories(stateDirectory)
    ensureFileExists(commitLockPath)
    ()
  }
}

object FileSystemLedgerReaderWriter {
  type Index = Int

  private val StartIndex: Index = 0

  def owner(
      ledgerId: LedgerId,
      participantId: ParticipantId,
      root: Path,
  )(implicit executionContext: ExecutionContext): ResourceOwner[FileSystemLedgerReaderWriter] = {
    val ledgerLock = root.resolve("ledger-lock")
    ensureFileExists(ledgerLock)
    for {
<<<<<<< HEAD
      _ <- ResourceOwner.forTryCloseable(() =>
        Option(new RandomAccessFile(ledgerLock.toFile, "rw").getChannel.tryLock()) match {
          case None => Failure(new LedgerLockAcquisitionFailedException(ledgerLock))
          case Some(lock) => Success(lock)
        },
      )
=======
>>>>>>> f9de93b1
      dispatcher <- ResourceOwner.forCloseable(() =>
        Dispatcher(
          "posix-filesystem-participant-state",
          zeroIndex = StartIndex,
          headAtInitialization = StartIndex,
        ),
      )
    } yield {
      val participant = new FileSystemLedgerReaderWriter(ledgerId, participantId, root, dispatcher)
      participant.initialize()
      participant
    }
  }

  private def ensureFileExists(path: Path): Unit = {
    Files.createDirectories(path.getParent)
    try {
      Files.createFile(path)
      ()
    } catch {
      // this is fine.
      case _: FileAlreadyExistsException =>
    }
  }

  class LedgerLockAcquisitionFailedException(lockPath: Path)
      extends RuntimeException(s"Could not acquire the ledger lock at $lockPath.")
}<|MERGE_RESOLUTION|>--- conflicted
+++ resolved
@@ -14,10 +14,6 @@
   DamlLogEntryId,
   DamlStateKey,
   DamlStateValue,
-<<<<<<< HEAD
-  DamlSubmission,
-=======
->>>>>>> f9de93b1
 }
 import com.daml.ledger.participant.state.kvutils.api.{LedgerReader, LedgerRecord, LedgerWriter}
 import com.daml.ledger.participant.state.kvutils.{Envelope, KeyValueCommitting}
@@ -111,23 +107,6 @@
     }
   }
 
-<<<<<<< HEAD
-  private def verifyStateUpdatesAgainstPreDeclaredOutputs(
-      actualStateUpdates: Map[DamlStateKey, DamlStateValue],
-      entryId: DamlLogEntryId,
-      submission: DamlSubmission,
-  ): Unit = {
-    val expectedStateUpdates = KeyValueCommitting.submissionOutputs(entryId, submission)
-    if (!(actualStateUpdates.keySet subsetOf expectedStateUpdates)) {
-      val unaccountedKeys = actualStateUpdates.keySet diff expectedStateUpdates
-      sys.error(
-        s"CommitActor: State updates not a subset of expected updates! Keys [$unaccountedKeys] are unaccounted for!",
-      )
-    }
-  }
-
-=======
->>>>>>> f9de93b1
   private def currentRecordTime(): Timestamp =
     Timestamp.assertFromInstant(Clock.systemUTC().instant())
 
@@ -202,15 +181,12 @@
     val ledgerLock = root.resolve("ledger-lock")
     ensureFileExists(ledgerLock)
     for {
-<<<<<<< HEAD
       _ <- ResourceOwner.forTryCloseable(() =>
         Option(new RandomAccessFile(ledgerLock.toFile, "rw").getChannel.tryLock()) match {
           case None => Failure(new LedgerLockAcquisitionFailedException(ledgerLock))
           case Some(lock) => Success(lock)
         },
       )
-=======
->>>>>>> f9de93b1
       dispatcher <- ResourceOwner.forCloseable(() =>
         Dispatcher(
           "posix-filesystem-participant-state",
