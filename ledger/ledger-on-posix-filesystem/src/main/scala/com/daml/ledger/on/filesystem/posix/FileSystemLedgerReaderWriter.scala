--- conflicted
+++ resolved
@@ -181,21 +181,11 @@
     val ledgerLock = root.resolve("ledger-lock")
     ensureFileExists(ledgerLock)
     for {
-<<<<<<< HEAD
       _ <- ResourceOwner.forTryCloseable(() =>
         Option(new RandomAccessFile(ledgerLock.toFile, "rw").getChannel.tryLock()) match {
           case None => Failure(new LedgerLockAcquisitionFailedException(ledgerLock))
           case Some(lock) => Success(lock)
-        },
-      )
-      dispatcher <- ResourceOwner.forCloseable(() =>
-        Dispatcher(
-          "posix-filesystem-participant-state",
-          zeroIndex = StartIndex,
-          headAtInitialization = StartIndex,
-        ),
-      )
-=======
+      })
       dispatcher <- ResourceOwner.forCloseable(
         () =>
           Dispatcher(
@@ -203,7 +193,6 @@
             zeroIndex = StartIndex,
             headAtInitialization = StartIndex,
         ))
->>>>>>> fb58dc87
     } yield {
       val participant = new FileSystemLedgerReaderWriter(ledgerId, participantId, root, dispatcher)
       participant.initialize()
