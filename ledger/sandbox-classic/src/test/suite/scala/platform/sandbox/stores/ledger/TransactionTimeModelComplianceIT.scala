// Copyright (c) 2020 Digital Asset (Switzerland) GmbH and/or its affiliates. All rights reserved.
// SPDX-License-Identifier: Apache-2.0

package com.daml.platform.sandbox.stores.ledger

import java.time.{Instant, Duration => JDuration}
import java.util.UUID

import akka.stream.scaladsl.Sink
import com.daml.api.util.TimeProvider
import com.daml.ledger.api.domain.LedgerId
import com.daml.ledger.api.testing.utils.{
  AkkaBeforeAndAfterAll,
  MultiResourceBase,
  Resource,
  SuiteResourceManagementAroundEach
}
import com.daml.ledger.api.v1.completion.Completion
<<<<<<< HEAD
import com.daml.ledger.participant.state.v1.{
  Configuration,
  SubmissionResult,
  SubmitterInfo,
  TimeModel,
  TransactionMeta
}
=======
>>>>>>> 37d74287
import com.daml.lf.crypto
import com.daml.lf.data.{Ref, Time}
import com.daml.lf.transaction.test.TransactionBuilder
import com.daml.platform.sandbox.stores.ledger.TransactionTimeModelComplianceIT._
import com.daml.platform.sandbox.{LedgerResource, MetricsAround}
import org.scalatest.concurrent.{AsyncTimeLimitedTests, ScalaFutures}
import org.scalatest.time.Span
import org.scalatest.{Assertion, AsyncWordSpec, Matchers, OptionValues}

import scala.concurrent.ExecutionContext
import scala.concurrent.duration._

class TransactionTimeModelComplianceIT
    extends AsyncWordSpec
    with AkkaBeforeAndAfterAll
    with MultiResourceBase[BackendType, Ledger]
    with SuiteResourceManagementAroundEach
    with AsyncTimeLimitedTests
    with ScalaFutures
    with Matchers
    with OptionValues
    with MetricsAround {

  override def timeLimit: Span = scaled(60.seconds)

  /** Overriding this provides an easy way to narrow down testing to a single implementation. */
  override protected def fixtureIdsEnabled: Set[BackendType] =
    Set(BackendType.InMemory, BackendType.Postgres)

  override protected def constructResource(index: Int, fixtureId: BackendType): Resource[Ledger] = {
    implicit val executionContext: ExecutionContext = system.dispatcher
    fixtureId match {
      case BackendType.InMemory =>
        LedgerResource.inMemory(ledgerId, timeProvider)
      case BackendType.Postgres =>
<<<<<<< HEAD
        newLoggingContext { implicit logCtx =>
          LedgerResource.postgres(
            getClass,
            ledgerId,
            timeProvider,
            metrics,
          )
        }
=======
        LedgerResource.postgres(
          getClass,
          ledgerId,
          participantId,
          timeProvider,
          metrics,
        )
>>>>>>> 37d74287
    }
  }

  private[this] val submissionSeed = crypto.Hash.hashPrivateKey(this.getClass.getName)

  private[this] def publishConfig(
      ledger: Ledger,
      recordTime: Instant,
      generation: Long,
      minSkew: JDuration,
      maxSkew: JDuration) = {
    val config = Configuration(
      generation = generation,
      timeModel = TimeModel(JDuration.ZERO, minSkew, maxSkew).get,
      maxDeduplicationTime = JDuration.ofSeconds(10),
    )
    ledger.publishConfiguration(
      Time.Timestamp.assertFromInstant(recordTime.plusSeconds(3600)),
      UUID.randomUUID().toString,
      config)
  }

  private[this] def publishTxAt(ledger: Ledger, ledgerTime: Instant, commandId: String) = {
    val dummyTransaction = TransactionBuilder.EmptySubmitted

    val submitterInfo = SubmitterInfo(
      submitter = Ref.Party.assertFromString("submitter"),
      applicationId = Ref.LedgerString.assertFromString("appId"),
      commandId = Ref.LedgerString.assertFromString(commandId + UUID.randomUUID().toString),
      deduplicateUntil = Instant.EPOCH
    )
    val transactionMeta = TransactionMeta(
      ledgerEffectiveTime = Time.Timestamp.assertFromInstant(ledgerTime),
      workflowId = Some(Ref.LedgerString.assertFromString("wfid")),
      submissionTime = Time.Timestamp.assertFromInstant(ledgerTime.plusNanos(3)),
      submissionSeed = submissionSeed,
      optUsedPackages = None,
      optNodeSeeds = None,
      optByKeyNodes = None
    )

    val offset = ledger.ledgerEnd

    for {
      submissionResult <- ledger.publishTransaction(
        submitterInfo,
        transactionMeta,
        dummyTransaction)
      completion <- ledger
        .completions(
          Some(offset),
          None,
          com.daml.ledger.api.domain.ApplicationId(submitterInfo.applicationId),
          Set(submitterInfo.submitter)
        )
        .filter(_._2.completions.head.commandId == submitterInfo.commandId)
        .runWith(Sink.head)
    } yield {
      submissionResult shouldBe SubmissionResult.Acknowledged
      completion._2.completions.head
    }
  }

  private[this] def expectInvalidLedgerTime(completion: Completion): Assertion = {
    completion.status.value.code shouldBe aborted
  }

  private[this] def expectValidTx(completion: Completion): Assertion =
    completion.status.value.code shouldBe ok

  "A Ledger" should {
    "reject transactions if there is no ledger config" in allFixtures { ledger =>
      val ledgerTime = recordTime

      for {
        r1 <- publishTxAt(ledger, ledgerTime, "lt-valid")
      } yield {
        expectInvalidLedgerTime(r1)
      }
    }
    "accept transactions with ledger time that is right" in allFixtures { ledger =>
      val ledgerTime = recordTime

      for {
        _ <- publishConfig(ledger, recordTime, 1, JDuration.ofSeconds(1), JDuration.ofSeconds(1))
        r1 <- publishTxAt(ledger, ledgerTime, "lt-valid")
      } yield {
        expectValidTx(r1)
      }
    }
    "reject transactions with ledger time that is too low" in allFixtures { ledger =>
      val minSkew = JDuration.ofSeconds(1)
      val maxSkew = JDuration.ofDays(1)
      val ledgerTime = recordTime.minus(minSkew).minusSeconds(1)

      for {
        _ <- publishConfig(ledger, recordTime, 1, minSkew, maxSkew)
        r1 <- publishTxAt(ledger, ledgerTime, "lt-low")
      } yield {
        expectInvalidLedgerTime(r1)
      }
    }
    "reject transactions with ledger time that is too high" in allFixtures { ledger =>
      val minSkew = JDuration.ofDays(1)
      val maxSkew = JDuration.ofSeconds(1)
      val ledgerTime = recordTime.plus(maxSkew).plusSeconds(1)

      for {
        _ <- publishConfig(ledger, recordTime, 1, minSkew, maxSkew)
        r1 <- publishTxAt(ledger, ledgerTime, "lt-high")
      } yield {
        expectInvalidLedgerTime(r1)
      }
    }
    "reject transactions after ledger config changes" in allFixtures { ledger =>
      val largeSkew = JDuration.ofDays(1)
      val smallSkew = JDuration.ofSeconds(1)
      val ledgerTime = recordTime.plus(largeSkew)

      for {
        _ <- publishConfig(ledger, recordTime, 1, largeSkew, largeSkew)
        r1 <- publishTxAt(ledger, ledgerTime, "lt-before")
        _ <- publishConfig(ledger, recordTime, 2, smallSkew, smallSkew)
        r2 <- publishTxAt(ledger, ledgerTime, "lt-after")
      } yield {
        expectValidTx(r1)
        expectInvalidLedgerTime(r2)
      }
    }
  }

}

object TransactionTimeModelComplianceIT {

  private val recordTime = Instant.now

  private val ledgerId: LedgerId = LedgerId(Ref.LedgerString.assertFromString("ledgerId"))
  private val timeProvider = TimeProvider.Constant(recordTime)

  sealed abstract class BackendType

  object BackendType {

    case object InMemory extends BackendType

    case object Postgres extends BackendType

  }

  private val ok = io.grpc.Status.Code.OK.value()
  private val aborted = io.grpc.Status.Code.ABORTED.value()

}<|MERGE_RESOLUTION|>--- conflicted
+++ resolved
@@ -16,7 +16,6 @@
   SuiteResourceManagementAroundEach
 }
 import com.daml.ledger.api.v1.completion.Completion
-<<<<<<< HEAD
 import com.daml.ledger.participant.state.v1.{
   Configuration,
   SubmissionResult,
@@ -24,8 +23,6 @@
   TimeModel,
   TransactionMeta
 }
-=======
->>>>>>> 37d74287
 import com.daml.lf.crypto
 import com.daml.lf.data.{Ref, Time}
 import com.daml.lf.transaction.test.TransactionBuilder
@@ -61,24 +58,12 @@
       case BackendType.InMemory =>
         LedgerResource.inMemory(ledgerId, timeProvider)
       case BackendType.Postgres =>
-<<<<<<< HEAD
-        newLoggingContext { implicit logCtx =>
-          LedgerResource.postgres(
-            getClass,
-            ledgerId,
-            timeProvider,
-            metrics,
-          )
-        }
-=======
         LedgerResource.postgres(
           getClass,
           ledgerId,
-          participantId,
           timeProvider,
           metrics,
         )
->>>>>>> 37d74287
     }
   }
 
