--- conflicted
+++ resolved
@@ -39,12 +39,9 @@
 import com.daml.platform.sandbox.stores.ledger.{Ledger, Rejection, SandboxOffset}
 import com.daml.platform.server.api.validation.ErrorFactories
 import com.daml.platform.store.appendonlydao.events.CompressionStrategy
-<<<<<<< HEAD
+import com.daml.platform.store.cache.{MutableLedgerEndCache, TranslationCacheBackedContractStore}
 import com.daml.platform.store.appendonlydao.{LedgerDao, LedgerWriteDao}
 import com.daml.platform.store.cache.TranslationCacheBackedContractStore
-=======
-import com.daml.platform.store.cache.{MutableLedgerEndCache, TranslationCacheBackedContractStore}
->>>>>>> 98e7461f
 import com.daml.platform.store.entries.{LedgerEntry, PackageLedgerEntry, PartyLedgerEntry}
 import com.daml.platform.store.{BaseLedger, FlywayMigrations, LfValueTranslationCache}
 import com.google.rpc.status.{Status => RpcStatus}
@@ -104,12 +101,8 @@
         _ <- Resource.fromFuture(
           new FlywayMigrations(jdbcUrl).migrate()
         )
-<<<<<<< HEAD
-        dao <- ledgerDaoOwner(servicesExecutionContext, errorFactories).acquire()
-=======
         ledgerEndCache = MutableLedgerEndCache()
-        dao <- ledgerDaoOwner(ledgerEndCache, servicesExecutionContext).acquire()
->>>>>>> 98e7461f
+        dao <- ledgerDaoOwner(ledgerEndCache, servicesExecutionContext, errorFactories).acquire()
         _ <- startMode match {
           case SqlStartMode.ResetAndStart =>
             Resource.fromFuture(dao.reset())
@@ -261,18 +254,13 @@
     }
 
     private def ledgerDaoOwner(
-<<<<<<< HEAD
+        ledgerEndCache: MutableLedgerEndCache,
         servicesExecutionContext: ExecutionContext,
         errorFactories: ErrorFactories,
     ): ResourceOwner[LedgerDao] = {
-      val compressionStrategy =
-        if (enableCompression) CompressionStrategy.allGZIP(metrics)
-        else CompressionStrategy.none(metrics)
-=======
-        ledgerEndCache: MutableLedgerEndCache,
-        servicesExecutionContext: ExecutionContext,
-    ): ResourceOwner[LedgerDao] =
->>>>>>> 98e7461f
+    val compressionStrategy =
+      if (enableCompression) CompressionStrategy.allGZIP(metrics)
+      else CompressionStrategy.none(metrics)
       com.daml.platform.store.appendonlydao.JdbcLedgerDao.validatingWriteOwner(
         serverRole = serverRole,
         jdbcUrl = jdbcUrl,
@@ -286,15 +274,9 @@
         validatePartyAllocation = validatePartyAllocation,
         enricher = Some(new ValueEnricher(engine)),
         participantId = Ref.ParticipantId.assertFromString(participantId.toString),
-<<<<<<< HEAD
         compressionStrategy = compressionStrategy,
+        ledgerEndCache = ledgerEndCache,
         errorFactories = errorFactories,
-=======
-        compressionStrategy =
-          if (enableCompression) CompressionStrategy.allGZIP(metrics)
-          else CompressionStrategy.none(metrics),
-        ledgerEndCache = ledgerEndCache,
->>>>>>> 98e7461f
       )
     }
 
