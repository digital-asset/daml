// Copyright (c) 2020 Digital Asset (Switzerland) GmbH and/or its affiliates. All rights reserved.
// SPDX-License-Identifier: Apache-2.0

package com.daml.platform.sandbox.stores.ledger.inmemory

import java.time.Instant
import java.util.concurrent.atomic.AtomicReference

import akka.NotUsed
import akka.stream.scaladsl.Source
import com.daml.api.util.TimeProvider
import com.daml.daml_lf_dev.DamlLf.Archive
import com.daml.ledger
import com.daml.ledger.api.domain.{
  ApplicationId,
  CommandId,
  Filters,
  InclusiveFilters,
  LedgerId,
  LedgerOffset,
  PartyDetails,
  RejectionReason,
  TransactionFilter
}
import com.daml.ledger.api.health.{HealthStatus, Healthy}
import com.daml.ledger.api.v1.active_contracts_service.GetActiveContractsResponse
import com.daml.ledger.api.v1.command_completion_service.CompletionStreamResponse
import com.daml.ledger.api.v1.event.CreatedEvent
import com.daml.ledger.api.v1.transaction_service.{
  GetFlatTransactionResponse,
  GetTransactionResponse,
  GetTransactionTreesResponse,
  GetTransactionsResponse
}
import com.daml.ledger.participant.state.index.v2.{
  CommandDeduplicationDuplicate,
  CommandDeduplicationNew,
  CommandDeduplicationResult,
  PackageDetails
}
import com.daml.ledger.participant.state.v1.{
  ApplicationId => _,
  LedgerId => _,
  TransactionId => _,
  _
}
import com.daml.lf.data.Ref.{LedgerString, PackageId, Party}
import com.daml.lf.data.{ImmArray, Ref, Time}
import com.daml.lf.language.Ast
import com.daml.lf.transaction.{GlobalKey, TransactionCommitter}
import com.daml.lf.value.Value
import com.daml.lf.value.Value.{ContractId, ContractInst}
<<<<<<< HEAD
=======
import com.daml.logging.{ContextualizedLogger, LoggingContext}
>>>>>>> 37d74287
import com.daml.platform.index.TransactionConversion
import com.daml.platform.packages.InMemoryPackageStore
import com.daml.platform.participant.util.LfEngineToApi
import com.daml.platform.sandbox.stores.InMemoryActiveLedgerState
import com.daml.platform.sandbox.stores.ledger.Ledger
import com.daml.platform.sandbox.stores.ledger.ScenarioLoader.LedgerEntryOrBump
<<<<<<< HEAD
=======
import com.daml.platform.sandbox.stores.ledger.inmemory.InMemoryLedger._
>>>>>>> 37d74287
import com.daml.platform.store.CompletionFromTransaction
import com.daml.platform.store.Contract.ActiveContract
import com.daml.platform.store.entries.{
  ConfigurationEntry,
  LedgerEntry,
  PackageLedgerEntry,
  PartyLedgerEntry
}
import com.daml.platform.{ApiOffset, index}
import scalaz.syntax.tag.ToTagOps

import scala.concurrent.Future
import scala.util.Try

/** This stores all the mutable data that we need to run a ledger: the PCS, the ACS, and the deduplicator.
  *
  */
private[sandbox] final class InMemoryLedger(
    val ledgerId: LedgerId,
    timeProvider: TimeProvider,
    acs0: InMemoryActiveLedgerState,
    transactionCommitter: TransactionCommitter,
    packageStoreInit: InMemoryPackageStore,
    ledgerEntries: ImmArray[LedgerEntryOrBump],
) extends Ledger {

  private val logger = ContextualizedLogger.get(this.getClass)

  private val entries = {
    val l = new LedgerEntries[InMemoryEntry](_.toString)
    ledgerEntries.foreach {
      case LedgerEntryOrBump.Bump(increment) =>
        l.incrementOffset(increment)
        ()
      case LedgerEntryOrBump.Entry(entry) =>
        l.publish(InMemoryLedgerEntry(entry))
        ()
    }
    l
  }

  private val packageStoreRef = new AtomicReference[InMemoryPackageStore](packageStoreInit)

  override def currentHealth(): HealthStatus = Healthy

  def ledgerEntries(
      startExclusive: Option[Offset],
      endInclusive: Option[Offset]): Source[(Offset, LedgerEntry), NotUsed] =
    entries
      .getSource(startExclusive, endInclusive)
      .collect {
        case (offset, InMemoryLedgerEntry(entry)) => offset -> entry
      }

  override def flatTransactions(
      startExclusive: Option[Offset],
      endInclusive: Option[Offset],
      filter: Map[Party, Set[Ref.Identifier]],
      verbose: Boolean,
  )(implicit loggingContext: LoggingContext): Source[(Offset, GetTransactionsResponse), NotUsed] =
    entries
      .getSource(startExclusive, endInclusive)
      .flatMapConcat {
        case (offset, InMemoryLedgerEntry(tx: LedgerEntry.Transaction)) =>
          Source(
            TransactionConversion
              .ledgerEntryToFlatTransaction(
                LedgerOffset.Absolute(ApiOffset.toApiString(offset)),
                tx,
                TransactionFilter(filter.map {
                  case (party, templates) =>
                    party -> Filters(
                      if (templates.nonEmpty) Some(InclusiveFilters(templates)) else None)
                }),
                verbose
              )
              .map(tx => offset -> GetTransactionsResponse(Seq(tx)))
              .toList
          )
        case _ =>
          Source.empty
      }

  override def transactionTrees(
      startExclusive: Option[Offset],
      endInclusive: Option[Offset],
      requestingParties: Set[Party],
      verbose: Boolean,
  )(implicit loggingContext: LoggingContext)
    : Source[(Offset, GetTransactionTreesResponse), NotUsed] =
    entries
      .getSource(startExclusive, endInclusive)
      .flatMapConcat {
        case (offset, InMemoryLedgerEntry(tx: LedgerEntry.Transaction)) =>
          Source(
            TransactionConversion
              .ledgerEntryToTransactionTree(
                LedgerOffset.Absolute(ApiOffset.toApiString(offset)),
                tx,
                requestingParties,
                verbose)
              .map(tx => offset -> GetTransactionTreesResponse(Seq(tx)))
              .toList)
        case _ =>
          Source.empty
      }

  // mutable state
  private var acs = acs0
  private var ledgerConfiguration: Option[Configuration] = None
  private val commands: scala.collection.mutable.Map[String, CommandDeduplicationEntry] =
    scala.collection.mutable.Map.empty

  override def completions(
      startExclusive: Option[Offset],
      endInclusive: Option[Offset],
      applicationId: ApplicationId,
      parties: Set[Party],
  )(implicit loggingContext: LoggingContext): Source[(Offset, CompletionStreamResponse), NotUsed] =
    entries
      .getSource(startExclusive, endInclusive)
      .collect {
        case (offset, InMemoryLedgerEntry(entry)) => (offset, entry)
      }
      .collect(CompletionFromTransaction(applicationId.unwrap, parties))

  override def ledgerEnd()(implicit loggingContext: LoggingContext): Offset = entries.ledgerEnd

  override def activeContracts(
      filter: Map[Party, Set[Ref.Identifier]],
      verbose: Boolean,
  )(implicit loggingContext: LoggingContext)
    : (Source[GetActiveContractsResponse, NotUsed], Offset) = {
    val (acsNow, ledgerEndNow) = this.synchronized { (acs, ledgerEnd) }
    (
      Source
        .fromIterator[ActiveContract](
          () =>
            acsNow.activeContracts.valuesIterator.flatMap(
              index
                .EventFilter(_)(TransactionFilter(filter.map {
                  case (party, templates) =>
                    party -> Filters(
                      if (templates.nonEmpty) Some(InclusiveFilters(templates)) else None)
                }))
                .toList))
        .map { contract =>
          GetActiveContractsResponse(
            workflowId = contract.workflowId.getOrElse(""),
            activeContracts = List(
              CreatedEvent(
                ledger.EventId(contract.transactionId, contract.nodeId).toLedgerString,
                contract.id.coid,
                Some(LfEngineToApi.toApiIdentifier(contract.contract.template)),
                contractKey = contract.key.map(
                  ck =>
                    LfEngineToApi.assertOrRuntimeEx(
                      "converting stored contract",
                      LfEngineToApi
                        .lfContractKeyToApiValue(verbose = verbose, ck))),
                createArguments = Some(
                  LfEngineToApi.assertOrRuntimeEx(
                    "converting stored contract",
                    LfEngineToApi
                      .lfValueToApiRecord(verbose = verbose, contract.contract.arg.value))),
                contract.signatories.union(contract.observers).intersect(filter.keySet).toSeq,
                signatories = contract.signatories.toSeq,
                observers = contract.observers.toSeq,
                agreementText = Some(contract.agreementText)
              )
            )
          )
        },
      ledgerEndNow)
  }

  override def lookupContract(
      contractId: ContractId,
      forParty: Party
  )(implicit loggingContext: LoggingContext)
    : Future[Option[ContractInst[Value.VersionedValue[ContractId]]]] =
    Future.successful(this.synchronized {
      acs.activeContracts
        .get(contractId)
        .filter(ac => acs.isVisibleForDivulgees(ac.id, forParty))
        .map(_.contract)
    })

  override def lookupKey(key: GlobalKey, forParty: Party)(
      implicit loggingContext: LoggingContext,
  ): Future[Option[ContractId]] =
    Future.successful(this.synchronized {
      acs.keys.get(key).filter(acs.isVisibleForStakeholders(_, forParty))
    })

  override def lookupMaximumLedgerTime(contractIds: Set[ContractId])(
      implicit loggingContext: LoggingContext,
  ): Future[Option[Instant]] =
    if (contractIds.isEmpty) {
      Future.failed(
        new IllegalArgumentException(
          "Cannot lookup the maximum ledger time for an empty set of contract identifiers"
        )
      )
    } else {
      Future.fromTry(Try(this.synchronized {
        contractIds.foldLeft[Option[Instant]](Some(Instant.MIN))((acc, id) => {
          val let = acs.activeContracts
            .getOrElse(
              id,
              sys.error(s"Contract $id not found while looking for maximum ledger time"))
            .let
          acc.map(acc => if (let.isAfter(acc)) let else acc)
        })
      }))
    }

  override def publishTransaction(
      submitterInfo: SubmitterInfo,
      transactionMeta: TransactionMeta,
      transaction: SubmittedTransaction,
  )(implicit loggingContext: LoggingContext): Future[SubmissionResult] =
    Future.successful(
      this.synchronized[SubmissionResult] {
        handleSuccessfulTx(entries.nextTransactionId, submitterInfo, transactionMeta, transaction)
        SubmissionResult.Acknowledged
      }
    )

  // Validates the given ledger time according to the ledger time model
  private def checkTimeModel(ledgerTime: Instant, recordTime: Instant): Either[String, Unit] = {
    ledgerConfiguration
      .fold[Either[String, Unit]](
        Left("No ledger configuration available, cannot validate ledger time")
      )(
        config => config.timeModel.checkTime(ledgerTime, recordTime)
      )
  }

  private def handleSuccessfulTx(
      transactionId: LedgerString,
      submitterInfo: SubmitterInfo,
      transactionMeta: TransactionMeta,
      transaction: SubmittedTransaction,
  )(implicit loggingContext: LoggingContext): Unit = {
    val ledgerTime = transactionMeta.ledgerEffectiveTime.toInstant
    val recordTime = timeProvider.getCurrentTime
    checkTimeModel(ledgerTime, recordTime)
      .fold(
        reason => handleError(submitterInfo, RejectionReason.InvalidLedgerTime(reason)),
        _ => {
          val (committedTransaction, disclosureForIndex, divulgence) =
            Ledger
              .convertToCommittedTransaction(
                transactionCommitter,
                transactionId,
                transaction,
              )
          val acsRes = acs.addTransaction(
            transactionMeta.ledgerEffectiveTime.toInstant,
            transactionId,
            transactionMeta.workflowId,
            Some(submitterInfo.submitter),
            committedTransaction,
            disclosureForIndex,
            divulgence,
            List.empty
          )
          acsRes match {
            case Left(err) =>
              handleError(
                submitterInfo,
                RejectionReason.Inconsistent(s"Reason: ${err.mkString("[", ", ", "]")}"))
            case Right(newAcs) =>
              acs = newAcs
              val entry = LedgerEntry
                .Transaction(
                  Some(submitterInfo.commandId),
                  transactionId,
                  Some(submitterInfo.applicationId),
                  Some(submitterInfo.submitter),
                  transactionMeta.workflowId,
                  transactionMeta.ledgerEffectiveTime.toInstant,
                  recordTime,
                  committedTransaction,
                  disclosureForIndex
                )
              entries.publish(InMemoryLedgerEntry(entry))
              ()
          }
        }
      )

  }

  private def handleError(submitterInfo: SubmitterInfo, reason: RejectionReason)(
      implicit loggingContext: LoggingContext,
  ): Unit = {
    logger.warn(s"Publishing error to ledger: ${reason.description}")
    stopDeduplicatingCommand(CommandId(submitterInfo.commandId), submitterInfo.submitter)
    entries.publish(
      InMemoryLedgerEntry(
        LedgerEntry.Rejection(
          timeProvider.getCurrentTime,
          submitterInfo.commandId,
          submitterInfo.applicationId,
          submitterInfo.submitter,
          reason)
      )
    )
    ()
  }

  override def close(): Unit = ()

  private def filterFor(requestingParties: Set[Party]): TransactionFilter =
    TransactionFilter(requestingParties.map(p => p -> Filters.noFilter).toMap)

  private def lookupTransactionEntry(
      id: ledger.TransactionId,
  ): Option[(Offset, LedgerEntry.Transaction)] =
    entries.items
      .collectFirst {
        case (offset, InMemoryLedgerEntry(tx: LedgerEntry.Transaction)) if tx.transactionId == id =>
          (offset, tx)
      }

  override def lookupFlatTransactionById(
      transactionId: ledger.TransactionId,
      requestingParties: Set[Party],
  )(implicit loggingContext: LoggingContext): Future[Option[GetFlatTransactionResponse]] =
    Future.successful {
      lookupTransactionEntry(transactionId).flatMap {
        case (offset, entry) =>
          TransactionConversion
            .ledgerEntryToFlatTransaction(
              offset = LedgerOffset.Absolute(ApiOffset.toApiString(offset)),
              entry = entry,
              filter = filterFor(requestingParties),
              verbose = true,
            )
            .map(tx => GetFlatTransactionResponse(Some(tx)))
      }
    }

  override def lookupTransactionTreeById(
      transactionId: ledger.TransactionId,
      requestingParties: Set[Party],
  )(implicit loggingContext: LoggingContext): Future[Option[GetTransactionResponse]] =
    Future.successful {
      lookupTransactionEntry(transactionId).flatMap {
        case (offset, entry) =>
          TransactionConversion
            .ledgerEntryToTransactionTree(
              offset = LedgerOffset.Absolute(ApiOffset.toApiString(offset)),
              entry = entry,
              requestingParties = requestingParties,
              verbose = true,
            )
            .map(tx => GetTransactionResponse(Some(tx)))
      }
    }

  override def getParties(parties: Seq[Party])(
      implicit loggingContext: LoggingContext,
  ): Future[List[PartyDetails]] =
    Future.successful(this.synchronized {
      parties.flatMap(party => acs.parties.get(party).toList).toList
    })

  override def listKnownParties()(
      implicit loggingContext: LoggingContext,
  ): Future[List[PartyDetails]] =
    Future.successful(this.synchronized {
      acs.parties.values.toList
    })

  override def publishPartyAllocation(
      submissionId: SubmissionId,
      party: Party,
      displayName: Option[String]
  )(implicit loggingContext: LoggingContext): Future[SubmissionResult] =
    Future.successful(this.synchronized[SubmissionResult] {
      val ids = acs.parties.keySet
      if (ids.contains(party)) {
        entries.publish(
<<<<<<< HEAD
          InMemoryPartyEntry(PartyLedgerEntry
            .AllocationRejected(submissionId, timeProvider.getCurrentTime, "Party already exists")))
=======
          InMemoryPartyEntry(
            PartyLedgerEntry.AllocationRejected(
              submissionId,
              participantId,
              timeProvider.getCurrentTime,
              "Party already exists",
            )
          )
        )
>>>>>>> 37d74287
      } else {
        acs = acs.addParty(PartyDetails(party, displayName, isLocal = true))
        entries.publish(
          InMemoryPartyEntry(
            PartyLedgerEntry.AllocationAccepted(
              Some(submissionId),
              timeProvider.getCurrentTime,
              PartyDetails(party, displayName, isLocal = true))))
      }
      SubmissionResult.Acknowledged
    })

  override def partyEntries(startExclusive: Offset)(
      implicit loggingContext: LoggingContext,
  ): Source[(Offset, PartyLedgerEntry), NotUsed] = {
    entries.getSource(Some(startExclusive), None).collect {
      case (offset, InMemoryPartyEntry(partyEntry)) => (offset, partyEntry)
    }
  }

  override def listLfPackages()(
      implicit loggingContext: LoggingContext,
  ): Future[Map[PackageId, PackageDetails]] =
    packageStoreRef.get.listLfPackages()

  override def getLfArchive(packageId: PackageId)(
      implicit loggingContext: LoggingContext,
  ): Future[Option[Archive]] =
    packageStoreRef.get.getLfArchive(packageId)

  override def getLfPackage(packageId: PackageId)(
      implicit loggingContext: LoggingContext,
  ): Future[Option[Ast.Package]] =
    packageStoreRef.get.getLfPackage(packageId)

  override def packageEntries(startExclusive: Offset)(
      implicit loggingContext: LoggingContext,
  ): Source[(Offset, PackageLedgerEntry), NotUsed] =
    entries.getSource(Some(startExclusive), None).collect {
      case (offset, InMemoryPackageEntry(entry)) => (offset, entry)
    }

  override def uploadPackages(
      submissionId: SubmissionId,
      knownSince: Instant,
      sourceDescription: Option[String],
      payload: List[Archive],
  )(implicit loggingContext: LoggingContext): Future[SubmissionResult] = {

    val oldStore = packageStoreRef.get
    oldStore
      .withPackages(knownSince, sourceDescription, payload)
      .fold(
        err => {
          entries.publish(
            InMemoryPackageEntry(PackageLedgerEntry
              .PackageUploadRejected(submissionId, timeProvider.getCurrentTime, err)))
          Future.successful(SubmissionResult.Acknowledged)
        },
        newStore => {
          if (packageStoreRef.compareAndSet(oldStore, newStore)) {
            entries.publish(InMemoryPackageEntry(
              PackageLedgerEntry.PackageUploadAccepted(submissionId, timeProvider.getCurrentTime)))
            Future.successful(SubmissionResult.Acknowledged)
          } else {
            uploadPackages(submissionId, knownSince, sourceDescription, payload)
          }
        }
      )
  }

  override def publishConfiguration(
      maxRecordTime: Time.Timestamp,
      submissionId: String,
      config: Configuration,
  )(implicit loggingContext: LoggingContext): Future[SubmissionResult] =
    Future.successful {
      this.synchronized {
        val recordTime = timeProvider.getCurrentTime
        val mrt = maxRecordTime.toInstant
        ledgerConfiguration match {
          case Some(currentConfig) if config.generation != currentConfig.generation + 1 =>
            entries.publish(
              InMemoryConfigEntry(
                ConfigurationEntry.Rejected(
                  submissionId,
                  s"Generation mismatch, expected ${currentConfig.generation + 1}, got ${config.generation}",
                  config,
                )))

          case _ if recordTime.isAfter(mrt) =>
            entries.publish(
              InMemoryConfigEntry(
                ConfigurationEntry.Rejected(
                  submissionId,
                  s"Configuration change timed out: $mrt > $recordTime",
                  config,
                )))
            ledgerConfiguration = Some(config)

          case _ =>
            entries.publish(InMemoryConfigEntry(ConfigurationEntry.Accepted(submissionId, config)))
            ledgerConfiguration = Some(config)
        }
        SubmissionResult.Acknowledged
      }
    }

  override def lookupLedgerConfiguration()(
      implicit loggingContext: LoggingContext,
  ): Future[Option[(Offset, Configuration)]] =
    Future.successful(this.synchronized {
      val end = ledgerEnd()
      ledgerConfiguration.map(config => end -> config)
    })

  override def configurationEntries(startExclusive: Option[Offset])(
      implicit loggingContext: LoggingContext,
  ): Source[(Offset, ConfigurationEntry), NotUsed] =
    entries
      .getSource(startExclusive, None)
      .collect {
        case (offset, InMemoryConfigEntry(entry)) => offset -> entry
      }

  private def deduplicationKey(
      commandId: CommandId,
      submitter: Ref.Party,
  ): String = commandId.unwrap + "%" + submitter

  override def deduplicateCommand(
      commandId: CommandId,
      submitter: Ref.Party,
      submittedAt: Instant,
      deduplicateUntil: Instant,
  )(implicit loggingContext: LoggingContext): Future[CommandDeduplicationResult] =
    Future.successful {
      this.synchronized {
        val key = deduplicationKey(commandId, submitter)
        val entry = commands.get(key)
        if (entry.isEmpty) {
          // No previous entry - new command
          commands += (key -> CommandDeduplicationEntry(key, deduplicateUntil))
          CommandDeduplicationNew
        } else {
          val previousDeduplicateUntil = entry.get.deduplicateUntil
          if (submittedAt.isAfter(previousDeduplicateUntil)) {
            // Previous entry expired - new command
            commands += (key -> CommandDeduplicationEntry(key, deduplicateUntil))
            CommandDeduplicationNew
          } else {
            // Existing previous entry - deduplicate command
            CommandDeduplicationDuplicate(previousDeduplicateUntil)
          }
        }
      }
    }

  override def removeExpiredDeduplicationData(currentTime: Instant)(
      implicit loggingContext: LoggingContext,
  ): Future[Unit] =
    Future.successful {
      this.synchronized {
        commands.retain((_, v) => v.deduplicateUntil.isAfter(currentTime))
        ()
      }
    }

  override def stopDeduplicatingCommand(commandId: CommandId, submitter: Party)(
      implicit loggingContext: LoggingContext,
  ): Future[Unit] =
    Future.successful {
      val key = deduplicationKey(commandId, submitter)
      this.synchronized {
        commands.remove(key)
        ()
      }
    }
}

private[sandbox] object InMemoryLedger {

  sealed trait InMemoryEntry extends Product with Serializable

  final case class InMemoryLedgerEntry(entry: LedgerEntry) extends InMemoryEntry

  final case class InMemoryConfigEntry(entry: ConfigurationEntry) extends InMemoryEntry

  final case class InMemoryPartyEntry(entry: PartyLedgerEntry) extends InMemoryEntry

  final case class InMemoryPackageEntry(entry: PackageLedgerEntry) extends InMemoryEntry

  final case class CommandDeduplicationEntry(
      deduplicationKey: String,
      deduplicateUntil: Instant,
  )

}<|MERGE_RESOLUTION|>--- conflicted
+++ resolved
@@ -50,20 +50,14 @@
 import com.daml.lf.transaction.{GlobalKey, TransactionCommitter}
 import com.daml.lf.value.Value
 import com.daml.lf.value.Value.{ContractId, ContractInst}
-<<<<<<< HEAD
-=======
 import com.daml.logging.{ContextualizedLogger, LoggingContext}
->>>>>>> 37d74287
 import com.daml.platform.index.TransactionConversion
 import com.daml.platform.packages.InMemoryPackageStore
 import com.daml.platform.participant.util.LfEngineToApi
 import com.daml.platform.sandbox.stores.InMemoryActiveLedgerState
 import com.daml.platform.sandbox.stores.ledger.Ledger
 import com.daml.platform.sandbox.stores.ledger.ScenarioLoader.LedgerEntryOrBump
-<<<<<<< HEAD
-=======
 import com.daml.platform.sandbox.stores.ledger.inmemory.InMemoryLedger._
->>>>>>> 37d74287
 import com.daml.platform.store.CompletionFromTransaction
 import com.daml.platform.store.Contract.ActiveContract
 import com.daml.platform.store.entries.{
@@ -450,20 +444,14 @@
       val ids = acs.parties.keySet
       if (ids.contains(party)) {
         entries.publish(
-<<<<<<< HEAD
-          InMemoryPartyEntry(PartyLedgerEntry
-            .AllocationRejected(submissionId, timeProvider.getCurrentTime, "Party already exists")))
-=======
           InMemoryPartyEntry(
             PartyLedgerEntry.AllocationRejected(
               submissionId,
-              participantId,
               timeProvider.getCurrentTime,
               "Party already exists",
             )
           )
         )
->>>>>>> 37d74287
       } else {
         acs = acs.addParty(PartyDetails(party, displayName, isLocal = true))
         entries.publish(
