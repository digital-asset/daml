--  Copyright (c) 2021 Digital Asset (Switzerland) GmbH and/or its affiliates. All rights reserved.
--  SPDX-License-Identifier: Apache-2.0

CREATE TABLE participant_users (
    internal_id         NUMBER          GENERATED ALWAYS AS IDENTITY PRIMARY KEY,
    user_id             VARCHAR2(256)   NOT NULL UNIQUE,
<<<<<<< HEAD
    primary_party       VARCHAR2(512),
    created_at          NUMBER          DEFAULT 0 NOT NULL
=======
    primary_party       VARCHAR2(512)   NOT NULL,
    created_at          NUMBER          NOT NULL
>>>>>>> 9518f154
);

CREATE TABLE participant_user_rights (
    user_internal_id    NUMBER          NOT NULL REFERENCES participant_users (internal_id) ON DELETE CASCADE,
    user_right          NUMBER          NOT NULL,
<<<<<<< HEAD
    for_party           VARCHAR2(512),
    granted_at          NUMBER          DEFAULT 0 NOT NULL,
    UNIQUE (user_internal_id, user_right, for_party)
);

INSERT INTO participant_users(user_id, primary_party) VALUES ('participant_admin', NULL);
=======
    for_party           VARCHAR2(512)   NOT NULL,
    granted_at          NUMBER          NOT NULL,
    UNIQUE (user_internal_id, user_right, for_party)
);

CREATE OR REPLACE TRIGGER participant_users_created_at_trigger
    BEFORE INSERT ON participant_users
    FOR EACH ROW
BEGIN
    SELECT
        days * 24 * 3600 * 1000 * 1000 +
        hours * 3600 * 1000 * 1000 +
        minutes * 60 * 1000 * 1000 +
        seconds * 1000 * 1000
    INTO :new.created_at
    FROM
        (
        SELECT
            EXTRACT(day FROM diff) days,
            EXTRACT(hour FROM diff) hours,
            EXTRACT(minute FROM diff) minutes,
            EXTRACT(second FROM diff) seconds
        FROM
            (
            SELECT sys_extract_utc(current_timestamp) - to_timestamp('1-1-1970 00:00:00','MM-DD-YYYY HH24:Mi:SS') as diff FROM dual
            )
        );
END;
/

CREATE OR REPLACE TRIGGER participant_user_rights_granted_at_trigger
    BEFORE INSERT ON participant_user_rights
    FOR EACH ROW
BEGIN
    SELECT
        days * 24 * 3600 * 1000 * 1000 +
        hours * 3600 * 1000 * 1000 +
        minutes * 60 * 1000 * 1000 +
        seconds * 1000 * 1000
    INTO :new.granted_at
    FROM
        (
        SELECT
            EXTRACT(day FROM diff) days,
            EXTRACT(hour FROM diff) hours,
            EXTRACT(minute FROM diff) minutes,
            EXTRACT(second FROM diff) seconds
        FROM
            (
            SELECT sys_extract_utc(current_timestamp) - to_timestamp('1-1-1970 00:00:00','MM-DD-YYYY HH24:Mi:SS') as diff FROM dual
            )
        );
END;
/

INSERT INTO participant_users(user_id, primary_party) VALUES ('participant_admin', '!');
>>>>>>> 9518f154
INSERT INTO participant_user_rights(user_internal_id, user_right, for_party)
    SELECT internal_id, 1, NULL
    FROM participant_users
    WHERE user_id = 'participant_admin';<|MERGE_RESOLUTION|>--- conflicted
+++ resolved
@@ -4,27 +4,14 @@
 CREATE TABLE participant_users (
     internal_id         NUMBER          GENERATED ALWAYS AS IDENTITY PRIMARY KEY,
     user_id             VARCHAR2(256)   NOT NULL UNIQUE,
-<<<<<<< HEAD
     primary_party       VARCHAR2(512),
-    created_at          NUMBER          DEFAULT 0 NOT NULL
-=======
-    primary_party       VARCHAR2(512)   NOT NULL,
     created_at          NUMBER          NOT NULL
->>>>>>> 9518f154
 );
 
 CREATE TABLE participant_user_rights (
     user_internal_id    NUMBER          NOT NULL REFERENCES participant_users (internal_id) ON DELETE CASCADE,
     user_right          NUMBER          NOT NULL,
-<<<<<<< HEAD
     for_party           VARCHAR2(512),
-    granted_at          NUMBER          DEFAULT 0 NOT NULL,
-    UNIQUE (user_internal_id, user_right, for_party)
-);
-
-INSERT INTO participant_users(user_id, primary_party) VALUES ('participant_admin', NULL);
-=======
-    for_party           VARCHAR2(512)   NOT NULL,
     granted_at          NUMBER          NOT NULL,
     UNIQUE (user_internal_id, user_right, for_party)
 );
@@ -79,9 +66,9 @@
 END;
 /
 
-INSERT INTO participant_users(user_id, primary_party) VALUES ('participant_admin', '!');
->>>>>>> 9518f154
+
+INSERT INTO participant_users(user_id, primary_party) VALUES ('participant_admin', NULL);
 INSERT INTO participant_user_rights(user_internal_id, user_right, for_party)
     SELECT internal_id, 1, NULL
     FROM participant_users
-    WHERE user_id = 'participant_admin';+    WHERE user_id = 'participant_admin';
