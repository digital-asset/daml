// Copyright (c) 2020 Digital Asset (Switzerland) GmbH and/or its affiliates. All rights reserved.
// SPDX-License-Identifier: Apache-2.0
package com.daml.platform.store.dao.events

import anorm.SqlParser.get
import anorm.{Row, RowParser, SimpleSql, SqlStringInterpolation}
import com.daml.ledger.participant.state.v1.Offset

// (startExclusive, endInclusive]
<<<<<<< HEAD
final case class EventsRange[A](startExclusive: A, endInclusive: A) {
  def map[B](f: A => B): EventsRange[B] =
    copy(startExclusive = f(startExclusive), endInclusive = f(endInclusive))
}
=======
private[events] final case class EventsRange[A](startExclusive: A, endInclusive: A)
>>>>>>> 36a4b8a9

private[events] object EventsRange {
  private val EmptyLedgerEventSeqId = 0L

  // (0, 0] -- non-existent range
  private val EmptyEventSeqIdRange = EventsRange(EmptyLedgerEventSeqId, EmptyLedgerEventSeqId)

  def isEmpty[A: Ordering](range: EventsRange[A]): Boolean = {
    val A = implicitly[Ordering[A]]
    A.gteq(range.startExclusive, range.endInclusive)
  }

  /**
    * Converts Offset range to Event Sequential ID range.
    *
    * @param range offset range
    * @param connection SQL connection
    * @return Event Sequential ID range
    */
  def readEventSeqIdRange(range: EventsRange[Offset])(
      connection: java.sql.Connection
  ): EventsRange[Long] =
    if (isEmpty(range))
      EmptyEventSeqIdRange
    else
      EventsRange(
        startExclusive = readEventSeqId(range.startExclusive)(connection),
        endInclusive = readEventSeqId(range.endInclusive)(connection)
      )

  /**
    * Converts ledger end offset to Event Sequential ID.
    *
    * @param endInclusive ledger end offset
    * @param connection SQL connection
    * @return Event Sequential ID range.
    */
  def readEventSeqIdRange(endInclusive: Offset)(
      connection: java.sql.Connection
  ): EventsRange[Long] = {
    if (endInclusive == Offset.beforeBegin) EmptyEventSeqIdRange
    else EmptyEventSeqIdRange.copy(endInclusive = readEventSeqId(endInclusive)(connection))
  }

  private def readEventSeqId(offset: Offset)(connection: java.sql.Connection): Long = {
    import com.daml.platform.store.Conversions.OffsetToStatement
    // This query could be: "select max(event_sequential_id) from participant_events where event_offset <= ${range.endInclusive}"
    // however tests using PostgreSQL 12 with tens of millions of events have shown that the index
    // on `event_offset` is not used unless we _hint_ at it by specifying `order by event_offset`
    SQL"select max(event_sequential_id) from participant_events where event_offset <= ${offset} group by event_offset order by event_offset desc limit 1"
      .as(get[Long](1).singleOpt)(connection)
      .getOrElse(EmptyLedgerEventSeqId)
  }

  private[events] def readPage[A](
      read: (EventsRange[Long], String) => SimpleSql[Row], // takes range and limit sub-expression
      row: RowParser[A],
      range: EventsRange[Long],
      pageSize: Int): SqlSequence[Vector[A]] = {
    val minPageSize = 10 min pageSize max (pageSize / 10)
    val guessedPageEnd = range.endInclusive min (range.startExclusive + pageSize)
    SqlSequence
      .vector(
        read(range copy (endInclusive = guessedPageEnd), "") withFetchSize Some(pageSize),
        row)
      .flatMap { arithPage =>
        val found = arithPage.size
        if (guessedPageEnd == range.endInclusive || found >= minPageSize)
          SqlSequence point arithPage
        else
          SqlSequence
            .vector(
              read(
                range copy (startExclusive = guessedPageEnd),
                s"limit ${minPageSize - found: Int}") withFetchSize Some(minPageSize - found),
              row)
            .map(arithPage ++ _)
      }
  }
}<|MERGE_RESOLUTION|>--- conflicted
+++ resolved
@@ -7,14 +7,10 @@
 import com.daml.ledger.participant.state.v1.Offset
 
 // (startExclusive, endInclusive]
-<<<<<<< HEAD
-final case class EventsRange[A](startExclusive: A, endInclusive: A) {
+private[events] final case class EventsRange[A](startExclusive: A, endInclusive: A) {
   def map[B](f: A => B): EventsRange[B] =
     copy(startExclusive = f(startExclusive), endInclusive = f(endInclusive))
 }
-=======
-private[events] final case class EventsRange[A](startExclusive: A, endInclusive: A)
->>>>>>> 36a4b8a9
 
 private[events] object EventsRange {
   private val EmptyLedgerEventSeqId = 0L
