// Copyright (c) 2020 Digital Asset (Switzerland) GmbH and/or its affiliates. All rights reserved.
// SPDX-License-Identifier: Apache-2.0

package com.daml.platform.store.dao

import java.time.Instant

import akka.NotUsed
import akka.stream.scaladsl.Source
import com.daml.daml_lf_dev.DamlLf.Archive
import com.daml.ledger.WorkflowId
import com.daml.ledger.api.domain.{CommandId, LedgerId, PartyDetails}
import com.daml.ledger.api.health.HealthStatus
import com.daml.ledger.participant.state.index.v2.{CommandDeduplicationResult, PackageDetails}
import com.daml.ledger.participant.state.v1._
import com.daml.lf.data.Ref
import com.daml.lf.data.Ref.{PackageId, Party}
import com.daml.lf.transaction.GlobalKey
import com.daml.lf.value.Value
import com.daml.lf.value.Value.{ContractId, ContractInst}
import com.daml.logging.LoggingContext
import com.daml.metrics.{Metrics, Timed}
import com.daml.platform.store.dao.events.TransactionsReader
import com.daml.platform.store.entries.{
  ConfigurationEntry,
  LedgerEntry,
  PackageLedgerEntry,
  PartyLedgerEntry
}

import scala.concurrent.Future

private[platform] class MeteredLedgerReadDao(ledgerDao: LedgerReadDao, metrics: Metrics)
    extends LedgerReadDao {

  override def maxConcurrentConnections: Int = ledgerDao.maxConcurrentConnections

  override def currentHealth(): HealthStatus = ledgerDao.currentHealth()

  override def lookupLedgerId()(implicit loggingContext: LoggingContext): Future[Option[LedgerId]] =
    Timed.future(metrics.daml.index.db.lookupLedgerId, ledgerDao.lookupLedgerId())

  override def lookupLedgerEnd()(implicit loggingContext: LoggingContext): Future[Offset] =
    Timed.future(metrics.daml.index.db.lookupLedgerEnd, ledgerDao.lookupLedgerEnd())

  override def lookupInitialLedgerEnd()(
      implicit loggingContext: LoggingContext): Future[Option[Offset]] =
    Timed.future(metrics.daml.index.db.lookupLedgerEnd, ledgerDao.lookupInitialLedgerEnd())

  override def lookupActiveOrDivulgedContract(
      contractId: Value.ContractId,
      forParty: Party,
  )(implicit loggingContext: LoggingContext)
    : Future[Option[ContractInst[Value.VersionedValue[ContractId]]]] =
    Timed.future(
      metrics.daml.index.db.lookupActiveContract,
      ledgerDao.lookupActiveOrDivulgedContract(contractId, forParty))

  override def lookupMaximumLedgerTime(
      contractIds: Set[ContractId],
  )(implicit loggingContext: LoggingContext): Future[Option[Instant]] =
    Timed.future(
      metrics.daml.index.db.lookupMaximumLedgerTime,
      ledgerDao.lookupMaximumLedgerTime(contractIds))

  override def transactionsReader: TransactionsReader = ledgerDao.transactionsReader

  override def lookupKey(key: GlobalKey, forParty: Party)(
      implicit loggingContext: LoggingContext): Future[Option[Value.ContractId]] =
    Timed.future(metrics.daml.index.db.lookupKey, ledgerDao.lookupKey(key, forParty))

  override def getParties(parties: Seq[Party])(
      implicit loggingContext: LoggingContext): Future[List[PartyDetails]] =
    Timed.future(metrics.daml.index.db.getParties, ledgerDao.getParties(parties))

  override def listKnownParties()(
      implicit loggingContext: LoggingContext): Future[List[PartyDetails]] =
    Timed.future(metrics.daml.index.db.listKnownParties, ledgerDao.listKnownParties())

  override def getPartyEntries(
      startExclusive: Offset,
      endInclusive: Offset
  )(implicit loggingContext: LoggingContext): Source[(Offset, PartyLedgerEntry), NotUsed] =
    ledgerDao.getPartyEntries(startExclusive, endInclusive)

  override def listLfPackages()(
      implicit loggingContext: LoggingContext): Future[Map[PackageId, PackageDetails]] =
    Timed.future(metrics.daml.index.db.listLfPackages, ledgerDao.listLfPackages)

  override def getLfArchive(packageId: PackageId)(
      implicit loggingContext: LoggingContext,
  ): Future[Option[Archive]] =
    Timed.future(metrics.daml.index.db.getLfArchive, ledgerDao.getLfArchive(packageId))

  override def getPackageEntries(
      startExclusive: Offset,
      endInclusive: Offset,
  )(implicit loggingContext: LoggingContext): Source[(Offset, PackageLedgerEntry), NotUsed] =
    ledgerDao.getPackageEntries(startExclusive, endInclusive)

  /** Looks up the current ledger configuration, if it has been set. */
  override def lookupLedgerConfiguration()(
      implicit loggingContext: LoggingContext,
  ): Future[Option[(Offset, Configuration)]] =
    Timed.future(
      metrics.daml.index.db.lookupLedgerConfiguration,
      ledgerDao.lookupLedgerConfiguration())

  /** Get a stream of configuration entries. */
  override def getConfigurationEntries(
      startExclusive: Offset,
      endInclusive: Offset,
  )(implicit loggingContext: LoggingContext): Source[(Offset, ConfigurationEntry), NotUsed] =
    ledgerDao.getConfigurationEntries(startExclusive, endInclusive)

  override val completions: CommandCompletionsReader = ledgerDao.completions

  override def deduplicateCommand(
      commandId: CommandId,
      submitter: Ref.Party,
      submittedAt: Instant,
      deduplicateUntil: Instant,
  )(implicit loggingContext: LoggingContext): Future[CommandDeduplicationResult] =
    Timed.future(
      metrics.daml.index.db.deduplicateCommand,
      ledgerDao.deduplicateCommand(commandId, submitter, submittedAt, deduplicateUntil))

  override def removeExpiredDeduplicationData(currentTime: Instant)(
      implicit loggingContext: LoggingContext,
  ): Future[Unit] =
    Timed.future(
      metrics.daml.index.db.removeExpiredDeduplicationData,
      ledgerDao.removeExpiredDeduplicationData(currentTime))

  override def stopDeduplicatingCommand(commandId: CommandId, submitter: Party)(
      implicit loggingContext: LoggingContext,
  ): Future[Unit] =
    Timed.future(
      metrics.daml.index.db.stopDeduplicatingCommand,
      ledgerDao.stopDeduplicatingCommand(commandId, submitter))
}

private[platform] class MeteredLedgerDao(ledgerDao: LedgerDao, metrics: Metrics)
    extends MeteredLedgerReadDao(ledgerDao, metrics)
    with LedgerDao {

  override def currentHealth(): HealthStatus = ledgerDao.currentHealth()

  override def storeTransaction(
      submitterInfo: Option[SubmitterInfo],
      workflowId: Option[WorkflowId],
      transactionId: TransactionId,
      recordTime: Instant,
      ledgerEffectiveTime: Instant,
      offset: Offset,
      transaction: CommittedTransaction,
      divulged: Iterable[DivulgedContract],
  )(implicit loggingContext: LoggingContext): Future[PersistenceResponse] =
    Timed.future(
      metrics.daml.index.db.storeTransaction,
      ledgerDao.storeTransaction(
        submitterInfo,
        workflowId,
        transactionId,
        recordTime,
        ledgerEffectiveTime,
        offset,
        transaction,
        divulged,
      )
    )

  override def storeRejection(
      submitterInfo: Option[SubmitterInfo],
      recordTime: Instant,
      offset: Offset,
      reason: RejectionReason,
  )(implicit loggingContext: LoggingContext): Future[PersistenceResponse] =
    Timed.future(
      metrics.daml.index.db.storeRejection,
      ledgerDao.storeRejection(submitterInfo, recordTime, offset, reason),
    )

  override def storeInitialState(
      ledgerEntries: Vector[(Offset, LedgerEntry)],
      newLedgerEnd: Offset,
  )(implicit loggingContext: LoggingContext): Future[Unit] =
    Timed.future(
      metrics.daml.index.db.storeInitialState,
      ledgerDao.storeInitialState(ledgerEntries, newLedgerEnd))

  override def initializeLedger(ledgerId: LedgerId)(
      implicit loggingContext: LoggingContext): Future[Unit] =
    ledgerDao.initializeLedger(ledgerId)

  override def reset()(implicit loggingContext: LoggingContext): Future[Unit] =
    ledgerDao.reset()

  override def storePartyEntry(
      offset: Offset,
      partyEntry: PartyLedgerEntry,
<<<<<<< HEAD
  ): Future[PersistenceResponse] =
=======
  )(implicit loggingContext: LoggingContext): Future[PersistenceResponse] =
>>>>>>> 37d74287
    Timed.future(
      metrics.daml.index.db.storePartyEntry,
      ledgerDao.storePartyEntry(offset, partyEntry)
    )

  override def storeConfigurationEntry(
      offset: Offset,
      recordTime: Instant,
      submissionId: String,
      configuration: Configuration,
      rejectionReason: Option[String],
<<<<<<< HEAD
  ): Future[PersistenceResponse] =
    Timed.future(
      metrics.daml.index.db.storeConfigurationEntry,
      ledgerDao
        .storeConfigurationEntry(offset, recordTime, submissionId, configuration, rejectionReason)
=======
  )(implicit loggingContext: LoggingContext): Future[PersistenceResponse] =
    Timed.future(
      metrics.daml.index.db.storeConfigurationEntry,
      ledgerDao.storeConfigurationEntry(
        offset,
        recordTime,
        submissionId,
        participantId,
        configuration,
        rejectionReason,
      )
>>>>>>> 37d74287
    )

  override def storePackageEntry(
      offset: Offset,
      packages: List[(Archive, PackageDetails)],
      entry: Option[PackageLedgerEntry],
  )(implicit loggingContext: LoggingContext): Future[PersistenceResponse] =
    Timed.future(
      metrics.daml.index.db.storePackageEntry,
      ledgerDao.storePackageEntry(offset, packages, entry))

}<|MERGE_RESOLUTION|>--- conflicted
+++ resolved
@@ -199,14 +199,10 @@
   override def storePartyEntry(
       offset: Offset,
       partyEntry: PartyLedgerEntry,
-<<<<<<< HEAD
-  ): Future[PersistenceResponse] =
-=======
-  )(implicit loggingContext: LoggingContext): Future[PersistenceResponse] =
->>>>>>> 37d74287
+  )(implicit loggingContext: LoggingContext): Future[PersistenceResponse] =
     Timed.future(
       metrics.daml.index.db.storePartyEntry,
-      ledgerDao.storePartyEntry(offset, partyEntry)
+      ledgerDao.storePartyEntry(offset, partyEntry),
     )
 
   override def storeConfigurationEntry(
@@ -215,13 +211,6 @@
       submissionId: String,
       configuration: Configuration,
       rejectionReason: Option[String],
-<<<<<<< HEAD
-  ): Future[PersistenceResponse] =
-    Timed.future(
-      metrics.daml.index.db.storeConfigurationEntry,
-      ledgerDao
-        .storeConfigurationEntry(offset, recordTime, submissionId, configuration, rejectionReason)
-=======
   )(implicit loggingContext: LoggingContext): Future[PersistenceResponse] =
     Timed.future(
       metrics.daml.index.db.storeConfigurationEntry,
@@ -229,11 +218,9 @@
         offset,
         recordTime,
         submissionId,
-        participantId,
         configuration,
         rejectionReason,
       )
->>>>>>> 37d74287
     )
 
   override def storePackageEntry(
