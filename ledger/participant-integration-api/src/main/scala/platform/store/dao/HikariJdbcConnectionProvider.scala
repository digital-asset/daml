// Copyright (c) 2020 Digital Asset (Switzerland) GmbH and/or its affiliates. All rights reserved.
// SPDX-License-Identifier: Apache-2.0

package com.daml.platform.store.dao

import java.sql.{Connection, SQLTransientConnectionException}
import java.util.concurrent.atomic.AtomicInteger
import java.util.{Timer, TimerTask}

import com.codahale.metrics.MetricRegistry
import com.daml.ledger.api.health.{HealthStatus, Healthy, Unhealthy}
import com.daml.logging.{ContextualizedLogger, LoggingContext}
import com.daml.metrics.{DatabaseMetrics, Timed}
import com.daml.platform.configuration.ServerRole
import com.daml.platform.store.DbType
import com.daml.platform.store.dao.HikariJdbcConnectionProvider._
import com.daml.resources.{Resource, ResourceOwner}
import com.daml.timer.RetryStrategy
import com.zaxxer.hikari.{HikariConfig, HikariDataSource}

import scala.concurrent.{ExecutionContext, Future}
import scala.concurrent.duration.{DurationInt, FiniteDuration}
import scala.util.control.NonFatal

private[platform] final class HikariConnection(
    serverRole: ServerRole,
    jdbcUrl: String,
    minimumIdle: Int,
    maxPoolSize: Int,
    connectionTimeout: FiniteDuration,
    metrics: Option[MetricRegistry],
    connectionPoolPrefix: String,
    maxInitialConnectRetryAttempts: Int,
)(implicit loggingContext: LoggingContext)
    extends ResourceOwner[HikariDataSource] {

  private val logger = ContextualizedLogger.get(this.getClass)

  override def acquire()(
      implicit executionContext: ExecutionContext
  ): Resource[HikariDataSource] = {
    val config = new HikariConfig
    config.setJdbcUrl(jdbcUrl)
    config.setDriverClassName(DbType.jdbcType(jdbcUrl).driver)
    config.addDataSourceProperty("cachePrepStmts", "true")
    config.addDataSourceProperty("prepStmtCacheSize", "128")
    config.addDataSourceProperty("prepStmtCacheSqlLimit", "2048")
    config.setAutoCommit(false)
    config.setMaximumPoolSize(maxPoolSize)
    config.setMinimumIdle(minimumIdle)
    config.setConnectionTimeout(connectionTimeout.toMillis)
    config.setPoolName(s"$connectionPoolPrefix.${serverRole.threadPoolSuffix}")
    metrics.foreach(config.setMetricRegistry)

    // Hikari dies if a database connection could not be opened almost immediately
    // regardless of any connection timeout settings. We retry connections so that
    // Postgres and Sandbox can be started in any order.
    Resource(
      RetryStrategy.constant(
        attempts = maxInitialConnectRetryAttempts,
        waitTime = 1.second
      ) { (i, _) =>
        Future {
          logger.info(
            s"Attempting to connect to Postgres (attempt ${i + 1}/${maxInitialConnectRetryAttempts})")
          new HikariDataSource(config)
        }
      }
    )(conn => Future { conn.close() })
  }
}

private[platform] object HikariConnection {
  private val MaxInitialConnectRetryAttempts = 600
  private val ConnectionPoolPrefix: String = "daml.index.db.connection"

  def owner(
      serverRole: ServerRole,
      jdbcUrl: String,
      minimumIdle: Int,
      maxPoolSize: Int,
      connectionTimeout: FiniteDuration,
      metrics: Option[MetricRegistry],
  )(
      implicit loggingContext: LoggingContext
  ): HikariConnection =
    new HikariConnection(
      serverRole,
      jdbcUrl,
      minimumIdle,
      maxPoolSize,
      connectionTimeout,
      metrics,
      ConnectionPoolPrefix,
      MaxInitialConnectRetryAttempts,
    )
}

private[platform] class HikariJdbcConnectionProvider(
    dataSource: HikariDataSource,
    healthPoller: Timer,
<<<<<<< HEAD
=======
)(
    implicit loggingContext: LoggingContext
>>>>>>> 5ceeb476
) extends JdbcConnectionProvider {
  private val transientFailureCount = new AtomicInteger(0)

  private val checkHealth = new TimerTask {
    override def run(): Unit = {
      try {
        dataSource.getConnection().close()
        transientFailureCount.set(0)
      } catch {
        case _: SQLTransientConnectionException =>
          val _ = transientFailureCount.incrementAndGet()
      }
    }
  }

  healthPoller.schedule(checkHealth, 0, HealthPollingSchedule.toMillis)

  override def currentHealth(): HealthStatus =
    if (transientFailureCount.get() < MaxTransientFailureCount)
      Healthy
    else
      Unhealthy

  override def runSQL[T](databaseMetrics: DatabaseMetrics)(block: Connection => T): T = {
    val conn = dataSource.getConnection()
    conn.setAutoCommit(false)
    try {
      val res = Timed.value(
        databaseMetrics.queryTimer,
        block(conn)
      )
      Timed.value(
        databaseMetrics.commitTimer,
        conn.commit()
      )
      res
    } catch {
      case e: SQLTransientConnectionException =>
        transientFailureCount.incrementAndGet()
        throw e
      case NonFatal(t) =>
        // Log the error in the caller with access to more logging context (such as the sql statement description)
        conn.rollback()
        throw t
    } finally {
      conn.close()
    }
  }
}

private[platform] object HikariJdbcConnectionProvider {
  private val MaxTransientFailureCount: Int = 5
  private val HealthPollingSchedule: FiniteDuration = 1.second

  def owner(
      serverRole: ServerRole,
      jdbcUrl: String,
      maxConnections: Int,
      metrics: MetricRegistry,
  )(implicit loggingContext: LoggingContext): ResourceOwner[HikariJdbcConnectionProvider] =
    for {
      // these connections should never time out as we have the same number of threads as connections
      dataSource <- HikariConnection.owner(
        serverRole,
        jdbcUrl,
        maxConnections,
        maxConnections,
        250.millis,
        Some(metrics),
      )
      healthPoller <- ResourceOwner.forTimer(() =>
        new Timer(s"${classOf[HikariJdbcConnectionProvider].getName}#healthPoller"))
    } yield new HikariJdbcConnectionProvider(dataSource, healthPoller)
}<|MERGE_RESOLUTION|>--- conflicted
+++ resolved
@@ -99,11 +99,6 @@
 private[platform] class HikariJdbcConnectionProvider(
     dataSource: HikariDataSource,
     healthPoller: Timer,
-<<<<<<< HEAD
-=======
-)(
-    implicit loggingContext: LoggingContext
->>>>>>> 5ceeb476
 ) extends JdbcConnectionProvider {
   private val transientFailureCount = new AtomicInteger(0)
 
