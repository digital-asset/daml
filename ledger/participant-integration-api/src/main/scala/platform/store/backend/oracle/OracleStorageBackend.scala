--- conflicted
+++ resolved
@@ -17,13 +17,9 @@
   EventStrategy,
   TemplatedStorageBackend,
 }
-<<<<<<< HEAD
 import TemplatedStorageBackend.limitClause
 import com.daml.platform.store.backend.{DbDto, StorageBackend}
 
-=======
-import com.daml.platform.store.backend.{DbDto, StorageBackend, common}
->>>>>>> b8e21988
 import java.sql.Connection
 import java.time.Instant
 
@@ -209,14 +205,8 @@
       .as(get[Long](1).singleOpt)(connection)
   }
 
-<<<<<<< HEAD
-=======
-  // TODO append-only: this seems to be the same for all db backends, let's unify
-  private def limitClause(to: Option[Int]): String =
-    to.map(to => s"fetch next $to rows only").getOrElse("")
 
   // TODO append-only: remove as part of ContractStorageBackend consolidation, use the data-driven one
->>>>>>> b8e21988
   private def arrayIntersectionWhereClause(arrayColumn: String, parties: Set[Ref.Party]): String =
     if (parties.isEmpty)
       "false"
