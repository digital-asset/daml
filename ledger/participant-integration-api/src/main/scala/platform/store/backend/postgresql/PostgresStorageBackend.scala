// Copyright (c) 2021 Digital Asset (Switzerland) GmbH and/or its affiliates. All rights reserved.
// SPDX-License-Identifier: Apache-2.0

package com.daml.platform.store.backend.postgresql

import java.sql.Connection
import java.time.Instant

import anorm.{NamedParameter, SQL, SqlStringInterpolation}
import anorm.SqlParser.get
import com.daml.ledger.ApplicationId
import com.daml.ledger.api.v1.command_completion_service.CompletionStreamResponse
import com.daml.ledger.participant.state.v1.Offset
import com.daml.lf.data.Ref
import com.daml.platform.store.appendonlydao.events.{ContractId, Key, Party}
import com.daml.platform.store.backend.EventStorageBackend.FilterParams
import com.daml.platform.store.backend.common.{
  AppendOnlySchema,
  CommonStorageBackend,
  EventStorageBackendTemplate,
  EventStrategy,
  TemplatedStorageBackend,
}
<<<<<<< HEAD
import TemplatedStorageBackend.limitClause
import com.daml.platform.store.backend.{DbDto, StorageBackend}
=======
import com.daml.platform.store.backend.{DbDto, StorageBackend, common}
>>>>>>> b8e21988

private[backend] object PostgresStorageBackend
    extends StorageBackend[AppendOnlySchema.Batch]
    with CommonStorageBackend[AppendOnlySchema.Batch]
    with EventStorageBackendTemplate {

  override def insertBatch(
      connection: Connection,
      postgresDbBatch: AppendOnlySchema.Batch,
  ): Unit =
    PGSchema.schema.executeUpdate(postgresDbBatch, connection)

  override def batch(dbDtos: Vector[DbDto]): AppendOnlySchema.Batch =
    PGSchema.schema.prepareData(dbDtos)

  private val SQL_INSERT_COMMAND: String =
    """insert into participant_command_submissions as pcs (deduplication_key, deduplicate_until)
      |values ({deduplicationKey}, {deduplicateUntil})
      |on conflict (deduplication_key)
      |  do update
      |  set deduplicate_until={deduplicateUntil}
      |  where pcs.deduplicate_until < {submittedAt}""".stripMargin

  override def upsertDeduplicationEntry(
      key: String,
      submittedAt: Instant,
      deduplicateUntil: Instant,
  )(connection: Connection): Int =
    SQL(SQL_INSERT_COMMAND)
      .on(
        "deduplicationKey" -> key,
        "submittedAt" -> submittedAt,
        "deduplicateUntil" -> deduplicateUntil,
      )
      .executeUpdate()(connection)

  override def reset(connection: Connection): Unit = {
    SQL("""truncate table configuration_entries cascade;
      |truncate table package_entries cascade;
      |truncate table parameters cascade;
      |truncate table participant_command_completions cascade;
      |truncate table participant_command_submissions cascade;
      |truncate table participant_events_divulgence cascade;
      |truncate table participant_events_create cascade;
      |truncate table participant_events_consuming_exercise cascade;
      |truncate table participant_events_non_consuming_exercise cascade;
      |truncate table parties cascade;
      |truncate table party_entries cascade;
      |""".stripMargin)
      .execute()(connection)
    ()
  }

  override def enforceSynchronousCommit(connnection: Connection): Unit = {
    val statement =
      connnection.prepareStatement("SET LOCAL synchronous_commit = 'on'")
    try {
      statement.execute()
      ()
    } finally {
      statement.close()
    }
  }

  override val duplicateKeyError: String = "duplicate key"

  override def commandCompletions(
      startExclusive: Offset,
      endInclusive: Offset,
      applicationId: ApplicationId,
      parties: Set[Ref.Party],
  )(connection: Connection): List[CompletionStreamResponse] =
    TemplatedStorageBackend.commandCompletions(
      startExclusive = startExclusive,
      endInclusive = endInclusive,
      applicationId = applicationId,
      submittersInPartiesClause = arrayIntersectionWhereClause("submitters", parties),
    )(connection)

  override def activeContractWithArgument(readers: Set[Ref.Party], contractId: ContractId)(
      connection: Connection
  ): Option[StorageBackend.RawContract] =
    TemplatedStorageBackend.activeContractWithArgument(
      treeEventWitnessesWhereClause = arrayIntersectionWhereClause("tree_event_witnesses", readers),
      contractId = contractId,
    )(connection)

  override def activeContractWithoutArgument(readers: Set[Ref.Party], contractId: ContractId)(
      connection: Connection
  ): Option[String] =
    TemplatedStorageBackend.activeContractWithoutArgument(
      treeEventWitnessesWhereClause = arrayIntersectionWhereClause("tree_event_witnesses", readers),
      contractId = contractId,
    )(connection)

  override def contractKey(readers: Set[Ref.Party], key: Key)(
      connection: Connection
  ): Option[ContractId] =
    TemplatedStorageBackend.contractKey(
      flatEventWitnesses = columnPrefix =>
        arrayIntersectionWhereClause(s"$columnPrefix.flat_event_witnesses", readers),
      key = key,
    )(connection)

  object PostgresEventStrategy extends EventStrategy {
    override def filteredEventWitnessesClause(
        witnessesColumnName: String,
        parties: Set[Party],
    ): (String, List[NamedParameter]) =
      if (parties.size == 1)
        (
          s"array[{singlePartyfewc}]::text[]",
          List("singlePartyfewc" -> parties.head.toString),
        )
      else
        (
          s"array(select unnest($witnessesColumnName) intersect select unnest({partiesArrayfewc}::text[]))",
          List("partiesArrayfewc" -> parties.view.map(_.toString).toArray),
        )

    override def submittersArePartiesClause(
        submittersColumnName: String,
        parties: Set[Party],
    ): (String, List[NamedParameter]) =
      (
        s"($submittersColumnName::text[] && {wildCardPartiesArraysapc}::text[])",
        List("wildCardPartiesArraysapc" -> parties.view.map(_.toString).toArray),
      )

    override def witnessesWhereClause(
        witnessesColumnName: String,
        filterParams: FilterParams,
    ): (String, List[NamedParameter]) = {
      val (wildCardClause, wildCardParams) = filterParams.wildCardParties match {
        case wildCardParties if wildCardParties.isEmpty => (Nil, Nil)
        case wildCardParties =>
          (
            List(s"($witnessesColumnName::text[] && {wildCardPartiesArraywwc}::text[])"),
            List[NamedParameter](
              "wildCardPartiesArraywwc" -> wildCardParties.view.map(_.toString).toArray
            ),
          )
      }
      val (partiesTemplatesClauses, partiesTemplatesParams) =
        filterParams.partiesAndTemplates.iterator.zipWithIndex
          .map { case ((parties, templateIds), index) =>
            (
              s"( ($witnessesColumnName::text[] && {partiesArraywwc$index}::text[]) AND (template_id = ANY({templateIdsArraywwc$index}::text[])) )",
              List[NamedParameter](
                s"partiesArraywwc$index" -> parties.view.map(_.toString).toArray,
                s"templateIdsArraywwc$index" -> templateIds.view.map(_.toString).toArray,
              ),
            )
          }
          .toList
          .unzip
      (
        (wildCardClause ::: partiesTemplatesClauses).mkString("(", " OR ", ")"),
        wildCardParams ::: partiesTemplatesParams.flatten,
      )
    }
  }

  override def eventStrategy: common.EventStrategy = PostgresEventStrategy

  override def maxEventSeqIdForOffset(offset: Offset)(connection: Connection): Option[Long] = {
    import com.daml.platform.store.Conversions.OffsetToStatement
    // This query could be: "select max(event_sequential_id) from participant_events where event_offset <= ${range.endInclusive}"
    // however tests using PostgreSQL 12 with tens of millions of events have shown that the index
    // on `event_offset` is not used unless we _hint_ at it by specifying `order by event_offset`
    SQL"select max(event_sequential_id) from participant_events where event_offset <= $offset group by event_offset order by event_offset desc limit 1"
      .as(get[Long](1).singleOpt)(connection)
  }

  // TODO append-only: remove as part of ContractStorageBackend consolidation
  private def format(parties: Set[Party]): String = parties.view.map(p => s"'$p'").mkString(",")

<<<<<<< HEAD

=======
  // TODO append-only: remove as part of ContractStorageBackend consolidation
>>>>>>> b8e21988
  private def arrayIntersectionWhereClause(arrayColumn: String, parties: Set[Ref.Party]): String =
    s"$arrayColumn::text[] && array[${format(parties)}]::text[]"
}<|MERGE_RESOLUTION|>--- conflicted
+++ resolved
@@ -21,12 +21,8 @@
   EventStrategy,
   TemplatedStorageBackend,
 }
-<<<<<<< HEAD
 import TemplatedStorageBackend.limitClause
-import com.daml.platform.store.backend.{DbDto, StorageBackend}
-=======
 import com.daml.platform.store.backend.{DbDto, StorageBackend, common}
->>>>>>> b8e21988
 
 private[backend] object PostgresStorageBackend
     extends StorageBackend[AppendOnlySchema.Batch]
@@ -204,11 +200,8 @@
   // TODO append-only: remove as part of ContractStorageBackend consolidation
   private def format(parties: Set[Party]): String = parties.view.map(p => s"'$p'").mkString(",")
 
-<<<<<<< HEAD
-
-=======
+
   // TODO append-only: remove as part of ContractStorageBackend consolidation
->>>>>>> b8e21988
   private def arrayIntersectionWhereClause(arrayColumn: String, parties: Set[Ref.Party]): String =
     s"$arrayColumn::text[] && array[${format(parties)}]::text[]"
 }