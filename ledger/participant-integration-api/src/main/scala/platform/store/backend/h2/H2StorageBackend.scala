--- conflicted
+++ resolved
@@ -21,12 +21,8 @@
   EventStrategy,
   TemplatedStorageBackend,
 }
-<<<<<<< HEAD
 import TemplatedStorageBackend.limitClause
-import com.daml.platform.store.backend.{DbDto, StorageBackend}
-=======
 import com.daml.platform.store.backend.{DbDto, StorageBackend, common}
->>>>>>> b8e21988
 
 private[backend] object H2StorageBackend
     extends StorageBackend[AppendOnlySchema.Batch]
@@ -181,10 +177,7 @@
     }
   }
 
-<<<<<<< HEAD
-=======
   override def eventStrategy: common.EventStrategy = H2EventStrategy
->>>>>>> b8e21988
 
   // TODO append-only: remove as part of ContractStorageBackend consolidation, use the data-driven one
   private def arrayIntersectionWhereClause(arrayColumn: String, parties: Set[Ref.Party]): String =
