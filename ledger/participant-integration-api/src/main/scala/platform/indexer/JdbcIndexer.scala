--- conflicted
+++ resolved
@@ -235,28 +235,8 @@
           recordTime,
           submissionId,
           ) =>
-<<<<<<< HEAD
-        ledgerDao
-          .storePartyEntry(
-            offset,
-            PartyLedgerEntry.AllocationAccepted(
-              submissionId,
-              recordTime.toInstant,
-              domain
-                .PartyDetails(party, Some(displayName), this.participantId == hostingParticipantId))
-          )
-
-      case PartyAllocationRejected(submissionId, _, recordTime, rejectionReason) =>
-        ledgerDao
-          .storePartyEntry(
-            offset,
-            PartyLedgerEntry
-              .AllocationRejected(submissionId, recordTime.toInstant, rejectionReason),
-          )
-=======
         val entry = PartyLedgerEntry.AllocationAccepted(
           submissionId,
-          hostingParticipantId,
           recordTime.toInstant,
           domain.PartyDetails(party, Some(displayName), participantId == hostingParticipantId)
         )
@@ -264,18 +244,16 @@
 
       case PartyAllocationRejected(
           submissionId,
-          hostingParticipantId,
+          _,
           recordTime,
           rejectionReason,
           ) =>
         val entry = PartyLedgerEntry.AllocationRejected(
           submissionId,
-          hostingParticipantId,
           recordTime.toInstant,
           rejectionReason,
         )
         ledgerDao.storePartyEntry(offset, entry)
->>>>>>> 37d74287
 
       case PublicPackageUpload(archives, optSourceDescription, recordTime, optSubmissionId) =>
         val recordTimeInstant = recordTime.toInstant
@@ -323,10 +301,6 @@
           offset,
           config.recordTime.toInstant,
           config.submissionId,
-<<<<<<< HEAD
-=======
-          config.participantId,
->>>>>>> 37d74287
           config.newConfiguration,
           None,
         )
@@ -336,10 +310,6 @@
           offset,
           configRejection.recordTime.toInstant,
           configRejection.submissionId,
-<<<<<<< HEAD
-=======
-          configRejection.participantId,
->>>>>>> 37d74287
           configRejection.proposedConfiguration,
           Some(configRejection.rejectionReason),
         )
