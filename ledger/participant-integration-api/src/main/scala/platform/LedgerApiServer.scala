// Copyright (c) 2023 Digital Asset (Switzerland) GmbH and/or its affiliates. All rights reserved.
// SPDX-License-Identifier: Apache-2.0

package com.daml.platform

import akka.actor.ActorSystem
import akka.stream.Materializer
import com.daml.api.util.TimeProvider
import com.daml.executors.QueueAwareExecutionContextExecutorService
import com.daml.ledger.api.auth.{AuthService, JwtVerifierLoader}
import com.daml.ledger.api.domain
import com.daml.ledger.api.health.HealthChecks
import com.daml.ledger.configuration.LedgerId
import com.daml.ledger.participant.state.index.v2.IndexService
import com.daml.ledger.participant.state.v2.metrics.{TimedReadService, TimedWriteService}
import com.daml.ledger.participant.state.v2.{ReadService, WriteService}
import com.daml.ledger.resources.ResourceOwner
import com.daml.lf.data.Ref
import com.daml.lf.engine.Engine
import com.daml.logging.LoggingContext
import com.daml.logging.LoggingContext.newLoggingContextWith
import com.daml.metrics.Metrics
import com.daml.platform.apiserver._
import com.daml.platform.apiserver.ratelimiting.RateLimitingInterceptor
import com.daml.platform.config.ParticipantConfig
import com.daml.platform.configuration.{IndexServiceConfig, ServerRole}
import com.daml.platform.index.{InMemoryStateUpdater, IndexServiceOwner}
import com.daml.platform.indexer.IndexerServiceOwner
import com.daml.platform.localstore._
import com.daml.platform.store.DbSupport
import com.daml.platform.store.DbSupport.ParticipantDataSourceConfig
import com.daml.tracing.Telemetry

import scala.concurrent.{ExecutionContext, ExecutionContextExecutorService}

class LedgerApiServer(
    authService: AuthService,
    jwtVerifierLoader: JwtVerifierLoader,
    buildWriteService: IndexService => ResourceOwner[WriteService],
    engine: Engine,
    ledgerFeatures: LedgerFeatures,
    ledgerId: LedgerId,
    participantConfig: ParticipantConfig,
    participantDataSourceConfig: ParticipantDataSourceConfig,
    participantId: Ref.ParticipantId,
    readService: ReadService,
    timeServiceBackendO: Option[TimeServiceBackend],
    servicesExecutionContext: ExecutionContextExecutorService,
    metrics: Metrics,
    // TODO ED: Remove flag once explicit disclosure is deemed stable and all
    //          backing ledgers implement proper validation against malicious clients.
    //          Currently, we provide this flag outside the HOCON configuration objects
    //          in order to ensure that participants cannot be configured to accept explicitly disclosed contracts.
    explicitDisclosureUnsafeEnabled: Boolean = false,
<<<<<<< HEAD
    rateLimitingInterceptor: Option[
      QueueAwareExecutionContextExecutorService => RateLimitingInterceptor
    ] = None,
=======
    rateLimitingInterceptor: Option[RateLimitingInterceptor] = None,
    telemetry: Telemetry,
>>>>>>> 85eff293
)(implicit actorSystem: ActorSystem, materializer: Materializer) {

  def owner: ResourceOwner[ApiService] = {
    newLoggingContextWith("participantId" -> participantId) { implicit loggingContext =>
      for {
        (inMemoryState, inMemoryStateUpdaterFlow) <-
          LedgerApiServer.createInMemoryStateAndUpdater(
            participantConfig.indexService,
            metrics,
            servicesExecutionContext,
          )

        timedReadService = new TimedReadService(readService, metrics)
        indexerHealthChecks <-
          for {
            indexerHealth <- new IndexerServiceOwner(
              participantId = participantId,
              participantDataSourceConfig = participantDataSourceConfig,
              readService = timedReadService,
              config = participantConfig.indexer,
              metrics = metrics,
              inMemoryState = inMemoryState,
              inMemoryStateUpdaterFlow = inMemoryStateUpdaterFlow,
              executionContext = servicesExecutionContext,
            )
          } yield new HealthChecks(
            "read" -> timedReadService,
            "indexer" -> indexerHealth,
          )

        readDbSupport <- DbSupport
          .owner(
            serverRole = ServerRole.ApiServer,
            metrics = metrics,
            dbConfig = participantConfig.dataSourceProperties.createDbConfig(
              participantDataSourceConfig
            ),
          )

        // TODO: Add test asserting that the indexService retries until IndexDB persistence comes up
        indexService <- new IndexServiceOwner(
          config = participantConfig.indexService,
          dbSupport = readDbSupport,
          initialLedgerId = domain.LedgerId(ledgerId),
          metrics = metrics,
          engine = engine,
          servicesExecutionContext = servicesExecutionContext,
          participantId = participantId,
          inMemoryState = inMemoryState,
        )(loggingContext)

        writeService <- buildWriteService(indexService)

        apiService <- buildApiService(
          ledgerFeatures,
          engine,
          indexService,
          metrics,
          servicesExecutionContext,
          new TimedWriteService(writeService, metrics),
          indexerHealthChecks,
          timeServiceBackendO,
          readDbSupport,
          ledgerId,
          participantConfig.apiServer,
          participantId,
          explicitDisclosureUnsafeEnabled,
          jwtVerifierLoader,
          telemetry = telemetry,
        )
      } yield apiService
    }
  }

  private def buildApiService(
      ledgerFeatures: LedgerFeatures,
      sharedEngine: Engine,
      indexService: IndexService,
      metrics: Metrics,
      servicesExecutionContext: ExecutionContextExecutorService,
      writeService: WriteService,
      healthChecksWithIndexer: HealthChecks,
      timeServiceBackend: Option[TimeServiceBackend],
      dbSupport: DbSupport,
      ledgerId: LedgerId,
      apiServerConfig: ApiServerConfig,
      participantId: Ref.ParticipantId,
      explicitDisclosureUnsafeEnabled: Boolean,
      jwtVerifierLoader: JwtVerifierLoader,
      telemetry: Telemetry,
  )(implicit
      actorSystem: ActorSystem,
      loggingContext: LoggingContext,
  ): ResourceOwner[ApiService] = {
    val identityProviderStore =
      PersistentIdentityProviderConfigStore.cached(
        dbSupport = dbSupport,
        metrics = metrics,
        cacheExpiryAfterWrite = apiServerConfig.identityProviderManagement.cacheExpiryAfterWrite,
        maxIdentityProviders = IdentityProviderManagementConfig.MaxIdentityProviders,
      )(servicesExecutionContext, loggingContext)
    ApiServiceOwner(
      indexService = indexService,
      ledgerId = ledgerId,
      config = apiServerConfig,
      optWriteService = Some(writeService),
      healthChecks = healthChecksWithIndexer + ("write" -> writeService),
      metrics = metrics,
      timeServiceBackend = timeServiceBackend,
      otherInterceptors =
        rateLimitingInterceptor.map(provider => provider(dbSupport.dbDispatcher.executor)).toList,
      engine = sharedEngine,
      servicesExecutionContext = servicesExecutionContext,
      userManagementStore = PersistentUserManagementStore.cached(
        dbSupport = dbSupport,
        metrics = metrics,
        cacheExpiryAfterWriteInSeconds =
          apiServerConfig.userManagement.cacheExpiryAfterWriteInSeconds,
        maxCacheSize = apiServerConfig.userManagement.maxCacheSize,
        maxRightsPerUser = UserManagementConfig.MaxRightsPerUser,
        timeProvider = TimeProvider.UTC,
      )(servicesExecutionContext, loggingContext),
      identityProviderConfigStore = identityProviderStore,
      partyRecordStore = new PersistentPartyRecordStore(
        dbSupport = dbSupport,
        metrics = metrics,
        timeProvider = TimeProvider.UTC,
        executionContext = servicesExecutionContext,
      ),
      ledgerFeatures = ledgerFeatures,
      participantId = participantId,
      authService = authService,
      jwtVerifierLoader = jwtVerifierLoader,
      jwtTimestampLeeway = participantConfig.jwtTimestampLeeway,
      explicitDisclosureUnsafeEnabled = explicitDisclosureUnsafeEnabled,
      telemetry = telemetry,
    )
  }
}

object LedgerApiServer {
  def createInMemoryStateAndUpdater(
      indexServiceConfig: IndexServiceConfig,
      metrics: Metrics,
      executionContext: ExecutionContext,
  )(implicit
      loggingContext: LoggingContext
  ): ResourceOwner[(InMemoryState, InMemoryStateUpdater.UpdaterFlow)] =
    for {
      inMemoryState <- InMemoryState.owner(
        apiStreamShutdownTimeout = indexServiceConfig.apiStreamShutdownTimeout,
        bufferedStreamsPageSize = indexServiceConfig.bufferedStreamsPageSize,
        maxContractStateCacheSize = indexServiceConfig.maxContractStateCacheSize,
        maxContractKeyStateCacheSize = indexServiceConfig.maxContractKeyStateCacheSize,
        maxTransactionsInMemoryFanOutBufferSize =
          indexServiceConfig.maxTransactionsInMemoryFanOutBufferSize,
        executionContext = executionContext,
        metrics = metrics,
      )

      inMemoryStateUpdater <- InMemoryStateUpdater.owner(
        inMemoryState = inMemoryState,
        prepareUpdatesParallelism = indexServiceConfig.inMemoryStateUpdaterParallelism,
        preparePackageMetadataTimeOutWarning =
          indexServiceConfig.preparePackageMetadataTimeOutWarning,
        metrics = metrics,
      )
    } yield inMemoryState -> inMemoryStateUpdater
}<|MERGE_RESOLUTION|>--- conflicted
+++ resolved
@@ -52,14 +52,10 @@
     //          Currently, we provide this flag outside the HOCON configuration objects
     //          in order to ensure that participants cannot be configured to accept explicitly disclosed contracts.
     explicitDisclosureUnsafeEnabled: Boolean = false,
-<<<<<<< HEAD
     rateLimitingInterceptor: Option[
       QueueAwareExecutionContextExecutorService => RateLimitingInterceptor
     ] = None,
-=======
-    rateLimitingInterceptor: Option[RateLimitingInterceptor] = None,
     telemetry: Telemetry,
->>>>>>> 85eff293
 )(implicit actorSystem: ActorSystem, materializer: Materializer) {
 
   def owner: ResourceOwner[ApiService] = {
