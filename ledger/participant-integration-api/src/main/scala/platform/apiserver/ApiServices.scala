// Copyright (c) 2022 Digital Asset (Switzerland) GmbH and/or its affiliates. All rights reserved.
// SPDX-License-Identifier: Apache-2.0

package com.daml.platform.apiserver

import java.time.Duration

import akka.stream.Materializer
import com.daml.api.util.TimeProvider
import com.daml.error.ErrorCodesVersionSwitcher
import com.daml.grpc.adapter.ExecutionSequencerFactory
import com.daml.ledger.api.auth.Authorizer
import com.daml.ledger.api.auth.services._
import com.daml.ledger.api.domain.LedgerId
import com.daml.ledger.api.health.HealthChecks
import com.daml.ledger.api.v1.experimental_features.{
  CommandDeduplicationFeatures,
  ExperimentalContractIds,
}
import com.daml.ledger.client.services.commands.CommandSubmissionFlow
import com.daml.ledger.participant.state.index.v2._
import com.daml.ledger.participant.state.{v2 => state}
import com.daml.ledger.resources.{Resource, ResourceContext, ResourceOwner}
import com.daml.lf.data.Ref
import com.daml.lf.engine._
import com.daml.logging.{ContextualizedLogger, LoggingContext}
import com.daml.metrics.Metrics
import com.daml.platform.apiserver.configuration.{
  LedgerConfigurationInitializer,
  LedgerConfigurationSubscription,
}
import com.daml.platform.apiserver.execution.{
  LedgerTimeAwareCommandExecutor,
  StoreBackedCommandExecutor,
  TimedCommandExecutor,
}
import com.daml.platform.apiserver.services._
import com.daml.platform.apiserver.services.admin.{
  ApiConfigManagementService,
  ApiPackageManagementService,
  ApiParticipantPruningService,
  ApiPartyManagementService,
  ApiUserManagementService,
}
import com.daml.platform.apiserver.services.transaction.ApiTransactionService
import com.daml.platform.configuration.{
  CommandConfiguration,
  InitialLedgerConfiguration,
  PartyConfiguration,
  SubmissionConfiguration,
}
import com.daml.platform.server.api.services.domain.CommandCompletionService
import com.daml.platform.server.api.services.grpc.{GrpcHealthService, GrpcTransactionService}
import com.daml.platform.services.time.TimeProviderType
import com.daml.telemetry.TelemetryContext
import io.grpc.BindableService
import io.grpc.protobuf.services.ProtoReflectionService

import scala.collection.immutable
import scala.concurrent.duration.{Duration => ScalaDuration}
import scala.concurrent.{ExecutionContext, Future}

private[daml] trait ApiServices {
  val services: Iterable[BindableService]

  def withServices(otherServices: immutable.Seq[BindableService]): ApiServices
}

private case class ApiServicesBundle(services: immutable.Seq[BindableService]) extends ApiServices {

  override def withServices(otherServices: immutable.Seq[BindableService]): ApiServices =
    copy(services = services ++ otherServices)

}

private[daml] object ApiServices {

  private val logger = ContextualizedLogger.get(this.getClass)

  final class Owner(
      participantId: Ref.ParticipantId,
      optWriteService: Option[state.WriteService],
      indexService: IndexService,
      userManagementStore: UserManagementStore,
      authorizer: Authorizer,
      engine: Engine,
      timeProvider: TimeProvider,
      timeProviderType: TimeProviderType,
      configurationLoadTimeout: Duration,
      initialLedgerConfiguration: Option[InitialLedgerConfiguration],
      commandConfig: CommandConfiguration,
      partyConfig: PartyConfiguration,
      submissionConfig: SubmissionConfiguration,
      optTimeServiceBackend: Option[TimeServiceBackend],
      servicesExecutionContext: ExecutionContext,
      metrics: Metrics,
      healthChecks: HealthChecks,
      seedService: SeedService,
      managementServiceTimeout: Duration,
      enableSelfServiceErrorCodes: Boolean,
      checkOverloaded: TelemetryContext => Option[state.SubmissionResult],
      commandDeduplicationFeatures: CommandDeduplicationFeatures,
<<<<<<< HEAD
      enableUserManagement: Boolean,
=======
      contractIdFeatures: ExperimentalContractIds,
>>>>>>> 7a1b37c1
  )(implicit
      materializer: Materializer,
      esf: ExecutionSequencerFactory,
      loggingContext: LoggingContext,
  ) extends ResourceOwner[ApiServices] {
    private val configurationService: IndexConfigurationService = indexService
    private val identityService: IdentityProvider = indexService
    private val packagesService: IndexPackagesService = indexService
    private val activeContractsService: IndexActiveContractsService = indexService
    private val transactionsService: IndexTransactionsService = indexService
    private val contractStore: ContractStore = indexService
    private val completionsService: IndexCompletionsService = indexService
    private val partyManagementService: IndexPartyManagementService = indexService
    private val configManagementService: IndexConfigManagementService = indexService
    private val submissionService: IndexSubmissionService = indexService

    private val configurationInitializer = new LedgerConfigurationInitializer(
      indexService = indexService,
      optWriteService = optWriteService,
      timeProvider = timeProvider,
      materializer = materializer,
      servicesExecutionContext = servicesExecutionContext,
    )

    private val errorsVersionsSwitcher =
      new ErrorCodesVersionSwitcher(enableSelfServiceErrorCodes = enableSelfServiceErrorCodes)

    override def acquire()(implicit context: ResourceContext): Resource[ApiServices] = {
      logger.info(engine.info.toString)
      for {
        ledgerId <- Resource.fromFuture(indexService.getLedgerId())
        currentLedgerConfiguration <- configurationInitializer.initialize(
          initialLedgerConfiguration = initialLedgerConfiguration,
          configurationLoadTimeout = ScalaDuration.fromNanos(configurationLoadTimeout.toNanos),
        )
        services <- Resource(
          Future(
            createServices(ledgerId, currentLedgerConfiguration, checkOverloaded)(
              servicesExecutionContext
            )
          )
        )(services =>
          Future {
            services.foreach {
              case closeable: AutoCloseable => closeable.close()
              case _ => ()
            }
          }
        )
      } yield ApiServicesBundle(services)
    }

    private def createServices(
        ledgerId: LedgerId,
        ledgerConfigurationSubscription: LedgerConfigurationSubscription,
        checkOverloaded: TelemetryContext => Option[state.SubmissionResult],
    )(implicit executionContext: ExecutionContext): List[BindableService] = {
      val apiTransactionService =
        ApiTransactionService.create(ledgerId, transactionsService, metrics, errorsVersionsSwitcher)

      val apiLedgerIdentityService =
        ApiLedgerIdentityService.create(() => identityService.getLedgerId(), errorsVersionsSwitcher)

      val apiVersionService =
        ApiVersionService.create(
          enableSelfServiceErrorCodes,
          commandDeduplicationFeatures,
          contractIdFeatures,
          optTimeServiceBackend.isDefined,
          enableUserManagement = enableUserManagement,
        )

      val apiPackageService =
        ApiPackageService.create(ledgerId, packagesService, errorsVersionsSwitcher)

      val apiConfigurationService =
        ApiLedgerConfigurationService.create(ledgerId, configurationService, errorsVersionsSwitcher)

      val (completionService, grpcCompletionService) =
        ApiCommandCompletionService.create(
          ledgerId,
          completionsService,
          metrics,
          errorsVersionsSwitcher,
        )

      val apiActiveContractsService =
        ApiActiveContractsService.create(
          ledgerId,
          activeContractsService,
          metrics,
          errorsVersionsSwitcher,
        )

      val apiTimeServiceOpt =
        optTimeServiceBackend.map(tsb =>
          new TimeServiceAuthorization(
            ApiTimeService.create(ledgerId, tsb, errorsVersionsSwitcher),
            authorizer,
          )
        )
      val writeServiceBackedApiServices =
        intitializeWriteServiceBackedApiServices(
          ledgerId,
          ledgerConfigurationSubscription,
          completionService,
          apiTransactionService,
          checkOverloaded,
        )

      val apiReflectionService = ProtoReflectionService.newInstance()

      val apiHealthService = new GrpcHealthService(healthChecks, errorsVersionsSwitcher)

      val maybeApiUserManagementService: Option[UserManagementServiceAuthorization] =
        if (enableUserManagement) {
          val apiUserManagementService =
            new ApiUserManagementService(userManagementStore, errorsVersionsSwitcher)
          val authorized =
            new UserManagementServiceAuthorization(apiUserManagementService, authorizer)
          Some(authorized)
        } else {
          None
        }

      apiTimeServiceOpt.toList :::
        writeServiceBackedApiServices :::
        List(
          new LedgerIdentityServiceAuthorization(apiLedgerIdentityService, authorizer),
          new PackageServiceAuthorization(apiPackageService, authorizer),
          new LedgerConfigurationServiceAuthorization(apiConfigurationService, authorizer),
          new TransactionServiceAuthorization(apiTransactionService, authorizer),
          new CommandCompletionServiceAuthorization(grpcCompletionService, authorizer),
          new ActiveContractsServiceAuthorization(apiActiveContractsService, authorizer),
          apiReflectionService,
          apiHealthService,
          apiVersionService,
        ) ::: maybeApiUserManagementService.toList
    }

    private def intitializeWriteServiceBackedApiServices(
        ledgerId: LedgerId,
        ledgerConfigurationSubscription: LedgerConfigurationSubscription,
        apiCompletionService: CommandCompletionService,
        apiTransactionService: GrpcTransactionService,
        checkOverloaded: TelemetryContext => Option[state.SubmissionResult],
    )(implicit executionContext: ExecutionContext): List[BindableService] = {
      optWriteService.toList.flatMap { writeService =>
        val commandExecutor = new TimedCommandExecutor(
          new LedgerTimeAwareCommandExecutor(
            new StoreBackedCommandExecutor(
              engine,
              participantId,
              packagesService,
              contractStore,
              metrics,
            ),
            contractStore,
            maxRetries = 3,
            metrics,
          ),
          metrics,
        )

        val apiSubmissionService = ApiSubmissionService.create(
          ledgerId,
          writeService,
          submissionService,
          partyManagementService,
          timeProvider,
          timeProviderType,
          ledgerConfigurationSubscription,
          seedService,
          commandExecutor,
          checkOverloaded,
          ApiSubmissionService.Configuration(
            partyConfig.implicitPartyAllocation,
            submissionConfig.enableDeduplication,
          ),
          metrics,
          errorsVersionsSwitcher,
        )

        // Note: the command service uses the command submission, command completion, and transaction
        // services internally. These connections do not use authorization, authorization wrappers are
        // only added here to all exposed services.
        val apiCommandService = ApiCommandService.create(
          configuration = ApiCommandService.Configuration(
            ledgerId,
            commandConfig.inputBufferSize,
            commandConfig.maxCommandsInFlight,
            commandConfig.trackerRetentionPeriod,
          ),
          // Using local services skips the gRPC layer, improving performance.
          submissionFlow =
            CommandSubmissionFlow(apiSubmissionService.submit, commandConfig.maxCommandsInFlight),
          completionServices = apiCompletionService,
          transactionServices = new ApiCommandService.TransactionServices(
            getTransactionById = apiTransactionService.getTransactionById,
            getFlatTransactionById = apiTransactionService.getFlatTransactionById,
          ),
          timeProvider = timeProvider,
          ledgerConfigurationSubscription = ledgerConfigurationSubscription,
          metrics = metrics,
          errorsVersionsSwitcher,
        )

        val apiPartyManagementService = ApiPartyManagementService.createApiService(
          partyManagementService,
          transactionsService,
          writeService,
          managementServiceTimeout,
          errorsVersionsSwitcher,
        )

        val apiPackageManagementService = ApiPackageManagementService.createApiService(
          indexService,
          transactionsService,
          writeService,
          managementServiceTimeout,
          engine,
          errorsVersionsSwitcher,
        )

        val apiConfigManagementService = ApiConfigManagementService.createApiService(
          configManagementService,
          writeService,
          timeProvider,
          errorsVersionsSwitcher,
        )

        val apiParticipantPruningService =
          ApiParticipantPruningService.createApiService(
            indexService,
            writeService,
            errorsVersionsSwitcher,
          )

        List(
          new CommandSubmissionServiceAuthorization(apiSubmissionService, authorizer),
          new CommandServiceAuthorization(apiCommandService, authorizer),
          new PartyManagementServiceAuthorization(apiPartyManagementService, authorizer),
          new PackageManagementServiceAuthorization(apiPackageManagementService, authorizer),
          new ConfigManagementServiceAuthorization(apiConfigManagementService, authorizer),
          new ParticipantPruningServiceAuthorization(apiParticipantPruningService, authorizer),
        )
      }
    }
  }

}<|MERGE_RESOLUTION|>--- conflicted
+++ resolved
@@ -100,11 +100,8 @@
       enableSelfServiceErrorCodes: Boolean,
       checkOverloaded: TelemetryContext => Option[state.SubmissionResult],
       commandDeduplicationFeatures: CommandDeduplicationFeatures,
-<<<<<<< HEAD
+      contractIdFeatures: ExperimentalContractIds,
       enableUserManagement: Boolean,
-=======
-      contractIdFeatures: ExperimentalContractIds,
->>>>>>> 7a1b37c1
   )(implicit
       materializer: Materializer,
       esf: ExecutionSequencerFactory,
