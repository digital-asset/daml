--- conflicted
+++ resolved
@@ -75,13 +75,9 @@
           optionalLedgerId = Some(ExperimentalOptionalLedgerId()),
           contractIds = Some(ledgerFeatures.contractIdFeatures),
           committerEventLog = Some(ledgerFeatures.committerEventLog),
-<<<<<<< HEAD
-          explicitDisclosure = None, // TODO[ED]: Wire-up with participant configuration flag,
+          explicitDisclosure = Some(ledgerFeatures.explicitDisclosure),
           userAndPartyManagementExtensionsForHub =
             Some(ExperimentalUserAndPartyLocalMetadataExtensions(supported = true)),
-=======
-          explicitDisclosure = Some(ledgerFeatures.explicitDisclosure),
->>>>>>> a1e92e53
         )
       ),
     )
