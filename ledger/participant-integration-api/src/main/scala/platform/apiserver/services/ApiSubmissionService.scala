--- conflicted
+++ resolved
@@ -114,20 +114,6 @@
           loggingContext,
           request.commands.submissionId.map(SubmissionId.unwrap),
         )
-<<<<<<< HEAD
-      }.flatMap { implicit contextualizedErrorLogger: ContextualizedErrorLogger =>
-        val evaluatedCommand = ledgerConfigurationSubscription
-          .latestConfiguration() match {
-          case Some(ledgerConfiguration) =>
-            evaluateAndSubmit(seedService.nextSeed(), request.commands, ledgerConfiguration)
-              .transform(handleSubmissionResult)
-          case None =>
-            Future.failed(
-              ErrorFactories.missingLedgerConfig()
-            )
-        }
-        evaluatedCommand.andThen(logger.logErrorsOnCall[Unit])
-=======
 
       val evaluatedCommand = ledgerConfigurationSubscription
         .latestConfiguration() match {
@@ -136,9 +122,8 @@
             .transform(handleSubmissionResult)
         case None =>
           Future.failed(
-            errorFactories.missingLedgerConfig()
+            ErrorFactories.missingLedgerConfig()
           )
->>>>>>> e6db3271
       }
       evaluatedCommand.andThen(logger.logErrorsOnCall[Unit])
     }
