--- conflicted
+++ resolved
@@ -7,11 +7,7 @@
 import java.util.concurrent.atomic.{AtomicBoolean, AtomicReference}
 
 import akka.stream.scaladsl.{Keep, RestartSource, Sink}
-<<<<<<< HEAD
-import akka.stream.{KillSwitches, Materializer, UniqueKillSwitch}
-=======
 import akka.stream.{KillSwitches, Materializer, RestartSettings, UniqueKillSwitch}
->>>>>>> edae9ddb
 import akka.{Done, NotUsed}
 import com.daml.api.util.TimeProvider
 import com.daml.ledger.api.domain
@@ -30,11 +26,7 @@
 
 import scala.compat.java8.FutureConverters
 import scala.concurrent.duration.{DurationInt, DurationLong}
-<<<<<<< HEAD
 import scala.concurrent.{ExecutionContext, Future, Promise}
-=======
-import scala.concurrent.{Future, Promise}
->>>>>>> edae9ddb
 
 /**
   * Subscribes to ledger configuration updates coming from the index,
@@ -190,7 +182,6 @@
       optWriteService: Option[WriteConfigService],
       timeProvider: TimeProvider,
       config: LedgerConfiguration,
-<<<<<<< HEAD
   )(
       implicit materializer: Materializer,
       executionContext: ExecutionContext,
@@ -201,8 +192,4 @@
         new LedgerConfigProvider(index, optWriteService, timeProvider, config, materializer))
       _ <- ResourceOwner.forFuture(() => provider.ready.map(_ => provider))
     } yield provider
-=======
-  )(implicit materializer: Materializer, loggingContext: LoggingContext): LedgerConfigProvider =
-    new LedgerConfigProvider(index, optWriteService, timeProvider, config, materializer)
->>>>>>> edae9ddb
 }