// Copyright (c) 2020 Digital Asset (Switzerland) GmbH and/or its affiliates. All rights reserved.
// SPDX-License-Identifier: Apache-2.0

package com.daml.platform.apiserver.services.transaction

import java.util.concurrent.atomic.AtomicLong

import akka.NotUsed
import akka.stream.Materializer
import akka.stream.scaladsl.Source
import com.daml.ledger.participant.state.index.v2.IndexTransactionsService
import com.daml.lf.data.Ref.Party
import com.daml.grpc.adapter.ExecutionSequencerFactory
import com.daml.ledger.api.domain._
import com.daml.ledger.api.messages.transaction._
import com.daml.ledger.api.v1.transaction_service.{
  GetFlatTransactionResponse,
  GetTransactionResponse,
  GetTransactionTreesResponse,
  GetTransactionsResponse
}
import com.daml.ledger.api.validation.PartyNameChecker
import com.daml.logging.LoggingContext.withEnrichedLoggingContext
import com.daml.logging.{ContextualizedLogger, LoggingContext}
import com.daml.platform.apiserver.services.logging
import com.daml.ledger
import com.daml.platform.server.api.services.domain.TransactionService
import com.daml.platform.server.api.services.grpc.GrpcTransactionService
import com.daml.platform.server.api.validation.ErrorFactories
import io.grpc._
import scalaz.syntax.tag._

import scala.concurrent.{ExecutionContext, Future}

private[apiserver] object ApiTransactionService {

  def create(
      ledgerId: LedgerId,
      transactionsService: IndexTransactionsService,
  )(
      implicit ec: ExecutionContext,
      mat: Materializer,
      esf: ExecutionSequencerFactory,
      loggingContext: LoggingContext,
  ): GrpcTransactionService with BindableService =
    new GrpcTransactionService(
      new ApiTransactionService(transactionsService),
      ledgerId,
      PartyNameChecker.AllowAllParties
    )
}

private[apiserver] final class ApiTransactionService private (
    transactionsService: IndexTransactionsService,
<<<<<<< HEAD
)(implicit executionContext: ExecutionContext, logCtx: LoggingContext)
    extends TransactionService
=======
    parallelism: Int = 4,
)(
    implicit executionContext: ExecutionContext,
    materializer: Materializer,
    esf: ExecutionSequencerFactory,
    loggingContext: LoggingContext,
) extends TransactionService
>>>>>>> 5ceeb476
    with ErrorFactories {

  private val logger = ContextualizedLogger.get(this.getClass)

  private val subscriptionIdCounter = new AtomicLong()

  override def getTransactions(
      request: GetTransactionsRequest): Source[GetTransactionsResponse, NotUsed] =
    withEnrichedLoggingContext(
      logging.startExclusive(request.startExclusive),
      logging.endInclusive(request.endInclusive),
      logging.parties(request.filter.filtersByParty.keys),
    ) { implicit loggingContext =>
      val subscriptionId = subscriptionIdCounter.incrementAndGet().toString
      logger.debug(s"Received request for transaction subscription $subscriptionId: $request")
      transactionsService
        .transactions(request.startExclusive, request.endInclusive, request.filter, request.verbose)
        .via(logger.logErrorsOnStream)
    }

  override def getTransactionTrees(
      request: GetTransactionTreesRequest): Source[GetTransactionTreesResponse, NotUsed] =
    withEnrichedLoggingContext(
      logging.startExclusive(request.startExclusive),
      logging.endInclusive(request.endInclusive),
      logging.parties(request.parties),
    ) { implicit loggingContext =>
      logger.debug(s"Received $request")
      transactionsService
        .transactionTrees(
          request.startExclusive,
          request.endInclusive,
          TransactionFilter(request.parties.map(p => p -> Filters.noFilter).toMap),
          request.verbose
        )
        .via(logger.logErrorsOnStream)
    }

  override def getTransactionByEventId(
      request: GetTransactionByEventIdRequest): Future[GetTransactionResponse] =
    withEnrichedLoggingContext(
      logging.eventId(request.eventId),
      logging.parties(request.requestingParties),
    ) { implicit loggingContext =>
      logger.debug(s"Received $request")
      ledger.EventId
        .fromString(request.eventId.unwrap)
        .map {
          case ledger.EventId(transactionId, _) =>
            lookUpTreeByTransactionId(TransactionId(transactionId), request.requestingParties)
        }
        .getOrElse(
          Future.failed(
            Status.NOT_FOUND
              .withDescription(s"invalid eventId: ${request.eventId}")
              .asRuntimeException()))
        .andThen(logger.logErrorsOnCall[GetTransactionResponse])
    }

  override def getTransactionById(
      request: GetTransactionByIdRequest): Future[GetTransactionResponse] =
    withEnrichedLoggingContext(
      logging.transactionId(request.transactionId),
      logging.parties(request.requestingParties),
    ) { implicit loggingContext =>
      logger.debug(s"Received $request")
      lookUpTreeByTransactionId(request.transactionId, request.requestingParties)
        .andThen(logger.logErrorsOnCall[GetTransactionResponse])
    }

  override def getFlatTransactionByEventId(
      request: GetTransactionByEventIdRequest): Future[GetFlatTransactionResponse] =
    withEnrichedLoggingContext(
      logging.eventId(request.eventId),
      logging.parties(request.requestingParties),
    ) { implicit loggingContext =>
      ledger.EventId
        .fromString(request.eventId.unwrap)
        .fold(
          err =>
            Future.failed[GetFlatTransactionResponse](
              Status.NOT_FOUND.withDescription(s"invalid eventId: $err").asRuntimeException()),
          eventId =>
            lookUpFlatByTransactionId(
              TransactionId(eventId.transactionId),
              request.requestingParties)
        )
        .andThen(logger.logErrorsOnCall[GetFlatTransactionResponse])
    }

  override def getFlatTransactionById(
      request: GetTransactionByIdRequest,
  ): Future[GetFlatTransactionResponse] =
    withEnrichedLoggingContext(
      logging.transactionId(request.transactionId),
      logging.parties(request.requestingParties),
    ) { implicit loggingContext =>
      lookUpFlatByTransactionId(request.transactionId, request.requestingParties)
        .andThen(logger.logErrorsOnCall[GetFlatTransactionResponse])
    }

  override def getLedgerEnd(ledgerId: String): Future[LedgerOffset.Absolute] =
    transactionsService.currentLedgerEnd().andThen(logger.logErrorsOnCall[LedgerOffset.Absolute])

  override lazy val offsetOrdering: Ordering[LedgerOffset.Absolute] =
    Ordering.by[LedgerOffset.Absolute, String](_.value)

  private def lookUpTreeByTransactionId(
      transactionId: TransactionId,
      requestingParties: Set[Party]): Future[GetTransactionResponse] =
    transactionsService
      .getTransactionTreeById(transactionId, requestingParties)
      .map(getOrElseThrowNotFound)

  private def lookUpFlatByTransactionId(
      transactionId: TransactionId,
      requestingParties: Set[Party]): Future[GetFlatTransactionResponse] =
    transactionsService
      .getTransactionById(transactionId, requestingParties)
      .map(getOrElseThrowNotFound)

  @throws[StatusRuntimeException]
  private def getOrElseThrowNotFound[A](a: Option[A]): A =
    a.getOrElse(
      throw Status.NOT_FOUND
        .withDescription("Transaction not found, or not visible.")
        .asRuntimeException())

}<|MERGE_RESOLUTION|>--- conflicted
+++ resolved
@@ -52,18 +52,8 @@
 
 private[apiserver] final class ApiTransactionService private (
     transactionsService: IndexTransactionsService,
-<<<<<<< HEAD
 )(implicit executionContext: ExecutionContext, logCtx: LoggingContext)
     extends TransactionService
-=======
-    parallelism: Int = 4,
-)(
-    implicit executionContext: ExecutionContext,
-    materializer: Materializer,
-    esf: ExecutionSequencerFactory,
-    loggingContext: LoggingContext,
-) extends TransactionService
->>>>>>> 5ceeb476
     with ErrorFactories {
 
   private val logger = ContextualizedLogger.get(this.getClass)
