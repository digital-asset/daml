// Copyright (c) 2022 Digital Asset (Switzerland) GmbH and/or its affiliates. All rights reserved.
// SPDX-License-Identifier: Apache-2.0

package com.daml.platform.apiserver

import java.time.Clock

import akka.actor.ActorSystem
import akka.stream.Materializer
import com.daml.api.util.TimeProvider
import com.daml.buildinfo.BuildInfo
import com.daml.error.ErrorCodesVersionSwitcher
import com.daml.ledger.api.auth.interceptor.AuthorizationInterceptor
import com.daml.ledger.api.auth.{AuthService, Authorizer}
import com.daml.ledger.api.health.HealthChecks
import com.daml.ledger.configuration.LedgerId
import com.daml.ledger.participant.state.index.v2.{IndexService, UserManagementStore}
import com.daml.ledger.participant.state.{v2 => state}
import com.daml.ledger.resources.ResourceOwner
import com.daml.lf.data.Ref
import com.daml.lf.engine.Engine
import com.daml.logging.{ContextualizedLogger, LoggingContext}
import com.daml.metrics.Metrics
import com.daml.platform.configuration.{
  CommandConfiguration,
  PartyConfiguration,
  SubmissionConfiguration,
}
import com.daml.platform.services.time.TimeProviderType
import com.daml.ports.{Port, PortFiles}
import com.daml.telemetry.TelemetryContext
import io.grpc.{BindableService, ServerInterceptor}
import scalaz.{-\/, \/-}

import scala.collection.immutable
import scala.concurrent.ExecutionContextExecutor
import scala.util.{Failure, Success, Try}

object StandaloneApiServer {
  private val logger = ContextualizedLogger.get(this.getClass)

  def apply(
      indexService: IndexService,
      userManagementStore: UserManagementStore,
      ledgerId: LedgerId,
      config: ApiServerConfig,
      commandConfig: CommandConfiguration,
      partyConfig: PartyConfiguration,
      submissionConfig: SubmissionConfiguration,
      optWriteService: Option[state.WriteService],
      authService: AuthService,
      healthChecks: HealthChecks,
      metrics: Metrics,
      timeServiceBackend: Option[TimeServiceBackend] = None,
      otherServices: immutable.Seq[BindableService] = immutable.Seq.empty,
      otherInterceptors: List[ServerInterceptor] = List.empty,
      engine: Engine,
      servicesExecutionContext: ExecutionContextExecutor,
      checkOverloaded: TelemetryContext => Option[state.SubmissionResult] =
        _ => None, // Used for Canton rate-limiting,
      ledgerFeatures: LedgerFeatures,
  )(implicit
      actorSystem: ActorSystem,
      materializer: Materializer,
      loggingContext: LoggingContext,
  ): ResourceOwner[ApiServer] = {
    val participantId: Ref.ParticipantId = config.participantId

    def writePortFile(port: Port): Try[Unit] = {
      config.portFile match {
        case Some(path) =>
          PortFiles.write(path, port) match {
            case -\/(err) => Failure(new RuntimeException(err.toString))
            case \/-(()) => Success(())
          }
        case None =>
          Success(())
      }
    }

    val errorCodesVersionSwitcher = new ErrorCodesVersionSwitcher(
      config.enableSelfServiceErrorCodes
    )
    val authorizer = new Authorizer(
      Clock.systemUTC.instant _,
      ledgerId,
      participantId,
      errorCodesVersionSwitcher,
    )
    val healthChecksWithIndexService = healthChecks + ("index" -> indexService)

    for {
      executionSequencerFactory <- new ExecutionSequencerFactoryOwner()
      apiServicesOwner = new ApiServices.Owner(
        participantId = participantId,
        optWriteService = optWriteService,
        indexService = indexService,
        authorizer = authorizer,
        engine = engine,
        timeProvider = timeServiceBackend.getOrElse(TimeProvider.UTC),
        timeProviderType =
          timeServiceBackend.fold[TimeProviderType](TimeProviderType.WallClock)(_ =>
            TimeProviderType.Static
          ),
        configurationLoadTimeout = config.configurationLoadTimeout,
        initialLedgerConfiguration = config.initialLedgerConfiguration,
        commandConfig = commandConfig,
        partyConfig = partyConfig,
        submissionConfig = submissionConfig,
        optTimeServiceBackend = timeServiceBackend,
        servicesExecutionContext = servicesExecutionContext,
        metrics = metrics,
        healthChecks = healthChecksWithIndexService,
        seedService = SeedService(config.seeding),
        managementServiceTimeout = config.managementServiceTimeout,
        enableSelfServiceErrorCodes = config.enableSelfServiceErrorCodes,
        checkOverloaded = checkOverloaded,
        userManagementStore = userManagementStore,
<<<<<<< HEAD
        commandDeduplicationFeatures = commandDeduplicationFeatures,
        contractIdFeatures = contractIdFeatures,
        enableUserManagement = config.enableUserManagement,
=======
        ledgerFeatures = ledgerFeatures,
>>>>>>> e9e1b06d
      )(materializer, executionSequencerFactory, loggingContext)
        .map(_.withServices(otherServices))
      apiServer <- new LedgerApiServer(
        apiServicesOwner,
        config.port,
        config.maxInboundMessageSize,
        config.address,
        config.tlsConfig,
        AuthorizationInterceptor(
          authService,
          userManagementStore,
          servicesExecutionContext,
          errorCodesVersionSwitcher,
        ) :: otherInterceptors,
        servicesExecutionContext,
        metrics,
      )
      _ <- ResourceOwner.forTry(() => writePortFile(apiServer.port))
    } yield {
      logger.info(
        s"Initialized API server version ${BuildInfo.Version} with ledger-id = $ledgerId, port = ${apiServer.port}, dar file = ${config.archiveFiles}"
      )
      apiServer
    }
  }
}<|MERGE_RESOLUTION|>--- conflicted
+++ resolved
@@ -116,13 +116,8 @@
         enableSelfServiceErrorCodes = config.enableSelfServiceErrorCodes,
         checkOverloaded = checkOverloaded,
         userManagementStore = userManagementStore,
-<<<<<<< HEAD
-        commandDeduplicationFeatures = commandDeduplicationFeatures,
-        contractIdFeatures = contractIdFeatures,
+        ledgerFeatures = ledgerFeatures,
         enableUserManagement = config.enableUserManagement,
-=======
-        ledgerFeatures = ledgerFeatures,
->>>>>>> e9e1b06d
       )(materializer, executionSequencerFactory, loggingContext)
         .map(_.withServices(otherServices))
       apiServer <- new LedgerApiServer(
