--- conflicted
+++ resolved
@@ -122,11 +122,8 @@
         checkOverloaded = checkOverloaded,
         userManagementStore = userManagementStore,
         commandDeduplicationFeatures = commandDeduplicationFeatures,
-<<<<<<< HEAD
+        contractIdFeatures = contractIdFeatures,
         enableUserManagement = config.enableUserManagement,
-=======
-        contractIdFeatures = contractIdFeatures,
->>>>>>> 7a1b37c1
       )(materializer, executionSequencerFactory, loggingContext)
         .map(_.withServices(otherServices))
       apiServer <- new LedgerApiServer(
