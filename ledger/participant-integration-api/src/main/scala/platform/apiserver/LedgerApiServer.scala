// Copyright (c) 2020 Digital Asset (Switzerland) GmbH and/or its affiliates. All rights reserved.
// SPDX-License-Identifier: Apache-2.0

package com.daml.platform.apiserver

import akka.actor.ActorSystem
import com.daml.logging.{ContextualizedLogger, LoggingContext}
import com.daml.metrics.Metrics
import com.daml.ports.Port
import com.daml.resources.{Resource, ResourceOwner}
import io.grpc.ServerInterceptor
import io.netty.handler.ssl.SslContext

import scala.concurrent.{ExecutionContext, Future, Promise}

private[daml] final class LedgerApiServer(
    apiServicesOwner: ResourceOwner[ApiServices],
    desiredPort: Port,
    maxInboundMessageSize: Int,
    address: Option[String],
    sslContext: Option[SslContext] = None,
    interceptors: List[ServerInterceptor] = List.empty,
    metrics: Metrics,
<<<<<<< HEAD
)(implicit actorSystem: ActorSystem, logCtx: LoggingContext)
=======
)(implicit actorSystem: ActorSystem, materializer: Materializer, loggingContext: LoggingContext)
>>>>>>> 5ceeb476
    extends ResourceOwner[ApiServer] {

  private val logger = ContextualizedLogger.get(this.getClass)

  override def acquire()(implicit executionContext: ExecutionContext): Resource[ApiServer] = {
    val servicesClosedPromise = Promise[Unit]()

    for {
      eventLoopGroups <- new ServerEventLoopGroups.Owner(
        actorSystem.name,
        workerParallelism = sys.runtime.availableProcessors(),
        bossParallelism = 1,
      ).acquire()
      apiServicesResource = apiServicesOwner.acquire()
      apiServices <- apiServicesResource
      server <- new GrpcServer.Owner(
        address,
        desiredPort,
        maxInboundMessageSize,
        sslContext,
        interceptors,
        metrics,
        eventLoopGroups,
        apiServices.services,
      ).acquire()
      // Notify the caller that the services have been closed, so a reset request can complete
      // without blocking on the server terminating.
      _ <- Resource(Future.successful(()))(_ =>
        apiServicesResource.release().map(_ => servicesClosedPromise.success(())))
    } yield {
      val host = address.getOrElse("localhost")
      val actualPort = server.getPort
      val transportMedium = if (sslContext.isDefined) "TLS" else "plain text"
      logger.info(s"Listening on $host:$actualPort over $transportMedium.")
      new ApiServer {
        override val port: Port =
          Port(server.getPort)

        override def servicesClosed(): Future[Unit] =
          servicesClosedPromise.future
      }
    }
  }
}<|MERGE_RESOLUTION|>--- conflicted
+++ resolved
@@ -21,11 +21,7 @@
     sslContext: Option[SslContext] = None,
     interceptors: List[ServerInterceptor] = List.empty,
     metrics: Metrics,
-<<<<<<< HEAD
-)(implicit actorSystem: ActorSystem, logCtx: LoggingContext)
-=======
-)(implicit actorSystem: ActorSystem, materializer: Materializer, loggingContext: LoggingContext)
->>>>>>> 5ceeb476
+)(implicit actorSystem: ActorSystem, loggingContext: LoggingContext)
     extends ResourceOwner[ApiServer] {
 
   private val logger = ContextualizedLogger.get(this.getClass)
