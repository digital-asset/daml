--- conflicted
+++ resolved
@@ -6,31 +6,17 @@
 import com.daml.error.ValueSwitch
 import io.grpc.StatusRuntimeException
 
-<<<<<<< HEAD
 import scala.concurrent.Future
 
 /** A mechanism to switch between the legacy error codes (v1) and the new self-service error codes (v2).
-  * This class is intended to facilitate transition to self-service error codes.
-  * Once the previous error codes are removed, this class should be dropped as well.
-  */
-final class ErrorCodesVersionSwitcher(enableSelfServiceErrorCodes: Boolean) {
-  def choose(
-      v1: => StatusRuntimeException,
-      v2: => StatusRuntimeException,
-  ): StatusRuntimeException = {
-    if (enableSelfServiceErrorCodes) {
-      v2
-    } else {
-      v1
-    }
-  }
+ * This class is intended to facilitate transition to self-service error codes.
+ * Once the previous error codes are removed, this class should be dropped as well.
+ */
+final class ErrorCodesVersionSwitcher(enableSelfServiceErrorCodes: Boolean)
+    extends ValueSwitch[StatusRuntimeException](enableSelfServiceErrorCodes){
 
   def chooseAsFailedFuture[T](
-      v1: => StatusRuntimeException,
-      v2: => StatusRuntimeException,
-  ): Future[T] = Future.failed(choose(v1 = v1, v2 = v2))
-}
-=======
-final class ErrorCodesVersionSwitcher(enableSelfServiceErrorCodes: Boolean)
-    extends ValueSwitch[StatusRuntimeException](enableSelfServiceErrorCodes)
->>>>>>> b9420113
+                               v1: => StatusRuntimeException,
+                               v2: => StatusRuntimeException,
+                             ): Future[T] = Future.failed(choose(v1 = v1, v2 = v2))
+}