--- conflicted
+++ resolved
@@ -79,12 +79,7 @@
             address = None,
             tlsConfiguration = Some(serverTlsConfiguration),
             servicesExecutor = servicesExecutor,
-<<<<<<< HEAD
             metrics = Metrics.ForTesting,
-            rateLimitingConfig = None,
-=======
-            metrics = new Metrics(new MetricRegistry),
->>>>>>> c710081e
           )
         )
     }
