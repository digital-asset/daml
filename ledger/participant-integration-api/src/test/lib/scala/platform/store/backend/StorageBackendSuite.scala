// Copyright (c) 2022 Digital Asset (Switzerland) GmbH and/or its affiliates. All rights reserved.
// SPDX-License-Identifier: Apache-2.0

package com.daml.platform.store.backend

import org.scalatest.flatspec.AnyFlatSpec

trait StorageBackendSuite
    extends StorageBackendTestsInitialization
    with StorageBackendTestsInitializeIngestion
    with StorageBackendTestsIngestion
    with StorageBackendTestsEvents
    with StorageBackendTestsCompletions
    with StorageBackendTestsReset
    with StorageBackendTestsPruning
    with StorageBackendTestsDBLockForSuite
    with StorageBackendTestsIntegrity
    with StorageBackendTestsDeduplication
    with StorageBackendTestsTimestamps
<<<<<<< HEAD
    with StorageBackendTestsStringInterning
    with StorageBackendTestsUserManagement {
  this: AsyncFlatSpec =>
=======
    with StorageBackendTestsStringInterning {
  this: AnyFlatSpec =>
>>>>>>> 1193f5dd
}<|MERGE_RESOLUTION|>--- conflicted
+++ resolved
@@ -17,12 +17,7 @@
     with StorageBackendTestsIntegrity
     with StorageBackendTestsDeduplication
     with StorageBackendTestsTimestamps
-<<<<<<< HEAD
     with StorageBackendTestsStringInterning
     with StorageBackendTestsUserManagement {
-  this: AsyncFlatSpec =>
-=======
-    with StorageBackendTestsStringInterning {
   this: AnyFlatSpec =>
->>>>>>> 1193f5dd
 }