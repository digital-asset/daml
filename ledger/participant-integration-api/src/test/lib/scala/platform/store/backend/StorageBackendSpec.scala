--- conflicted
+++ resolved
@@ -16,13 +16,8 @@
 import scala.concurrent.{Await, ExecutionContext, Future}
 import scala.util.Try
 
-<<<<<<< HEAD
 trait StorageBackendSpec
-    extends AkkaBeforeAndAfterAll
-=======
-private[backend] trait StorageBackendSpec
     extends StorageBackendProvider
->>>>>>> 1193f5dd
     with BeforeAndAfterEach
     with BeforeAndAfterAll { this: TestSuite =>
 
@@ -62,18 +57,8 @@
       )
     )
 
-<<<<<<< HEAD
-  // TODO participant user management: Remove after removal of PersistentUserManagementStoreSpec
-  def getDbDispatcher: DbDispatcher = {
-    dbDispatcher
-  }
-
-  protected def executeSql[T](sql: Connection => T): Future[T] = {
-    dbDispatcher.executeSql(metrics.test.db)(sql)
-=======
     connections.foreach(_.close())
     result.get
->>>>>>> 1193f5dd
   }
 
   /** Runs the given database operation */
