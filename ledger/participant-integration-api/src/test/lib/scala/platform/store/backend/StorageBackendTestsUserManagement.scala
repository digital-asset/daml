// Copyright (c) 2022 Digital Asset (Switzerland) GmbH and/or its affiliates. All rights reserved.
// SPDX-License-Identifier: Apache-2.0

package com.daml.platform.store.backend

import java.sql.SQLException
import java.util.UUID

import com.daml.ledger.api.domain.UserRight.{CanActAs, CanReadAs, ParticipantAdmin}
import com.daml.ledger.api.domain.{User, UserRight}
import com.daml.lf.data.Ref
import org.scalatest.flatspec.AnyFlatSpec
import org.scalatest.matchers.should.Matchers
import org.scalatest.{Inside, OptionValues}

private[backend] trait StorageBackendTestsUserManagement
    extends Matchers
    with Inside
    with StorageBackendSpec
    with OptionValues {
  this: AnyFlatSpec =>

  behavior of "StorageBackend (user management)"

  // Representative values for each kind of user right
  private val right1 = ParticipantAdmin
  private val right2 = CanActAs(Ref.Party.assertFromString("party_act_as_1"))
  private val right3 = CanReadAs(Ref.Party.assertFromString("party_read_as_1"))
  private val zeroMicros: Long = 0

  private def tested = backend.userManagement

  it should "handle created_at and granted_at attributes correctly" in {
    val user = newUniqueUser()
    val internalId = executeSql(tested.createUser(user, createdAt = 123))
    executeSql(tested.addUserRight(internalId, right1, grantedAt = 234))
    executeSql(tested.getUser(user.id)).map(_.createdAt) shouldBe Some(123)
    executeSql(tested.getUserRights(internalId)).headOption.map(_.grantedAt) shouldBe Some(234)
  }

  it should "count number of user rights per user" in {
    val userA = newUniqueUser()
    val userB = newUniqueUser()
    val idA: Int = executeSql(tested.createUser(userA, createdAt = zeroMicros))
    val idB: Int = executeSql(tested.createUser(userB, createdAt = zeroMicros))

    def countA: Int = executeSql(tested.countUserRights(idA))

    def countB: Int = executeSql(tested.countUserRights(idB))

    val _ = executeSql(tested.addUserRight(idB, UserRight.ParticipantAdmin, grantedAt = zeroMicros))
    val _ =
      executeSql(
        tested.addUserRight(
          idB,
          UserRight.CanActAs(Ref.Party.assertFromString("act1")),
          grantedAt = zeroMicros,
        )
      )
    val _ =
      executeSql(
        tested.addUserRight(
          idB,
          UserRight.CanReadAs(Ref.Party.assertFromString("read1")),
          grantedAt = zeroMicros,
        )
      )
    countA shouldBe zeroMicros
    countB shouldBe 3
    val _ = executeSql(tested.addUserRight(idA, UserRight.ParticipantAdmin, grantedAt = zeroMicros))
    countA shouldBe 1
    countB shouldBe 3
    val _ =
      executeSql(
        tested.addUserRight(
          idA,
          UserRight.CanActAs(Ref.Party.assertFromString("act1")),
          grantedAt = zeroMicros,
        )
      )
    val _ =
      executeSql(
        tested.addUserRight(
          idA,
          UserRight.CanActAs(Ref.Party.assertFromString("act2")),
          grantedAt = zeroMicros,
        )
      )
    val _ =
      executeSql(
        tested.addUserRight(
          idA,
          UserRight.CanReadAs(Ref.Party.assertFromString("read1")),
          grantedAt = zeroMicros,
        )
      )
    val _ =
      executeSql(
        tested.addUserRight(
          idA,
          UserRight.CanReadAs(Ref.Party.assertFromString("read2")),
          grantedAt = zeroMicros,
        )
      )
    countA shouldBe 5
    countB shouldBe 3
    val _ = executeSql(
      tested.deleteUserRight(idA, UserRight.CanActAs(Ref.Party.assertFromString("act2")))
    )
    countA shouldBe 4
    countB shouldBe 3
  }

  it should "use invalid party string to mark absence of party" in {
    intercept[IllegalArgumentException](
      Ref.Party.assertFromString("!")
    ).getMessage shouldBe "non expected character 0x21 in Daml-LF Party \"!\""
  }

  it should "create user (createUser)" in {
    val user1 = newUniqueUser()
    val user2 = newUniqueUser()
    val internalId1 = executeSql(tested.createUser(user1, createdAt = zeroMicros))
    // Attempting to add a duplicate user
    assertThrows[SQLException](executeSql(tested.createUser(user1, createdAt = zeroMicros)))
    val internalId2 = executeSql(tested.createUser(user2, createdAt = zeroMicros))
    val _ =
      executeSql(tested.createUser(newUniqueUser(emptyPrimaryParty = true), createdAt = zeroMicros))
    internalId1 should not equal internalId2
  }

  it should "handle user ops (getUser, deleteUser)" in {
    val user1 = newUniqueUser()
    val user2 = newUniqueUser()
    val _ = executeSql(tested.createUser(user1, createdAt = zeroMicros))
    val getExisting = executeSql(tested.getUser(user1.id))
    val deleteExisting = executeSql(tested.deleteUser(user1.id))
    val deleteNonexistent = executeSql(tested.deleteUser(user2.id))
    val getDeleted = executeSql(tested.getUser(user1.id))
    val getNonexistent = executeSql(tested.getUser(user2.id))
    getExisting.value.domainUser shouldBe user1
    deleteExisting shouldBe true
    deleteNonexistent shouldBe false
    getDeleted shouldBe None
    getNonexistent shouldBe None
  }

<<<<<<< HEAD
  it should "get users (getUsers)" in {
    val user1 = newUniqueUser()
    val user2 = newUniqueUser()
    val emptyUsers = executeSql(tested.getUsers())
    val _ = executeSql(tested.createUser(user1, createdAt = zeroMicros))
    val _ = executeSql(tested.createUser(user2, createdAt = zeroMicros))
    val allUsers = executeSql(tested.getUsers())
    emptyUsers shouldBe empty
    allUsers should contain theSameElementsAs Seq(user1, user2)
=======
  it should "get all users (getUsers) ordered by id" in {
    val user1 = newUniqueUser(userId = "user_id_1")
    val user2 = newUniqueUser(userId = "user_id_2")
    val user3 = newUniqueUser(userId = "user_id_3")
    executeSql(tested.getUsersOrderedById(fromExcl = None, maxResults = 10)) shouldBe empty
    val _ = executeSql(tested.createUser(user3))
    val _ = executeSql(tested.createUser(user1))
    executeSql(tested.getUsersOrderedById(fromExcl = None, maxResults = 10)) shouldBe Seq(
      user1,
      user3,
    )
    val _ = executeSql(tested.createUser(user2))
    executeSql(tested.getUsersOrderedById(fromExcl = None, maxResults = 10)) shouldBe Seq(
      user1,
      user2,
      user3,
    )
  }

  it should "get a page of users (getUsers) ordered by id" in {
    val user1 = newUniqueUser(userId = "user_id_1")
    val user2 = newUniqueUser(userId = "user_id_2")
    val user3 = newUniqueUser(userId = "user_id_3")
    // Note: user4 doesn't exist and won't be created
    val user5 = newUniqueUser(userId = "user_id_5")
    val user6 = newUniqueUser(userId = "user_id_6")
    val user7 = newUniqueUser(userId = "user_id_7")
    executeSql(tested.getUsersOrderedById(fromExcl = None, maxResults = 10)) shouldBe empty
    // Creating users in a random order
    val _ = executeSql(tested.createUser(user5))
    val _ = executeSql(tested.createUser(user1))
    val _ = executeSql(tested.createUser(user7))
    val _ = executeSql(tested.createUser(user3))
    val _ = executeSql(tested.createUser(user6))
    val _ = executeSql(tested.createUser(user2))
    // Get first 2 elements
    executeSql(tested.getUsersOrderedById(fromExcl = None, maxResults = 2)) shouldBe Seq(
      user1,
      user2,
    )
    // Get 3 users after user1
    executeSql(tested.getUsersOrderedById(maxResults = 3, fromExcl = Some(user1.id))) shouldBe Seq(
      user2,
      user3,
      user5,
    )
    // Get up to 10000 users after user1
    executeSql(
      tested.getUsersOrderedById(maxResults = 10000, fromExcl = Some(user1.id))
    ) shouldBe Seq(
      user2,
      user3,
      user5,
      user6,
      user7,
    )
    // Get some users after a non-existing user id
    executeSql(
      tested.getUsersOrderedById(
        maxResults = 2,
        fromExcl = Some(Ref.UserId.assertFromString("user_id_4")),
      )
    ) shouldBe Seq(user5, user6)
    // Get no users when requesting with after set the last existing user
    executeSql(tested.getUsersOrderedById(maxResults = 2, fromExcl = Some(user7.id))) shouldBe empty
    // Get no users when requesting with after set beyond the last existing user
    executeSql(
      tested.getUsersOrderedById(
        maxResults = 2,
        fromExcl = Some(Ref.UserId.assertFromString("user_id_8")),
      )
    ) shouldBe empty
>>>>>>> 6926e9ad
  }

  it should "handle adding rights to non-existent user" in {
    val nonExistentUserInternalId = 123
    val allUsers = executeSql(tested.getUsersOrderedById(maxResults = 10, fromExcl = None))
    val rightExists = executeSql(tested.userRightExists(nonExistentUserInternalId, right2))
    allUsers shouldBe empty
    rightExists shouldBe false
  }

  it should "handle adding duplicate rights" in {
    val user1 = newUniqueUser()
    val adminRight = ParticipantAdmin
    val readAsRight = CanReadAs(Ref.Party.assertFromString("party_read_as_1"))
    val actAsRight = CanActAs(Ref.Party.assertFromString("party_act_as_1"))
    val internalId = executeSql(tested.createUser(user = user1, createdAt = zeroMicros))
    val addOk1 = executeSql(tested.addUserRight(internalId, adminRight, grantedAt = zeroMicros))
    // Attempting to add a duplicate user admin right
    assertThrows[SQLException](
      executeSql(tested.addUserRight(internalId, adminRight, grantedAt = zeroMicros))
    )
    val addOk2 = executeSql(tested.addUserRight(internalId, readAsRight, grantedAt = zeroMicros))
    // Attempting to add a duplicate user readAs right
    assertThrows[SQLException](
      executeSql(tested.addUserRight(internalId, readAsRight, grantedAt = zeroMicros))
    )
    val addOk3 = executeSql(tested.addUserRight(internalId, actAsRight, grantedAt = zeroMicros))
    // Attempting to add a duplicate user actAs right
    assertThrows[SQLException](
      executeSql(tested.addUserRight(internalId, actAsRight, grantedAt = zeroMicros))
    )
    addOk1 shouldBe true
    addOk2 shouldBe true
    addOk3 shouldBe true
  }

  it should "handle removing absent rights" in {
    val user1 = newUniqueUser()
    val internalId = executeSql(tested.createUser(user1, createdAt = zeroMicros))
    val delete1 = executeSql(tested.deleteUserRight(internalId, right1))
    val delete2 = executeSql(tested.deleteUserRight(internalId, right2))
    val delete3 = executeSql(tested.deleteUserRight(internalId, right3))
    delete1 shouldBe false
    delete2 shouldBe false
    delete3 shouldBe false
  }

  it should "handle multiple rights (getUserRights, addUserRight, deleteUserRight)" in {
    val user1 = newUniqueUser()
    val internalId = executeSql(tested.createUser(user1, createdAt = zeroMicros))
    val rights1 = executeSql(tested.getUserRights(internalId))
    val addRight1 = executeSql(tested.addUserRight(internalId, right1, grantedAt = zeroMicros))
    val addRight2 = executeSql(tested.addUserRight(internalId, right2, grantedAt = zeroMicros))
    val addRight3 = executeSql(tested.addUserRight(internalId, right3, grantedAt = zeroMicros))
    val rights2 = executeSql(tested.getUserRights(internalId))
    val deleteRight2 = executeSql(tested.deleteUserRight(internalId, right2))
    val rights3 = executeSql(tested.getUserRights(internalId))
    val deleteRight3 = executeSql(tested.deleteUserRight(internalId, right3))
    val rights4 = executeSql(tested.getUserRights(internalId))
    rights1 shouldBe empty
    addRight1 shouldBe true
    addRight2 shouldBe true
    addRight3 shouldBe true
    rights2.map(_.domainRight) should contain theSameElementsAs Seq(right1, right2, right3)
    deleteRight2 shouldBe true
    rights3.map(_.domainRight) should contain theSameElementsAs Seq(right1, right3)
    deleteRight3 shouldBe true
    rights4.map(_.domainRight) should contain theSameElementsAs Seq(right1)
  }

  it should "add and delete a single right (userRightExists, addUserRight, deleteUserRight, getUserRights)" in {
    val user1 = newUniqueUser()
    val internalId = executeSql(tested.createUser(user1, createdAt = zeroMicros))
    // no rights
    val rightExists0 = executeSql(tested.userRightExists(internalId, right1))
    val rights0 = executeSql(tested.getUserRights(internalId))
    // add one rights
    val addRight = executeSql(tested.addUserRight(internalId, right1, grantedAt = zeroMicros))
    val rightExists1 = executeSql(tested.userRightExists(internalId, right1))
    val rights1 = executeSql(tested.getUserRights(internalId))
    // delete
    val deleteRight = executeSql(tested.deleteUserRight(internalId, right1))
    val rightExists2 = executeSql(tested.userRightExists(internalId, right1))
    val rights2 = executeSql(tested.getUserRights(internalId))
    // no rights
    rightExists0 shouldBe false
    rights0 shouldBe empty
    // added right
    addRight shouldBe true
    rightExists1 shouldBe true
    rights1.map(_.domainRight) should contain theSameElementsAs Seq(right1)
    // deleted right
    deleteRight shouldBe true
    rightExists2 shouldBe false
    rights2 shouldBe empty
  }

  private def newUniqueUser(
      emptyPrimaryParty: Boolean = false,
      userId: String = "",
  ): User = {
    val uuid = UUID.randomUUID.toString
    val primaryParty =
      if (emptyPrimaryParty)
        None
      else
        Some(Ref.Party.assertFromString(s"primary_party_${uuid}"))
    val userIdStr = if (userId != "") userId else s"user_id_${uuid}"
    User(
      id = Ref.UserId.assertFromString(userIdStr),
      primaryParty = primaryParty,
    )
  }

}<|MERGE_RESOLUTION|>--- conflicted
+++ resolved
@@ -145,29 +145,18 @@
     getNonexistent shouldBe None
   }
 
-<<<<<<< HEAD
-  it should "get users (getUsers)" in {
-    val user1 = newUniqueUser()
-    val user2 = newUniqueUser()
-    val emptyUsers = executeSql(tested.getUsers())
-    val _ = executeSql(tested.createUser(user1, createdAt = zeroMicros))
-    val _ = executeSql(tested.createUser(user2, createdAt = zeroMicros))
-    val allUsers = executeSql(tested.getUsers())
-    emptyUsers shouldBe empty
-    allUsers should contain theSameElementsAs Seq(user1, user2)
-=======
   it should "get all users (getUsers) ordered by id" in {
     val user1 = newUniqueUser(userId = "user_id_1")
     val user2 = newUniqueUser(userId = "user_id_2")
     val user3 = newUniqueUser(userId = "user_id_3")
     executeSql(tested.getUsersOrderedById(fromExcl = None, maxResults = 10)) shouldBe empty
-    val _ = executeSql(tested.createUser(user3))
-    val _ = executeSql(tested.createUser(user1))
+    val _ = executeSql(tested.createUser(user3, createdAt = zeroMicros))
+    val _ = executeSql(tested.createUser(user1, createdAt = zeroMicros))
     executeSql(tested.getUsersOrderedById(fromExcl = None, maxResults = 10)) shouldBe Seq(
       user1,
       user3,
     )
-    val _ = executeSql(tested.createUser(user2))
+    val _ = executeSql(tested.createUser(user2, createdAt = zeroMicros))
     executeSql(tested.getUsersOrderedById(fromExcl = None, maxResults = 10)) shouldBe Seq(
       user1,
       user2,
@@ -185,12 +174,12 @@
     val user7 = newUniqueUser(userId = "user_id_7")
     executeSql(tested.getUsersOrderedById(fromExcl = None, maxResults = 10)) shouldBe empty
     // Creating users in a random order
-    val _ = executeSql(tested.createUser(user5))
-    val _ = executeSql(tested.createUser(user1))
-    val _ = executeSql(tested.createUser(user7))
-    val _ = executeSql(tested.createUser(user3))
-    val _ = executeSql(tested.createUser(user6))
-    val _ = executeSql(tested.createUser(user2))
+    val _ = executeSql(tested.createUser(user5, createdAt = zeroMicros))
+    val _ = executeSql(tested.createUser(user1, createdAt = zeroMicros))
+    val _ = executeSql(tested.createUser(user7, createdAt = zeroMicros))
+    val _ = executeSql(tested.createUser(user3, createdAt = zeroMicros))
+    val _ = executeSql(tested.createUser(user6, createdAt = zeroMicros))
+    val _ = executeSql(tested.createUser(user2, createdAt = zeroMicros))
     // Get first 2 elements
     executeSql(tested.getUsersOrderedById(fromExcl = None, maxResults = 2)) shouldBe Seq(
       user1,
@@ -228,7 +217,6 @@
         fromExcl = Some(Ref.UserId.assertFromString("user_id_8")),
       )
     ) shouldBe empty
->>>>>>> 6926e9ad
   }
 
   it should "handle adding rights to non-existent user" in {
