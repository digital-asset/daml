--- conflicted
+++ resolved
@@ -67,11 +67,7 @@
       )
       .unbounded()
       .optional()
-<<<<<<< HEAD
-      .text("""Addresses of the participants servers to test, specified as `<host>:<port>`.""")
-=======
       .text("Addresses of the participants to test, specified as `<host>:<port>`.")
->>>>>>> 0c32e3ba
 
     opt[Int]("max-connection-attempts")
       .action((maxConnectionAttempts, config) =>
@@ -121,19 +117,12 @@
     opt[Double](name = "timeout-scale-factor")
       .optional()
       .action((v, c) => c.copy(timeoutScaleFactor = v))
-<<<<<<< HEAD
-      .text("""Scale factor for timeouts used in all test suites. Useful to tune timeouts
-          |depending on the environment and the Ledger implementation under test.
-          |Defaults to 1.0. Use numbers higher than 1.0 to make test timeouts more lax,
-          |use numbers lower than 1.0 to make test timeouts more strict.""".stripMargin)
-=======
       .text(
         """Scale factor for timeouts used in all test suites. Useful to tune timeouts
               |depending on the environment and the Ledger implementation under test.
               |Defaults to 1.0. Use numbers higher than 1.0 to make test timeouts more lax,
               |use numbers lower than 1.0 to make test timeouts more strict.""".stripMargin
       )
->>>>>>> 0c32e3ba
 
     opt[String](name = "load-scale-factor")
       .optional()
@@ -153,19 +142,12 @@
 
     opt[Unit]("must-fail")
       .action((_, c) => c.copy(mustFail = true))
-<<<<<<< HEAD
-      .text("""Reverse success status logic of the tool. Use this flag if you expect one or
-          |more or the scenario tests to fail. If enabled, the tool will succeed when at
-          |least one test fails, and it will fail when all tests succeed. Defaults to
-          |false.""".stripMargin)
-=======
       .text(
         """Reverse success status logic of the tool. Use this flag if you expect one or
               |more or the scenario tests to fail. If enabled, the tool will succeed when at
               |least one test fails, and it will fail when all tests succeed. Defaults to
               |false.""".stripMargin
       )
->>>>>>> 0c32e3ba
 
     opt[Unit]('x', "extract")
       .action((_, c) => c.copy(extract = true))
