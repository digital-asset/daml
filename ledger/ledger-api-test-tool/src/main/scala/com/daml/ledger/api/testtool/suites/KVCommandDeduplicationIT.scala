// Copyright (c) 2021 Digital Asset (Switzerland) GmbH and/or its affiliates. All rights reserved.
// SPDX-License-Identifier: Apache-2.0

package com.daml.ledger.api.testtool.suites

import com.daml.ledger.api.testtool.infrastructure.CommandDeduplicationBase
import com.daml.ledger.api.testtool.infrastructure.ProtobufConverters._
import com.daml.ledger.api.testtool.infrastructure.participant.ParticipantTestContext
import com.daml.ledger.api.v1.admin.config_management_service.TimeModel
import org.slf4j.LoggerFactory

import scala.concurrent.duration.{Duration, DurationInt, FiniteDuration}
import scala.concurrent.{ExecutionContext, Future}
import scala.util.control.NonFatal

/** Command deduplication tests for KV ledgers
  * KV ledgers have both participant side deduplication and committer side deduplication.
  * The committer side deduplication period adds `minSkew` to the participant-side one, so we have to account for that as well.
  * If updating the time model fails then the tests will assume a `minSkew` of 1 second.
  */
final class KVCommandDeduplicationIT(timeoutScaleFactor: Double, ledgerTimeInterval: FiniteDuration)
    extends CommandDeduplicationBase(timeoutScaleFactor, ledgerTimeInterval) {
  private[this] val logger = LoggerFactory.getLogger(getClass.getName)

  override def testNamingPrefix: String = "KVCommandDeduplication"

  override def runGivenDeduplicationWait(
      participants: Seq[ParticipantTestContext]
  )(test: Duration => Future[Unit])(implicit ec: ExecutionContext): Future[Unit] = {
    // deduplication duration is increased by minSkew in the committer so we set the skew to a low value for testing
    val minSkew = 1.second.asProtobuf
<<<<<<< HEAD
    context
      .configuration()
      .flatMap(ledgerConfiguration => {
        val maxDeduplicationTime = ledgerConfiguration.maxDeduplicationTime
          .getOrElse(
            throw new IllegalStateException(
              "Max deduplication time was not set and our deduplication period depends on it"
            )
          )
          .asScala
        assert(
          maxDeduplicationTime <= 10.seconds,
          s"Max deduplication time [$maxDeduplicationTime] is too high for the test.",
        )
        runWithUpdatedOrFallbackTimeModel(
          context,
          _.update(_.minSkew := minSkew),
          TimeModel.defaultInstance.update(_.minSkew := minSkew),
        )(timeModel =>
          test(maxDeduplicationTime.plus(timeModel.getMinSkew.asScala).plus(ledgerWaitInterval))
        )
      })
=======
    runWithUpdatedTimeModel(
      participants,
      _.update(_.minSkew := minSkew),
    )(timeModel => test(defaultDeduplicationWindowWait.plus(timeModel.getMinSkew.asScala)))
>>>>>>> e5793a31
  }

  private def runWithUpdatedTimeModel(
      participants: Seq[ParticipantTestContext],
      timeModelUpdate: TimeModel => TimeModel,
  )(test: TimeModel => Future[Unit])(implicit ec: ExecutionContext): Future[Unit] = {
    val anyParticipant = participants.head
    anyParticipant
      .getTimeModel()
      .flatMap(timeModel => {
        def restoreTimeModel(participant: ParticipantTestContext) = {
          val ledgerTimeModelRestoreResult = for {
            time <- participant.time()
            _ <- participant
              .setTimeModel(
                time.plusSeconds(30),
                timeModel.configurationGeneration + 1,
                timeModel.getTimeModel,
              )
          } yield {}
          ledgerTimeModelRestoreResult.recover { case NonFatal(exception) =>
            logger.warn("Failed to restore time model for ledger", exception)
            ()
          }
        }
        for {
          time <- anyParticipant.time()
          updatedModel = timeModelUpdate(timeModel.getTimeModel)
          (timeModelForTest, participantThatDidTheUpdate) <- tryTimeModelUpdateOnAllParticipants(
            participants,
            _.setTimeModel(
              time.plusSeconds(30),
              timeModel.configurationGeneration,
              updatedModel,
            )
              .map(_ => updatedModel),
          )
          _ <- test(timeModelForTest)
            .transformWith(testResult =>
              restoreTimeModel(participantThatDidTheUpdate).transform(_ => testResult)
            )
        } yield {}
      })
  }

  /** Try to run the [[update]] sequentially on all the participants.
    * The function returns the first success or the last failure of the update operation.
    * Useful for updating the configuration when we don't know which participant can update the config,
    *  as only the first one that submitted the initial configuration has the permissions to do so.
    */
  private def tryTimeModelUpdateOnAllParticipants(
      participants: Seq[ParticipantTestContext],
      timeModelUpdate: ParticipantTestContext => Future[TimeModel],
  )(implicit ec: ExecutionContext): Future[(TimeModel, ParticipantTestContext)] = {
    participants.foldLeft(
      Future.failed[(TimeModel, ParticipantTestContext)](
        new IllegalStateException("No participant")
      )
    ) { (result, participant) =>
      result.recoverWith { case NonFatal(_) =>
        timeModelUpdate(participant).map(_ -> participant)
      }
    }
  }

}<|MERGE_RESOLUTION|>--- conflicted
+++ resolved
@@ -29,8 +29,8 @@
   )(test: Duration => Future[Unit])(implicit ec: ExecutionContext): Future[Unit] = {
     // deduplication duration is increased by minSkew in the committer so we set the skew to a low value for testing
     val minSkew = 1.second.asProtobuf
-<<<<<<< HEAD
-    context
+    val anyParticipant = participants.head
+    anyParticipant
       .configuration()
       .flatMap(ledgerConfiguration => {
         val maxDeduplicationTime = ledgerConfiguration.maxDeduplicationTime
@@ -44,20 +44,13 @@
           maxDeduplicationTime <= 10.seconds,
           s"Max deduplication time [$maxDeduplicationTime] is too high for the test.",
         )
-        runWithUpdatedOrFallbackTimeModel(
-          context,
+        runWithUpdatedTimeModel(
+          participants,
           _.update(_.minSkew := minSkew),
-          TimeModel.defaultInstance.update(_.minSkew := minSkew),
         )(timeModel =>
           test(maxDeduplicationTime.plus(timeModel.getMinSkew.asScala).plus(ledgerWaitInterval))
         )
       })
-=======
-    runWithUpdatedTimeModel(
-      participants,
-      _.update(_.minSkew := minSkew),
-    )(timeModel => test(defaultDeduplicationWindowWait.plus(timeModel.getMinSkew.asScala)))
->>>>>>> e5793a31
   }
 
   private def runWithUpdatedTimeModel(
