--- conflicted
+++ resolved
@@ -6,11 +6,6 @@
 import com.daml.ledger.api.testtool.infrastructure.CommandDeduplicationBase
 import com.daml.ledger.api.testtool.infrastructure.participant.ParticipantTestContext
 
-<<<<<<< HEAD
-import scala.annotation.nowarn
-import scala.concurrent.duration.{DurationInt, FiniteDuration}
-=======
->>>>>>> 9038a805
 import scala.concurrent.{ExecutionContext, Future}
 import scala.concurrent.duration.{Duration, FiniteDuration}
 
@@ -18,180 +13,7 @@
   * Should be disabled for ledgers that have committer side deduplication enabled (KV)
   */
 final class CommandDeduplicationIT(timeoutScaleFactor: Double, ledgerTimeInterval: FiniteDuration)
-<<<<<<< HEAD
-    extends LedgerTestSuite {
-  private[this] val logger = LoggerFactory.getLogger(getClass.getName)
-  private val deduplicationTime = 3.seconds * timeoutScaleFactor match {
-    case duration: FiniteDuration => duration
-    case _ =>
-      throw new IllegalArgumentException(s"Invalid timeout scale factor: $timeoutScaleFactor")
-  }
-  private val deduplicationWindowWait = deduplicationTime + ledgerTimeInterval * 2
-
-  test(
-    "CDSimpleDeduplicationBasic",
-    "Deduplicate commands within the deduplication time window",
-    allocate(SingleParty),
-    runConcurrently = false,
-  )(implicit ec => { case Participants(Participant(ledger, party)) =>
-    @nowarn("msg=deprecated")
-    lazy val requestA1 = ledger
-      .submitRequest(party, DummyWithAnnotation(party, "First submission").create.command)
-      .update(
-        _.commands.deduplicationPeriod := DeduplicationPeriod.DeduplicationTime(
-          deduplicationTime.asProtobuf
-        )
-      )
-    lazy val requestA2 = ledger
-      .submitRequest(party, DummyWithAnnotation(party, "Second submission").create.command)
-      .update(
-        _.commands.deduplicationPeriod := DeduplicationPeriod
-          .DeduplicationDuration(
-            deduplicationTime.asProtobuf
-          ), //same semantics as `DeduplicationTime`
-        _.commands.commandId := requestA1.commands.get.commandId,
-      )
-    runWithMinSkewForDeduplication(ledger) { timeModel =>
-      for {
-        // Submit command A (first deduplication window)
-        // Note: the second submit() in this block is deduplicated and thus rejected by the ledger API server,
-        // only one submission is therefore sent to the ledger.
-        ledgerEnd1 <- ledger.currentEnd()
-        _ <- ledger.submit(requestA1)
-        failure1 <- ledger
-          .submit(requestA1)
-          .mustFail("submitting the first request for the second time")
-        completions1 <- ledger.firstCompletions(ledger.completionStreamRequest(ledgerEnd1)(party))
-        // Wait until the end of first deduplication window
-        _ <- Delayed.by(deduplicationWindowWait.plus(timeModel.getMinSkew.asScala))(())
-
-        // Submit command A (second deduplication window)
-        // Note: the deduplication window is guaranteed to have passed on both
-        // the ledger API server and the ledger itself, since the test waited more than
-        // `deduplicationSeconds` after receiving the first command *completion*.
-        // The first submit() in this block should therefore lead to an accepted transaction.
-        ledgerEnd2 <- ledger.currentEnd()
-        _ <- ledger.submit(requestA2)
-        failure2 <- ledger
-          .submit(requestA2)
-          .mustFail("submitting the second request for the second time")
-        completions2 <- ledger.firstCompletions(ledger.completionStreamRequest(ledgerEnd2)(party))
-
-        // Inspect created contracts
-        activeContracts <- ledger.activeContracts(party)
-      } yield {
-        assertGrpcError(failure1, Status.Code.ALREADY_EXISTS, "")
-        assertGrpcError(failure2, Status.Code.ALREADY_EXISTS, "")
-
-        assert(ledgerEnd1 != ledgerEnd2)
-
-        val completionCommandId1 =
-          assertSingleton("Expected only one first completion", completions1.map(_.commandId))
-        val completionCommandId2 =
-          assertSingleton("Expected only one second completion", completions2.map(_.commandId))
-
-        assert(
-          completionCommandId1 == requestA1.commands.get.commandId,
-          "The command ID of the first completion does not match the command ID of the submission",
-        )
-        assert(
-          completionCommandId2 == requestA2.commands.get.commandId,
-          "The command ID of the second completion does not match the command ID of the submission",
-        )
-
-        assert(
-          activeContracts.size == 2,
-          s"There should be 2 active contracts, but received $activeContracts",
-        )
-      }
-    }
-  })
-
-  test(
-    "CDStopOnSubmissionFailure",
-    "Stop deduplicating commands on submission failure",
-    allocate(TwoParties),
-  )(implicit ec => { case Participants(Participant(ledger, alice, bob)) =>
-    // Do not set the deduplication timeout.
-    // The server will default to the maximum possible deduplication timeout.
-    val requestA = ledger.submitRequest(alice, Dummy(bob).create.command)
-
-    for {
-      // Submit an invalid command (should fail with INVALID_ARGUMENT)
-      failure1 <- ledger.submit(requestA).mustFail("submitting an invalid argument")
-
-      // Re-submit the invalid command (should again fail with INVALID_ARGUMENT and not with ALREADY_EXISTS)
-      failure2 <- ledger
-        .submit(requestA)
-        .mustFail("submitting an invalid argument for the second time")
-    } yield {
-      assertGrpcError(failure1, Status.Code.INVALID_ARGUMENT, "")
-      assertGrpcError(failure2, Status.Code.INVALID_ARGUMENT, "")
-    }
-  })
-
-  test(
-    "CDStopOnCompletionFailure",
-    "Stop deduplicating commands on completion failure",
-    allocate(SingleParty),
-  )(implicit ec => { case Participants(Participant(ledger, party)) =>
-    val key = ledger.nextKeyId()
-
-    for {
-      // Create a helper and a text key
-      ko <- ledger.create(party, TextKeyOperations(party))
-      _ <- ledger.create(party, TextKey(party, key, List()))
-
-      // Create two competing requests
-      requestA = ledger.submitAndWaitRequest(
-        party,
-        ko.exerciseTKOFetchAndRecreate(party, Tuple2(party, key)).command,
-      )
-      requestB = ledger.submitAndWaitRequest(
-        party,
-        ko.exerciseTKOFetchAndRecreate(party, Tuple2(party, key)).command,
-      )
-
-      // Submit both requests in parallel.
-      // Either both succeed (if one transaction is recorded faster than the other submission starts command interpretation, unlikely)
-      // Or one submission is rejected (if one transaction is recorded during the call of lookupMaximumLedgerTime() in [[LedgerTimeHelper]], unlikely)
-      // Or one transaction is rejected (this is what we want to test)
-      submissionResults <- Future.traverse(List(requestA, requestB))(request =>
-        ledger.submitAndWait(request).transform(result => Success(request -> result))
-      )
-
-      // Resubmit a failed command.
-      // No matter what the rejection reason was (hopefully it was a rejected transaction),
-      // a resubmission of exactly the same command should succeed.
-      _ <- submissionResults
-        .collectFirst { case (request, Failure(_)) => request }
-        .fold(Future.unit)(request => ledger.submitAndWait(request))
-    } yield {
-      ()
-    }
-  })
-
-  test(
-    "CDSimpleDeduplicationCommandClient",
-    "Deduplicate commands within the deduplication time window using the command client",
-    allocate(SingleParty),
-    runConcurrently = false,
-  )(implicit ec => { case Participants(Participant(ledger, party)) =>
-    val requestA = ledger
-      .submitAndWaitRequest(party, Dummy(party).create.command)
-      .update(
-        _.commands.deduplicationTime := deduplicationTime.asProtobuf
-      )
-    runWithMinSkewForDeduplication(ledger) { timeModel =>
-      for {
-        // Submit command A (first deduplication window)
-        _ <- ledger.submitAndWait(requestA)
-        failure1 <- ledger
-          .submitAndWait(requestA)
-          .mustFail("submitting a request for the second time, in the first deduplication window")
-=======
     extends CommandDeduplicationBase(timeoutScaleFactor, ledgerTimeInterval) {
->>>>>>> 9038a805
 
   override def runGivenDeduplicationWait(
       context: ParticipantTestContext
