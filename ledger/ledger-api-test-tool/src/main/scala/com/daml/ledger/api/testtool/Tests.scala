// Copyright (c) 2020 The DAML Authors. All rights reserved.
// SPDX-License-Identifier: Apache-2.0

package com.daml.ledger.api.testtool

import com.daml.ledger.api.testtool.infrastructure.{LedgerSession, LedgerTestSuite}
import com.daml.ledger.api.testtool.tests._

object Tests {
  type Tests = Map[String, LedgerSession => LedgerTestSuite]

  /**
    * These tests are safe to be run concurrently and are
    * always run by default, unless otherwise specified.
    */
  val default: Tests = Map(
<<<<<<< HEAD
    "SemanticTests" -> (new SemanticTests(_)),
    "ClosedWorldIT" -> (new ClosedWorld(_)),
  )

  /*
   * TODO
   *
   * - CommandTransactionChecksHighLevelIT
   * - CommandTransactionChecksLowLevelIT
   * - CommandSubmissionTtlIT
   */
  val optional: Tests = Map(
=======
>>>>>>> 562708fd
    "ActiveContractsServiceIT" -> (new ActiveContractsService(_)),
    "CommandServiceIT" -> (new CommandService(_)),
    "CommandSubmissionCompletionIT" -> (new CommandSubmissionCompletion(_)),
    "ContractKeysIT" -> (new ContractKeys(_)),
    "ContractKeysSubmitterIsMaintainerIT" -> (new ContractKeysSubmitterIsMaintainer(_)),
    "DivulgenceIT" -> (new Divulgence(_)),
    "HealthServiceIT" -> (new HealthService(_)),
    "IdentityIT" -> (new Identity(_)),
    "LedgerConfigurationServiceIT" -> (new LedgerConfigurationService(_)),
    "PackageManagementServiceIT" -> (new PackageManagement(_)),
    "PackageServiceIT" -> (new Packages(_)),
    "PartyManagementServiceIT" -> (new PartyManagement(_)),
    "SemanticTests" -> (new SemanticTests(_)),
    "TransactionServiceIT" -> (new TransactionService(_)),
    "WitnessesIT" -> (new Witnesses(_)),
    "WronglyTypedContractIdIT" -> (new WronglyTypedContractId(_)),
  )

  /**
    * These tests can:
    * - change the global state of the ledger, or
    * - be especially resource intensive (by design)
    *
    * These are consequently not run unless otherwise specified.
    */
  val optional: Tests = Map(
    "ConfigManagementServiceIT" -> (new ConfigManagement(_)),
    "LotsOfPartiesIT" -> (new LotsOfParties(_)),
    "TransactionScaleIT" -> (new TransactionScale(_)),
  )

  val all: Tests = default ++ optional
}<|MERGE_RESOLUTION|>--- conflicted
+++ resolved
@@ -14,21 +14,6 @@
     * always run by default, unless otherwise specified.
     */
   val default: Tests = Map(
-<<<<<<< HEAD
-    "SemanticTests" -> (new SemanticTests(_)),
-    "ClosedWorldIT" -> (new ClosedWorld(_)),
-  )
-
-  /*
-   * TODO
-   *
-   * - CommandTransactionChecksHighLevelIT
-   * - CommandTransactionChecksLowLevelIT
-   * - CommandSubmissionTtlIT
-   */
-  val optional: Tests = Map(
-=======
->>>>>>> 562708fd
     "ActiveContractsServiceIT" -> (new ActiveContractsService(_)),
     "CommandServiceIT" -> (new CommandService(_)),
     "CommandSubmissionCompletionIT" -> (new CommandSubmissionCompletion(_)),
@@ -45,6 +30,7 @@
     "TransactionServiceIT" -> (new TransactionService(_)),
     "WitnessesIT" -> (new Witnesses(_)),
     "WronglyTypedContractIdIT" -> (new WronglyTypedContractId(_)),
+    "ClosedWorldIT" -> (new ClosedWorld(_)),
   )
 
   /**
