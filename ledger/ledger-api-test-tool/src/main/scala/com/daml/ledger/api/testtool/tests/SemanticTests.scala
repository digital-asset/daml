// Copyright (c) 2020 The DAML Authors. All rights reserved.
// SPDX-License-Identifier: Apache-2.0

package com.daml.ledger.api.testtool.tests

import com.daml.ledger.api.testtool.infrastructure.Allocation._
import com.daml.ledger.api.testtool.infrastructure.Assertions._
import com.daml.ledger.api.testtool.infrastructure.Eventually.eventually
import com.daml.ledger.api.testtool.infrastructure.Synchronize.synchronize
import com.daml.ledger.api.testtool.infrastructure.TransactionHelpers._
import com.daml.ledger.api.testtool.infrastructure.participant.ParticipantTestContext
import com.daml.ledger.api.testtool.infrastructure.{LedgerSession, LedgerTestSuite}
import com.digitalasset.ledger.api.v1.value.{Record, RecordField, Value}
import com.digitalasset.ledger.client.binding.Primitive
import com.digitalasset.ledger.test.SemanticTests.Delegation._
import com.digitalasset.ledger.test.SemanticTests.FetchIou._
import com.digitalasset.ledger.test.SemanticTests.FetchPaintAgree._
import com.digitalasset.ledger.test.SemanticTests.FetchPaintOffer._
import com.digitalasset.ledger.test.SemanticTests.Iou._
import com.digitalasset.ledger.test.SemanticTests.PaintCounterOffer._
import com.digitalasset.ledger.test.SemanticTests.PaintOffer._
import com.digitalasset.ledger.test.SemanticTests.SharedContract._
import com.digitalasset.ledger.test.SemanticTests._
import io.grpc.Status
import scalaz.Tag

import scala.concurrent.Future

final class SemanticTests(session: LedgerSession) extends LedgerTestSuite(session) {
  private[this] val onePound = Amount(BigDecimal(1), "GBP")
  private[this] val twoPounds = Amount(BigDecimal(2), "GBP")

  /*
   * Consistency
   *
   * A transaction is internally consistent for a contract
   * `c` if the following hold for all its subactions `act`
   * on the contract `c`:
   *
   * 1. `act` does not happen before any Create c action (correct by construction in DAML)
   * 2. `act` does not happen after the contract has been consumend (i.e. no double spending)
   */

  test(
    "SemanticDoubleSpend",
    "Cannot double spend across transactions",
    allocate(TwoParties, TwoParties),
  ) {
    case Participants(
        Participant(alpha, payer, owner),
        Participant(_, newOwner, leftWithNothing),
        ) =>
      for {
        iou <- alpha.create(payer, Iou(payer, owner, onePound))
        _ <- alpha.exercise(owner, iou.exerciseTransfer(_, newOwner))
        failure <- alpha.exercise(owner, iou.exerciseTransfer(_, leftWithNothing)).failed
      } yield {
        assertGrpcError(failure, Status.Code.INVALID_ARGUMENT, "couldn't find contract")
      }
  }

  test(
    "SemanticDoubleSpendSameTx",
    "Cannot double spend within a transaction",
    allocate(TwoParties, TwoParties),
  ) {
    case Participants(Participant(alpha, payer, owner), Participant(_, newOwner1, newOwner2)) =>
      for {
        iou <- alpha.create(payer, Iou(payer, owner, onePound))
        doubleSpend <- alpha.submitAndWaitRequest(
          owner,
          iou.exerciseTransfer(owner, newOwner1).command,
          iou.exerciseTransfer(owner, newOwner2).command,
        )
        failure <- alpha.submitAndWait(doubleSpend).failed
      } yield {
        assertGrpcError(
          failure,
          Status.Code.INVALID_ARGUMENT,
          "Update failed due to fetch of an inactive contract",
        )
      }
  }

  test(
    "SemanticDoubleSpendShared",
    "Different parties cannot spend the same contract",
    allocate(TwoParties, SingleParty),
  ) {
    case Participants(Participant(alpha, payer, owner1), Participant(beta, owner2)) =>
      for {
        shared <- alpha.create(payer, SharedContract(payer, owner1, owner2))
        _ <- alpha.exercise(owner1, shared.exerciseSharedContract_Consume1)
        _ <- synchronize(alpha, beta)
        failure <- beta.exercise(owner2, shared.exerciseSharedContract_Consume2).failed
      } yield {
        assertGrpcError(failure, Status.Code.INVALID_ARGUMENT, "couldn't find contract")
      }
  }

  /*
   * Authorization
   *
   * A commit is well-authorized if every subaction `act` of the commit is
   * authorized by at least all of the required authorizers to `act`, where:
   *
   * 1. the required authorizers of a Create action on a contract `c` are the signatories of `c`
   * 2. the required authorizers of an Exercise or a Fetch action are its actors
   */

  test(
    "SemanticPaintOffer",
    "Conduct the paint offer workflow successfully",
    allocate(TwoParties, SingleParty),
  ) {
    case Participants(Participant(alpha, bank, houseOwner), Participant(beta, painter)) =>
      for {
        iou <- alpha.create(bank, Iou(bank, houseOwner, onePound))
        offer <- beta.create(painter, PaintOffer(painter, houseOwner, bank, onePound))
        tree <- eventually { alpha.exercise(houseOwner, offer.exercisePaintOffer_Accept(_, iou)) }
      } yield {
        val agreement = assertSingleton(
          "SemanticPaintOffer",
          createdEvents(tree).filter(_.getTemplateId == Tag.unwrap(PaintAgree.id)),
        )
        assertEquals(
          "Paint agreement parameters",
          agreement.getCreateArguments,
          Record(
            recordId = Some(Tag.unwrap(PaintAgree.id)),
            fields = Seq(
              RecordField("painter", Some(Value(Value.Sum.Party(Tag.unwrap(painter))))),
              RecordField("houseOwner", Some(Value(Value.Sum.Party(Tag.unwrap(houseOwner))))),
            ),
          ),
        )
      }
  }

  test(
    "SemanticPaintCounterOffer",
    "Conduct the paint counter-offer worflow successfully",
    allocate(TwoParties, SingleParty),
  ) {
    case Participants(Participant(alpha, bank, houseOwner), Participant(beta, painter)) =>
      for {
        iou <- alpha.create(bank, Iou(bank, houseOwner, onePound))
        offer <- beta.create(painter, PaintOffer(painter, houseOwner, bank, twoPounds))
        counter <- eventually {
          alpha.exerciseAndGetContract[PaintCounterOffer](
            houseOwner,
            offer.exercisePaintOffer_Counter(_, iou),
          )
        }
        tree <- eventually { beta.exercise(painter, counter.exercisePaintCounterOffer_Accept) }
      } yield {
        val agreement = assertSingleton(
          "SemanticPaintCounterOffer",
          createdEvents(tree).filter(_.getTemplateId == Tag.unwrap(PaintAgree.id)),
        )
        assertEquals(
          "Paint agreement parameters",
          agreement.getCreateArguments,
          Record(
            recordId = Some(Tag.unwrap(PaintAgree.id)),
            fields = Seq(
              RecordField("painter", Some(Value(Value.Sum.Party(Tag.unwrap(painter))))),
              RecordField("houseOwner", Some(Value(Value.Sum.Party(Tag.unwrap(houseOwner))))),
            ),
          ),
        )
      }
  }

  test(
    "SemanticPartialSignatories",
    "A signatory should not be able to create a contract on behalf of two parties",
    allocate(SingleParty, SingleParty),
  ) {
    case Participants(Participant(alpha, houseOwner), Participant(_, painter)) =>
      for {
        failure <- alpha.create(houseOwner, PaintAgree(painter, houseOwner)).failed
      } yield {
        assertGrpcError(failure, Status.Code.INVALID_ARGUMENT, "requires authorizers")
      }
  }

  test(
    "SemanticAcceptOnBehalf",
    "It should not be possible to exercise a choice without the consent of the controller",
    allocate(TwoParties, SingleParty),
  ) {
    case Participants(Participant(alpha, bank, houseOwner), Participant(beta, painter)) =>
      for {
        iou <- beta.create(painter, Iou(painter, houseOwner, onePound))
        offer <- beta.create(painter, PaintOffer(painter, houseOwner, bank, onePound))
        failure <- beta.exercise(painter, offer.exercisePaintOffer_Accept(_, iou)).failed
      } yield {
        assertGrpcError(failure, Status.Code.INVALID_ARGUMENT, "requires authorizers")
      }
  }

  /*
   * Privacy
   *
   * Visibility of contracts we fetch. Since the Ledger API has
   * no fetch operation built-in, we use a template with a choice
   * that causes the fetch.
   */

  test(
    "SemanticPrivacyProjections",
    "Test visibility via contract fetches for the paint-offer flow",
    allocate(TwoParties, SingleParty),
<<<<<<< HEAD
    timeoutScale = 2.0,
=======
>>>>>>> 02b1c8be
  ) {
    case Participants(Participant(alpha, bank, houseOwner), Participant(beta, painter)) =>
      for {
        iou <- alpha.create(bank, Iou(bank, houseOwner, onePound))
        _ <- synchronize(alpha, beta)

        // The IOU should be visible only to the payer and the owner
        _ <- fetchIou(alpha, bank, iou)
        _ <- fetchIou(alpha, houseOwner, iou)
        iouFetchFailure <- fetchIou(beta, painter, iou).failed

        offer <- beta.create(painter, PaintOffer(painter, houseOwner, bank, onePound))
        _ <- synchronize(alpha, beta)

        // The house owner and the painter can see the offer but the bank can't
        _ <- fetchPaintOffer(alpha, houseOwner, offer)
        _ <- fetchPaintOffer(beta, painter, offer)
        paintOfferFetchFailure <- fetchPaintOffer(alpha, bank, offer).failed

        tree <- alpha.exercise(houseOwner, offer.exercisePaintOffer_Accept(_, iou))
        (newIouEvent +: _, agreementEvent +: _) = createdEvents(tree).partition(
          _.getTemplateId == Tag.unwrap(Iou.id),
        )
        newIou = Primitive.ContractId[Iou](newIouEvent.contractId)
        agreement = Primitive.ContractId[PaintAgree](agreementEvent.contractId)
        _ <- synchronize(alpha, beta)

        // The Bank can see the new IOU, but it cannot see the PaintAgree contract
        _ <- fetchIou(alpha, bank, newIou)
        paintAgreeFetchFailure <- fetchPaintAgree(alpha, bank, agreement).failed

        // The house owner and the painter can see the contract
        _ <- fetchPaintAgree(beta, painter, agreement)
        _ <- fetchPaintAgree(alpha, houseOwner, agreement)

        // The painter sees its new IOU but the house owner cannot see it
        _ <- fetchIou(beta, painter, newIou)
        secondIouFetchFailure <- fetchIou(alpha, houseOwner, newIou).failed

      } yield {
        assertGrpcError(iouFetchFailure, Status.Code.INVALID_ARGUMENT, "couldn't find contract")
        assertGrpcError(
          paintOfferFetchFailure,
          Status.Code.INVALID_ARGUMENT,
          "couldn't find contract",
        )
        assertGrpcError(
          paintAgreeFetchFailure,
          Status.Code.INVALID_ARGUMENT,
          "couldn't find contract",
        )
        assertGrpcError(
          secondIouFetchFailure,
          Status.Code.INVALID_ARGUMENT,
          "requires one of the stakeholders",
        )
      }
  }

  private def fetchIou(
      ledger: ParticipantTestContext,
      party: Primitive.Party,
      iou: Primitive.ContractId[Iou],
  ): Future[Unit] =
    for {
      fetch <- ledger.create(party, FetchIou(party, iou))
      _ <- ledger.exercise(party, fetch.exerciseFetchIou_Fetch)
    } yield ()

  private def fetchPaintOffer(
      ledger: ParticipantTestContext,
      party: Primitive.Party,
      paintOffer: Primitive.ContractId[PaintOffer],
  ): Future[Unit] =
    for {
      fetch <- ledger.create(party, FetchPaintOffer(party, paintOffer))
      _ <- ledger.exercise(party, fetch.exerciseFetchPaintOffer_Fetch)
    } yield ()

  private def fetchPaintAgree(
      ledger: ParticipantTestContext,
      party: Primitive.Party,
      agreement: Primitive.ContractId[PaintAgree],
  ): Future[Unit] =
    for {
      fetch <- ledger.create(party, FetchPaintAgree(party, agreement))
      _ <- ledger.exercise(party, fetch.exerciseFetchPaintAgree_Fetch)
    } yield ()

  /*
   * Divulgence
   */

  test("SemanticDivulgence", "Respect divulgence rules", allocate(TwoParties, SingleParty)) {
    case Participants(Participant(alpha, issuer, owner), Participant(beta, delegate)) =>
      for {
        token <- alpha.create(issuer, Token(issuer, owner, 1))
        delegation <- alpha.create(owner, Delegation(owner, delegate))

        // The owner tries to divulge with a non-consuming choice, which actually doesn't work
        noDivulgeToken <- alpha.create(owner, Delegation(owner, delegate))
        _ <- alpha.exercise(owner, noDivulgeToken.exerciseDelegation_Wrong_Divulge_Token(_, token))
        _ <- synchronize(alpha, beta)
        failure <- beta
          .exercise(delegate, delegation.exerciseDelegation_Token_Consume(_, token))
          .failed

        // Successful divulgence and delegation
        divulgeToken <- alpha.create(owner, Delegation(owner, delegate))
        _ <- alpha.exercise(owner, divulgeToken.exerciseDelegation_Divulge_Token(_, token))
        _ <- eventually {
          beta.exercise(delegate, delegation.exerciseDelegation_Token_Consume(_, token))
        }
      } yield {
        assertGrpcError(failure, Status.Code.INVALID_ARGUMENT, "couldn't find contract")
      }
  }
}<|MERGE_RESOLUTION|>--- conflicted
+++ resolved
@@ -212,10 +212,7 @@
     "SemanticPrivacyProjections",
     "Test visibility via contract fetches for the paint-offer flow",
     allocate(TwoParties, SingleParty),
-<<<<<<< HEAD
     timeoutScale = 2.0,
-=======
->>>>>>> 02b1c8be
   ) {
     case Participants(Participant(alpha, bank, houseOwner), Participant(beta, painter)) =>
       for {
