// Copyright (c) 2020 The DAML Authors. All rights reserved.
// SPDX-License-Identifier: Apache-2.0

package com.daml.ledger.api.testtool.infrastructure

import com.daml.ledger.api.testtool.infrastructure.Allocation.{ParticipantAllocation, Participants}
import com.daml.ledger.api.testtool.infrastructure.LedgerTestSuite._
import com.digitalasset.daml.lf.data.Ref

import scala.collection.mutable.ListBuffer
import scala.concurrent.{ExecutionContext, Future}

private[testtool] abstract class LedgerTestSuite(val session: LedgerSession) {
  val name: String = getClass.getSimpleName

  private val testCaseBuffer: ListBuffer[LedgerTestCase] = ListBuffer()

  final lazy val tests: Vector[LedgerTestCase] = testCaseBuffer.toVector

  protected implicit final val ec: ExecutionContext = session.executionContext

  protected final def test(
      shortIdentifier: String,
      description: String,
      participants: ParticipantAllocation,
<<<<<<< HEAD
      timeoutScale: Double = 1.0,
  )(testCase: Participants => Future[Unit]): Unit = {
    val shortIdentifierRef = Ref.LedgerString.assertFromString(shortIdentifier)
    testCaseBuffer.append(
      new LedgerTestCase(shortIdentifierRef, description, timeoutScale, participants, testCase))
=======
      timeout: Duration = 30.seconds,
  )(testCase: Participants => Future[Unit]): Unit = {
    val shortIdentifierRef = Ref.LedgerString.assertFromString(shortIdentifier)
    testCaseBuffer.append(
      new LedgerTestCase(shortIdentifierRef, description, timeout, participants, testCase),
    )
>>>>>>> 02b1c8be
  }

  protected final def skip(reason: String): Future[Unit] = Future.failed(SkipTestException(reason))

  protected final def skipIf(reason: String)(p: => Boolean): Future[Unit] =
    if (p)
      skip(reason)
    else
      Future.successful(())
}

private[testtool] object LedgerTestSuite {
  final case class SkipTestException(message: String) extends RuntimeException(message)
}<|MERGE_RESOLUTION|>--- conflicted
+++ resolved
@@ -23,20 +23,12 @@
       shortIdentifier: String,
       description: String,
       participants: ParticipantAllocation,
-<<<<<<< HEAD
       timeoutScale: Double = 1.0,
   )(testCase: Participants => Future[Unit]): Unit = {
     val shortIdentifierRef = Ref.LedgerString.assertFromString(shortIdentifier)
     testCaseBuffer.append(
-      new LedgerTestCase(shortIdentifierRef, description, timeoutScale, participants, testCase))
-=======
-      timeout: Duration = 30.seconds,
-  )(testCase: Participants => Future[Unit]): Unit = {
-    val shortIdentifierRef = Ref.LedgerString.assertFromString(shortIdentifier)
-    testCaseBuffer.append(
-      new LedgerTestCase(shortIdentifierRef, description, timeout, participants, testCase),
+      new LedgerTestCase(shortIdentifierRef, description, timeoutScale, participants, testCase),
     )
->>>>>>> 02b1c8be
   }
 
   protected final def skip(reason: String): Future[Unit] = Future.failed(SkipTestException(reason))
