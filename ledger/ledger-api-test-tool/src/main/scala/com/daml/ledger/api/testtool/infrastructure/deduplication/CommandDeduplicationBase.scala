// Copyright (c) 2021 Digital Asset (Switzerland) GmbH and/or its affiliates. All rights reserved.
// SPDX-License-Identifier: Apache-2.0

package com.daml.ledger.api.testtool.infrastructure.deduplication

import java.util.UUID

import com.daml.ledger.api.testtool.infrastructure.Allocation._
import com.daml.ledger.api.testtool.infrastructure.Assertions.{assertGrpcError, assertSingleton, _}
import com.daml.ledger.api.testtool.infrastructure.LedgerTestSuite
import com.daml.ledger.api.testtool.infrastructure.ProtobufConverters._
import com.daml.ledger.api.testtool.infrastructure.deduplication.CommandDeduplicationBase.DeduplicationFeatures
import com.daml.ledger.api.testtool.infrastructure.participant.ParticipantTestContext
import com.daml.ledger.api.v1.command_submission_service.SubmitRequest
import com.daml.ledger.api.v1.commands.Commands.DeduplicationPeriod
import com.daml.ledger.api.v1.completion.Completion
import com.daml.ledger.api.v1.ledger_offset.LedgerOffset
import com.daml.ledger.client.binding.Primitive.Party
import com.daml.ledger.test.model.DA.Types.Tuple2
import com.daml.ledger.test.model.Test.{Dummy, DummyWithAnnotation, TextKey, TextKeyOperations}
import com.daml.timer.Delayed
import io.grpc.Status
import io.grpc.Status.Code

import scala.annotation.nowarn
import scala.concurrent.duration._
import scala.concurrent.{ExecutionContext, Future}
import scala.util.{Failure, Success}

@nowarn("msg=deprecated")
private[testtool] abstract class CommandDeduplicationBase(
    timeoutScaleFactor: Double,
    ledgerTimeInterval: FiniteDuration,
) extends LedgerTestSuite {

  val deduplicationDuration: FiniteDuration = scaledDuration(3.seconds)

  val ledgerWaitInterval: FiniteDuration = ledgerTimeInterval * 2
  val defaultDeduplicationWindowWait: FiniteDuration = deduplicationDuration + ledgerWaitInterval

  def deduplicationFeatures: DeduplicationFeatures

  protected def runGivenDeduplicationWait(
      participants: Seq[ParticipantTestContext]
  )(test: Duration => Future[Unit])(implicit
      ec: ExecutionContext
  ): Future[Unit]

  protected def testNamingPrefix: String

  testGivenAllParticipants(
    s"${testNamingPrefix}SimpleDeduplicationBasic",
    "Deduplicate commands within the deduplication time window",
    allocate(SingleParty),
    runConcurrently = false,
  )(implicit ec =>
    configuredParticipants => { case Participants(Participant(ledger, party)) =>
      lazy val requestA1 = ledger
        .submitRequest(party, DummyWithAnnotation(party, "First submission").create.command)
        .update(
          _.commands.deduplicationPeriod := DeduplicationPeriod.DeduplicationTime(
            deduplicationDuration.asProtobuf
          )
        )
      lazy val requestA2 = ledger
        .submitRequest(party, DummyWithAnnotation(party, "Second submission").create.command)
        .update(
          _.commands.deduplicationPeriod := DeduplicationPeriod
            .DeduplicationDuration(
              deduplicationDuration.asProtobuf
            ), //same semantics as `DeduplicationTime`
          _.commands.commandId := requestA1.commands.get.commandId,
        )
      runGivenDeduplicationWait(configuredParticipants) { deduplicationWait =>
        for {
          // Submit command A (first deduplication window)
          // Note: the second submit() in this block is deduplicated and thus rejected by the ledger API server,
          // only one submission is therefore sent to the ledger.
          completion1 <- submitRequestAndAssertCompletionAccepted(ledger)(requestA1, party)
          _ <- submitRequestAndAssertDeduplication(ledger)(requestA1)
          // Wait until the end of first deduplication window
          _ <- Delayed.by(deduplicationWait)(())

          // Submit command A (second deduplication window)
          // Note: the deduplication window is guaranteed to have passed on both
          // the ledger API server and the ledger itself, since the test waited more than
          // `deduplicationSeconds` after receiving the first command *completion*.
          // The first submit() in this block should therefore lead to an accepted transaction.
          completion2 <- submitRequestAndAssertCompletionAccepted(ledger)(requestA2, party)
          _ <- submitRequestAndAssertDeduplication(ledger)(requestA2, party)
          // Inspect created contracts
          activeContracts <- ledger.activeContracts(party)
        } yield {
          assert(
            completion1.commandId == requestA1.commands.get.commandId,
            "The command ID of the first completion does not match the command ID of the submission",
          )
          assert(
            completion2.commandId == requestA2.commands.get.commandId,
            "The command ID of the second completion does not match the command ID of the submission",
          )

          assert(
            activeContracts.size == 2,
            s"There should be 2 active contracts, but received $activeContracts",
          )
        }
      }
    }
  )

  test(
    s"${testNamingPrefix}StopOnSubmissionFailure",
    "Stop deduplicating commands on submission failure",
    allocate(TwoParties),
  )(implicit ec => { case Participants(Participant(ledger, alice, bob)) =>
    // Do not set the deduplication timeout.
    // The server will default to the maximum possible deduplication timeout.
    val requestA = ledger.submitRequest(alice, Dummy(bob).create.command)

    for {
      // Submit an invalid command (should fail with INVALID_ARGUMENT)
      _ <- submitRequestAndAssertSyncFailure(ledger)(requestA, Code.INVALID_ARGUMENT)

      // Re-submit the invalid command (should again fail with INVALID_ARGUMENT and not with ALREADY_EXISTS)
      _ <- submitRequestAndAssertSyncFailure(ledger)(requestA, Code.INVALID_ARGUMENT)
    } yield {}
  })

  test(
    s"${testNamingPrefix}StopOnCompletionFailure",
    "Stop deduplicating commands on completion failure",
    allocate(SingleParty),
  )(implicit ec => { case Participants(Participant(ledger, party)) =>
    val key = ledger.nextKeyId()

    for {
      // Create a helper and a text key
      ko <- ledger.create(party, TextKeyOperations(party))
      _ <- ledger.create(party, TextKey(party, key, List()))

      // Create two competing requests
      requestA = ledger.submitAndWaitRequest(
        party,
        ko.exerciseTKOFetchAndRecreate(party, Tuple2(party, key)).command,
      )
      requestB = ledger.submitAndWaitRequest(
        party,
        ko.exerciseTKOFetchAndRecreate(party, Tuple2(party, key)).command,
      )

      // Submit both requests in parallel.
      // Either both succeed (if one transaction is recorded faster than the other submission starts command interpretation, unlikely)
      // Or one submission is rejected (if one transaction is recorded during the call of lookupMaximumLedgerTime() in [[LedgerTimeHelper]], unlikely)
      // Or one transaction is rejected (this is what we want to test)
      submissionResults <- Future.traverse(List(requestA, requestB))(request =>
        ledger.submitAndWait(request).transform(result => Success(request -> result))
      )

      // Resubmit a failed command.
      // No matter what the rejection reason was (hopefully it was a rejected transaction),
      // a resubmission of exactly the same command should succeed.
      _ <- submissionResults
        .collectFirst { case (request, Failure(_)) => request }
        .fold(Future.unit)(request => ledger.submitAndWait(request))
    } yield {
      ()
    }
  })

  testGivenAllParticipants(
    s"${testNamingPrefix}SimpleDeduplicationCommandClient",
    "Deduplicate commands within the deduplication time window using the command client",
    allocate(SingleParty),
    runConcurrently = false,
  )(implicit ec =>
    configuredParticipants => { case Participants(Participant(ledger, party)) =>
      val requestA = ledger
        .submitAndWaitRequest(party, Dummy(party).create.command)
        .update(
          _.commands.deduplicationTime := deduplicationDuration.asProtobuf
        )
      runGivenDeduplicationWait(configuredParticipants) { deduplicationWait =>
        for {
          // Submit command A (first deduplication window)
          _ <- ledger.submitAndWait(requestA)
          failure1 <- ledger
            .submitAndWait(requestA)
            .mustFail("submitting a request for the second time, in the first deduplication window")

          // Wait until the end of first deduplication window
          _ <- Delayed.by(deduplicationWait)(())

          // Submit command A (second deduplication window)
          _ <- ledger.submitAndWait(requestA)
          failure2 <- ledger
            .submitAndWait(requestA)
            .mustFail(
              "submitting a request for the second time, in the second deduplication window"
            )

          // Inspect created contracts
          activeContracts <- ledger.activeContracts(party)
        } yield {
          assertGrpcError(
            failure1,
            Status.Code.ALREADY_EXISTS,
            exceptionMessageSubstring = None,
            checkDefiniteAnswerMetadata = true,
          )
          assertGrpcError(
            failure2,
            Status.Code.ALREADY_EXISTS,
            exceptionMessageSubstring = None,
            checkDefiniteAnswerMetadata = true,
          )

          assert(
            activeContracts.size == 2,
            s"There should be 2 active contracts, but received $activeContracts",
          )
        }
      }
    }
  )

  test(
    s"${testNamingPrefix}DeduplicateSubmitterBasic",
    "Commands with identical submitter and command identifier should be deduplicated by the submission client",
    allocate(TwoParties),
  )(implicit ec => { case Participants(Participant(ledger, alice, bob)) =>
    val aliceRequest = ledger.submitRequest(alice, Dummy(alice).create.command)
    val bobRequest = ledger
      .submitRequest(bob, Dummy(bob).create.command)
      .update(_.commands.commandId := aliceRequest.getCommands.commandId)

    for {
      // Submit a command as alice
      _ <- ledger.submit(aliceRequest)
      failure1 <- ledger
        .submit(aliceRequest)
        .mustFail("submitting a request as Alice for the second time")

      // Submit another command that uses same commandId, but is submitted by Bob
      _ <- ledger.submit(bobRequest)
      failure2 <- ledger
        .submit(bobRequest)
        .mustFail("submitting the same request as Bob, for the second time")

      // Wait for command completions and inspect the ledger state
      _ <- ledger.firstCompletions(alice)
      _ <- ledger.firstCompletions(bob)
      aliceContracts <- ledger.activeContracts(alice)
      bobContracts <- ledger.activeContracts(bob)
    } yield {
      assertGrpcError(
        failure1,
        Status.Code.ALREADY_EXISTS,
        exceptionMessageSubstring = None,
        checkDefiniteAnswerMetadata = true,
      )
      assertGrpcError(
        failure2,
        Status.Code.ALREADY_EXISTS,
        exceptionMessageSubstring = None,
        checkDefiniteAnswerMetadata = true,
      )

      assert(
        aliceContracts.length == 1,
        s"Only one contract was expected to be seen by $alice but ${aliceContracts.length} appeared",
      )

      assert(
        bobContracts.length == 1,
        s"Only one contract was expected to be seen by $bob but ${bobContracts.length} appeared",
      )
    }
  })

  test(
    s"${testNamingPrefix}DeduplicateSubmitterCommandClient",
    "Commands with identical submitter and command identifier should be deduplicated by the command client",
    allocate(TwoParties),
  )(implicit ec => { case Participants(Participant(ledger, alice, bob)) =>
    val aliceRequest = ledger.submitAndWaitRequest(alice, Dummy(alice).create.command)
    val bobRequest = ledger
      .submitAndWaitRequest(bob, Dummy(bob).create.command)
      .update(_.commands.commandId := aliceRequest.getCommands.commandId)

    for {
      // Submit a command as alice
      _ <- ledger.submitAndWait(aliceRequest)
      failure1 <- ledger
        .submitAndWait(aliceRequest)
        .mustFail("submitting a request as Alice for the second time")

      // Submit another command that uses same commandId, but is submitted by Bob
      _ <- ledger.submitAndWait(bobRequest)
      failure2 <- ledger
        .submitAndWait(bobRequest)
        .mustFail("submitting the same request as Bob, for the second time")

      // Inspect the ledger state
      aliceContracts <- ledger.activeContracts(alice)
      bobContracts <- ledger.activeContracts(bob)
    } yield {
      assertGrpcError(
        failure1,
        Status.Code.ALREADY_EXISTS,
        exceptionMessageSubstring = None,
        checkDefiniteAnswerMetadata = true,
      )
      assertGrpcError(
        failure2,
        Status.Code.ALREADY_EXISTS,
        exceptionMessageSubstring = None,
        checkDefiniteAnswerMetadata = true,
      )

      assert(
        aliceContracts.length == 1,
        s"Only one contract was expected to be seen by $alice but ${aliceContracts.length} appeared",
      )

      assert(
        bobContracts.length == 1,
        s"Only one contract was expected to be seen by $bob but ${bobContracts.length} appeared",
      )
    }
  })

  def submitRequestAndAssertCompletionAccepted(
      ledger: ParticipantTestContext
  )(request: SubmitRequest, parties: Party*)(implicit ec: ExecutionContext): Future[Completion] = {
    submitRequestAndAssertCompletionStatus(ledger)(request, Code.OK, parties: _*)
  }

  protected def submitRequestAndAssertDeduplication(
      ledger: ParticipantTestContext
  )(request: SubmitRequest, parties: Party*)(implicit
      ec: ExecutionContext
  ): Future[Unit] = {
    if (deduplicationFeatures.participantDeduplication) {
      submitRequestAndAssertSyncDeduplication(ledger, request)
    } else {
      submitRequestAndAssertAsyncDeduplication(ledger)(request, parties: _*)
        .map(_ => ())
    }
  }

  protected def submitRequestAndAssertSyncDeduplication(
      ledger: ParticipantTestContext,
      request: SubmitRequest,
  )(implicit ec: ExecutionContext): Future[Unit] =
    submitRequestAndAssertSyncFailure(ledger)(request, Code.ALREADY_EXISTS)

  private def submitRequestAndAssertSyncFailure(ledger: ParticipantTestContext)(
      request: SubmitRequest,
      code: Code,
  )(implicit ec: ExecutionContext) = ledger
    .submit(request)
    .mustFail(s"Request expected to fail with code $code")
    .map(assertGrpcError(_, code, None))

  protected def submitRequestAndAssertAsyncDeduplication(ledger: ParticipantTestContext)(
      request: SubmitRequest,
      parties: Party*
  )(implicit ec: ExecutionContext): Future[Completion] = submitRequestAndAssertCompletionStatus(
    ledger
  )(request, Code.ALREADY_EXISTS, parties: _*)

  private def submitRequestAndAssertCompletionStatus(
      ledger: ParticipantTestContext
  )(request: SubmitRequest, statusCode: Code, parties: Party*)(implicit
      ec: ExecutionContext
  ): Future[Completion] =
    submitRequestAndFindCompletion(ledger)(request, parties: _*).map(completion => {
      assert(
        completion.getStatus.code == statusCode.value(),
        s"Expecting completion with status code $statusCode but completion has status ${completion.status}",
      )
      completion
    })
<<<<<<< HEAD
=======
  }

  protected def submitRequestAndAssertFailure(
      ledger: ParticipantTestContext
  )(request: SubmitRequest, statusCode: Code)(implicit ec: ExecutionContext): Future[Unit] = {
    ledger
      .submit(request)
      .mustFail(s"Request expected to fail with status $statusCode")
      .map(
        assertGrpcError(
          _,
          statusCode,
          exceptionMessageSubstring = None,
          checkDefiniteAnswerMetadata = true,
        )
      )
  }
>>>>>>> b50bb8e4

  protected def submitRequestAndFindCompletion(
      ledger: ParticipantTestContext
  )(request: SubmitRequest, parties: Party*)(implicit ec: ExecutionContext): Future[Completion] = {
    val submissionId = UUID.randomUUID().toString
    submitRequest(ledger)(request.update(_.commands.submissionId := submissionId))
      .flatMap(ledgerEnd => {
        ledger.firstCompletions(ledger.completionStreamRequest(ledgerEnd)(parties: _*))
      })
      .map { completions =>
        val completion = assertSingleton("Expected only one completion", completions)
        // The [[Completion.submissionId]] is set only for append-only ledgers
        if (deduplicationFeatures.appendOnlySchema)
          assert(
            completion.submissionId == submissionId,
            s"Submission id is different for completion. Completion has submission id [${completion.submissionId}], request has submission id [$submissionId]",
          )
        completion
      }
  }

  protected def submitRequest(
      ledger: ParticipantTestContext
  )(request: SubmitRequest)(implicit ec: ExecutionContext): Future[LedgerOffset] = for {
    ledgerEnd <- ledger.currentEnd()
    _ <- ledger.submit(request)
  } yield {
    ledgerEnd
  }

  protected def scaledDuration(duration: FiniteDuration): FiniteDuration = asFiniteDuration(
    duration * timeoutScaleFactor
  )

  protected def asFiniteDuration(duration: Duration): FiniteDuration = duration match {
    case duration: FiniteDuration => duration
    case _ =>
      throw new IllegalArgumentException(s"Invalid timeout scale factor: $timeoutScaleFactor")
  }
}

object CommandDeduplicationBase {

  /** @param participantDeduplication If participant deduplication is enabled then we will receive synchronous rejections
    * @param appendOnlySchema For [[Completion]], the submission id and deduplication period are filled only for append only schemas
    * Therefore, we need to assert on those fields only if it's an append only schema
    */
  case class DeduplicationFeatures(
      participantDeduplication: Boolean,
      appendOnlySchema: Boolean,
  )
}<|MERGE_RESOLUTION|>--- conflicted
+++ resolved
@@ -361,7 +361,7 @@
   )(implicit ec: ExecutionContext) = ledger
     .submit(request)
     .mustFail(s"Request expected to fail with code $code")
-    .map(assertGrpcError(_, code, None))
+    .map(assertGrpcError(_, code, None, checkDefiniteAnswerMetadata = true))
 
   protected def submitRequestAndAssertAsyncDeduplication(ledger: ParticipantTestContext)(
       request: SubmitRequest,
@@ -382,26 +382,6 @@
       )
       completion
     })
-<<<<<<< HEAD
-=======
-  }
-
-  protected def submitRequestAndAssertFailure(
-      ledger: ParticipantTestContext
-  )(request: SubmitRequest, statusCode: Code)(implicit ec: ExecutionContext): Future[Unit] = {
-    ledger
-      .submit(request)
-      .mustFail(s"Request expected to fail with status $statusCode")
-      .map(
-        assertGrpcError(
-          _,
-          statusCode,
-          exceptionMessageSubstring = None,
-          checkDefiniteAnswerMetadata = true,
-        )
-      )
-  }
->>>>>>> b50bb8e4
 
   protected def submitRequestAndFindCompletion(
       ledger: ParticipantTestContext
