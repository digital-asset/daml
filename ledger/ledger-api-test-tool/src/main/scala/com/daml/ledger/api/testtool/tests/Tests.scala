// Copyright (c) 2021 Digital Asset (Switzerland) GmbH and/or its affiliates. All rights reserved.
// SPDX-License-Identifier: Apache-2.0

package com.daml.ledger.api.testtool.tests

import com.daml.ledger.api.testtool.infrastructure.{BenchmarkReporter, Envelope, LedgerTestSuite}
import com.daml.ledger.api.testtool.suites.CompletionDeduplicationInfoIT.{
  CommandService,
  CommandSubmissionService,
}
import com.daml.ledger.api.testtool.suites._
import com.daml.ledger.test.TestDar
import com.daml.lf.language.LanguageVersion

import java.nio.file.Path
import scala.collection.SortedSet
import scala.concurrent.duration.FiniteDuration

object Tests {

  private val supportsExceptions: Boolean = {
    import scala.Ordering.Implicits.infixOrderingOps
    TestDar.lfVersion >= LanguageVersion.Features.exceptions
  }

  def default(
      timeoutScaleFactor: Double = Defaults.TimeoutScaleFactor,
      ledgerClockGranularity: FiniteDuration = Defaults.LedgerClockGranularity,
  ): Vector[LedgerTestSuite] =
    Vector(
      new ActiveContractsServiceIT,
      new ClosedWorldIT,
      new CommandDeduplicationIT(timeoutScaleFactor, ledgerClockGranularity),
      new CommandServiceIT,
      new CommandSubmissionCompletionIT,
      new ConfigManagementServiceIT,
      new ContractKeysIT,
      new DeeplyNestedValueIT,
      new DivulgenceIT,
      new HealthServiceIT,
      new IdentityIT,
      new LedgerConfigurationServiceIT,
      new PackageManagementServiceIT,
      new PackageServiceIT,
      new PartyManagementServiceIT,
      new RaceConditionIT,
      new SemanticTests,
      new TransactionServiceArgumentsIT,
      new TransactionServiceAuthorizationIT,
      new TransactionServiceCorrectnessIT,
      new TransactionServiceExerciseIT,
      new TransactionServiceOutputsIT,
      new TransactionServiceQueryIT,
      new TransactionServiceStakeholdersIT,
      new TransactionServiceStreamsIT,
      new TransactionServiceValidationIT,
      new TransactionServiceVisibilityIT,
      new ValueLimitsIT,
      new WitnessesIT,
      new WronglyTypedContractIdIT,
    ) ++ (if (supportsExceptions) Vector(new ExceptionsIT, new ExceptionRaceConditionIT)
          else Vector.empty)

  def optional(
      timeoutScaleFactor: Double = Defaults.TimeoutScaleFactor,
      ledgerClockGranularity: FiniteDuration = Defaults.LedgerClockGranularity,
  ): Vector[LedgerTestSuite] =
    Vector(
      new CommandDeduplicationOffsetIT,
<<<<<<< HEAD
      new CompletionDeduplicationInfoIT(CommandService),
      new CompletionDeduplicationInfoIT(CommandSubmissionService),
=======
      new KVCommandDeduplicationIT(timeoutScaleFactor, ledgerClockGranularity),
>>>>>>> 9038a805
      new ContractIdIT,
      new MultiPartySubmissionIT,
      new ParticipantPruningIT,
    )

  val retired: Vector[LedgerTestSuite] =
    Vector(
      new LotsOfPartiesIT,
      new TransactionScaleIT,
    )

  /** These are performance envelope tests that also provide benchmarks and are always run
    * sequentially; they also must be specified explicitly with --perf-tests and will exclude
    * all other tests.
    */
  def performanceTests(path: Option[Path]): Map[String, LedgerTestSuite] = {
    val target =
      path
        .map(BenchmarkReporter.toFile)
        .getOrElse(BenchmarkReporter.toStream(System.out))

    Envelope.All.iterator
      .map(e => e.name -> PerformanceEnvelope(e, target.addReport))
      .toMap
  }

  private[testtool] val PerformanceTestsKeys: SortedSet[String] =
    SortedSet(Envelope.All.map(_.name): _*)

}<|MERGE_RESOLUTION|>--- conflicted
+++ resolved
@@ -4,10 +4,7 @@
 package com.daml.ledger.api.testtool.tests
 
 import com.daml.ledger.api.testtool.infrastructure.{BenchmarkReporter, Envelope, LedgerTestSuite}
-import com.daml.ledger.api.testtool.suites.CompletionDeduplicationInfoIT.{
-  CommandService,
-  CommandSubmissionService,
-}
+import com.daml.ledger.api.testtool.suites.CompletionDeduplicationInfoIT.{CommandService, CommandSubmissionService}
 import com.daml.ledger.api.testtool.suites._
 import com.daml.ledger.test.TestDar
 import com.daml.lf.language.LanguageVersion
@@ -67,12 +64,9 @@
   ): Vector[LedgerTestSuite] =
     Vector(
       new CommandDeduplicationOffsetIT,
-<<<<<<< HEAD
       new CompletionDeduplicationInfoIT(CommandService),
       new CompletionDeduplicationInfoIT(CommandSubmissionService),
-=======
       new KVCommandDeduplicationIT(timeoutScaleFactor, ledgerClockGranularity),
->>>>>>> 9038a805
       new ContractIdIT,
       new MultiPartySubmissionIT,
       new ParticipantPruningIT,
@@ -101,5 +95,4 @@
 
   private[testtool] val PerformanceTestsKeys: SortedSet[String] =
     SortedSet(Envelope.All.map(_.name): _*)
-
 }