--- conflicted
+++ resolved
@@ -11,7 +11,7 @@
 import com.daml.ledger.api.testtool.infrastructure.{LedgerSession, LedgerTestSuite}
 import com.daml.ledger.api.testtool.tests.TransactionService.{
   comparableTransactionTrees,
-  comparableTransactions
+  comparableTransactions,
 }
 import com.digitalasset.ledger.api.v1.transaction.{Transaction, TransactionTree}
 import com.digitalasset.ledger.client.binding.Primitive
@@ -1411,10 +1411,7 @@
     "TXSingleSubscriptionInOrder",
     "Archives should always come after creations when subscribing as a single party",
     allocate(SingleParty),
-<<<<<<< HEAD
     timeoutScale = 2.0,
-=======
->>>>>>> 02b1c8be
   ) {
     case Participants(Participant(ledger, party)) =>
       val contracts = 50
@@ -1436,10 +1433,7 @@
     "TXMultiSubscriptionInOrder",
     "Archives should always come after creations when subscribing as more than on party",
     allocate(TwoParties),
-<<<<<<< HEAD
     timeoutScale = 2.0,
-=======
->>>>>>> 02b1c8be
   ) {
     case Participants(Participant(ledger, alice, bob)) =>
       val contracts = 50
@@ -1460,10 +1454,7 @@
     "TXFlatSubsetOfTrees",
     "The event identifiers in the flat stream should be a subset of those in the trees stream",
     allocate(SingleParty),
-<<<<<<< HEAD
     timeoutScale = 2.0,
-=======
->>>>>>> 02b1c8be
   ) {
     case Participants(Participant(ledger, party)) =>
       val contracts = 50
@@ -1495,10 +1486,7 @@
     "TXFlatWitnessesSubsetOfTrees",
     "The witnesses in the flat stream should be a subset of those in the trees stream",
     allocate(SingleParty),
-<<<<<<< HEAD
     timeoutScale = 2.0,
-=======
->>>>>>> 02b1c8be
   ) {
     case Participants(Participant(ledger, party)) =>
       val contracts = 50
