// Copyright (c) 2020 The DAML Authors. All rights reserved.
// SPDX-License-Identifier: Apache-2.0

package com.daml.ledger.api.testtool.infrastructure

import java.util.concurrent.{ExecutionException, TimeoutException}
import java.util.{Timer, TimerTask}

import akka.actor.ActorSystem
import akka.stream.Materializer
import akka.stream.scaladsl.{Sink, Source}
import com.daml.ledger.api.testtool.infrastructure.LedgerTestSuite.SkipTestException
import com.daml.ledger.api.testtool.infrastructure.LedgerTestSuiteRunner._
import com.daml.ledger.api.testtool.infrastructure.participant.ParticipantSessionManager
import org.slf4j.LoggerFactory

import scala.concurrent.duration.{Duration, DurationInt}
import scala.concurrent.{ExecutionContext, Future, Promise}
import scala.util.control.NonFatal
import scala.util.{Failure, Try}

object LedgerTestSuiteRunner {
  private val DefaultTimeout = 30.seconds

  private val timer = new Timer("ledger-test-suite-runner-timer", true)

  private val logger = LoggerFactory.getLogger(classOf[LedgerTestSuiteRunner])

  private[this] val uncaughtExceptionErrorMessage =
    "UNEXPECTED UNCAUGHT EXCEPTION, GATHER THE STACKTRACE AND OPEN A _DETAILED_ TICKET DESCRIBING THE ISSUE HERE: https://github.com/digital-asset/daml/issues/new"

  private final case class UncaughtExceptionError(cause: Throwable)
      extends RuntimeException(uncaughtExceptionErrorMessage)
}

final class LedgerTestSuiteRunner(
    config: LedgerSessionConfiguration,
    suiteConstructors: Vector[LedgerSession => LedgerTestSuite],
    identifierSuffix: String,
<<<<<<< HEAD
    suiteTimeoutScale: Double,
=======
    timeoutScaleFactor: Double,
>>>>>>> 02b1c8be
    concurrentTestRuns: Int,
) {
  private[this] val verifyRequirements: Try[Unit] =
    Try {
      require(suiteTimeoutScale > 0, "The timeout scale factor must be strictly positive")
      require(identifierSuffix.nonEmpty, "The identifier suffix cannot be an empty string")
    }

  private def start(test: LedgerTestCase, session: LedgerSession)(
      implicit ec: ExecutionContext,
  ): Future[Duration] = {
    val execution = Promise[Duration]
    val scaledTimeout = DefaultTimeout * suiteTimeoutScale * test.timeoutScale

    val startedTest =
      session
        .createTestContext(test.shortIdentifier, identifierSuffix)
        .flatMap { context =>
          val start = System.nanoTime()
          val result = test(context).map(_ => Duration.fromNanos(System.nanoTime() - start))
          logger.info(s"Started '${test.description}' with a timeout of $scaledTimeout.")
          result
        }

    val testTimeout = new TimerTask {
      override def run(): Unit = {
        val message = s"Timeout of $scaledTimeout for '${test.description}' hit."
        if (execution.tryFailure(new TimeoutException(message))) {
          logger.error(message)
        }
      }
    }
    timer.schedule(testTimeout, scaledTimeout.toMillis)
    startedTest.onComplete { _ =>
      testTimeout.cancel()
      logger.info(s"Finished '${test.description}'.")
    }
    execution.completeWith(startedTest).future
  }

  private def result(startedTest: Future[Duration])(implicit ec: ExecutionContext): Future[Result] =
    startedTest
      .map[Result](Result.Succeeded)
      .recover[Result] {
        case SkipTestException(reason) =>
          Result.Skipped(reason)
        case _: TimeoutException =>
          Result.TimedOut
        case failure: AssertionError =>
          Result.Failed(failure)
        case NonFatal(box: ExecutionException) =>
          box.getCause match {
            case failure: AssertionError =>
              Result.Failed(failure)
            case NonFatal(exception) =>
              Result.FailedUnexpectedly(exception)
          }
        case NonFatal(exception) =>
          Result.FailedUnexpectedly(exception)
      }

  private def summarize(suite: LedgerTestSuite, test: LedgerTestCase, result: Result)(
      implicit ec: ExecutionContext,
  ): LedgerTestSummary =
    LedgerTestSummary(suite.name, test.description, suite.session.config, result)

  private def run(test: LedgerTestCase, session: LedgerSession)(
      implicit ec: ExecutionContext,
  ): Future[Result] =
    result(start(test, session))

  private def run(completionCallback: Try[Vector[LedgerTestSummary]] => Unit): Unit = {
    val system: ActorSystem = ActorSystem(classOf[LedgerTestSuiteRunner].getSimpleName)
    implicit val materializer: Materializer = Materializer(system)
    implicit val executionContext: ExecutionContext = materializer.executionContext

    val participantSessionManager = new ParticipantSessionManager
    val ledgerSession = new LedgerSession(config, participantSessionManager)
    val suites = suiteConstructors.map(constructor => constructor(ledgerSession))
    val testCount = suites.map(_.tests.size).sum

    logger.info(s"Running $testCount tests, ${math.min(testCount, concurrentTestRuns)} at a time.")

    val tests = suites
      .flatMap(suite => suite.tests.map(suite -> _))
      .zipWithIndex
    Source(tests)
      .mapAsyncUnordered(concurrentTestRuns) {
        case ((suite, test), index) =>
          run(test, suite.session).map(testResult => (suite, test, testResult) -> index)
      }
      .map {
        case ((suite, test, testResult), index) => summarize(suite, test, testResult) -> index
      }
      .runWith(Sink.seq)
      .map(_.toVector.sortBy(_._2).map(_._1))
      .recover { case NonFatal(e) => throw LedgerTestSuiteRunner.UncaughtExceptionError(e) }
      .onComplete { result =>
        participantSessionManager.closeAll()
        materializer.shutdown()
        system.terminate().failed.foreach { throwable =>
          logger.error("The actor system failed to terminate.", throwable)
        }
        completionCallback(result)
      }
  }

  def verifyRequirementsAndRun(completionCallback: Try[Vector[LedgerTestSummary]] => Unit): Unit = {
    verifyRequirements.fold(
      throwable => completionCallback(Failure(throwable)),
      _ => run(completionCallback),
    )
  }
}<|MERGE_RESOLUTION|>--- conflicted
+++ resolved
@@ -37,11 +37,7 @@
     config: LedgerSessionConfiguration,
     suiteConstructors: Vector[LedgerSession => LedgerTestSuite],
     identifierSuffix: String,
-<<<<<<< HEAD
     suiteTimeoutScale: Double,
-=======
-    timeoutScaleFactor: Double,
->>>>>>> 02b1c8be
     concurrentTestRuns: Int,
 ) {
   private[this] val verifyRequirements: Try[Unit] =
