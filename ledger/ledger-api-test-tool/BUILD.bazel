--- conflicted
+++ resolved
@@ -81,22 +81,7 @@
 cat > $@ <<EOF
 package com.daml.ledger.api.testtool.infrastructure
 
-<<<<<<< HEAD
-da_scala_library(
-    name = "ledger-api-test-tool-tests",
-    srcs = glob(["src/main/scala/com/daml/ledger/api/testtool/tests/**/*.scala"]),
-    visibility = [
-        "//:__subpackages__",
-    ],
-    deps = [
-        ":ledger-api-test-tool-lib",
-        ":ledger-api-test-tool-test-suites",
-        "//ledger/ledger-api-common",
-    ],
-)
-=======
 import scala.collection.immutable
->>>>>>> cd66cfcb
 
 object DarsResourceNames {
   private[this] val suffix: String = \"%s\"
@@ -174,7 +159,7 @@
         ),
         da_scala_library(
             name = "ledger-api-test-tool-tests%s" % lf_version_suffix,
-            srcs = glob(["src/main/scala/com/daml/ledger/api/testtool/tests/Tests.scala"]),
+            srcs = glob(["src/main/scala/com/daml/ledger/api/testtool/tests/**/*.scala"]),
             visibility = [
                 "//:__subpackages__",
             ],
