--- conflicted
+++ resolved
@@ -86,12 +86,7 @@
     super.beforeAll()
     val loggerFactory = NamedLoggerFactory(JdbcLedgerDaoSpec.getClass)
     FlywayMigrations(postgresFixture.jdbcUrl, loggerFactory).migrate()
-<<<<<<< HEAD
-    dbDispatcher =
-      DbDispatcher.start(postgresFixture.jdbcUrl, 4, 4, loggerFactory, new MetricRegistry)
-=======
-    dbDispatcher = new DbDispatcher(postgresFixture.jdbcUrl, 4, loggerFactory, new MetricRegistry)
->>>>>>> 17435d6e
+    dbDispatcher = DbDispatcher.start(postgresFixture.jdbcUrl, 4, loggerFactory, new MetricRegistry)
     ledgerDao = JdbcLedgerDao(
       dbDispatcher,
       ContractSerializer,
