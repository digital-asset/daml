// Copyright (c) 2019 The DAML Authors. All rights reserved.
// SPDX-License-Identifier: Apache-2.0

package com.digitalasset.platform.sandbox.stores.ledger.sql

import java.io.File
import java.time.Instant
import java.util.concurrent.atomic.AtomicLong

import akka.stream.scaladsl.{Sink, Source}
import com.codahale.metrics.MetricRegistry
import com.daml.ledger.participant.state.index.v2
import com.daml.ledger.participant.state.v1.{Configuration, Offset, TimeModel}
import com.digitalasset.daml.bazeltools.BazelRunfiles
import com.digitalasset.daml.lf.archive.DarReader
import com.digitalasset.daml.lf.data.Ref.LedgerString.ordering
import com.digitalasset.daml.lf.data.Ref.{Identifier, LedgerString, Party}
import com.digitalasset.daml.lf.data.{ImmArray, Ref}
import com.digitalasset.daml.lf.transaction.GenTransaction
import com.digitalasset.daml.lf.transaction.Node.{
  KeyWithMaintainers,
  NodeCreate,
  NodeExercises,
  NodeFetch
}
import com.digitalasset.daml.lf.value.Value.{
  AbsoluteContractId,
  ContractInst,
  ValueText,
  VersionedValue
}
import com.digitalasset.daml.lf.value.ValueVersions
import com.digitalasset.daml_lf_dev.DamlLf
import com.digitalasset.ledger.EventId
import com.digitalasset.ledger.api.domain.{
  Filters,
  InclusiveFilters,
  LedgerId,
  RejectionReason,
  TransactionFilter
}
import com.digitalasset.ledger.api.testing.utils.AkkaBeforeAndAfterAll
import com.digitalasset.platform.common.logging.NamedLoggerFactory
import com.digitalasset.platform.participant.util.EventFilter
import com.digitalasset.platform.sandbox.persistence.PostgresAroundAll
import com.digitalasset.platform.sandbox.stores.ActiveLedgerState.ActiveContract
import com.digitalasset.platform.sandbox.stores.ledger.sql.dao._
import com.digitalasset.platform.sandbox.stores.ledger.sql.migration.FlywayMigrations
import com.digitalasset.platform.sandbox.stores.ledger.sql.serialisation.{
  ContractSerializer,
  KeyHasher,
  TransactionSerializer,
  ValueSerializer
}
import com.digitalasset.platform.sandbox.stores.ledger.sql.util.DbDispatcher
import com.digitalasset.platform.sandbox.stores.ledger.{ConfigurationEntry, LedgerEntry}
import org.scalatest.{AsyncWordSpec, Matchers, OptionValues}

import scala.collection.immutable.TreeMap
import scala.concurrent.duration.DurationInt
import scala.concurrent.{Await, Future}
import scala.language.implicitConversions
import scala.util.{Success, Try}

//TODO: use scalacheck when we have generators available for contracts and transactions
@SuppressWarnings(Array("org.wartremover.warts.Any"))
class JdbcLedgerDaoSpec
    extends AsyncWordSpec
    with Matchers
    with AkkaBeforeAndAfterAll
    with PostgresAroundAll
    with OptionValues {

  // `dbDispatcher` and `ledgerDao` depend on the `postgresFixture` which is in turn initialized `beforeAll`
  private[this] var dbDispatcher: DbDispatcher = _
  private[this] var ledgerDao: LedgerDao = _

  private val nextOffset: () => Long = {
    val counter = new AtomicLong(0)
    () =>
      counter.getAndIncrement()
  }

  override def beforeAll(): Unit = {
    super.beforeAll()
    val loggerFactory = NamedLoggerFactory(JdbcLedgerDaoSpec.getClass)
    FlywayMigrations(postgresFixture.jdbcUrl, loggerFactory).migrate()
    dbDispatcher = DbDispatcher.start(postgresFixture.jdbcUrl, 4, loggerFactory, new MetricRegistry)
    ledgerDao = JdbcLedgerDao(
      dbDispatcher,
      ContractSerializer,
      TransactionSerializer,
      ValueSerializer,
      KeyHasher,
      DbType.Postgres,
      loggerFactory,
      system.dispatcher)
    Await.result(ledgerDao.initializeLedger(LedgerId("test-ledger"), 0), 10.seconds)
  }

  private val alice = Party.assertFromString("Alice")
  private val bob = Party.assertFromString("Bob")
  private val charlie = Party.assertFromString("Charlie")
  private val someValueText = ValueText("some text")
  private val agreement = "agreement"

  private val nextExternalOffset = {
    val n = new AtomicLong(0)
    () =>
      Some(Offset(Array.fill(3)(n.getAndIncrement())).toLedgerString)
  }

  "JDBC Ledger DAO" should {

    val event1: EventId = "event1"
    val event2: EventId = "event2"

    def persistAndLoadContractsTest(externalOffset: Option[LedgerString]) = {
      val offset = nextOffset()
      val absCid = AbsoluteContractId(s"cId1-$offset")
      val txId = s"trId-$offset"
      val workflowId = s"workflowId-$offset"
      val let = Instant.now
      val contractInstance = ContractInst(
        Identifier(
          Ref.PackageId.assertFromString("packageId"),
          Ref.QualifiedName(
            Ref.ModuleName.assertFromString("moduleName"),
            Ref.DottedName.assertFromString("name"))),
        VersionedValue(ValueVersions.acceptedVersions.head, someValueText),
        agreement
      )
      val keyWithMaintainers = KeyWithMaintainers(
        VersionedValue(ValueVersions.acceptedVersions.head, ValueText(s"key-$offset")),
        Set(alice)
      )

      val contract = ActiveContract(
        absCid,
        let,
        txId,
        event1,
        Some(workflowId),
        contractInstance,
        Set(alice, bob),
        Map(alice -> txId, bob -> txId),
        Some(keyWithMaintainers),
        Set(alice, bob),
        Set.empty,
        contractInstance.agreementText
      )

      val transaction = LedgerEntry.Transaction(
        Some("commandId1"),
        txId,
        Some(s"appID-$offset"),
        Some("Alice"),
        Some(workflowId),
        let,
        let,
        GenTransaction(
          TreeMap(
            event1 -> NodeCreate(
              absCid,
              contractInstance,
              None,
              Set(alice, bob),
              Set(alice, bob),
              Some(keyWithMaintainers)
            )),
          ImmArray(event1),
          None
        ),
        Map(event1 -> Set[Party]("Alice", "Bob"), event2 -> Set[Party]("Alice", "In", "Chains"))
      )
      for {
        result1 <- ledgerDao.lookupActiveOrDivulgedContract(absCid, alice)
        _ <- ledgerDao.storeLedgerEntry(
          offset,
          offset + 1,
          externalOffset,
          PersistenceEntry.Transaction(
            transaction,
            Map.empty,
            Map(
              absCid -> Set(
                Ref.Party.assertFromString("Alice"),
                Ref.Party.assertFromString("Bob"))),
            List.empty
          )
        )
        result2 <- ledgerDao.lookupActiveOrDivulgedContract(absCid, alice)
        externalLedgerEnd <- ledgerDao.lookupExternalLedgerEnd()
      } yield {
        result1 shouldEqual None
        result2 shouldEqual Some(contract)
        externalLedgerEnd shouldEqual externalOffset
      }
    }

    "be able to persist and load contracts without external offset" in {
      persistAndLoadContractsTest(None)
    }

    "be able to persist and load contracts with external offset" in {
      persistAndLoadContractsTest(nextExternalOffset())
    }

    def persistAndLoadCheckpointTest(externalOffset: Option[LedgerString]) = {
      val checkpoint = LedgerEntry.Checkpoint(Instant.now)
      val offset = nextOffset()

      for {
        startingOffset <- ledgerDao.lookupLedgerEnd()
        _ <- ledgerDao.storeLedgerEntry(
          offset,
          offset + 1,
          externalOffset,
          PersistenceEntry.Checkpoint(checkpoint))
        entry <- ledgerDao.lookupLedgerEntry(offset)
        endingOffset <- ledgerDao.lookupLedgerEnd()
        externalLedgerEnd <- ledgerDao.lookupExternalLedgerEnd()
      } yield {
        entry shouldEqual Some(checkpoint)
        endingOffset shouldEqual (startingOffset + 1)
        externalLedgerEnd shouldEqual externalOffset
      }
    }

    "be able to persist and load a checkpoint without external offset" in {
      persistAndLoadCheckpointTest(None)
    }

    "be able to persist and load a checkpoint with external offset" in {
      persistAndLoadCheckpointTest(nextExternalOffset())
    }

    def persistAndLoadRejection(externalOffset: Option[LedgerString]) = {
      val offset = nextOffset()
      val rejection = LedgerEntry.Rejection(
        Instant.now,
        s"commandId-$offset",
        s"applicationId-$offset",
        "party",
        RejectionReason.Inconsistent("\uED7Eᇫ뭳ꝳꍆꃓ왎"))

      for {
        startingOffset <- ledgerDao.lookupLedgerEnd()
        _ <- ledgerDao.storeLedgerEntry(
          offset,
          offset + 1,
          externalOffset,
          PersistenceEntry.Rejection(rejection))
        entry <- ledgerDao.lookupLedgerEntry(offset)
        endingOffset <- ledgerDao.lookupLedgerEnd()
        externalLedgerEnd <- ledgerDao.lookupExternalLedgerEnd()
      } yield {
        entry shouldEqual Some(rejection)
        endingOffset shouldEqual (startingOffset + 1)
        externalLedgerEnd shouldEqual externalOffset
      }

    }
    "be able to persist and load a rejection without external offset" in {
      persistAndLoadRejection(None)
    }

    "be able to persist and load a rejection with external offset" in {
      persistAndLoadRejection(nextExternalOffset())
    }

    val defaultConfig = Configuration(
      generation = 0,
      timeModel = TimeModel.reasonableDefault
    )

    "be able to persist and load configuration" in {
      val offset = nextOffset()
      for {
        startingOffset <- ledgerDao.lookupLedgerEnd()
        startingConfig <- ledgerDao.lookupLedgerConfiguration()

        response <- ledgerDao.storeConfigurationEntry(
          offset,
          offset + 1,
          None,
          Instant.EPOCH,
          "submission-0",
          Ref.LedgerString.assertFromString("participant-0"),
          defaultConfig,
          None
        )
        storedConfig <- ledgerDao.lookupLedgerConfiguration()
        endingOffset <- ledgerDao.lookupLedgerEnd()
      } yield {
        response shouldEqual PersistenceResponse.Ok
        startingConfig shouldEqual None
        storedConfig shouldEqual Some(defaultConfig)
        endingOffset shouldEqual (startingOffset + 1)
      }
    }

    "be able to persist configuration rejection" in {
      val offset = nextOffset()
      val participantId = Ref.LedgerString.assertFromString("participant-0")
      for {
        startingConfig <- ledgerDao.lookupLedgerConfiguration()
        proposedConfig = startingConfig.getOrElse(defaultConfig)
        response <- ledgerDao.storeConfigurationEntry(
          offset,
          offset + 1,
          None,
          Instant.EPOCH,
          "config-rejection-0",
          participantId,
          proposedConfig,
          Some("bad config")
        )
        storedConfig <- ledgerDao.lookupLedgerConfiguration()
        entries <- ledgerDao.getConfigurationEntries(offset, offset + 1).runWith(Sink.seq)

      } yield {
        response shouldEqual PersistenceResponse.Ok
        startingConfig shouldEqual storedConfig
        entries shouldEqual List(
          offset -> ConfigurationEntry
            .Rejected("config-rejection-0", participantId, "bad config", proposedConfig)
        )
      }
    }

    "refuse to persist invalid configuration entry" in {
      val offset0 = nextOffset()
      val participantId = Ref.LedgerString.assertFromString("participant-0")
      for {
        config <- ledgerDao.lookupLedgerConfiguration().map(_.getOrElse(defaultConfig))

        // Store a new configuration with a known submission id
        resp0 <- ledgerDao.storeConfigurationEntry(
          offset0,
          offset0 + 1,
          None,
          Instant.EPOCH,
          "refuse-config-0",
          participantId,
          config.copy(generation = config.generation + 1),
          None
        )
        newConfig <- ledgerDao.lookupLedgerConfiguration().map(_.get)

        // Submission with duplicate submissionId is rejected
        offset1 = nextOffset()
        resp1 <- ledgerDao.storeConfigurationEntry(
          offset1,
          offset1 + 1,
          None,
          Instant.EPOCH,
          "refuse-config-0",
          participantId,
          newConfig.copy(generation = config.generation + 1),
          None
        )

        // Submission with mismatching generation is rejected
        offset2 = nextOffset()
        resp2 <- ledgerDao.storeConfigurationEntry(
          offset2,
          offset2 + 1,
          None,
          Instant.EPOCH,
          "refuse-config-1",
          participantId,
          config,
          None
        )

        // Submission with unique submissionId and correct generation is accepted.
        offset3 = nextOffset()
        lastConfig = newConfig.copy(generation = newConfig.generation + 1)
        resp3 <- ledgerDao.storeConfigurationEntry(
          offset3,
          offset3 + 1,
          None,
          Instant.EPOCH,
          "refuse-config-2",
          participantId,
          lastConfig,
          None
        )
        lastConfigActual <- ledgerDao.lookupLedgerConfiguration().map(_.get)

        entries <- ledgerDao.getConfigurationEntries(offset0, offset3 + 1).runWith(Sink.seq)
      } yield {
        resp0 shouldEqual PersistenceResponse.Ok
        resp1 shouldEqual PersistenceResponse.Duplicate
        resp2 shouldEqual PersistenceResponse.Ok
        resp3 shouldEqual PersistenceResponse.Ok
        lastConfig shouldEqual lastConfigActual
        entries.toList shouldEqual List(
          offset0 -> ConfigurationEntry.Accepted("refuse-config-0", participantId, newConfig),
          offset2 -> ConfigurationEntry
            .Rejected("refuse-config-1", participantId, "Generation mismatch", config),
          offset3 -> ConfigurationEntry.Accepted("refuse-config-2", participantId, lastConfig)
        )
      }
    }

    "upload packages in an idempotent fashion, maintaining existing descriptions" in {
      val firstDescription = "first description"
      val secondDescription = "second description"
      val offset1 = nextOffset()
      val offset2 = nextOffset()
      for {
        firstUploadResult <- ledgerDao
          .storePackageEntry(
            offset1,
            offset1 + 1,
            None,
            JdbcLedgerDaoSpec.Fixtures.packages
              .map(a => a._1 -> a._2.copy(sourceDescription = Some(firstDescription)))
              .take(1),
            None)
        secondUploadResult <- ledgerDao
          .storePackageEntry(
            offset2,
            offset2 + 1,
            None,
            JdbcLedgerDaoSpec.Fixtures.packages.map(a =>
              a._1 -> a._2.copy(sourceDescription = Some(secondDescription))),
            None)
        loadedPackages <- ledgerDao.listLfPackages
      } yield {
<<<<<<< HEAD
        firstUploadResult shouldBe PersistenceResponse.Ok
        secondUploadResult shouldBe PersistenceResponse.Ok
=======
        firstUploadResult shouldBe Map(PersistenceResponse.Ok -> 1)
        secondUploadResult shouldBe Map(
          PersistenceResponse.Ok -> 6,
          PersistenceResponse.Duplicate -> 1)
>>>>>>> 4fe8cbff
        loadedPackages.values.flatMap(_.sourceDescription.toList) should contain theSameElementsAs Seq(
          firstDescription,
          secondDescription,
          secondDescription,
          secondDescription,
          secondDescription,
          secondDescription,
          secondDescription)
      }
    }

    "be able to persist and load a transaction" in {
      val offset = nextOffset()
      val absCid = AbsoluteContractId("cId2")
      val let = Instant.now
      val contractInstance = ContractInst(
        Identifier(
          Ref.PackageId.assertFromString("packageId"),
          Ref.QualifiedName(
            Ref.ModuleName.assertFromString("moduleName"),
            Ref.DottedName.assertFromString("name"))),
        VersionedValue(ValueVersions.acceptedVersions.head, someValueText),
        agreement
      )

      val keyWithMaintainers = KeyWithMaintainers(
        VersionedValue(ValueVersions.acceptedVersions.head, ValueText("key2")),
        Set(Ref.Party.assertFromString("Alice"))
      )

      val transaction = LedgerEntry.Transaction(
        Some("commandId2"),
        "trId2",
        Some("appID2"),
        Some("Alice"),
        Some("workflowId"),
        let,
        let,
        GenTransaction(
          TreeMap(
            event1 -> NodeCreate(
              absCid,
              contractInstance,
              None,
              Set(alice, bob),
              Set(alice, bob),
              Some(keyWithMaintainers)
            )),
          ImmArray(event1),
          None
        ),
        Map(event1 -> Set("Alice", "Bob"), event2 -> Set("Alice", "In", "Chains"))
      )

      for {
        startingOffset <- ledgerDao.lookupLedgerEnd()
        _ <- ledgerDao.storeLedgerEntry(
          offset,
          offset + 1,
          None,
          PersistenceEntry.Transaction(transaction, Map.empty, Map.empty, List.empty))
        entry <- ledgerDao.lookupLedgerEntry(offset)
        endingOffset <- ledgerDao.lookupLedgerEnd()
      } yield {
        entry shouldEqual Some(transaction)
        endingOffset shouldEqual (startingOffset + 1)
      }
    }

    "be able to load contracts within a transaction" in {
      val offset = nextOffset()
      val absCid = AbsoluteContractId(s"cId$offset")
      val let = Instant.now
      val contractInstance = ContractInst(
        Identifier(
          Ref.PackageId.assertFromString("packageId"),
          Ref.QualifiedName(
            Ref.ModuleName.assertFromString("moduleName"),
            Ref.DottedName.assertFromString("name"))),
        VersionedValue(ValueVersions.acceptedVersions.head, someValueText),
        agreement
      )

      val transactionId = s"trId$offset"

      val transaction = LedgerEntry.Transaction(
        Some(s"commandId$offset"),
        transactionId,
        Some(s"appID$offset"),
        Some("Alice"),
        Some("workflowId"),
        let,
        // normally the record time is some time after the ledger effective time
        let.plusMillis(42),
        GenTransaction(
          TreeMap(
            event1 -> NodeCreate(
              absCid,
              contractInstance,
              None,
              Set(alice, bob),
              Set(alice, bob),
              None
            ),
            event2 -> NodeFetch(
              absCid,
              contractInstance.template,
              None,
              Some(Set(alice, bob)),
              Set(alice, bob),
              Set(alice, bob)
            )
          ),
          ImmArray(event1, event2),
          None
        ),
        Map(event1 -> Set("Alice", "Bob"), event2 -> Set("Alice", "In", "Chains"))
      )

      for {
        startingOffset <- ledgerDao.lookupLedgerEnd()
        _ <- ledgerDao.storeLedgerEntry(
          offset,
          offset + 1,
          None,
          PersistenceEntry.Transaction(transaction, Map.empty, Map.empty, List.empty))
        entry <- ledgerDao.lookupLedgerEntry(offset)
        endingOffset <- ledgerDao.lookupLedgerEnd()
      } yield {
        entry shouldEqual Some(transaction)
        endingOffset shouldEqual (startingOffset + 1)
      }
    }

    "be able to produce a valid snapshot" in {
      val templateId = Identifier(
        Ref.PackageId.assertFromString("packageId"),
        Ref.QualifiedName(
          Ref.ModuleName.assertFromString("moduleName"),
          Ref.DottedName.assertFromString("name")))

      def genCreateTransaction(id: Long) = {
        val txId = s"trId$id"
        val absCid = AbsoluteContractId(s"cId$id")
        val let = Instant.now
        val contractInstance = ContractInst(
          templateId,
          VersionedValue(ValueVersions.acceptedVersions.head, someValueText),
          agreement
        )

        LedgerEntry.Transaction(
          Some(s"commandId$id"),
          txId,
          Some("appID1"),
          Some("Alice"),
          Some("workflowId"),
          let,
          let,
          GenTransaction(
            TreeMap(
              (s"event$id": EventId) -> NodeCreate(
                absCid,
                contractInstance,
                None,
                Set(alice, bob),
                Set(alice, bob),
                None
              )),
            ImmArray[EventId](s"event$id"),
            None
          ),
          Map((s"event$id": EventId) -> Set("Alice", "Bob"))
        )
      }

      def genExerciseTransaction(id: Long, targetCid: AbsoluteContractId) = {
        val txId = s"trId$id"
        val let = Instant.now
        LedgerEntry.Transaction(
          Some(s"commandId$id"),
          txId,
          Some("appID1"),
          Some("Alice"),
          Some("workflowId"),
          let,
          let,
          GenTransaction(
            TreeMap(
              (s"event$id": EventId) -> NodeExercises(
                targetCid,
                templateId,
                Ref.Name.assertFromString("choice"),
                None,
                consuming = true,
                Set(alice),
                VersionedValue(ValueVersions.acceptedVersions.head, ValueText("some choice value")),
                Set(alice, bob),
                Set(alice, bob),
                ImmArray.empty,
                Some(
                  VersionedValue(
                    ValueVersions.acceptedVersions.head,
                    ValueText("some exercise result"))),
                None
              )),
            ImmArray[EventId](s"event$id"),
            None
          ),
          Map((s"event$id": EventId) -> Set("Alice", "Bob"))
        )
      }

      def storeCreateTransaction() = {
        val offset = nextOffset()
        val t = genCreateTransaction(offset)
        ledgerDao
          .storeLedgerEntry(
            offset,
            offset + 1,
            None,
            PersistenceEntry.Transaction(t, Map.empty, Map.empty, List.empty))
          .map(_ => ())
      }

      def storeExerciseTransaction(targetCid: AbsoluteContractId) = {
        val offset = nextOffset()
        val t = genExerciseTransaction(offset, targetCid)
        ledgerDao
          .storeLedgerEntry(
            offset,
            offset + 1,
            None,
            PersistenceEntry.Transaction(t, Map.empty, Map.empty, List.empty))
          .map(_ => ())
      }

      val sumSink = Sink.fold[Int, Int](0)(_ + _)
      val N = 1000
      val M = 10

      def runSequentially(n: Int, f: Int => Future[Unit]) =
        Source(1 to n).mapAsync(1)(f).runWith(Sink.ignore)

      // Perform the following operations:
      // - Create N contracts
      // - Archive 1 contract
      // - Take a snapshot
      // - Create another M contracts
      // The resulting snapshot should contain N-1 contracts
      val aliceWildcardFilter =
        EventFilter.byTemplates(TransactionFilter(Map(alice -> Filters(None))))
      val aliceSpecificTemplatesFilter = EventFilter.byTemplates(
        TransactionFilter(Map(alice -> Filters(InclusiveFilters(Set(templateId))))))

      val charlieWildcardFilter =
        EventFilter.byTemplates(TransactionFilter(Map(charlie -> Filters(None))))
      val charlieSpecificFilter = EventFilter.byTemplates(
        TransactionFilter(Map(charlie -> Filters(InclusiveFilters(Set(templateId))))))

      val mixedFilter = EventFilter.byTemplates(
        TransactionFilter(
          Map(
            alice -> Filters(InclusiveFilters(Set(templateId))),
            bob -> Filters(None),
            charlie -> Filters(None),
          )))

      for {
        startingOffset <- ledgerDao.lookupLedgerEnd()
        aliceStartingSnapshot <- ledgerDao.getActiveContractSnapshot(
          startingOffset,
          aliceWildcardFilter)
        charlieStartingSnapshot <- ledgerDao.getActiveContractSnapshot(
          startingOffset,
          charlieWildcardFilter)

        mixedStartingSnapshot <- ledgerDao.getActiveContractSnapshot(startingOffset, mixedFilter)

        _ <- runSequentially(N, _ => storeCreateTransaction())
        _ <- storeExerciseTransaction(AbsoluteContractId(s"cId$startingOffset"))

        snapshotOffset <- ledgerDao.lookupLedgerEnd()

        aliceWildcardSnapshot <- ledgerDao.getActiveContractSnapshot(
          snapshotOffset,
          aliceWildcardFilter)
        aliceSpecificTemplatesSnapshot <- ledgerDao.getActiveContractSnapshot(
          snapshotOffset,
          aliceSpecificTemplatesFilter)

        charlieWildcardSnapshot <- ledgerDao.getActiveContractSnapshot(
          snapshotOffset,
          charlieWildcardFilter)
        charlieSpecificTemplateSnapshot <- ledgerDao.getActiveContractSnapshot(
          snapshotOffset,
          charlieSpecificFilter)

        mixedSnapshot <- ledgerDao.getActiveContractSnapshot(snapshotOffset, mixedFilter)

        _ <- runSequentially(M, _ => storeCreateTransaction())

        endingOffset <- ledgerDao.lookupLedgerEnd()

        aliceStartingSnapshotSize <- aliceStartingSnapshot.acs.map(_ => 1).runWith(sumSink)
        aliceWildcardSnapshotSize <- aliceWildcardSnapshot.acs.map(_ => 1).runWith(sumSink)
        aliceSpecificTemplatesSnapshotSize <- aliceSpecificTemplatesSnapshot.acs
          .map(_ => 1)
          .runWith(sumSink)

        charlieStartingSnapshotSize <- charlieStartingSnapshot.acs.map(_ => 1).runWith(sumSink)
        charlieWildcardSnapshotSize <- charlieWildcardSnapshot.acs.map(_ => 1).runWith(sumSink)
        charlieSpecificTemplateSnapshotSize <- charlieSpecificTemplateSnapshot.acs
          .map(_ => 1)
          .runWith(sumSink)

        mixedStartingSnapshotSize <- mixedStartingSnapshot.acs.map(_ => 1).runWith(sumSink)
        mixedSnapshotSize <- mixedSnapshot.acs.map(_ => 1).runWith(sumSink)

      } yield {
        withClue("starting offset: ") {
          aliceStartingSnapshot.offset shouldEqual startingOffset
        }
        withClue("snapshot offset: ") {
          aliceWildcardSnapshot.offset shouldEqual snapshotOffset
          aliceSpecificTemplatesSnapshot.offset shouldEqual snapshotOffset
        }
        withClue("snapshot offset (2): ") {
          snapshotOffset shouldEqual (startingOffset + N + 1)
        }
        withClue("ending offset: ") {
          endingOffset shouldEqual (snapshotOffset + M)
        }
        withClue("alice wildcard snapshot size: ") {
          (aliceWildcardSnapshotSize - aliceStartingSnapshotSize) shouldEqual (N - 1)
        }
        withClue("alice specific template snapshot size: ") {
          (aliceSpecificTemplatesSnapshotSize - aliceStartingSnapshotSize) shouldEqual (N - 1)
        }
        withClue("charlie wildcard snapshot size: ") {
          (charlieWildcardSnapshotSize - charlieStartingSnapshotSize) shouldEqual 0
        }
        withClue("charlie specific template snapshot size: ") {
          (charlieSpecificTemplateSnapshotSize - charlieStartingSnapshotSize) shouldEqual 0
        }
        withClue("mixed snapshot size: ") {
          (mixedSnapshotSize - mixedStartingSnapshotSize) shouldEqual (N - 1)
        }
      }
    }

  }

  private implicit def toParty(s: String): Ref.Party = Ref.Party.assertFromString(s)

  private implicit def toLedgerString(s: String): Ref.LedgerString =
    Ref.LedgerString.assertFromString(s)

}

object JdbcLedgerDaoSpec {

  object Fixtures extends BazelRunfiles {

    private val reader = DarReader { (_, stream) =>
      Try(DamlLf.Archive.parseFrom(stream))
    }
    private val Success(dar) =
      reader.readArchiveFromFile(new File(rlocation("ledger/test-common/Test-stable.dar")))
    private val now = Instant.now()

    val packages =
      dar.all.map(dar => dar -> v2.PackageDetails(dar.getSerializedSize.toLong, now, None))

  }

}<|MERGE_RESOLUTION|>--- conflicted
+++ resolved
@@ -430,15 +430,8 @@
             None)
         loadedPackages <- ledgerDao.listLfPackages
       } yield {
-<<<<<<< HEAD
         firstUploadResult shouldBe PersistenceResponse.Ok
         secondUploadResult shouldBe PersistenceResponse.Ok
-=======
-        firstUploadResult shouldBe Map(PersistenceResponse.Ok -> 1)
-        secondUploadResult shouldBe Map(
-          PersistenceResponse.Ok -> 6,
-          PersistenceResponse.Duplicate -> 1)
->>>>>>> 4fe8cbff
         loadedPackages.values.flatMap(_.sourceDescription.toList) should contain theSameElementsAs Seq(
           firstDescription,
           secondDescription,
