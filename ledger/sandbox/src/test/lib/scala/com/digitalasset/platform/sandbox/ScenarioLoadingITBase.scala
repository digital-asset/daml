// Copyright (c) 2020 The DAML Authors. All rights reserved.
// SPDX-License-Identifier: Apache-2.0

package com.digitalasset.platform.sandbox

import java.time.Instant
import java.time.temporal.ChronoUnit

import akka.stream.scaladsl.Sink
import com.digitalasset.dec.DirectExecutionContext
import com.digitalasset.ledger.api.domain.LedgerId
import com.digitalasset.ledger.api.testing.utils.MockMessages.transactionFilter
import com.digitalasset.ledger.api.testing.utils.{
  SuiteResourceManagementAroundEach,
  MockMessages => M
}
import com.digitalasset.ledger.api.v1.active_contracts_service.{
  ActiveContractsServiceGrpc,
  GetActiveContractsResponse
}
import com.digitalasset.ledger.api.v1.command_service.{CommandServiceGrpc, SubmitAndWaitRequest}
import com.digitalasset.ledger.api.v1.event.CreatedEvent
import com.digitalasset.ledger.api.v1.ledger_offset.LedgerOffset
import com.digitalasset.ledger.api.v1.transaction_filter._
import com.digitalasset.ledger.api.v1.transaction_service.TransactionServiceGrpc
import com.digitalasset.ledger.api.v1.value.Identifier
import com.digitalasset.ledger.client.services.acs.ActiveContractSetClient
import com.digitalasset.ledger.client.services.commands.SynchronousCommandClient
import com.digitalasset.ledger.client.services.transactions.TransactionClient
import com.digitalasset.platform.sandbox.services.{SandboxFixture, TestCommands}
import com.google.protobuf.timestamp.Timestamp
import org.scalatest.concurrent.ScalaFutures
import org.scalatest.time.{Millis, Span}
import org.scalatest.{Matchers, Suite, WordSpec}

import scala.concurrent.Future

@SuppressWarnings(
  Array(
    "org.wartremover.warts.Any",
    "org.wartremover.warts.Option2Iterable",
    "org.wartremover.warts.StringPlusAny"
  ))
abstract class ScenarioLoadingITBase
    extends WordSpec
    with Suite
    with Matchers
    with ScalaFutures
    with TestCommands
    with SandboxFixture
    with SuiteResourceManagementAroundEach {

  override final def scenario: Option[String] = Some("Test:testScenario")

  private def newACClient(ledgerId: LedgerId) =
    new ActiveContractSetClient(ledgerId, ActiveContractsServiceGrpc.stub(channel))

  private def newSyncClient = new SynchronousCommandClient(CommandServiceGrpc.stub(channel))

  private def submitRequest(request: SubmitAndWaitRequest) =
    newSyncClient.submitAndWait(request)

  private def newTransactionClient(ledgerId: LedgerId): TransactionClient = {
    new TransactionClient(ledgerId, TransactionServiceGrpc.stub(channel))
  }

  override implicit def patienceConfig: PatienceConfig =
    PatienceConfig(scaled(Span(15000, Millis)), scaled(Span(150, Millis)))

  private val allTemplatesForParty = M.transactionFilter

  private def getSnapshot(transactionFilter: TransactionFilter = allTemplatesForParty) =
    newACClient(ledgerId())
      .getActiveContracts(transactionFilter)
      .runWith(Sink.seq)

  private def lookForContract(
      events: Seq[CreatedEvent],
      template: Identifier,
      present: Boolean = true): Unit = {
    val occurrence = if (present) 1 else 0
    val _ = events.collect {
      case ce @ CreatedEvent(_, _, Some(`template`), _, _, _, _, _, _) =>
        // the absolute contract ids are opaque -- they have no specified format. however, for now
        // we like to keep it consistent between the DAML studio and the sandbox. Therefore verify
        // that they have the same format.
        ce.contractId should fullyMatch regex "#[0-9]+:[0-9]+"
        ce
    }.size should equal(occurrence)
  }

  private def validateResponses(response: GetActiveContractsResponse) = {
    response.workflowId.startsWith("scenario-workflow") shouldBe true
    response.activeContracts.foreach(_.witnessParties should equal(List(M.party)))
  }

  private def extractEvents(response: GetActiveContractsResponse) =
    response.activeContracts.toSet

  lazy val dummyRequest = {
    // we need to adjust the time of the request because we pass 10
    // days in the test scenario.
    val letInstant = Instant.EPOCH.plus(10, ChronoUnit.DAYS)
    val let = Timestamp(letInstant.getEpochSecond, letInstant.getNano)
    val mrt = Timestamp(let.seconds + 30L, let.nanos)
    dummyCommands(ledgerId(), "commandId1").update(
      _.commands.ledgerEffectiveTime := let,
      _.commands.maximumRecordTime := mrt
    )
  }

  implicit val ec = DirectExecutionContext

  "ScenarioLoading" when {

    "contracts have been created" should {
      "return them in an ACS snapshot" in {
        whenReady(getSnapshot()) { resp =>
          resp.size should equal(5)

          val responses = resp.init // last response is just the ledger offset

          responses.foreach(validateResponses)

          val events = responses.flatMap(extractEvents)

          lookForContract(events, templateIds.dummy)
          lookForContract(events, templateIds.dummyWithParam)
          lookForContract(events, templateIds.dummyFactory)
          lookForContract(events, templateIds.dummyContractFactory)

          resp.last should equal(GetActiveContractsResponse("8", "", Seq.empty, None))
        }
      }

      "return them in an transaction service" in {

        val beginOffset =
          LedgerOffset(LedgerOffset.Value.Boundary(LedgerOffset.LedgerBoundary.LEDGER_BEGIN))
        val resultsF =
          newTransactionClient(ledgerId())
            .getTransactions(beginOffset, None, transactionFilter)
            .take(4)
            .runWith(Sink.seq)

        whenReady(resultsF) { txs =>
          val events = txs.flatMap(_.events).map(_.getCreated)
          events.length shouldBe 4

          lookForContract(events, templateIds.dummy)
          lookForContract(events, templateIds.dummyWithParam)
          lookForContract(events, templateIds.dummyFactory)
          lookForContract(events, templateIds.dummyContractFactory)
        }
      }

      "does not recycle contract ids" in {
        whenReady(submitRequest(SubmitAndWaitRequest(commands = dummyRequest.commands))) { _ =>
          whenReady(getSnapshot()) { resp =>
            val responses = resp.init // last response is just ledger offset
            val events = responses.flatMap(extractEvents)
            val contractIds = events.map(_.contractId).toSet

<<<<<<< HEAD
            // note how we skip #0, #2, #5 and #7 because of the `pass`es in the scenario.
            contractIds shouldBe Set("#1:0", "#3:0", "#4:0", "#6:0", "#8:0", "#8:1", "#8:2")
=======
            contractIds.size shouldBe 7
>>>>>>> d68d3eb7
          }
        }
      }

      "event ids can be used to load transactions (ACS)" in {
        val client = newTransactionClient(ledgerId())
        whenReady(submitRequest(SubmitAndWaitRequest(commands = dummyRequest.commands))) { _ =>
          whenReady(getSnapshot()) { resp =>
            val responses = resp.init // last response is just ledger offset
            val eventIds = responses.flatMap(_.activeContracts).map(_.eventId)
            val txByEventIdF = Future
              .sequence(eventIds.map(evId =>
                client.getFlatTransactionByEventId(evId, Seq(M.party)).map(evId -> _)))
              .map(_.toMap)
            whenReady(txByEventIdF) { txByEventId =>
              eventIds.foreach { evId =>
                txByEventId.keySet should contain(evId)
              }
            }
          }
        }
      }

      "event ids are the same as contract ids (transaction service)" in {
        val beginOffset =
          LedgerOffset(LedgerOffset.Value.Boundary(LedgerOffset.LedgerBoundary.LEDGER_BEGIN))
        val client = newTransactionClient(ledgerId())
        val resultsF = client
          .getTransactions(beginOffset, None, transactionFilter)
          .take(4)
          .runWith(Sink.seq)

        whenReady(resultsF) { txs =>
          val events = txs.flatMap(_.events).map(_.getCreated)
          events.length shouldBe 4

          val txByEventIdF = Future
            .sequence(
              events.map(e =>
                client
                  .getFlatTransactionByEventId(e.eventId, Seq(M.party))
                  .map(e.eventId -> _)))
            .map(_.toMap)

          whenReady(txByEventIdF) { txByEventId =>
            events.foreach { event =>
              txByEventId.keys should contain(event.eventId)
            }

          }

        }
      }
    }
  }

}<|MERGE_RESOLUTION|>--- conflicted
+++ resolved
@@ -161,12 +161,7 @@
             val events = responses.flatMap(extractEvents)
             val contractIds = events.map(_.contractId).toSet
 
-<<<<<<< HEAD
-            // note how we skip #0, #2, #5 and #7 because of the `pass`es in the scenario.
-            contractIds shouldBe Set("#1:0", "#3:0", "#4:0", "#6:0", "#8:0", "#8:1", "#8:2")
-=======
             contractIds.size shouldBe 7
->>>>>>> d68d3eb7
           }
         }
       }
