// Copyright (c) 2019 The DAML Authors. All rights reserved.
// SPDX-License-Identifier: Apache-2.0

package com.digitalasset.platform.sandbox.stores.ledger.sql

import java.time.Instant
import java.util.UUID

import akka.Done
import akka.stream.QueueOfferResult.{Dropped, Enqueued, QueueClosed}
import akka.stream.scaladsl.{GraphDSL, Keep, MergePreferred, Sink, Source, SourceQueueWithComplete}
import akka.stream.{Materializer, OverflowStrategy, QueueOfferResult, SourceShape}
import com.codahale.metrics.MetricRegistry
import com.daml.ledger.participant.state.index.v2.PackageDetails
import com.daml.ledger.participant.state.v1._
import com.digitalasset.api.util.TimeProvider
import com.digitalasset.daml.lf.data.Ref.LedgerString.ordering
import com.digitalasset.daml.lf.data.Ref.Party
import com.digitalasset.daml.lf.data.{ImmArray, Ref, Time}
import com.digitalasset.daml.lf.engine.Blinding
import com.digitalasset.daml.lf.value.Value.{AbsoluteContractId, ContractId}
import com.digitalasset.daml_lf_dev.DamlLf.Archive
import com.digitalasset.ledger.api.domain.{LedgerId, PartyDetails, RejectionReason}
import com.digitalasset.ledger.api.health.HealthStatus
import com.digitalasset.platform.common.logging.NamedLoggerFactory
import com.digitalasset.platform.common.util.{DirectExecutionContext => DEC}
import com.digitalasset.platform.sandbox.LedgerIdGenerator
import com.digitalasset.platform.sandbox.services.transaction.SandboxEventIdFormatter
import com.digitalasset.platform.sandbox.stores.ledger.ScenarioLoader.LedgerEntryOrBump
import com.digitalasset.platform.sandbox.stores.ledger.sql.SqlStartMode.{
  AlwaysReset,
  ContinueIfExists
}
import com.digitalasset.platform.sandbox.stores.ledger.sql.dao._
import com.digitalasset.platform.sandbox.stores.ledger.sql.migration.FlywayMigrations
import com.digitalasset.platform.sandbox.stores.ledger.sql.serialisation.{
  ContractSerializer,
  KeyHasher,
  TransactionSerializer,
  ValueSerializer
}
import com.digitalasset.platform.sandbox.stores.ledger.sql.util.DbDispatcher
import com.digitalasset.platform.sandbox.stores.ledger.{Ledger, LedgerEntry, PartyLedgerEntry}
import com.digitalasset.platform.sandbox.stores.{InMemoryActiveLedgerState, InMemoryPackageStore}
import scalaz.syntax.tag._

import scala.collection.immutable
import scala.collection.immutable.Queue
import scala.concurrent.{ExecutionContext, Future}
import scala.util.{Failure, Success}

sealed abstract class SqlStartMode extends Product with Serializable

object SqlStartMode {

  /** Will continue using an initialised ledger, otherwise initialize a new one */
  final case object ContinueIfExists extends SqlStartMode

  /** Will always reset and initialize the ledger, even if it has data.  */
  final case object AlwaysReset extends SqlStartMode

}

object SqlLedger {

  val defaultNumberOfShortLivedConnections = 16

  private case class Offsets(offset: Long, nextOffset: Long)

  private type Queues = (
      SourceQueueWithComplete[Offsets => Future[Unit]],
      SourceQueueWithComplete[Offsets => Future[Unit]],
  )

  //jdbcUrl must have the user/password encoded in form of: "jdbc:postgresql://localhost/test?user=fred&password=secret"
  def apply(
      jdbcUrl: String,
      ledgerId: Option[LedgerId],
      participantId: ParticipantId,
      timeProvider: TimeProvider,
      acs: InMemoryActiveLedgerState,
      packages: InMemoryPackageStore,
      initialLedgerEntries: ImmArray[LedgerEntryOrBump],
      queueDepth: Int,
      startMode: SqlStartMode = SqlStartMode.ContinueIfExists,
      loggerFactory: NamedLoggerFactory,
      metrics: MetricRegistry,
  )(implicit mat: Materializer): Future[Ledger] = {
    implicit val ec: ExecutionContext = DEC

    new FlywayMigrations(jdbcUrl, loggerFactory).migrate()

    val dbType = DbType.jdbcType(jdbcUrl)
    val noOfShortLivedConnections =
      if (dbType.supportsParallelWrites) defaultNumberOfShortLivedConnections else 1
<<<<<<< HEAD
    val dbDispatcher = DbDispatcher.start(
      jdbcUrl,
      noOfShortLivedConnections,
      defaultNumberOfStreamingConnections,
      loggerFactory,
      metrics,
    )
=======
    val dbDispatcher =
      new DbDispatcher(
        jdbcUrl,
        noOfShortLivedConnections,
        loggerFactory,
        metrics,
      )

>>>>>>> 17435d6e
    val ledgerDao = LedgerDao.metered(
      JdbcLedgerDao(
        dbDispatcher,
        ContractSerializer,
        TransactionSerializer,
        ValueSerializer,
        KeyHasher,
        dbType,
        loggerFactory,
        mat.executionContext,
      ),
      metrics,
    )

    val sqlLedgerFactory = SqlLedgerFactory(ledgerDao, loggerFactory)

    sqlLedgerFactory.createSqlLedger(
      ledgerId,
      participantId,
      timeProvider,
      startMode,
      acs,
      packages,
      initialLedgerEntries,
      queueDepth,
      // we use noOfShortLivedConnections for the maximum batch size, since it doesn't make sense
      // to try to persist more ledger entries concurrently than we have SQL executor threads and SQL connections available.
      noOfShortLivedConnections,
    )
  }
}

private final class SqlLedger(
    ledgerId: LedgerId,
    participantId: ParticipantId,
    headAtInitialization: Long,
    ledgerDao: LedgerDao,
    timeProvider: TimeProvider,
    packages: InMemoryPackageStore,
    queueDepth: Int,
    maxBatchSize: Int,
    loggerFactory: NamedLoggerFactory,
)(implicit mat: Materializer)
    extends BaseLedger(ledgerId, headAtInitialization, ledgerDao)
    with Ledger {

  import SqlLedger._

  private val logger = loggerFactory.getLogger(getClass)

  // the reason for modelling persistence as a reactive pipeline is to avoid having race-conditions between the
  // moving ledger-end, the async persistence operation and the dispatcher head notification
  private val (checkpointQueue, persistenceQueue): Queues = createQueues()

  watchForFailures(checkpointQueue, "checkpoint")
  watchForFailures(persistenceQueue, "persistence")

  private def watchForFailures(queue: SourceQueueWithComplete[_], name: String): Unit =
    queue
      .watchCompletion()
      .failed
      .foreach { throwable =>
        logger.error(s"$name queue has been closed with a failure!", throwable)
      }(DEC)

  private def createQueues(): Queues = {
    implicit val ec: ExecutionContext = DEC

    val checkpointQueue = Source.queue[Offsets => Future[Unit]](1, OverflowStrategy.dropHead)
    val persistenceQueue =
      Source.queue[Offsets => Future[Unit]](queueDepth, OverflowStrategy.dropNew)

    val mergedSources =
      Source.fromGraph(GraphDSL.create(checkpointQueue, persistenceQueue)(_ -> _) {
        implicit b => (checkpointSource, persistenceSource) =>
          import akka.stream.scaladsl.GraphDSL.Implicits._
          val merge = b.add(MergePreferred[Offsets => Future[Unit]](1))

          checkpointSource ~> merge.preferred
          persistenceSource ~> merge.in(0)

          SourceShape(merge.out)
      })

    // By default we process the requests in batches when under pressure (see semantics of `batch`). Note
    // that this is safe on the read end because the readers rely on the dispatchers to know the
    // ledger end, and not the database itself. This means that they will not start reading from the new
    // ledger end until we tell them so, which we do when _all_ the entries have been committed.
    mergedSources
      .batch(maxBatchSize.toLong, Queue(_))(_.enqueue(_))
      .mapAsync(1) { queue =>
        val startOffset = dispatcher.getHead()
        // we can only do this because there is no parallelism here!
        //shooting the SQL queries in parallel
        Future
          .sequence(queue.toIterator.zipWithIndex.map {
            case (persist, i) =>
              val offset = startOffset + i
              persist(Offsets(offset, offset + 1L))
          })
          .map { _ =>
            //note that we can have holes in offsets in case of the storing of an entry failed for some reason
            dispatcher.signalNewHead(startOffset + queue.length) //signalling downstream subscriptions
          }
      }
      .toMat(Sink.ignore)(Keep.left[Queues, Future[Done]])
      .run()
  }

  override def currentHealth(): HealthStatus = ledgerDao.currentHealth()

  override def close(): Unit = {
    super.close()
    persistenceQueue.complete()
    checkpointQueue.complete()
  }

  private def storeLedgerEntry(offsets: Offsets, entry: PersistenceEntry): Future[Unit] =
    ledgerDao
      .storeLedgerEntry(offsets.offset, offsets.nextOffset, None, entry)
      .map(_ => ())(DEC)
      .recover {
        case t =>
          //recovering from the failure so the persistence stream doesn't die
          logger.error(s"Failed to persist entry with offsets: $offsets", t)
          ()
      }(DEC)

  override def publishHeartbeat(time: Instant): Future[Unit] =
    checkpointQueue
      .offer(offsets =>
        storeLedgerEntry(offsets, PersistenceEntry.Checkpoint(LedgerEntry.Checkpoint(time))))
      .map(_ => ())(DEC) //this never pushes back, see createQueues above!

  override def publishTransaction(
      submitterInfo: SubmitterInfo,
      transactionMeta: TransactionMeta,
      transaction: SubmittedTransaction): Future[SubmissionResult] =
    enqueue { offsets =>
      val transactionId = Ref.LedgerString.fromLong(offsets.offset)
      val toAbsCoid: ContractId => AbsoluteContractId =
        SandboxEventIdFormatter.makeAbsCoid(transactionId)

      val mappedTx = transaction
        .mapContractIdAndValue(toAbsCoid, _.mapContractId(toAbsCoid))
        .mapNodeId(SandboxEventIdFormatter.fromTransactionId(transactionId, _))

      val blindingInfo = Blinding.blind(transaction)

      val mappedDisclosure = blindingInfo.disclosure
        .map {
          case (nodeId, parties) =>
            SandboxEventIdFormatter.fromTransactionId(transactionId, nodeId) -> parties
        }

      val mappedLocalDivulgence = blindingInfo.localDivulgence.map {
        case (k, v) => SandboxEventIdFormatter.fromTransactionId(transactionId, k) -> v
      }

      val recordTime = timeProvider.getCurrentTime
      val entry = if (recordTime.isAfter(submitterInfo.maxRecordTime.toInstant)) {
        // This can happen if the DAML-LF computation (i.e. exercise of a choice) takes longer
        // than the time window between LET and MRT allows for.
        // See https://github.com/digital-asset/daml/issues/987
        PersistenceEntry.Rejection(
          LedgerEntry.Rejection(
            recordTime,
            submitterInfo.commandId,
            submitterInfo.applicationId,
            submitterInfo.submitter,
            RejectionReason.TimedOut(
              s"RecordTime $recordTime is after MaximumRecordTime ${submitterInfo.maxRecordTime}")
          )
        )
      } else {
        PersistenceEntry.Transaction(
          LedgerEntry.Transaction(
            Some(submitterInfo.commandId),
            transactionId,
            Some(submitterInfo.applicationId),
            Some(submitterInfo.submitter),
            transactionMeta.workflowId,
            transactionMeta.ledgerEffectiveTime.toInstant,
            recordTime,
            mappedTx,
            mappedDisclosure
          ),
          mappedLocalDivulgence,
          blindingInfo.globalDivulgence,
          List.empty
        )
      }

      storeLedgerEntry(offsets, entry)

    }

  private def enqueue(persist: Offsets => Future[Unit]): Future[SubmissionResult] =
    persistenceQueue
      .offer(persist)
      .transform {
        case Success(Enqueued) =>
          Success(SubmissionResult.Acknowledged)
        case Success(Dropped) =>
          Success(SubmissionResult.Overloaded)
        case Success(QueueClosed) =>
          Failure(new IllegalStateException("queue closed"))
        case Success(QueueOfferResult.Failure(e)) => Failure(e)
        case Failure(f) => Failure(f)
      }(DEC)

  override def publishPartyAllocation(
      submissionId: SubmissionId,
      party: Party,
      displayName: Option[String]): Future[SubmissionResult] = {
    enqueue { offsets =>
      ledgerDao
        .storePartyEntry(
          offsets.offset,
          offsets.nextOffset,
          None,
          PartyLedgerEntry.AllocationAccepted(
            Some(submissionId),
            participantId,
            timeProvider.getCurrentTime,
            PartyDetails(party, displayName, true))
        )
        .map(_ => ())(DEC)
        .recover {
          case t =>
            //recovering from the failure so the persistence stream doesn't die
            logger.error(s"Failed to persist party $party with offsets: $offsets", t)
            ()
        }(DEC)
    }
  }

  override def uploadPackages(
      knownSince: Instant,
      sourceDescription: Option[String],
      payload: List[Archive]): Future[UploadPackagesResult] = {
    val submissionId = UUID.randomUUID().toString
    val packages = payload.map(archive =>
      (archive, PackageDetails(archive.getPayload.size().toLong, knownSince, sourceDescription)))
    ledgerDao
      .uploadLfPackages(submissionId, packages, None)
      .map { result =>
        result.get(PersistenceResponse.Ok).fold(logger.info(s"No package uploaded")) { uploaded =>
          logger.info(s"Successfully uploaded $uploaded packages")
        }
        for (duplicates <- result.get(PersistenceResponse.Duplicate)) {
          logger.info(s"$duplicates packages discarded as duplicates")
        }
        // Unlike the data access layer, the API has no concept of duplicates, so we
        // discard the information; package upload is idempotent, apart from the fact
        // that we only keep the knownSince and sourceDescription of the first upload.
        UploadPackagesResult.Ok
      }(DEC)
  }

  override def publishConfiguration(
      maxRecordTime: Time.Timestamp,
      submissionId: String,
      config: Configuration): Future[SubmissionResult] =
    enqueue { offsets =>
      val recordTime = timeProvider.getCurrentTime
      // NOTE(JM): If the generation in the new configuration is invalid
      // we persist a rejection.
      ledgerDao
        .storeConfigurationEntry(
          offsets.offset,
          offsets.nextOffset,
          None,
          recordTime,
          submissionId,
          participantId,
          config,
          None
        )
        .map(_ => ())(DEC)
        .recover {
          case t =>
            //recovering from the failure so the persistence stream doesn't die
            logger.error(s"Failed to persist configuration with offsets: $offsets", t)
            ()
        }(DEC)
    }

}

private final class SqlLedgerFactory(ledgerDao: LedgerDao, loggerFactory: NamedLoggerFactory) {

  private val logger = loggerFactory.getLogger(getClass)

  /** *
    * Creates a DB backed Ledger implementation.
    *
    * @param initialLedgerId a random ledger id is generated if none given, if set it's used to initialize the ledger.
    *                        In case the ledger had already been initialized, the given ledger id must not be set or must
    *                        be equal to the one in the database.
    * @param participantId   the participant identifier
    * @param timeProvider    to get the current time when sequencing transactions
    * @param startMode       whether we should start with a clean state or continue where we left off
    * @param initialLedgerEntries The initial ledger entries -- usually provided by the scenario runner. Will only be
    *                             used if starting from a fresh database.
    * @param queueDepth      the depth of the buffer for persisting entries. When gets full, the system will signal back-pressure
    *                        upstream
    * @param maxBatchSize maximum size of ledger entry batches to be persisted
    * @return a compliant Ledger implementation
    */
  def createSqlLedger(
      initialLedgerId: Option[LedgerId],
      participantId: ParticipantId,
      timeProvider: TimeProvider,
      startMode: SqlStartMode,
      acs: InMemoryActiveLedgerState,
      packages: InMemoryPackageStore,
      initialLedgerEntries: ImmArray[LedgerEntryOrBump],
      queueDepth: Int,
      maxBatchSize: Int,
  )(implicit mat: Materializer): Future[SqlLedger] = {
    implicit val ec: ExecutionContext = DEC

    def init(): Future[LedgerId] = startMode match {
      case AlwaysReset =>
        for {
          _ <- reset()
          ledgerId <- initialize(initialLedgerId, timeProvider, acs, packages, initialLedgerEntries)
        } yield ledgerId
      case ContinueIfExists =>
        initialize(initialLedgerId, timeProvider, acs, packages, initialLedgerEntries)
    }

    for {
      ledgerId <- init()
      ledgerEnd <- ledgerDao.lookupLedgerEnd()
    } yield
      new SqlLedger(
        ledgerId,
        participantId,
        ledgerEnd,
        ledgerDao,
        timeProvider,
        packages,
        queueDepth,
        maxBatchSize,
        loggerFactory,
      )
  }

  private def reset(): Future[Unit] =
    ledgerDao.reset()

  private def initialize(
      initialLedgerId: Option[LedgerId],
      timeProvider: TimeProvider,
      acs: InMemoryActiveLedgerState,
      packages: InMemoryPackageStore,
      initialLedgerEntries: ImmArray[LedgerEntryOrBump]): Future[LedgerId] = {
    // Note that here we only store the ledger entry and we do not update anything else, such as the
    // headRef. We also are not concerns with heartbeats / checkpoints. This is OK since this initialization
    // step happens before we start up the sql ledger at all, so it's running in isolation.

    initialLedgerId match {
      case Some(initialId) =>
        ledgerDao
          .lookupLedgerId()
          .flatMap {
            case Some(foundLedgerId) if (foundLedgerId == initialId) =>
              if (initialLedgerEntries.nonEmpty) {
                logger.warn(
                  s"Initial ledger entries provided, presumably from scenario, but I'm picking up from an existing database, and thus they will not be used")
              }
              if (packages.listLfPackagesSync().nonEmpty) {
                logger.warn(
                  s"Initial packages provided, presumably as command line arguments, but I'm picking up from an existing database, and thus they will not be used")
              }
              ledgerFound(foundLedgerId)
            case Some(foundLedgerId) =>
              val errorMsg =
                s"Ledger id mismatch. Ledger id given ('$initialId') is not equal to the existing one ('$foundLedgerId')!"
              logger.error(errorMsg)
              sys.error(errorMsg)
            case None =>
              if (initialLedgerEntries.nonEmpty) {
                logger.info(
                  s"Initializing ledger with ${initialLedgerEntries.length} ledger entries")
              }

              val contracts = acs.activeContracts.values.toList

              val initialLedgerEnd = 0L
              val entriesWithOffset = initialLedgerEntries.foldLeft(
                (initialLedgerEnd, immutable.Seq.empty[(Long, LedgerEntry)]))((acc, le) => {
                val offset = acc._1
                val seq = acc._2
                le match {
                  case LedgerEntryOrBump.Entry(entry) =>
                    (offset + 1, seq :+ offset -> entry)
                  case LedgerEntryOrBump.Bump(increment) =>
                    (offset + increment, seq)
                }
              })

              implicit val ec: ExecutionContext = DEC
              for {
                _ <- doInit(initialId)
                _ <- copyPackages(packages, timeProvider.getCurrentTime)
                _ <- ledgerDao.storeInitialState(
                  contracts,
                  entriesWithOffset._2,
                  entriesWithOffset._1)
              } yield { initialId }

          }(DEC)

      case None =>
        logger.info("No ledger id given. Looking for existing ledger in database.")
        ledgerDao
          .lookupLedgerId()
          .flatMap {
            case Some(foundLedgerId) => ledgerFound(foundLedgerId)
            case None =>
              val randomLedgerId = LedgerIdGenerator.generateRandomId()
              doInit(randomLedgerId).map(_ => randomLedgerId)(DEC)
          }(DEC)
    }
  }

  private def ledgerFound(foundLedgerId: LedgerId) = {
    logger.info(s"Found existing ledger with id: ${foundLedgerId.unwrap}")
    Future.successful(foundLedgerId)
  }

  private def doInit(ledgerId: LedgerId): Future[Unit] = {
    logger.info(s"Initializing ledger with id: ${ledgerId.unwrap}")
    ledgerDao.initializeLedger(ledgerId, 0)
  }

  private def copyPackages(store: InMemoryPackageStore, knownSince: Instant): Future[Unit] = {

    val packageDetails = store.listLfPackagesSync()
    if (packageDetails.nonEmpty) {
      logger.info(s"Copying initial packages ${packageDetails.keys.mkString(",")}")
      val submissionId = UUID.randomUUID().toString
      val packages = packageDetails.toList.map(pkg => {
        val archive =
          store.getLfArchiveSync(pkg._1).getOrElse(sys.error(s"Package ${pkg._1} not found"))
        archive -> PackageDetails(archive.getPayload.size.toLong, knownSince, None)
      })
      ledgerDao
        .uploadLfPackages(submissionId, packages, None)
        .transform(_ => (), e => sys.error("Failed to copy initial packages: " + e.getMessage))(DEC)
    } else {
      Future.successful(())
    }
  }

}

private object SqlLedgerFactory {
  def apply(ledgerDao: LedgerDao, loggerFactory: NamedLoggerFactory): SqlLedgerFactory =
    new SqlLedgerFactory(ledgerDao, loggerFactory)
}<|MERGE_RESOLUTION|>--- conflicted
+++ resolved
@@ -93,24 +93,12 @@
     val dbType = DbType.jdbcType(jdbcUrl)
     val noOfShortLivedConnections =
       if (dbType.supportsParallelWrites) defaultNumberOfShortLivedConnections else 1
-<<<<<<< HEAD
     val dbDispatcher = DbDispatcher.start(
       jdbcUrl,
       noOfShortLivedConnections,
-      defaultNumberOfStreamingConnections,
       loggerFactory,
       metrics,
     )
-=======
-    val dbDispatcher =
-      new DbDispatcher(
-        jdbcUrl,
-        noOfShortLivedConnections,
-        loggerFactory,
-        metrics,
-      )
-
->>>>>>> 17435d6e
     val ledgerDao = LedgerDao.metered(
       JdbcLedgerDao(
         dbDispatcher,
