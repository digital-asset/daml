--- conflicted
+++ resolved
@@ -159,11 +159,10 @@
   ): SqlSequence[Vector[EventsTable.Entry[Raw.TreeEvent]]] = {
     val witnessesWhereClause =
       sqlFunctions.arrayIntersectionWhereClause("tree_event_witnesses", requestingParty)
-<<<<<<< HEAD
     val minPageSize = 10 min pageSize max (pageSize / 10)
     val guessedPageEnd = range.endInclusive min (range.startExclusive + pageSize)
     SqlSequence.vector(
-      SQL"select #$selectColumns, array[$requestingParty] as event_witnesses, case when submitter = $requestingParty then command_id else '' end as command_id from participant_events where row_id > ${range.startExclusive} and row_id <= $guessedPageEnd and #$witnessesWhereClause order by row_id"
+      SQL"select #$selectColumns, array[$requestingParty] as event_witnesses, case when submitter = $requestingParty then command_id else '' end as command_id from participant_events where event_sequential_id > ${range.startExclusive} and event_sequential_id <= $guessedPageEnd and #$witnessesWhereClause order by event_sequential_id"
         .withFetchSize(Some(pageSize)),
       rawTreeEventParser
     ) flatMap { arithPage =>
@@ -171,13 +170,10 @@
         SqlSequence point arithPage
       else
         SqlSequence.vector(
-          SQL"select #$selectColumns, array[$requestingParty] as event_witnesses, case when submitter = $requestingParty then command_id else '' end as command_id from participant_events where row_id > ${range.startExclusive} and row_id <= ${range.endInclusive} and #$witnessesWhereClause order by row_id limit $minPageSize",
+          SQL"select #$selectColumns, array[$requestingParty] as event_witnesses, case when submitter = $requestingParty then command_id else '' end as command_id from participant_events where event_sequential_id > ${range.startExclusive} and event_sequential_id <= ${range.endInclusive} and #$witnessesWhereClause order by event_sequential_id limit $minPageSize",
           rawTreeEventParser
         )
     }
-=======
-    SQL"select #$selectColumns, array[$requestingParty] as event_witnesses, case when submitter = $requestingParty then command_id else '' end as command_id from participant_events where event_sequential_id > ${range.startExclusive} and event_sequential_id <= ${range.endInclusive} and #$witnessesWhereClause order by event_sequential_id limit $pageSize"
->>>>>>> 418aa8ea
   }
 
   private def multiPartyTrees(sqlFunctions: SqlFunctions)(
@@ -189,11 +185,10 @@
       sqlFunctions.arrayIntersectionWhereClause("tree_event_witnesses", requestingParties)
     val filteredWitnesses =
       sqlFunctions.arrayIntersectionValues("tree_event_witnesses", requestingParties)
-<<<<<<< HEAD
     val minPageSize = 10 min pageSize max (pageSize / 10)
     val guessedPageEnd = range.endInclusive min (range.startExclusive + pageSize)
     SqlSequence.vector(
-      SQL"select #$selectColumns, #$filteredWitnesses as event_witnesses, case when submitter in ($requestingParties) then command_id else '' end as command_id from participant_events where row_id > ${range.startExclusive} and row_id <= $guessedPageEnd and #$witnessesWhereClause group by (#$groupByColumns) order by row_id limit $pageSize"
+      SQL"select #$selectColumns, #$filteredWitnesses as event_witnesses, case when submitter in ($requestingParties) then command_id else '' end as command_id from participant_events where event_sequential_id > ${range.startExclusive} and event_sequential_id <= $guessedPageEnd and #$witnessesWhereClause group by (#$groupByColumns) order by event_sequential_id limit $pageSize"
         .withFetchSize(Some(pageSize)),
       rawTreeEventParser
     ) flatMap { arithPage =>
@@ -201,14 +196,11 @@
         SqlSequence point arithPage
       else
         SqlSequence.vector(
-          SQL"select #$selectColumns, #$filteredWitnesses as event_witnesses, case when submitter in ($requestingParties) then command_id else '' end as command_id from participant_events where row_id > ${range.startExclusive} and row_id <= ${range.endInclusive} and #$witnessesWhereClause group by (#$groupByColumns) order by row_id limit $minPageSize"
+          SQL"select #$selectColumns, #$filteredWitnesses as event_witnesses, case when submitter in ($requestingParties) then command_id else '' end as command_id from participant_events where event_sequential_id > ${range.startExclusive} and event_sequential_id <= ${range.endInclusive} and #$witnessesWhereClause group by (#$groupByColumns) order by event_sequential_id limit $minPageSize"
             .withFetchSize(Some(pageSize)),
           rawTreeEventParser
         )
     }
-=======
-    SQL"select #$selectColumns, #$filteredWitnesses as event_witnesses, case when submitter in ($requestingParties) then command_id else '' end as command_id from participant_events where event_sequential_id > ${range.startExclusive} and event_sequential_id <= ${range.endInclusive} and #$witnessesWhereClause group by (#$groupByColumns) order by event_sequential_id limit $pageSize"
->>>>>>> 418aa8ea
   }
 
 }