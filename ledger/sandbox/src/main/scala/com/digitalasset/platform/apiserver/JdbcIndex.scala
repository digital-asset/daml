// Copyright (c) 2019 The DAML Authors. All rights reserved.
// SPDX-License-Identifier: Apache-2.0

package com.digitalasset.platform.apiserver

import akka.NotUsed
import akka.stream.Materializer
import akka.stream.scaladsl.Source
import com.codahale.metrics.MetricRegistry
import com.daml.ledger.participant.state.index.v2
import com.daml.ledger.participant.state.index.v2.IndexService
import com.daml.ledger.participant.state.v1.{ParticipantId, ReadService}
import com.digitalasset.ledger.api.domain.{ParticipantId => _, _}
import com.digitalasset.platform.common.logging.NamedLoggerFactory
<<<<<<< HEAD
import com.digitalasset.platform.common.util.{DirectExecutionContext => DEC}
import com.digitalasset.platform.resources.Resource
=======
import com.digitalasset.dec.{DirectExecutionContext => DEC}
>>>>>>> 7020ed3b
import com.digitalasset.platform.sandbox.stores.LedgerBackedIndexService
import com.digitalasset.platform.sandbox.stores.ledger.{
  Ledger,
  MeteredReadOnlyLedger,
  SandboxContractStore
}

object JdbcIndex {
  def apply(
      readService: ReadService,
      ledgerId: LedgerId,
      participantId: ParticipantId,
      jdbcUrl: String,
      loggerFactory: NamedLoggerFactory,
      metrics: MetricRegistry,
  )(implicit mat: Materializer): Resource[IndexService] =
    Ledger
      .jdbcBackedReadOnly(jdbcUrl, ledgerId, loggerFactory, metrics)
      .map { ledger =>
        val contractStore = new SandboxContractStore(ledger)
        new LedgerBackedIndexService(
          MeteredReadOnlyLedger(ledger, metrics),
          contractStore,
          participantId) {
          override def getLedgerConfiguration(): Source[v2.LedgerConfiguration, NotUsed] =
            // FIXME(JM): This is broken. We should not use ReadService in Ledger API Server,
            // The indexer should on start set the default configuration.
            readService.getLedgerInitialConditions().map { cond =>
              v2.LedgerConfiguration(cond.config.timeModel.minTtl, cond.config.timeModel.maxTtl)
            }
        }
      }(DEC)
      .vary
}<|MERGE_RESOLUTION|>--- conflicted
+++ resolved
@@ -10,14 +10,10 @@
 import com.daml.ledger.participant.state.index.v2
 import com.daml.ledger.participant.state.index.v2.IndexService
 import com.daml.ledger.participant.state.v1.{ParticipantId, ReadService}
+import com.digitalasset.dec.DirectExecutionContext
 import com.digitalasset.ledger.api.domain.{ParticipantId => _, _}
 import com.digitalasset.platform.common.logging.NamedLoggerFactory
-<<<<<<< HEAD
-import com.digitalasset.platform.common.util.{DirectExecutionContext => DEC}
 import com.digitalasset.platform.resources.Resource
-=======
-import com.digitalasset.dec.{DirectExecutionContext => DEC}
->>>>>>> 7020ed3b
 import com.digitalasset.platform.sandbox.stores.LedgerBackedIndexService
 import com.digitalasset.platform.sandbox.stores.ledger.{
   Ledger,
@@ -49,6 +45,6 @@
               v2.LedgerConfiguration(cond.config.timeModel.minTtl, cond.config.timeModel.maxTtl)
             }
         }
-      }(DEC)
+      }(DirectExecutionContext)
       .vary
 }