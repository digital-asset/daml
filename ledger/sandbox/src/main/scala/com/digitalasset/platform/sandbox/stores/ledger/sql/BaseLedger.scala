// Copyright (c) 2019 The DAML Authors. All rights reserved.
// SPDX-License-Identifier: Apache-2.0

package com.digitalasset.platform.sandbox.stores.ledger.sql

import akka.NotUsed
import akka.stream.Materializer
import akka.stream.scaladsl.Source
import com.daml.ledger.participant.state.index.v2
import com.daml.ledger.participant.state.v1.Configuration
import com.digitalasset.daml.lf.archive.Decode
import com.digitalasset.daml.lf.data.Ref.{PackageId, Party, TransactionIdString}
import com.digitalasset.daml.lf.language.Ast
import com.digitalasset.daml.lf.transaction.Node
import com.digitalasset.daml.lf.value.Value.AbsoluteContractId
import com.digitalasset.daml_lf_dev.DamlLf
import com.digitalasset.ledger.api.domain
import com.digitalasset.ledger.api.domain.LedgerId
import com.digitalasset.ledger.api.health.HealthStatus
import com.digitalasset.platform.akkastreams.dispatcher.Dispatcher
import com.digitalasset.platform.akkastreams.dispatcher.SubSource.RangeSource
import com.digitalasset.platform.common.util.DirectExecutionContext
import com.digitalasset.platform.participant.util.EventFilter.TemplateAwareFilter
import com.digitalasset.platform.sandbox.stores.ActiveLedgerState
import com.digitalasset.platform.sandbox.stores.ledger.sql.dao.LedgerReadDao
import com.digitalasset.platform.sandbox.stores.ledger._

import scala.concurrent.{ExecutionContext, Future}
import scala.util.Try

class BaseLedger(val ledgerId: LedgerId, headAtInitialization: Long, ledgerDao: LedgerReadDao)(
    implicit mat: Materializer)
    extends ReadOnlyLedger {

  implicit private val DEC: ExecutionContext = DirectExecutionContext

  protected final val dispatcher: Dispatcher[Long] = Dispatcher[Long](
    "sql-ledger",
    0l,
    headAtInitialization
  )

  override def currentHealth(): HealthStatus = ledgerDao.currentHealth()

  override def lookupKey(key: Node.GlobalKey, forParty: Party): Future[Option[AbsoluteContractId]] =
    ledgerDao.lookupKey(key, forParty)

  override def ledgerEntries(offset: Option[Long]): Source[(Long, LedgerEntry), NotUsed] =
    dispatcher.startingAt(offset.getOrElse(0), RangeSource(ledgerDao.getLedgerEntries(_, _)))

  override def ledgerEnd: Long = dispatcher.getHead()

  override def snapshot(filter: TemplateAwareFilter): Future[LedgerSnapshot] =
    // instead of looking up the latest ledger end, we can only take the latest known ledgerEnd in the scope of SqlLedger.
    // If we don't do that, we can miss contracts from a partially inserted batch insert of ledger entries
    // scenario:
    // 1. batch insert transactions A and B at offsets 5 and 6 respectively; A is a huge transaction, B is a small transaction
    // 2. B is inserted earlier than A and the ledger_end column in the parameters table is updated
    // 3. A GetActiveContractsRequest comes in and we look at the latest ledger_end offset in the database. We will see 6 (from transaction B).
    // 4. If we finish streaming the active contracts up to offset 6 before transaction A is properly inserted into the DB, the client will not see the contracts from transaction A
    // The fix to that is to use the latest known headRef, which is updated AFTER a batch has been inserted completely.
    ledgerDao
      .getActiveContractSnapshot(ledgerEnd, filter)
      .map(s => LedgerSnapshot(s.offset, s.acs))(DEC)

  override def lookupContract(
      contractId: AbsoluteContractId,
      forParty: Party): Future[Option[ActiveLedgerState.Contract]] =
    ledgerDao
      .lookupActiveOrDivulgedContract(contractId, forParty)

  override def lookupTransaction(
      transactionId: TransactionIdString): Future[Option[(Long, LedgerEntry.Transaction)]] =
    ledgerDao
      .lookupTransaction(transactionId)

  override def parties: Future[List[domain.PartyDetails]] =
    ledgerDao.getParties

  override def partyEntries(beginOffset: Long): Source[(Long, PartyLedgerEntry), NotUsed] =
    dispatcher.startingAt(beginOffset, RangeSource(ledgerDao.getPartyEntries))

  override def listLfPackages(): Future[Map[PackageId, v2.PackageDetails]] =
    ledgerDao.listLfPackages

  override def getLfArchive(packageId: PackageId): Future[Option[DamlLf.Archive]] =
    ledgerDao.getLfArchive(packageId)

  override def getLfPackage(packageId: PackageId): Future[Option[Ast.Package]] =
    ledgerDao
      .getLfArchive(packageId)
      .flatMap(archiveO =>
        Future.fromTry(Try(archiveO.map(archive => Decode.decodeArchive(archive)._2))))(DEC)

<<<<<<< HEAD
  override def lookupLedgerConfiguration(): Future[Option[(Long, Configuration)]] =
=======
  override def packageEntries(beginOffset: Long): Source[(Long, PackageLedgerEntry), NotUsed] =
    dispatcher.startingAt(beginOffset, RangeSource(ledgerDao.getPackageEntries))

  override def lookupLedgerConfiguration(): Future[Option[Configuration]] =
>>>>>>> 014b5608
    ledgerDao.lookupLedgerConfiguration()

  override def configurationEntries(
      offset: Option[Long]): Source[(Long, ConfigurationEntry), NotUsed] =
    dispatcher.startingAt(offset.getOrElse(0), RangeSource(ledgerDao.getConfigurationEntries(_, _)))

  override def close(): Unit = {
    dispatcher.close()
    ledgerDao.close()
  }

}<|MERGE_RESOLUTION|>--- conflicted
+++ resolved
@@ -92,14 +92,10 @@
       .flatMap(archiveO =>
         Future.fromTry(Try(archiveO.map(archive => Decode.decodeArchive(archive)._2))))(DEC)
 
-<<<<<<< HEAD
-  override def lookupLedgerConfiguration(): Future[Option[(Long, Configuration)]] =
-=======
   override def packageEntries(beginOffset: Long): Source[(Long, PackageLedgerEntry), NotUsed] =
     dispatcher.startingAt(beginOffset, RangeSource(ledgerDao.getPackageEntries))
 
-  override def lookupLedgerConfiguration(): Future[Option[Configuration]] =
->>>>>>> 014b5608
+  override def lookupLedgerConfiguration(): Future[Option[(Long, Configuration)]] =
     ledgerDao.lookupLedgerConfiguration()
 
   override def configurationEntries(
