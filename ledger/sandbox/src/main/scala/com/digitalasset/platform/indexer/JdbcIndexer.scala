--- conflicted
+++ resolved
@@ -78,14 +78,9 @@
       participantId: ParticipantId,
       actorSystem: ActorSystem,
       readService: ReadService,
-<<<<<<< HEAD
       jdbcUrl: String,
   )(implicit x: Status =:= Initialized): ResourceOwner[JdbcIndexer] = {
-    val materializer: ActorMaterializer = ActorMaterializer()(actorSystem)
-=======
-      jdbcUrl: String)(implicit x: Status =:= Initialized): Future[JdbcIndexer] = {
     val materializer: Materializer = Materializer(actorSystem)
->>>>>>> 2b4a79c6
 
     implicit val ec: ExecutionContext = DEC
 
