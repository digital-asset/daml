// Copyright (c) 2019 Digital Asset (Switzerland) GmbH and/or its affiliates. All rights reserved.
// SPDX-License-Identifier: Apache-2.0

package com.digitalasset.platform.sandbox.stores.ledger

import com.digitalasset.daml.lf.data.Ref.Party
import com.digitalasset.daml.lf.engine.{Blinding, Engine, Commands => LfCommands}
import com.digitalasset.daml.lf.transaction.Node.GlobalKey
import com.digitalasset.daml.lf.transaction.Transaction.{Value => TxValue}
import com.digitalasset.daml.lf.value.Value
import com.digitalasset.daml.lf.value.Value.AbsoluteContractId
import com.digitalasset.ledger.api.domain.Commands
import com.digitalasset.platform.sandbox.config.DamlPackageContainer
import com.digitalasset.platform.sandbox.damle.SandboxDamle
import com.digitalasset.ledger.backend.api.v1.TransactionSubmission
import scalaz.syntax.tag._

import scala.concurrent.{ExecutionContext, Future}

class CommandExecutorImpl(engine: Engine, packageContainer: DamlPackageContainer)(
    implicit ec: ExecutionContext)
    extends CommandExecutor {

  override def execute(
      submitter: Party,
      submitted: Commands,
      getContract: Value.AbsoluteContractId => Future[
        Option[Value.ContractInst[TxValue[Value.AbsoluteContractId]]]],
      lookupKey: GlobalKey => Future[Option[AbsoluteContractId]],
      commands: LfCommands): Future[Either[ErrorCause, TransactionSubmission]] = {
    SandboxDamle.consume(engine.submit(commands))(packageContainer, getContract, lookupKey).map {
<<<<<<< HEAD
      submission =>
        (for {
          updateTx <- submission
          blindingInfo <- Blinding
            .checkAuthorizationAndBlind(updateTx, Set(Ref.Party.assertFromString(submitter.unwrap)))
        } yield
          TransactionSubmission(
            submitted.commandId.unwrap,
            submitted.workflowId.fold("")(_.unwrap),
            submitted.submitter.unwrap,
            submitted.ledgerEffectiveTime,
            submitted.maximumRecordTime,
            submitted.applicationId.unwrap,
            blindingInfo,
            updateTx
          )).left.map(ErrorCause.DamlLf)
=======
      case Left(err) =>
        Left(ErrorCause.DamlLf(err))
      case Right(updateTx) =>
        Blinding
          .checkAuthorizationAndBlind(updateTx, Set(submitter))
          .fold(
            e => Left(ErrorCause.DamlLf(e)),
            blindingInfo =>
              Right(TransactionSubmission(
                submitted.commandId.unwrap,
                submitted.workflowId.fold("")(_.unwrap),
                submitted.submitter.underlyingString,
                submitted.ledgerEffectiveTime,
                submitted.maximumRecordTime,
                submitted.applicationId.unwrap,
                blindingInfo,
                updateTx
              ))
          )
>>>>>>> a30aab77
    }
  }
}<|MERGE_RESOLUTION|>--- conflicted
+++ resolved
@@ -29,44 +29,22 @@
       lookupKey: GlobalKey => Future[Option[AbsoluteContractId]],
       commands: LfCommands): Future[Either[ErrorCause, TransactionSubmission]] = {
     SandboxDamle.consume(engine.submit(commands))(packageContainer, getContract, lookupKey).map {
-<<<<<<< HEAD
       submission =>
         (for {
           updateTx <- submission
           blindingInfo <- Blinding
-            .checkAuthorizationAndBlind(updateTx, Set(Ref.Party.assertFromString(submitter.unwrap)))
+            .checkAuthorizationAndBlind(updateTx, Set(submitter))
         } yield
           TransactionSubmission(
             submitted.commandId.unwrap,
             submitted.workflowId.fold("")(_.unwrap),
-            submitted.submitter.unwrap,
+            submitted.submitter.underlyingString,
             submitted.ledgerEffectiveTime,
             submitted.maximumRecordTime,
             submitted.applicationId.unwrap,
             blindingInfo,
             updateTx
           )).left.map(ErrorCause.DamlLf)
-=======
-      case Left(err) =>
-        Left(ErrorCause.DamlLf(err))
-      case Right(updateTx) =>
-        Blinding
-          .checkAuthorizationAndBlind(updateTx, Set(submitter))
-          .fold(
-            e => Left(ErrorCause.DamlLf(e)),
-            blindingInfo =>
-              Right(TransactionSubmission(
-                submitted.commandId.unwrap,
-                submitted.workflowId.fold("")(_.unwrap),
-                submitted.submitter.underlyingString,
-                submitted.ledgerEffectiveTime,
-                submitted.maximumRecordTime,
-                submitted.applicationId.unwrap,
-                blindingInfo,
-                updateTx
-              ))
-          )
->>>>>>> a30aab77
     }
   }
 }