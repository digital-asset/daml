// Copyright (c) 2020 Digital Asset (Switzerland) GmbH and/or its affiliates. All rights reserved.
// SPDX-License-Identifier: Apache-2.0

package com.daml.platform.store.dao.events

import java.sql.Connection

import akka.NotUsed
import akka.stream.scaladsl.Source
import com.daml.ledger.participant.state.v1.{Offset, TransactionId}
import com.daml.ledger.api.v1.active_contracts_service.GetActiveContractsResponse
import com.daml.ledger.api.v1.event.Event
import com.daml.ledger.api.v1.transaction.TreeEvent
import com.daml.ledger.api.v1.transaction_service.{
  GetFlatTransactionResponse,
  GetTransactionResponse,
  GetTransactionTreesResponse,
  GetTransactionsResponse
}
import com.daml.logging.{ContextualizedLogger, LoggingContext}
import com.daml.metrics.{DatabaseMetrics, Metrics, Timed}
import com.daml.platform.ApiOffset
import com.daml.platform.store.DbType
import com.daml.platform.store.dao.{DbDispatcher, PaginatingAsyncStream}
import com.daml.platform.store.SimpleSqlAsVectorOf.SimpleSqlAsVectorOf

import scala.concurrent.{ExecutionContext, Future}

/**
  * @param dispatcher Executes the queries prepared by this object
  * @param executionContext Runs transformations on data fetched from the database, including DAML-LF value deserialization
  * @param pageSize The number of events to fetch at a time the database when serving streaming calls
  * @param lfValueTranslation The delegate in charge of translating serialized DAML-LF values
  * @see [[PaginatingAsyncStream]]
  */
private[dao] final class TransactionsReader(
    dispatcher: DbDispatcher,
    dbType: DbType,
    pageSize: Int,
    metrics: Metrics,
    lfValueTranslation: LfValueTranslation,
)(implicit executionContext: ExecutionContext, loggingContext: LoggingContext) {

  private val dbMetrics = metrics.daml.index.db

  private val sqlFunctions = SqlFunctions(dbType)

  private val logger = ContextualizedLogger.get(this.getClass)

  private def offsetFor(response: GetTransactionsResponse): Offset =
    ApiOffset.assertFromString(response.transactions.head.offset)

  private def offsetFor(response: GetTransactionTreesResponse): Offset =
    ApiOffset.assertFromString(response.transactions.head.offset)

  private def deserializeEvent[E](verbose: Boolean)(entry: EventsTable.Entry[Raw[E]]): Future[E] =
    Future(entry.event.applyDeserialization(lfValueTranslation, verbose))

  private def deserializeEntry[E](verbose: Boolean)(
      entry: EventsTable.Entry[Raw[E]],
  ): Future[EventsTable.Entry[E]] =
    deserializeEvent(verbose)(entry).map(event => entry.copy(event = event))

  def getFlatTransactions(
      startExclusive: Offset,
      endInclusive: Offset,
      filter: FilterRelation,
      verbose: Boolean,
  ): Source[(Offset, GetTransactionsResponse), NotUsed] = {

    logger.debug(s"getFlatTransactions($startExclusive, $endInclusive, $filter, $verbose)")

    val requestedRangeF = getEventSeqIdRange(startExclusive, endInclusive)

<<<<<<< HEAD
    val query = (range: EventsRange[Long]) => { implicit connection: Connection =>
      EventsTable
        .preparePagedGetFlatTransactions(sqlFunctions)(
          range = range,
          filter = filter,
          pageSize = pageSize,
        )
        .executeSql
=======
    val query = (range: EventsRange[Long]) =>
      (connection: Connection) => {
        logger.debug(s"getFlatTransactions query($range)")
        EventsTable
          .preparePagedGetFlatTransactions(sqlFunctions)(
            range = range,
            filter = filter,
            pageSize = pageSize,
          )
          .withFetchSize(Some(pageSize))
          .asVectorOf(EventsTable.rawFlatEventParser)(connection)
>>>>>>> 4ac0a47c
    }

    val events: Source[EventsTable.Entry[Event], NotUsed] =
      Source
        .futureSource(requestedRangeF.map { requestedRange =>
          streamEvents(
            verbose,
            dbMetrics.getFlatTransactions,
            query,
            nextPageRange[Event](requestedRange.endInclusive)
          )(requestedRange)
        })
        .mapMaterializedValue(_ => NotUsed)

    groupContiguous(events)(by = _.transactionId)
      .mapConcat { events =>
        val response = EventsTable.Entry.toGetTransactionsResponse(events)
        response.map(r => offsetFor(r) -> r)
      }
  }

  def lookupFlatTransactionById(
      transactionId: TransactionId,
      requestingParties: Set[Party],
  ): Future[Option[GetFlatTransactionResponse]] = {
    val query =
      EventsTable.prepareLookupFlatTransactionById(sqlFunctions)(transactionId, requestingParties)
    dispatcher
      .executeSql(
        databaseMetrics = dbMetrics.lookupFlatTransactionById,
        extraLog = Some(s"tx: $transactionId, parties = ${requestingParties.mkString(", ")}"),
      ) { implicit connection =>
        query.asVectorOf(EventsTable.rawFlatEventParser)
      }
      .flatMap(
        rawEvents =>
          Timed.value(
            timer = dbMetrics.lookupFlatTransactionById.translationTimer,
            value = Future.traverse(rawEvents)(deserializeEntry(verbose = true))
        ))
      .map(EventsTable.Entry.toGetFlatTransactionResponse)
  }

  def getTransactionTrees(
      startExclusive: Offset,
      endInclusive: Offset,
      requestingParties: Set[Party],
      verbose: Boolean,
  ): Source[(Offset, GetTransactionTreesResponse), NotUsed] = {

    logger.debug(
      s"getTransactionTrees($startExclusive, $endInclusive, $requestingParties, $verbose)")

    val requestedRangeF = getEventSeqIdRange(startExclusive, endInclusive)

<<<<<<< HEAD
    val query = (range: EventsRange[Long]) => { implicit connection: Connection =>
      EventsTable
        .preparePagedGetTransactionTrees(sqlFunctions)(
          eventsRange = range,
          requestingParties = requestingParties,
          pageSize = pageSize,
        )
        .executeSql
=======
    val query = (range: EventsRange[Long]) =>
      (connection: Connection) => {
        logger.debug(s"getTransactionTrees query($range)")
        EventsTable
          .preparePagedGetTransactionTrees(sqlFunctions)(
            eventsRange = range,
            requestingParties = requestingParties,
            pageSize = pageSize,
          )
          .withFetchSize(Some(pageSize))
          .asVectorOf(EventsTable.rawTreeEventParser)(connection)
>>>>>>> 4ac0a47c
    }

    val events: Source[EventsTable.Entry[TreeEvent], NotUsed] =
      Source
        .futureSource(requestedRangeF.map { requestedRange =>
          streamEvents(
            verbose,
            dbMetrics.getTransactionTrees,
            query,
            nextPageRange[TreeEvent](requestedRange.endInclusive)
          )(requestedRange)
        })
        .mapMaterializedValue(_ => NotUsed)

    groupContiguous(events)(by = _.transactionId)
      .mapConcat { events =>
        val response = EventsTable.Entry.toGetTransactionTreesResponse(events)
        response.map(r => offsetFor(r) -> r)
      }
  }

  def lookupTransactionTreeById(
      transactionId: TransactionId,
      requestingParties: Set[Party],
  ): Future[Option[GetTransactionResponse]] = {
    val query =
      EventsTable.prepareLookupTransactionTreeById(sqlFunctions)(transactionId, requestingParties)
    dispatcher
      .executeSql(
        databaseMetrics = dbMetrics.lookupTransactionTreeById,
        extraLog = Some(s"tx: $transactionId, parties = ${requestingParties.mkString(", ")}"),
      ) { connection =>
        query.asVectorOf(EventsTable.rawTreeEventParser)(connection)
      }
      .flatMap(
        rawEvents =>
          Timed.value(
            timer = dbMetrics.lookupTransactionTreeById.translationTimer,
            value = Future.traverse(rawEvents)(deserializeEntry(verbose = true))
        ))
      .map(EventsTable.Entry.toGetTransactionResponse)
  }

  def getActiveContracts(
      activeAt: Offset,
      filter: FilterRelation,
      verbose: Boolean,
  ): Source[GetActiveContractsResponse, NotUsed] = {

    logger.debug(s"getActiveContracts($activeAt, $filter, $verbose)")

    val requestedRangeF: Future[EventsRange[(Offset, Long)]] = getAcsEventSeqIdRange(activeAt)

<<<<<<< HEAD
    val query = (range: EventsRange[(Offset, Long)]) => { implicit connection: Connection =>
=======
    val query = (range: EventsRange[(Offset, Long)]) => { (connection: Connection) =>
      logger.debug(s"getActiveContracts query($range)")
>>>>>>> 4ac0a47c
      EventsTable
        .preparePagedGetActiveContracts(sqlFunctions)(
          range = range,
          filter = filter,
          pageSize = pageSize,
        )
<<<<<<< HEAD
        .executeSql
=======
        .withFetchSize(Some(pageSize))
        .asVectorOf(EventsTable.rawFlatEventParser)(connection)
>>>>>>> 4ac0a47c
    }

    val events: Source[EventsTable.Entry[Event], NotUsed] =
      Source
        .futureSource(requestedRangeF.map { requestedRange =>
          streamEvents(
            verbose,
            dbMetrics.getActiveContracts,
            query,
            nextPageRange[Event](requestedRange.endInclusive)
          )(requestedRange)
        })
        .mapMaterializedValue(_ => NotUsed)

    groupContiguous(events)(by = _.transactionId)
      .mapConcat(EventsTable.Entry.toGetActiveContractsResponse)
  }

  private def nextPageRange[E](endEventSeqId: Long)(a: EventsTable.Entry[E]): EventsRange[Long] =
    EventsRange(startExclusive = a.eventSequentialId, endInclusive = endEventSeqId)

  private def nextPageRange[E](endEventSeqId: (Offset, Long))(
      a: EventsTable.Entry[E]): EventsRange[(Offset, Long)] =
    EventsRange(startExclusive = (a.eventOffset, a.eventSequentialId), endInclusive = endEventSeqId)

  private def getAcsEventSeqIdRange(activeAt: Offset): Future[EventsRange[(Offset, Long)]] =
    dispatcher
      .executeSql(dbMetrics.getAcsEventSeqIdRange)(EventsRange.readEventSeqIdRange(activeAt))
      .map { x =>
        EventsRange(
          startExclusive = (Offset.beforeBegin, 0),
          endInclusive = (activeAt, x.endInclusive))
      }

  private def getEventSeqIdRange(
      startExclusive: Offset,
      endInclusive: Offset
  ): Future[EventsRange[Long]] =
    dispatcher.executeSql(dbMetrics.getEventSeqIdRange)(
      EventsRange.readEventSeqIdRange(EventsRange(startExclusive, endInclusive)))

  private def streamEvents[A: Ordering, E](
      verbose: Boolean,
      queryMetric: DatabaseMetrics,
      query: EventsRange[A] => Connection => Vector[EventsTable.Entry[Raw[E]]],
      getNextPageRange: EventsTable.Entry[E] => EventsRange[A],
  )(range: EventsRange[A]): Source[EventsTable.Entry[E], NotUsed] =
    PaginatingAsyncStream.streamFrom(range, getNextPageRange) { range1 =>
      if (EventsRange.isEmpty(range1))
        Future.successful(Vector.empty)
      else {
        val rawEvents: Future[Vector[EventsTable.Entry[Raw[E]]]] =
          dispatcher.executeSql(queryMetric)(query(range1))
        rawEvents.flatMap(
          es =>
            Timed.future(
              future = Future.traverse(es)(deserializeEntry(verbose)),
              timer = queryMetric.translationTimer,
          )
        )
      }
    }
}<|MERGE_RESOLUTION|>--- conflicted
+++ resolved
@@ -72,8 +72,8 @@
 
     val requestedRangeF = getEventSeqIdRange(startExclusive, endInclusive)
 
-<<<<<<< HEAD
     val query = (range: EventsRange[Long]) => { implicit connection: Connection =>
+      logger.debug(s"getFlatTransactions query($range)")
       EventsTable
         .preparePagedGetFlatTransactions(sqlFunctions)(
           range = range,
@@ -81,19 +81,6 @@
           pageSize = pageSize,
         )
         .executeSql
-=======
-    val query = (range: EventsRange[Long]) =>
-      (connection: Connection) => {
-        logger.debug(s"getFlatTransactions query($range)")
-        EventsTable
-          .preparePagedGetFlatTransactions(sqlFunctions)(
-            range = range,
-            filter = filter,
-            pageSize = pageSize,
-          )
-          .withFetchSize(Some(pageSize))
-          .asVectorOf(EventsTable.rawFlatEventParser)(connection)
->>>>>>> 4ac0a47c
     }
 
     val events: Source[EventsTable.Entry[Event], NotUsed] =
@@ -149,8 +136,8 @@
 
     val requestedRangeF = getEventSeqIdRange(startExclusive, endInclusive)
 
-<<<<<<< HEAD
     val query = (range: EventsRange[Long]) => { implicit connection: Connection =>
+      logger.debug(s"getTransactionTrees query($range)")
       EventsTable
         .preparePagedGetTransactionTrees(sqlFunctions)(
           eventsRange = range,
@@ -158,19 +145,6 @@
           pageSize = pageSize,
         )
         .executeSql
-=======
-    val query = (range: EventsRange[Long]) =>
-      (connection: Connection) => {
-        logger.debug(s"getTransactionTrees query($range)")
-        EventsTable
-          .preparePagedGetTransactionTrees(sqlFunctions)(
-            eventsRange = range,
-            requestingParties = requestingParties,
-            pageSize = pageSize,
-          )
-          .withFetchSize(Some(pageSize))
-          .asVectorOf(EventsTable.rawTreeEventParser)(connection)
->>>>>>> 4ac0a47c
     }
 
     val events: Source[EventsTable.Entry[TreeEvent], NotUsed] =
@@ -224,24 +198,15 @@
 
     val requestedRangeF: Future[EventsRange[(Offset, Long)]] = getAcsEventSeqIdRange(activeAt)
 
-<<<<<<< HEAD
     val query = (range: EventsRange[(Offset, Long)]) => { implicit connection: Connection =>
-=======
-    val query = (range: EventsRange[(Offset, Long)]) => { (connection: Connection) =>
       logger.debug(s"getActiveContracts query($range)")
->>>>>>> 4ac0a47c
       EventsTable
         .preparePagedGetActiveContracts(sqlFunctions)(
           range = range,
           filter = filter,
           pageSize = pageSize,
         )
-<<<<<<< HEAD
         .executeSql
-=======
-        .withFetchSize(Some(pageSize))
-        .asVectorOf(EventsTable.rawFlatEventParser)(connection)
->>>>>>> 4ac0a47c
     }
 
     val events: Source[EventsTable.Entry[Event], NotUsed] =
