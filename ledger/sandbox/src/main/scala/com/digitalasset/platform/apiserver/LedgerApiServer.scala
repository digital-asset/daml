// Copyright (c) 2019 The DAML Authors. All rights reserved.
// SPDX-License-Identifier: Apache-2.0

package com.digitalasset.platform.apiserver

import java.io.IOException
import java.net.{BindException, InetSocketAddress}
import java.util.UUID
import java.util.concurrent.TimeUnit.{MILLISECONDS, SECONDS}

<<<<<<< HEAD
import akka.actor.ActorSystem
import akka.stream.ActorMaterializer
=======
import akka.stream.Materializer
>>>>>>> 2b4a79c6
import com.codahale.metrics.MetricRegistry
import com.digitalasset.grpc.adapter.{AkkaExecutionSequencerPool, ExecutionSequencerFactory}
import com.digitalasset.platform.common.logging.NamedLoggerFactory
import com.digitalasset.platform.resources.{Resource, ResourceOwner}
import io.grpc.netty.NettyServerBuilder
import io.grpc.{Server, ServerInterceptor}
import io.netty.channel.EventLoopGroup
import io.netty.channel.nio.NioEventLoopGroup
import io.netty.channel.socket.nio.NioServerSocketChannel
import io.netty.handler.ssl.SslContext
import io.netty.util.concurrent.DefaultThreadFactory

import scala.concurrent.{ExecutionContext, Future, Promise}
import scala.util.Try
import scala.util.control.NoStackTrace

trait ApiServer {

  /** the API port the server is listening on */
  def port: Int

  /** completes when all services have been closed during the shutdown */
  def servicesClosed(): Future[Unit]

}

<<<<<<< HEAD
class LedgerApiServer(
    createApiServices: (ActorMaterializer, ExecutionSequencerFactory) => Future[ApiServices],
    desiredPort: Int,
    maxInboundMessageSize: Int,
    address: Option[String],
    loggerFactory: NamedLoggerFactory,
    sslContext: Option[SslContext] = None,
    interceptors: List[ServerInterceptor] = List.empty,
    metrics: MetricRegistry,
)(implicit mat: ActorMaterializer)
    extends ResourceOwner[ApiServer] {
  override def acquire()(implicit executionContext: ExecutionContext): Resource[ApiServer] = {
=======
object LedgerApiServer {
  def start(
      createApiServices: (Materializer, ExecutionSequencerFactory) => Future[ApiServices],
      desiredPort: Int,
      maxInboundMessageSize: Int,
      address: Option[String],
      loggerFactory: NamedLoggerFactory,
      sslContext: Option[SslContext] = None,
      interceptors: List[ServerInterceptor] = List.empty,
      metrics: MetricRegistry,
  )(implicit mat: Materializer): Future[ApiServer] = {

>>>>>>> 2b4a79c6
    val logger = loggerFactory.getLogger(this.getClass)
    val servicesClosedPromise = Promise[Unit]()

    for {
      serverEsf <- new ExecutionSequencerFactoryOwner()(mat.system).acquire()
      workerEventLoopGroup <- new EventLoopGroupOwner(
        mat.system.name + "-nio-worker",
        parallelism = Runtime.getRuntime.availableProcessors).acquire()
      bossEventLoopGroup <- new EventLoopGroupOwner(mat.system.name + "-nio-boss", parallelism = 1)
        .acquire()
      apiServicesResource = ResourceOwner
        .forFutureCloseable(() => createApiServices(mat, serverEsf))
        .acquire()
      apiServices <- apiServicesResource
      server <- new GrpcServerOwner(
        address,
        desiredPort,
        maxInboundMessageSize,
        sslContext,
        interceptors,
        metrics,
        bossEventLoopGroup,
        workerEventLoopGroup,
        apiServices,
      ).acquire()
      _ <- new ReorderApiServices(apiServicesResource, servicesClosedPromise).acquire()
    } yield {
      val host = address.getOrElse("localhost")
      val actualPort = server.getPort
      val transportMedium = if (sslContext.isDefined) "TLS" else "plain text"
      logger.info(s"Listening on $host:$actualPort over $transportMedium.")
      new ApiServer {
        override val port: Int =
          server.getPort

        override def servicesClosed(): Future[Unit] =
          servicesClosedPromise.future
      }
    }
  }

  private final class ExecutionSequencerFactoryOwner(implicit actorSystem: ActorSystem)
      extends ResourceOwner[ExecutionSequencerFactory] {
    // NOTE: Pick a unique pool name as we want to allow multiple LedgerApiServer instances,
    // and it's pretty difficult to wait for the name to become available again.
    // The name deregistration is asynchronous and the close method does not wait, and it isn't
    // trivial to implement.
    // https://doc.akka.io/docs/akka/2.5/actors.html#graceful-stop
    private val poolName = s"ledger-api-server-rs-grpc-bridge-${UUID.randomUUID}"

    private val ActorCount = Runtime.getRuntime.availableProcessors() * 8

    override def acquire()(
        implicit executionContext: ExecutionContext
    ): Resource[ExecutionSequencerFactory] =
      Resource[AkkaExecutionSequencerPool](
        Future(new AkkaExecutionSequencerPool(poolName, ActorCount)),
        _.closeAsync()).vary
  }

  private final class EventLoopGroupOwner(threadPoolName: String, parallelism: Int)
      extends ResourceOwner[EventLoopGroup] {
    override def acquire()(implicit executionContext: ExecutionContext): Resource[EventLoopGroup] =
      Resource(
        Future(new NioEventLoopGroup(
          parallelism,
          new DefaultThreadFactory(s"$threadPoolName-grpc-eventloop-${UUID.randomUUID()}", true))),
        group => {
          val promise = Promise[Unit]()
          val future = group.shutdownGracefully(0, 0, MILLISECONDS)
          future.addListener((f: io.netty.util.concurrent.Future[_]) =>
            promise.complete(Try(f.get).map(_ => ())))
          promise.future
        }
      )
  }

  private final class GrpcServerOwner(
      address: Option[String],
      desiredPort: Int,
      maxInboundMessageSize: Int,
      sslContext: Option[SslContext] = None,
      interceptors: List[ServerInterceptor] = List.empty,
      metrics: MetricRegistry,
      bossEventLoopGroup: EventLoopGroup,
      workerEventLoopGroup: EventLoopGroup,
      apiServices: ApiServices,
  ) extends ResourceOwner[Server] {
    override def acquire()(implicit executionContext: ExecutionContext): Resource[Server] =
      Resource(
        Future {
          val builder = address.fold(NettyServerBuilder.forPort(desiredPort))(address =>
            NettyServerBuilder.forAddress(new InetSocketAddress(address, desiredPort)))
          builder.sslContext(sslContext.orNull)
          builder.channelType(classOf[NioServerSocketChannel])
          builder.permitKeepAliveTime(10, SECONDS)
          builder.permitKeepAliveWithoutCalls(true)
          builder.directExecutor()
          builder.maxInboundMessageSize(maxInboundMessageSize)
          interceptors.foreach(builder.intercept)
          builder.intercept(new MetricsInterceptor(metrics))
          builder.bossEventLoopGroup(bossEventLoopGroup)
          builder.workerEventLoopGroup(workerEventLoopGroup)
          apiServices.services.foreach(builder.addService)
          val server = builder.build()
          try {
            server.start()
          } catch {
            case e: IOException if e.getCause != null && e.getCause.isInstanceOf[BindException] =>
              throw new UnableToBind(desiredPort, e.getCause)
          }
          server
        },
        server => Future(server.shutdown().awaitTermination())
      )
  }

  // This is necessary because we need to signal to the ResetService that we have shut down the
  // APIs so it can consider the reset "done". Once it's finished, the reset request will finish,
  // the gRPC connection will be closed and we can safely shut down the gRPC server. If we don't
  // do that, the server won't shut down and we'll enter a deadlock.
  private final class ReorderApiServices(
      apiServices: Resource[ApiServices],
      servicesClosedPromise: Promise[Unit],
  ) extends ResourceOwner[ApiServices] {
    override def acquire()(implicit executionContext: ExecutionContext): Resource[ApiServices] =
      Resource(
        apiServices.asFuture,
        _ => apiServices.release().map(_ => servicesClosedPromise.success(())),
      )
  }

  final class UnableToBind(port: Int, cause: Throwable)
      extends RuntimeException(
        s"LedgerApiServer was unable to bind to port $port. " +
          "User should terminate the process occupying the port, or choose a different one.",
        cause)
      with NoStackTrace
}<|MERGE_RESOLUTION|>--- conflicted
+++ resolved
@@ -8,12 +8,8 @@
 import java.util.UUID
 import java.util.concurrent.TimeUnit.{MILLISECONDS, SECONDS}
 
-<<<<<<< HEAD
 import akka.actor.ActorSystem
-import akka.stream.ActorMaterializer
-=======
 import akka.stream.Materializer
->>>>>>> 2b4a79c6
 import com.codahale.metrics.MetricRegistry
 import com.digitalasset.grpc.adapter.{AkkaExecutionSequencerPool, ExecutionSequencerFactory}
 import com.digitalasset.platform.common.logging.NamedLoggerFactory
@@ -40,9 +36,8 @@
 
 }
 
-<<<<<<< HEAD
 class LedgerApiServer(
-    createApiServices: (ActorMaterializer, ExecutionSequencerFactory) => Future[ApiServices],
+    createApiServices: (Materializer, ExecutionSequencerFactory) => Future[ApiServices],
     desiredPort: Int,
     maxInboundMessageSize: Int,
     address: Option[String],
@@ -50,35 +45,21 @@
     sslContext: Option[SslContext] = None,
     interceptors: List[ServerInterceptor] = List.empty,
     metrics: MetricRegistry,
-)(implicit mat: ActorMaterializer)
+)(implicit actorSystem: ActorSystem, materializer: Materializer)
     extends ResourceOwner[ApiServer] {
   override def acquire()(implicit executionContext: ExecutionContext): Resource[ApiServer] = {
-=======
-object LedgerApiServer {
-  def start(
-      createApiServices: (Materializer, ExecutionSequencerFactory) => Future[ApiServices],
-      desiredPort: Int,
-      maxInboundMessageSize: Int,
-      address: Option[String],
-      loggerFactory: NamedLoggerFactory,
-      sslContext: Option[SslContext] = None,
-      interceptors: List[ServerInterceptor] = List.empty,
-      metrics: MetricRegistry,
-  )(implicit mat: Materializer): Future[ApiServer] = {
-
->>>>>>> 2b4a79c6
     val logger = loggerFactory.getLogger(this.getClass)
     val servicesClosedPromise = Promise[Unit]()
 
     for {
-      serverEsf <- new ExecutionSequencerFactoryOwner()(mat.system).acquire()
+      serverEsf <- new ExecutionSequencerFactoryOwner().acquire()
       workerEventLoopGroup <- new EventLoopGroupOwner(
-        mat.system.name + "-nio-worker",
+        actorSystem.name + "-nio-worker",
         parallelism = Runtime.getRuntime.availableProcessors).acquire()
-      bossEventLoopGroup <- new EventLoopGroupOwner(mat.system.name + "-nio-boss", parallelism = 1)
+      bossEventLoopGroup <- new EventLoopGroupOwner(actorSystem.name + "-nio-boss", parallelism = 1)
         .acquire()
       apiServicesResource = ResourceOwner
-        .forFutureCloseable(() => createApiServices(mat, serverEsf))
+        .forFutureCloseable(() => createApiServices(materializer, serverEsf))
         .acquire()
       apiServices <- apiServicesResource
       server <- new GrpcServerOwner(
