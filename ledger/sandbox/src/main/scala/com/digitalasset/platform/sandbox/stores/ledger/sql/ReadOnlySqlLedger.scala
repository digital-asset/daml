--- conflicted
+++ resolved
@@ -44,23 +44,12 @@
     implicit val ec: ExecutionContext = DEC
 
     val dbType = DbType.jdbcType(jdbcUrl)
-<<<<<<< HEAD
     val dbDispatcher = DbDispatcher.start(
       jdbcUrl,
       noOfShortLivedConnections,
-      noOfStreamingConnections,
       loggerFactory,
       metrics,
     )
-=======
-    val dbDispatcher =
-      new DbDispatcher(
-        jdbcUrl,
-        noOfShortLivedConnections,
-        loggerFactory,
-        metrics,
-      )
->>>>>>> 17435d6e
     val ledgerReadDao = LedgerDao.meteredRead(
       JdbcLedgerDao(
         dbDispatcher,
