// Copyright (c) 2019 The DAML Authors. All rights reserved.
// SPDX-License-Identifier: Apache-2.0

package com.digitalasset.platform.sandbox.stores.ledger.sql.util

import java.sql.{Connection, SQLTransientConnectionException}
import java.util.concurrent.atomic.AtomicInteger
import java.util.concurrent.{ExecutorService, Executors, TimeUnit}

<<<<<<< HEAD
import akka.stream.scaladsl.Source
import akka.{Done, NotUsed}
import com.codahale.metrics.{MetricRegistry, Timer}
import com.digitalasset.ledger.api.health.{HealthStatus, Healthy, ReportsHealth, Unhealthy}
=======
import com.codahale.metrics.MetricRegistry
import com.digitalasset.ledger.api.health.{HealthStatus, ReportsHealth}
>>>>>>> 17435d6e
import com.digitalasset.platform.common.logging.NamedLoggerFactory
import com.digitalasset.platform.sandbox.stores.ledger.sql.dao.HikariJdbcConnectionProvider
import com.digitalasset.platform.sandbox.stores.ledger.sql.util.DbDispatcher._
import com.google.common.util.concurrent.ThreadFactoryBuilder
import org.slf4j.Logger

import scala.concurrent.{ExecutionContext, Future}
import scala.util.control.NonFatal

<<<<<<< HEAD
=======
/**
  * A helper class to dispatch blocking SQL queries onto a dedicated thread pool.
  * The number of threads are being kept in sync with the number of JDBC connections in the pool.
  *
  * @param jdbcUrl                    the JDBC url containing the database name, user name and password
  * @param noOfShortLivedConnections the number of connections to be pre-allocated for regular SQL queries
  */
>>>>>>> 17435d6e
final class DbDispatcher(
    val noOfShortLivedConnections: Int,
<<<<<<< HEAD
    connectionProvider: HikariJdbcConnectionProvider,
    sqlExecutor: ExecutorService,
    streamingExecutor: ExecutorService,
    logger: Logger,
=======
    loggerFactory: NamedLoggerFactory,
>>>>>>> 17435d6e
    metrics: MetricRegistry,
) extends AutoCloseable
    with ReportsHealth {
  private val sqlExecution = ExecutionContext.fromExecutorService(sqlExecutor)
  private val streamingExecution = ExecutionContext.fromExecutorService(streamingExecutor)

<<<<<<< HEAD
  private val transientFailureCount: AtomicInteger = new AtomicInteger(0)
=======
  private val logger = loggerFactory.getLogger(getClass)
  private val connectionProvider =
    new HikariJdbcConnectionProvider(jdbcUrl, noOfShortLivedConnections, metrics)
  private val sqlExecutor = new SqlExecutor(noOfShortLivedConnections, loggerFactory, metrics)
>>>>>>> 17435d6e

  object Metrics {
    val waitAllTimer: Timer = metrics.timer("sql_all_wait")
    val execAllTimer: Timer = metrics.timer("sql_all_exec")
  }

  override def currentHealth(): HealthStatus =
    if (transientFailureCount.get() < MaxTransientFailureCount)
      Healthy
    else
      Unhealthy

  /** Runs an SQL statement in a dedicated Executor. The whole block will be run in a single database transaction.
    *
    * The isolation level by default is the one defined in the JDBC driver, it can be however overridden per query on
    * the Connection. See further details at: https://docs.oracle.com/cd/E19830-01/819-4721/beamv/index.html
    */
  def executeSql[T](description: String, extraLog: Option[String] = None)(
      sql: Connection => T
  ): Future[T] = {
    val waitTimer = metrics.timer(s"sql_${description}_wait")
    val execTimer = metrics.timer(s"sql_${description}_exec")
    val startWait = System.nanoTime()
    Future {
      val waitNanos = System.nanoTime() - startWait
      extraLog.foreach(log =>
        logger.trace(s"$description: $log wait ${(waitNanos / 1E6).toLong} ms"))
      waitTimer.update(waitNanos, TimeUnit.NANOSECONDS)
      Metrics.waitAllTimer.update(waitNanos, TimeUnit.NANOSECONDS)
      val startExec = System.nanoTime()
      try {
        // Actual execution
        val result = connectionProvider.runSQL(sql)
        transientFailureCount.set(0)
        result
      } catch {
        case e: SQLTransientConnectionException =>
          transientFailureCount.incrementAndGet()
          throw e
        case NonFatal(e) =>
          logger.error(
            s"$description: Got an exception while executing a SQL query. Rolled back the transaction.",
            e)
          throw e
        // fatal errors don't make it for some reason to the setUncaughtExceptionHandler
        case t: Throwable =>
          logger.error(s"$description: got a fatal error!", t)
          throw t
      } finally {
        // decouple metrics updating from sql execution above
        try {
          val execNanos = System.nanoTime() - startExec
          extraLog.foreach(log =>
            logger.trace(s"$description: $log exec ${(execNanos / 1E6).toLong} ms"))
          execTimer.update(execNanos, TimeUnit.NANOSECONDS)
          Metrics.execAllTimer.update(execNanos, TimeUnit.NANOSECONDS)
        } catch {
          case t: Throwable =>
            logger
              .error(s"$description: Got an exception while updating timer metrics. Ignoring.", t)
        }
      }
    }(sqlExecution)
  }

<<<<<<< HEAD
  /**
    * Creates a lazy Source, which takes care of:
    * - getting a connection for the stream
    * - run the SQL query using the connection
    * - close the connection when the stream ends
    *
    * @param sql a streaming SQL query
    * @tparam T the type of streamed elements
    * @return a lazy source which will only access the database after it's materialized and run
    */
  def runStreamingSql[T](sql: Connection => Source[T, Future[Done]]): Source[T, NotUsed] = {
    // Getting a connection can block! Presumably, it only blocks if the connection pool has no free connections.
    // getStreamingConnection calls can therefore not be parallelized, and we use a single thread for all of them.
    Source
      .fromFuture(Future(connectionProvider.getStreamingConnection())(streamingExecution))
      .flatMapConcat(conn =>
        sql(conn)
          .mapMaterializedValue { f =>
            f.onComplete(_ => conn.close())(DirectExecutionContext)
            f
        })
  }

=======
>>>>>>> 17435d6e
  override def close(): Unit = {
    streamingExecutor.shutdown()
    sqlExecutor.shutdown()
    connectionProvider.close()
  }
}

object DbDispatcher {
  val MaxTransientFailureCount: Int = 3

  def start(
      jdbcUrl: String,
      noOfShortLivedConnections: Int,
      noOfStreamingConnections: Int,
      loggerFactory: NamedLoggerFactory,
      metrics: MetricRegistry,
  ): DbDispatcher = {
    val logger = loggerFactory.getLogger(classOf[DbDispatcher])

    val connectionProvider =
      new HikariJdbcConnectionProvider(jdbcUrl, noOfShortLivedConnections, noOfStreamingConnections)

    lazy val sqlExecutor =
      Executors.newFixedThreadPool(
        noOfShortLivedConnections,
        new ThreadFactoryBuilder()
          .setDaemon(true)
          .setNameFormat("sql-executor-%d")
          .setUncaughtExceptionHandler((_, e) =>
            logger.error("Got an uncaught exception in SQL executor!", e))
          .build()
      )

    val streamingExecutor =
      Executors.newSingleThreadExecutor(
        new ThreadFactoryBuilder()
          .setDaemon(true)
          .setNameFormat("JdbcConnectionAccessor")
          .setUncaughtExceptionHandler((thread, t) =>
            logger.error(s"got an uncaught exception on thread: ${thread.getName}", t))
          .build()
      )

    new DbDispatcher(
      noOfShortLivedConnections,
      connectionProvider,
      sqlExecutor,
      streamingExecutor,
      logger,
      metrics,
    )
  }
}<|MERGE_RESOLUTION|>--- conflicted
+++ resolved
@@ -7,15 +7,8 @@
 import java.util.concurrent.atomic.AtomicInteger
 import java.util.concurrent.{ExecutorService, Executors, TimeUnit}
 
-<<<<<<< HEAD
-import akka.stream.scaladsl.Source
-import akka.{Done, NotUsed}
 import com.codahale.metrics.{MetricRegistry, Timer}
 import com.digitalasset.ledger.api.health.{HealthStatus, Healthy, ReportsHealth, Unhealthy}
-=======
-import com.codahale.metrics.MetricRegistry
-import com.digitalasset.ledger.api.health.{HealthStatus, ReportsHealth}
->>>>>>> 17435d6e
 import com.digitalasset.platform.common.logging.NamedLoggerFactory
 import com.digitalasset.platform.sandbox.stores.ledger.sql.dao.HikariJdbcConnectionProvider
 import com.digitalasset.platform.sandbox.stores.ledger.sql.util.DbDispatcher._
@@ -25,40 +18,17 @@
 import scala.concurrent.{ExecutionContext, Future}
 import scala.util.control.NonFatal
 
-<<<<<<< HEAD
-=======
-/**
-  * A helper class to dispatch blocking SQL queries onto a dedicated thread pool.
-  * The number of threads are being kept in sync with the number of JDBC connections in the pool.
-  *
-  * @param jdbcUrl                    the JDBC url containing the database name, user name and password
-  * @param noOfShortLivedConnections the number of connections to be pre-allocated for regular SQL queries
-  */
->>>>>>> 17435d6e
 final class DbDispatcher(
     val noOfShortLivedConnections: Int,
-<<<<<<< HEAD
     connectionProvider: HikariJdbcConnectionProvider,
     sqlExecutor: ExecutorService,
-    streamingExecutor: ExecutorService,
     logger: Logger,
-=======
-    loggerFactory: NamedLoggerFactory,
->>>>>>> 17435d6e
     metrics: MetricRegistry,
 ) extends AutoCloseable
     with ReportsHealth {
   private val sqlExecution = ExecutionContext.fromExecutorService(sqlExecutor)
-  private val streamingExecution = ExecutionContext.fromExecutorService(streamingExecutor)
 
-<<<<<<< HEAD
   private val transientFailureCount: AtomicInteger = new AtomicInteger(0)
-=======
-  private val logger = loggerFactory.getLogger(getClass)
-  private val connectionProvider =
-    new HikariJdbcConnectionProvider(jdbcUrl, noOfShortLivedConnections, metrics)
-  private val sqlExecutor = new SqlExecutor(noOfShortLivedConnections, loggerFactory, metrics)
->>>>>>> 17435d6e
 
   object Metrics {
     val waitAllTimer: Timer = metrics.timer("sql_all_wait")
@@ -124,34 +94,7 @@
     }(sqlExecution)
   }
 
-<<<<<<< HEAD
-  /**
-    * Creates a lazy Source, which takes care of:
-    * - getting a connection for the stream
-    * - run the SQL query using the connection
-    * - close the connection when the stream ends
-    *
-    * @param sql a streaming SQL query
-    * @tparam T the type of streamed elements
-    * @return a lazy source which will only access the database after it's materialized and run
-    */
-  def runStreamingSql[T](sql: Connection => Source[T, Future[Done]]): Source[T, NotUsed] = {
-    // Getting a connection can block! Presumably, it only blocks if the connection pool has no free connections.
-    // getStreamingConnection calls can therefore not be parallelized, and we use a single thread for all of them.
-    Source
-      .fromFuture(Future(connectionProvider.getStreamingConnection())(streamingExecution))
-      .flatMapConcat(conn =>
-        sql(conn)
-          .mapMaterializedValue { f =>
-            f.onComplete(_ => conn.close())(DirectExecutionContext)
-            f
-        })
-  }
-
-=======
->>>>>>> 17435d6e
   override def close(): Unit = {
-    streamingExecutor.shutdown()
     sqlExecutor.shutdown()
     connectionProvider.close()
   }
@@ -163,14 +106,13 @@
   def start(
       jdbcUrl: String,
       noOfShortLivedConnections: Int,
-      noOfStreamingConnections: Int,
       loggerFactory: NamedLoggerFactory,
       metrics: MetricRegistry,
   ): DbDispatcher = {
     val logger = loggerFactory.getLogger(classOf[DbDispatcher])
 
     val connectionProvider =
-      new HikariJdbcConnectionProvider(jdbcUrl, noOfShortLivedConnections, noOfStreamingConnections)
+      new HikariJdbcConnectionProvider(jdbcUrl, noOfShortLivedConnections, metrics)
 
     lazy val sqlExecutor =
       Executors.newFixedThreadPool(
@@ -183,23 +125,6 @@
           .build()
       )
 
-    val streamingExecutor =
-      Executors.newSingleThreadExecutor(
-        new ThreadFactoryBuilder()
-          .setDaemon(true)
-          .setNameFormat("JdbcConnectionAccessor")
-          .setUncaughtExceptionHandler((thread, t) =>
-            logger.error(s"got an uncaught exception on thread: ${thread.getName}", t))
-          .build()
-      )
-
-    new DbDispatcher(
-      noOfShortLivedConnections,
-      connectionProvider,
-      sqlExecutor,
-      streamingExecutor,
-      logger,
-      metrics,
-    )
+    new DbDispatcher(noOfShortLivedConnections, connectionProvider, sqlExecutor, logger, metrics)
   }
 }