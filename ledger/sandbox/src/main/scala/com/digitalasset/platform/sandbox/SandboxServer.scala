// Copyright (c) 2020 The DAML Authors. All rights reserved.
// SPDX-License-Identifier: Apache-2.0

package com.digitalasset.platform.sandbox

import java.io.File
import java.nio.file.Files
import java.time.Instant

import akka.actor.ActorSystem
import akka.stream.Materializer
import akka.stream.scaladsl.Sink
import com.codahale.metrics.MetricRegistry
import com.daml.ledger.participant.state.v1.{ParticipantId, SeedService}
import com.daml.ledger.participant.state.{v1 => ParticipantState}
import com.digitalasset.api.util.TimeProvider
import com.digitalasset.daml.lf.data.{ImmArray, Ref}
import com.digitalasset.daml.lf.engine.Engine
import com.digitalasset.dec.DirectExecutionContext
import com.digitalasset.grpc.adapter.ExecutionSequencerFactory
import com.digitalasset.ledger.api.auth.interceptor.AuthorizationInterceptor
import com.digitalasset.ledger.api.auth.{AuthService, AuthServiceWildcard, Authorizer}
import com.digitalasset.ledger.api.domain.LedgerId
import com.digitalasset.ledger.api.health.HealthChecks
import com.digitalasset.logging.LoggingContext.newLoggingContext
import com.digitalasset.logging.{ContextualizedLogger, LoggingContext}
import com.digitalasset.platform.apiserver.{
  ApiServer,
  ApiServices,
  LedgerApiServer,
  TimeServiceBackend
}
import com.digitalasset.platform.configuration.BuildInfo
import com.digitalasset.platform.packages.InMemoryPackageStore
import com.digitalasset.platform.sandbox.SandboxServer._
import com.digitalasset.platform.sandbox.banner.Banner
import com.digitalasset.platform.sandbox.config.SandboxConfig
import com.digitalasset.platform.sandbox.metrics.MetricsReporting
import com.digitalasset.platform.sandbox.services.SandboxResetService
import com.digitalasset.platform.sandbox.stores.ledger.ScenarioLoader.LedgerEntryOrBump
import com.digitalasset.platform.sandbox.stores.ledger._
import com.digitalasset.platform.sandbox.stores.ledger.sql.SqlStartMode
import com.digitalasset.platform.sandbox.stores.{
  InMemoryActiveLedgerState,
  SandboxIndexAndWriteService
}
import com.digitalasset.platform.services.time.TimeProviderType
import com.digitalasset.resources.akka.AkkaResourceOwner
import com.digitalasset.resources.{Resource, ResourceOwner}

import scala.collection.JavaConverters._
import scala.concurrent.duration.DurationInt
import scala.concurrent.{Await, ExecutionContext, Future}
import scala.util.Try

object SandboxServer {
  private val ActorSystemName = "sandbox"
  private val AsyncTolerance = 30.seconds

  private val logger = ContextualizedLogger.get(this.getClass)

  // We memoize the engine between resets so we avoid the expensive
  // repeated validation of the sames packages after each reset
  private val engine = Engine()

  def owner(config: SandboxConfig): ResourceOwner[SandboxServer] =
    for {
      metrics <- ResourceOwner.successful(new MetricRegistry)
      _ <- ResourceOwner
        .forCloseable(() => new MetricsReporting(metrics, classOf[SandboxServer].getName))
      actorSystem <- AkkaResourceOwner.forActorSystem(() => ActorSystem(ActorSystemName))
      materializer <- AkkaResourceOwner.forMaterializer(() => Materializer(actorSystem))
      server <- ResourceOwner
        .forTryCloseable(() => Try(new SandboxServer(config, materializer, metrics)))
      // Wait for the API server to start.
      _ <- new ResourceOwner[Unit] {
        override def acquire()(implicit executionContext: ExecutionContext): Resource[Unit] =
          // We use the Future rather than the Resource to avoid holding onto the API server.
          // Otherwise, we cause a memory leak upon reset.
          Resource.fromFuture(server.apiServer.map(_ => ()))
      }
    } yield server

  // if requested, initialize the ledger state with the given scenario
  private def createInitialState(config: SandboxConfig, packageStore: InMemoryPackageStore)
    : (InMemoryActiveLedgerState, ImmArray[LedgerEntryOrBump], Option[Instant]) = {
    // [[ScenarioLoader]] needs all the packages to be already compiled --
    // make sure that that's the case
    if (config.eagerPackageLoading || config.scenario.nonEmpty) {
      for (pkgId <- packageStore.listLfPackagesSync().keys) {
        val pkg = packageStore.getLfPackageSync(pkgId).get
        engine
          .preloadPackage(pkgId, pkg)
          .consume(
            { _ =>
              sys.error("Unexpected request of contract")
            },
            packageStore.getLfPackageSync, { _ =>
              sys.error("Unexpected request of contract key")
            }
          )
      }
    }
    config.scenario match {
      case None => (InMemoryActiveLedgerState.empty, ImmArray.empty, None)
      case Some(scenario) =>
        val (acs, records, ledgerTime) =
          ScenarioLoader.fromScenario(packageStore, engine.compiledPackages(), scenario)
        (acs, records, Some(ledgerTime))
    }
  }

  final class SandboxState(
      materializer: Materializer,
      metrics: MetricRegistry,
      packageStore: InMemoryPackageStore,
      // nested resource so we can release it independently when restarting
      apiServerResource: Resource[ApiServer],
  ) {
    def port(implicit executionContext: ExecutionContext): Future[Int] =
      apiServer.map(_.port)

    private[SandboxServer] def apiServer(
        implicit executionContext: ExecutionContext
    ): Future[ApiServer] =
      apiServerResource.asFuture

    private[SandboxServer] def reset(
        newApiServer: (
            Materializer,
            MetricRegistry,
            InMemoryPackageStore,
            Int // port number
        ) => Resource[ApiServer]
    )(implicit executionContext: ExecutionContext): Future[SandboxState] =
      for {
        currentPort <- port
        _ <- release()
      } yield
        new SandboxState(
          materializer,
          metrics,
          packageStore,
          newApiServer(materializer, metrics, packageStore, currentPort))

    def release()(implicit executionContext: ExecutionContext): Future[Unit] =
      apiServerResource.release()
  }
}

final class SandboxServer(
    config: SandboxConfig,
    materializer: Materializer,
    metrics: MetricRegistry,
) extends AutoCloseable {

  // Only used for testing.
  def this(config: SandboxConfig, materializer: Materializer) =
    this(config, materializer, new MetricRegistry)

  // Name of this participant
  // TODO: Pass this info in command-line (See issue #2025)
  val participantId: ParticipantId = Ref.ParticipantId.assertFromString("sandbox-participant")

  private val authService: AuthService = config.authService.getOrElse(AuthServiceWildcard)

  // We store a Future rather than a Resource to avoid keeping old resources around after a reset.
  // It's package-private so we can test that we drop the reference properly in ResetServiceIT.
  @volatile
  private[sandbox] var sandboxState: Future[SandboxState] = start()

  private def apiServer(implicit executionContext: ExecutionContext): Future[ApiServer] =
    sandboxState.flatMap(_.apiServer)

  // Only used in testing; hopefully we can get rid of it soon.
  def port: Int =
    Await.result(portF(DirectExecutionContext), AsyncTolerance)

  def portF(implicit executionContext: ExecutionContext): Future[Int] =
    apiServer.map(_.port)

  /** the reset service is special, since it triggers a server shutdown */
  private def resetService(
      ledgerId: LedgerId,
      authorizer: Authorizer,
      executionContext: ExecutionContext,
  )(implicit logCtx: LoggingContext): SandboxResetService =
    new SandboxResetService(
      ledgerId,
      () => executionContext,
      () => resetAndRestartServer()(executionContext),
      authorizer,
    )

  def resetAndRestartServer()(implicit executionContext: ExecutionContext): Future[Unit] = {
    val apiServicesClosed = apiServer.flatMap(_.servicesClosed())

    // Need to run this async otherwise the callback kills the server under the in-flight reset service request!
    // TODO: eliminate the state mutation somehow
    sandboxState = sandboxState.flatMap(
      _.reset(
        (materializer, metrics, packageStore, port) =>
          buildAndStartApiServer(
            materializer,
            metrics,
            packageStore,
            SqlStartMode.AlwaysReset,
            Some(port),
        )))

    // waits for the services to be closed, so we can guarantee that future API calls after finishing the reset will never be handled by the old one
    apiServicesClosed
  }

  private def buildAndStartApiServer(
      materializer: Materializer,
      metrics: MetricRegistry,
      packageStore: InMemoryPackageStore,
      startMode: SqlStartMode,
      currentPort: Option[Int],
  ): Resource[ApiServer] = {
    implicit val _materializer: Materializer = materializer
    implicit val actorSystem: ActorSystem = materializer.system
    implicit val executionContext: ExecutionContext = materializer.executionContext

    val defaultConfiguration = ParticipantState.Configuration(0, config.timeModel)

    val (acs, ledgerEntries, mbLedgerTime) = createInitialState(config, packageStore)

    val timeProviderType = config.timeProviderType.getOrElse(TimeProviderType.Static)
    val (timeProvider, timeServiceBackendO: Option[TimeServiceBackend]) =
      (mbLedgerTime, timeProviderType) match {
        case (None, TimeProviderType.WallClock) => (TimeProvider.UTC, None)
        case (ledgerTime, _) =>
          val ts = TimeServiceBackend.simple(ledgerTime.getOrElse(Instant.EPOCH))
          (ts, Some(ts))
      }

    newLoggingContext(logging.participantId(participantId)) { implicit logCtx =>
      val (ledgerType, indexAndWriteServiceResourceOwner) = config.jdbcUrl match {
        case Some(jdbcUrl) =>
          "postgres" -> SandboxIndexAndWriteService.postgres(
            config.ledgerIdMode,
            participantId,
            jdbcUrl,
            config.timeModel,
            timeProvider,
            acs,
            ledgerEntries,
            startMode,
            config.commandConfig.maxCommandsInFlight * 2, // we can get commands directly as well on the submission service
            packageStore,
            metrics,
          )

        case None =>
          "in-memory" -> SandboxIndexAndWriteService.inMemory(
            config.ledgerIdMode,
            participantId,
            config.timeModel,
            timeProvider,
            acs,
            ledgerEntries,
            packageStore,
            metrics,
          )
      }

<<<<<<< HEAD
      val seedService =
        if (config.useSortableCid)
          Some(crypto.Hash.secureRandom(SecureRandom.getInstanceStrong.generateSeed(32)))
        else
          None

      val observingTimeServiceBackend = timeServiceBackendO.map(TimeServiceBackend.observing)

=======
>>>>>>> d68d3eb7
      for {
        indexAndWriteService <- indexAndWriteServiceResourceOwner.acquire()
        ledgerId <- Resource.fromFuture(indexAndWriteService.indexService.getLedgerId())
        authorizer = new Authorizer(
          () => java.time.Clock.systemUTC.instant(),
          LedgerId.unwrap(ledgerId),
          participantId)
        healthChecks = new HealthChecks(
          "index" -> indexAndWriteService.indexService,
          "write" -> indexAndWriteService.writeService,
        )
        _ <- observingTimeServiceBackend
          .map(_.changes.flatMap(source =>
            ResourceOwner.forTry(() =>
              Try(source.runWith(Sink.foreachAsync(1)(indexAndWriteService.publishHeartbeat)))
                .map(_ => ()))))
          .getOrElse(ResourceOwner.successful(()))
          .acquire()
        apiServer <- new LedgerApiServer(
          (mat: Materializer, esf: ExecutionSequencerFactory) =>
            ApiServices
              .create(
                participantId = participantId,
                writeService = indexAndWriteService.writeService,
                indexService = indexAndWriteService.indexService,
                authorizer = authorizer,
                engine = SandboxServer.engine,
                timeProvider = timeProvider,
                defaultLedgerConfiguration = defaultConfiguration,
                commandConfig = config.commandConfig,
                submissionConfig = config.submissionConfig,
                optTimeServiceBackend = observingTimeServiceBackend,
                metrics = metrics,
                healthChecks = healthChecks,
                seedService = config.seeding.map(SeedService(_)),
              )(mat, esf, logCtx)
              .map(_.withServices(List(resetService(ledgerId, authorizer, executionContext)))),
          // NOTE: Re-use the same port after reset.
          currentPort.getOrElse(config.port),
          config.maxInboundMessageSize,
          config.address,
          config.tlsConfig.flatMap(_.server),
          List(
            AuthorizationInterceptor(authService, executionContext),
            resetService(ledgerId, authorizer, executionContext),
          ),
          metrics
        ).acquire()
        _ <- Resource.fromFuture(writePortFile(apiServer.port))
      } yield {
        Banner.show(Console.out)
        logger.withoutContext.info(
          "Initialized sandbox version {} with ledger-id = {}, port = {}, dar file = {}, time mode = {}, ledger = {}, auth-service = {}, contract ids seeding = {}",
          BuildInfo.Version,
          ledgerId,
          apiServer.port.toString,
          config.damlPackages,
          timeProviderType.description,
          ledgerType,
          authService.getClass.getSimpleName,
          config.seeding.fold("no")(_.toString.toLowerCase),
        )
        apiServer
      }
    }
  }

  private def start(): Future[SandboxState] = {
    val packageStore = loadDamlPackages()
    val apiServerResource = buildAndStartApiServer(
      materializer,
      metrics,
      packageStore,
      SqlStartMode.ContinueIfExists,
      currentPort = None,
    )
    Future.successful(new SandboxState(materializer, metrics, packageStore, apiServerResource))
  }

  private def loadDamlPackages(): InMemoryPackageStore = {
    // TODO is it sensible to have all the initial packages to be known since the epoch?
    config.damlPackages
      .foldLeft[Either[(String, File), InMemoryPackageStore]](Right(InMemoryPackageStore.empty)) {
        case (storeE, f) =>
          storeE.flatMap(_.withDarFile(Instant.EPOCH, None, f).left.map(_ -> f))

      }
      .fold({ case (err, file) => sys.error(s"Could not load package $file: $err") }, identity)
  }

  override def close(): Unit = {
    implicit val executionContext: ExecutionContext = DirectExecutionContext
    Await.result(sandboxState.flatMap(_.release()), AsyncTolerance)
  }

  private def writePortFile(port: Int)(implicit executionContext: ExecutionContext): Future[Unit] =
    config.portFile
      .map(path => Future(Files.write(path, Seq(port.toString).asJava)).map(_ => ()))
      .getOrElse(Future.successful(()))
}<|MERGE_RESOLUTION|>--- conflicted
+++ resolved
@@ -266,17 +266,6 @@
           )
       }
 
-<<<<<<< HEAD
-      val seedService =
-        if (config.useSortableCid)
-          Some(crypto.Hash.secureRandom(SecureRandom.getInstanceStrong.generateSeed(32)))
-        else
-          None
-
-      val observingTimeServiceBackend = timeServiceBackendO.map(TimeServiceBackend.observing)
-
-=======
->>>>>>> d68d3eb7
       for {
         indexAndWriteService <- indexAndWriteServiceResourceOwner.acquire()
         ledgerId <- Resource.fromFuture(indexAndWriteService.indexService.getLedgerId())
@@ -288,6 +277,7 @@
           "index" -> indexAndWriteService.indexService,
           "write" -> indexAndWriteService.writeService,
         )
+        observingTimeServiceBackend = timeServiceBackendO.map(TimeServiceBackend.observing)
         _ <- observingTimeServiceBackend
           .map(_.changes.flatMap(source =>
             ResourceOwner.forTry(() =>
