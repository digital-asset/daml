--- conflicted
+++ resolved
@@ -6,17 +6,13 @@
 import anorm.{Row, RowParser, SimpleSql, SqlStringInterpolation}
 import com.daml.ledger.participant.state.v1.Offset
 
-<<<<<<< HEAD
 import scala.collection.compat._
 
+// (startExclusive, endInclusive]
 final case class EventsRange[A](startExclusive: A, endInclusive: A) {
   def map[B](f: A => B): EventsRange[B] =
     copy(startExclusive = f(startExclusive), endInclusive = f(endInclusive))
 }
-=======
-// (startExclusive, endInclusive]
-final case class EventsRange[A](startExclusive: A, endInclusive: A)
->>>>>>> 4ac0a47c
 
 object EventsRange {
   private val EmptyLedgerEventSeqId = 0L
@@ -61,7 +57,6 @@
     else EmptyEventSeqIdRange.copy(endInclusive = readEventSeqId(endInclusive)(connection))
   }
 
-<<<<<<< HEAD
   private def readUpperBound(endInclusive: Offset)(connection: java.sql.Connection): Long =
     if (endInclusive == Offset.beforeBegin) {
       EmptyEventSeqIdRange.endInclusive
@@ -90,7 +85,8 @@
         else
           SqlSequence.vector(saferRead(minPageSize) withFetchSize Some(minPageSize), row)
     }
-=======
+  }
+
   private def readEventSeqId(offset: Offset)(connection: java.sql.Connection): Long = {
     import com.daml.platform.store.Conversions.OffsetToStatement
     // This query could be: "select max(event_sequential_id) from participant_events where event_offset <= ${range.endInclusive}"
@@ -99,6 +95,5 @@
     SQL"select max(event_sequential_id) from participant_events where event_offset <= ${offset} group by event_offset order by event_offset desc limit 1"
       .as(get[Long](1).singleOpt)(connection)
       .getOrElse(EmptyLedgerEventSeqId)
->>>>>>> 4ac0a47c
   }
 }