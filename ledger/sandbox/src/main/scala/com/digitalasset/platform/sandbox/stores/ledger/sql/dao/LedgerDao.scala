// Copyright (c) 2019 Digital Asset (Switzerland) GmbH and/or its affiliates. All rights reserved.
// SPDX-License-Identifier: Apache-2.0

package com.digitalasset.platform.sandbox.stores.ledger.sql.dao

import java.time.Instant

import akka.NotUsed
import akka.stream.Materializer
import akka.stream.scaladsl.Source
import com.digitalasset.daml.lf.data.Ref
import com.digitalasset.daml.lf.transaction.Node
import com.digitalasset.daml.lf.transaction.Node.KeyWithMaintainers
import com.digitalasset.daml.lf.value.Value.{AbsoluteContractId, ContractInst, VersionedValue}
import com.digitalasset.platform.common.util.DirectExecutionContext
import com.digitalasset.platform.sandbox.stores.ActiveContracts.ActiveContract
import com.digitalasset.platform.sandbox.stores.ledger.LedgerEntry

import scala.concurrent.Future

final case class Contract(
    contractId: AbsoluteContractId,
    let: Instant,
    transactionId: String,
    workflowId: String,
    witnesses: Set[Ref.Party],
    coinst: ContractInst[VersionedValue[AbsoluteContractId]],
    key: Option[KeyWithMaintainers[VersionedValue[AbsoluteContractId]]]) {
  def toActiveContract: ActiveContract =
<<<<<<< HEAD
    // TODO SC store divulgences
    ActiveContract(let, transactionId, workflowId, coinst, witnesses, Set.empty, None)
=======
    ActiveContract(let, transactionId, workflowId, coinst, witnesses, key)
>>>>>>> a30aab77
}

object Contract {
  def fromActiveContract(cid: AbsoluteContractId, ac: ActiveContract): Contract =
    Contract(cid, ac.let, ac.transactionId, ac.workflowId, ac.witnesses, ac.contract, ac.key)
}

case class LedgerSnapshot(offset: Long, acs: Source[Contract, NotUsed])

sealed abstract class PersistenceResponse extends Product with Serializable

object PersistenceResponse {

  case object Ok extends PersistenceResponse

  case object Duplicate extends PersistenceResponse

}

trait LedgerDao extends AutoCloseable {

  /** Looks up the ledger id */
  def lookupLedgerId(): Future[Option[String]]

  /** Looks up the current ledger end */
  def lookupLedgerEnd(): Future[Long]

  /** Looks up an active contract. Archived contracts must not be returned by this method */
  def lookupActiveContract(contractId: AbsoluteContractId): Future[Option[Contract]]

  /**
    * Looks up a LedgerEntry at a given offset
    *
    * @param offset the offset to look at
    * @return the optional LedgerEntry found
    */
  def lookupLedgerEntry(offset: Long): Future[Option[LedgerEntry]]

  /**
    * Looks up a LedgerEntry at a given offset
    *
    * @param offset the offset to look at
    * @return the LedgerEntry found, or throws an exception
    */
  def lookupLedgerEntryAssert(offset: Long): Future[LedgerEntry] = {
    lookupLedgerEntry(offset).map(
      _.getOrElse(sys.error(s"ledger entry not found for offset: $offset")))(DirectExecutionContext)
  }

  /**
    * Looks up a Contract given a contract key
    *
    * @param key the contract key to query
    * @return the optional AbsoluteContractId
    */
  def lookupKey(key: Node.GlobalKey): Future[Option[AbsoluteContractId]]

  /**
    * Returns a snapshot of the ledger.
    * The snapshot consists of an offset, and a stream of contracts that were active at that offset.
    *
    * @param mat the Akka stream materializer to be used for the contract stream.
    */
  def getActiveContractSnapshot()(implicit mat: Materializer): Future[LedgerSnapshot]

  /**
    * Stores the initial ledger end. Can be called only once.
    *
    * @param ledgerEnd the ledger end to be stored
    */
  def storeInitialLedgerEnd(ledgerEnd: Long): Future[Unit]

  /**
    * Stores the ledger id. Can be called only once.
    *
    * @param ledgerId the ledger id to be stored
    */
  def storeLedgerId(ledgerId: String): Future[Unit]

  /**
    * Stores a ledger entry. The ledger end gets updated as well in the same transaction.
    * WARNING: this code cannot be run concurrently on subsequent entry persistence operations!
    *
    * @param offset       the offset to store the ledger entry
    * @param newLedgerEnd the new ledger end, valid after this operation finishes
    * @param ledgerEntry  the LedgerEntry to be stored
    * @return Ok when the operation was successful otherwise a Duplicate
    */
  def storeLedgerEntry(
      offset: Long,
      newLedgerEnd: Long,
      ledgerEntry: LedgerEntry): Future[PersistenceResponse]

  /** Resets the platform into a state as it was never used before. Meant to be used solely for testing. */
  def reset(): Future[Unit]

}<|MERGE_RESOLUTION|>--- conflicted
+++ resolved
@@ -27,12 +27,8 @@
     coinst: ContractInst[VersionedValue[AbsoluteContractId]],
     key: Option[KeyWithMaintainers[VersionedValue[AbsoluteContractId]]]) {
   def toActiveContract: ActiveContract =
-<<<<<<< HEAD
     // TODO SC store divulgences
-    ActiveContract(let, transactionId, workflowId, coinst, witnesses, Set.empty, None)
-=======
-    ActiveContract(let, transactionId, workflowId, coinst, witnesses, key)
->>>>>>> a30aab77
+    ActiveContract(let, transactionId, workflowId, coinst, witnesses, Set.empty, key)
 }
 
 object Contract {
