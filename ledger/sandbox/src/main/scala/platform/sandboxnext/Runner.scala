// Copyright (c) 2022 Digital Asset (Switzerland) GmbH and/or its affiliates. All rights reserved.
// SPDX-License-Identifier: Apache-2.0

package com.daml.platform.sandboxnext

import java.io.File
import java.time.Instant
import java.util.UUID
import java.util.concurrent.Executors

import akka.actor.ActorSystem
import akka.stream.Materializer
import com.daml.api.util.TimeProvider
import com.daml.buildinfo.BuildInfo
import com.daml.caching
import com.daml.ledger.api.auth.AuthServiceWildcard
import com.daml.ledger.api.health.HealthChecks
import com.daml.ledger.api.v1.experimental_features.{
  CommandDeduplicationFeatures,
  CommandDeduplicationPeriodSupport,
  CommandDeduplicationType,
  ContractIdFeatures,
}
import com.daml.ledger.configuration.LedgerId
import com.daml.ledger.on.sql.Database.InvalidDatabaseException
import com.daml.ledger.on.sql.SqlLedgerReaderWriter
import com.daml.ledger.participant.state.kvutils.api.{
  KeyValueParticipantStateReader,
  KeyValueParticipantStateWriter,
  TimedLedgerWriter,
  WriteServiceWithDeduplicationSupport,
}
import com.daml.ledger.participant.state.kvutils.caching._
import com.daml.ledger.participant.state.v2.WritePackagesService
import com.daml.ledger.participant.state.v2.metrics.{TimedReadService, TimedWriteService}
import com.daml.ledger.resources.{Resource, ResourceContext, ResourceOwner}
import com.daml.lf.archive.DarParser
import com.daml.lf.data.Ref
import com.daml.lf.engine.{Engine, EngineConfig}
import com.daml.lf.language.LanguageVersion
import com.daml.logging.LoggingContext.newLoggingContext
import com.daml.logging.{ContextualizedLogger, LoggingContext}
import com.daml.metrics.MetricsReporting
import com.daml.platform.apiserver._
import com.daml.platform.common.LedgerIdMode
import com.daml.platform.configuration.{PartyConfiguration, ServerRole, SubmissionConfiguration}
import com.daml.platform.indexer.{IndexerConfig, IndexerStartupMode, StandaloneIndexerServer}
import com.daml.platform.sandbox.banner.Banner
import com.daml.platform.sandbox.config.SandboxConfig
import com.daml.platform.sandbox.config.SandboxConfig.EngineMode
import com.daml.platform.sandboxnext.Runner._
import com.daml.platform.services.time.TimeProviderType
import com.daml.platform.store.{DbSupport, LfValueTranslationCache}
import com.daml.platform.usermanagement.PersistentUserManagementStore
import com.daml.ports.Port
import com.daml.telemetry.{DefaultTelemetry, SpanKind, SpanName}
import scalaz.syntax.tag._

import scala.compat.java8.FutureConverters.CompletionStageOps
import scala.concurrent.{ExecutionContext, Future, Promise}

/** Runs Sandbox with a KV SQL ledger backend.
  *
  * Known issues:
  *   - does not support implicit party allocation
  *   - does not support scenarios
  */
class Runner(config: SandboxConfig) extends ResourceOwner[Port] {
  private val specifiedLedgerId: Option[LedgerId] = config.ledgerIdMode match {
    case LedgerIdMode.Static(ledgerId) =>
      Some(Ref.LedgerString.assertFromString(ledgerId.unwrap))
    case LedgerIdMode.Dynamic =>
      None
  }

  private[this] val engine = {
    val languageVersions =
      config.engineMode match {
        case EngineMode.Dev => LanguageVersion.DevVersions
        case EngineMode.EarlyAccess => LanguageVersion.EarlyAccessVersions
        case EngineMode.Stable => LanguageVersion.StableVersions
      }
    val engineConfig = EngineConfig(
      allowedLanguageVersions = languageVersions,
      profileDir = config.profileDir,
      stackTraceMode = config.stackTraces,
      forbidV0ContractId = true,
    )
    new Engine(engineConfig)
  }

  private val (ledgerType, ledgerJdbcUrl, indexJdbcUrl): (
      String,
      String,
      String,
  ) =
    config.jdbcUrl match {
      case Some(url) if url.startsWith("jdbc:postgresql:") =>
        ("PostgreSQL", url, url)
      case Some(url) if url.startsWith("jdbc:h2:mem:") =>
        ("in-memory", InMemoryLedgerJdbcUrl, url)
      case Some(url) if url.startsWith("jdbc:h2:") =>
        throw new InvalidDatabaseException(
          "This version of Sandbox does not support file-based H2 databases. Please use SQLite instead."
        )
      case Some(url) if url.startsWith("jdbc:sqlite:") =>
        ("SQLite", url, InMemoryIndexJdbcUrl)
      case Some(_) =>
        throw new InvalidDatabaseException(s"Unknown database")
      case None =>
        ("in-memory", InMemoryLedgerJdbcUrl, InMemoryIndexJdbcUrl)
    }

  private val timeProviderType =
    config.timeProviderType.getOrElse(SandboxConfig.DefaultTimeProviderType)

  override def acquire()(implicit context: ResourceContext): Resource[Port] =
    newLoggingContext { implicit loggingContext =>
      implicit val actorSystem: ActorSystem = ActorSystem("sandbox")
      implicit val materializer: Materializer = Materializer(actorSystem)

      val owner = for {
        // Take ownership of the actor system and materializer so they're cleaned up properly.
        // This is necessary because we can't declare them as implicits within a `for` comprehension.
        _ <- ResourceOwner.forActorSystem(() => actorSystem)
        _ <- ResourceOwner.forMaterializer(() => materializer)

        metrics <- new MetricsReporting(
          getClass.getName,
          config.metricsReporter,
          config.metricsReportingInterval,
        )
        lfValueTranslationCache = LfValueTranslationCache.Cache.newInstrumentedInstance(
          eventConfiguration = config.lfValueTranslationEventCacheConfiguration,
          contractConfiguration = config.lfValueTranslationContractCacheConfiguration,
          metrics = metrics,
        )

        authService = config.authService.getOrElse(AuthServiceWildcard)
        servicesExecutionContext <- ResourceOwner.forExecutorService(() =>
          ExecutionContext.fromExecutorService(Executors.newWorkStealingPool())
        )
<<<<<<< HEAD
        apiServer <- ResettableResourceOwner[
          ResourceContext,
          ApiServer,
          (Option[Port], StartupMode),
        ](
          initialValue = (None, startupMode),
          owner = reset => { case (currentPort, startupMode) =>
            val isReset = startupMode == StartupMode.ResetAndStart
            val ledgerId = specifiedLedgerId.getOrElse(UUID.randomUUID().toString)
            val timeServiceBackend = timeProviderType match {
              case TimeProviderType.Static =>
                Some(TimeServiceBackend.simple(Instant.EPOCH))
              case TimeProviderType.WallClock =>
                None
            }
            for {
              readerWriter <- new SqlLedgerReaderWriter.Owner(
                ledgerId = ledgerId,
                participantId = config.participantId,
                metrics = metrics,
                engine = engine,
                jdbcUrl = ledgerJdbcUrl,
                resetOnStartup = isReset,
                offsetVersion = 0,
                logEntryIdAllocator =
                  new SeedServiceLogEntryIdAllocator(SeedService(config.seeding.get)),
                stateValueCache = caching.WeightedCache.from(
                  caching.WeightedCache.Configuration(
                    maximumWeight = MaximumStateValueCacheSize
                  )
                ),
                timeProvider = timeServiceBackend.getOrElse(TimeProvider.UTC),
              )
              readService = new TimedReadService(
                KeyValueParticipantStateReader(
                  readerWriter,
                  metrics,
                  enableSelfServiceErrorCodes = config.enableSelfServiceErrorCodes,
                ),
                metrics,
              )
              writeService = new TimedWriteService(
                new KeyValueParticipantStateWriter(
                  new TimedLedgerWriter(readerWriter, metrics),
                  metrics,
                ),
                metrics,
              )
              _ <-
                if (isReset) {
                  ResourceOwner.unit
                } else {
                  ResourceOwner
                    .forFuture(() =>
                      Future.sequence(config.damlPackages.map(uploadDar(_, writeService)))
                    )
                    .map(_ => ())
                }
              indexer <- new StandaloneIndexerServer(
                readService = readService,
                config = IndexerConfig(
                  participantId = config.participantId,
                  jdbcUrl = indexJdbcUrl,
                  startupMode =
                    if (isReset) IndexerStartupMode.ResetAndStart
                    else IndexerStartupMode.MigrateAndStart,
                  eventsPageSize = config.eventsPageSize,
                  allowExistingSchema = true,
                  enableCompression = config.enableCompression,
                ),
                servicesExecutionContext = servicesExecutionContext,
                metrics = metrics,
                lfValueTranslationCache = lfValueTranslationCache,
              )
              healthChecks = new HealthChecks(
                "read" -> readService,
                "write" -> writeService,
                "indexer" -> indexer,
              )
              // Required to tie the loop between the API server and the reset service.
              apiServerServicesClosed = Promise[Unit]()
              resetService = {
                val clock = Clock.systemUTC()
                val authorizer =
                  new Authorizer(
                    () => clock.instant(),
                    ledgerId,
                    config.participantId,
                    new ErrorCodesVersionSwitcher(config.enableSelfServiceErrorCodes),
                  )
                new SandboxResetService(
                  domain.LedgerId(ledgerId),
                  () => {
                    // Don't block the reset request; just wait until the services are closed.
                    // Otherwise we end up in deadlock, because the server won't shut down until
                    // all requests are completed.
                    reset()
                    apiServerServicesClosed.future
                  },
                  authorizer,
                  errorFactories = ErrorFactories(
                    new ErrorCodesVersionSwitcher(config.enableSelfServiceErrorCodes)
                  ),
                )
              }
              apiServerConfig = ApiServerConfig(
                participantId = config.participantId,
                archiveFiles = if (isReset) List.empty else config.damlPackages,
                // Re-use the same port when resetting the server.
                port = currentPort.getOrElse(config.port),
                address = config.address,
                jdbcUrl = indexJdbcUrl,
                databaseConnectionPoolSize = config.databaseConnectionPoolSize,
                databaseConnectionTimeout = config.databaseConnectionTimeout,
                tlsConfig = config.tlsConfig,
                maxInboundMessageSize = config.maxInboundMessageSize,
                initialLedgerConfiguration = Some(config.initialLedgerConfiguration),
                configurationLoadTimeout = config.configurationLoadTimeout,
                eventsPageSize = config.eventsPageSize,
                portFile = config.portFile,
                // TODO append-only: augment the following defaults for enabling the features for sandbox next
                seeding = config.seeding.get,
                managementServiceTimeout = config.managementServiceTimeout,
                maxContractStateCacheSize = 0L,
                maxContractKeyStateCacheSize = 0L,
                enableMutableContractStateCache = false,
                maxTransactionsInMemoryFanOutBufferSize = 0L,
                enableInMemoryFanOutForLedgerApi = false,
                enableSelfServiceErrorCodes = config.enableSelfServiceErrorCodes,
              )
              dbSupport <- DbSupport.owner(
                jdbcUrl = apiServerConfig.jdbcUrl,
                serverRole = ServerRole.ApiServer,
                connectionPoolSize = apiServerConfig.databaseConnectionPoolSize,
                connectionTimeout = apiServerConfig.databaseConnectionTimeout,
                metrics = metrics,
              )
              userManagementStore = PersistentUserManagementStore.cached(
                dbDispatcher = dbSupport.dbDispatcher,
                metrics = metrics,
                cacheExpiryAfterWriteInSeconds =
                  config.userManagementConfig.cacheExpiryAfterWriteInSeconds,
                maximumCacheSize = config.userManagementConfig.maximumCacheSize,
              )(servicesExecutionContext)
              indexService <- StandaloneIndexService(
                dbSupport = dbSupport,
                ledgerId = ledgerId,
                config = apiServerConfig,
                metrics = metrics,
                engine = engine,
                servicesExecutionContext = servicesExecutionContext,
                lfValueTranslationCache = lfValueTranslationCache,
              )
              writeServiceWithDeduplicationSupport = WriteServiceWithDeduplicationSupport(
                writeService,
                indexService,
                config.enableSelfServiceErrorCodes,
              )
              apiServer <- StandaloneApiServer(
                indexService = indexService,
                userManagementStore = userManagementStore,
                ledgerId = ledgerId,
                config = apiServerConfig,
                engine = engine,
                commandConfig = config.commandConfig,
                partyConfig = PartyConfiguration.default.copy(
                  implicitPartyAllocation = config.implicitPartyAllocation
                ),
                submissionConfig = SubmissionConfiguration.default,
                optWriteService = Some(writeServiceWithDeduplicationSupport),
                authService = authService,
                healthChecks = healthChecks,
                metrics = metrics,
                timeServiceBackend = timeServiceBackend,
                otherServices = List(resetService),
                otherInterceptors = List(resetService),
                servicesExecutionContext = servicesExecutionContext,
                commandDeduplicationFeatures = CommandDeduplicationFeatures.of(
                  deduplicationPeriodSupport = Some(
                    CommandDeduplicationPeriodSupport.of(
                      offsetSupport =
                        CommandDeduplicationPeriodSupport.OffsetSupport.OFFSET_CONVERT_TO_DURATION,
                      durationSupport =
                        CommandDeduplicationPeriodSupport.DurationSupport.DURATION_NATIVE_SUPPORT,
                    )
                  ),
                  deduplicationType = CommandDeduplicationType.ASYNC_ONLY,
                  maxDeduplicationDurationEnforced = true,
                ),
                contractIdFeatures = ContractIdFeatures.of(
                  v0 = ContractIdFeatures.ContractIdV0Support.NOT_SUPPORTED,
                  v1 = ContractIdFeatures.ContractIdV1Support.BOTH,
                ),
              )
              _ = apiServerServicesClosed.completeWith(apiServer.servicesClosed())
            } yield {
              Banner.show(Console.out)
              logger.withoutContext.info(
                "Initialized sandbox version {} with ledger-id = {}, port = {}, dar file = {}, time mode = {}, ledger = {}, auth-service = {}, contract ids seeding = {}{}{}",
                BuildInfo.Version,
                ledgerId,
                apiServer.port.toString,
                config.damlPackages,
                timeProviderType.description,
                ledgerType,
                authService.getClass.getSimpleName,
                config.seeding.get.name,
                if (config.stackTraces) "" else ", stack traces = no",
                config.profileDir match {
                  case None => ""
                  case Some(profileDir) => s", profile directory = $profileDir"
                },
=======
        ledgerId = specifiedLedgerId.getOrElse(UUID.randomUUID().toString)
        timeServiceBackend = timeProviderType match {
          case TimeProviderType.Static =>
            Some(TimeServiceBackend.simple(Instant.EPOCH))
          case TimeProviderType.WallClock =>
            None
        }
        readerWriter <- new SqlLedgerReaderWriter.Owner(
          ledgerId = ledgerId,
          participantId = config.participantId,
          metrics = metrics,
          engine = engine,
          jdbcUrl = ledgerJdbcUrl,
          resetOnStartup = false,
          offsetVersion = 0,
          logEntryIdAllocator = new SeedServiceLogEntryIdAllocator(SeedService(config.seeding.get)),
          stateValueCache = caching.WeightedCache.from(
            caching.WeightedCache.Configuration(
              maximumWeight = MaximumStateValueCacheSize
            )
          ),
          timeProvider = timeServiceBackend.getOrElse(TimeProvider.UTC),
        )
        readService = new TimedReadService(
          KeyValueParticipantStateReader(
            readerWriter,
            metrics,
            enableSelfServiceErrorCodes = config.enableSelfServiceErrorCodes,
          ),
          metrics,
        )
        writeService = new TimedWriteService(
          new KeyValueParticipantStateWriter(
            new TimedLedgerWriter(readerWriter, metrics),
            metrics,
          ),
          metrics,
        )
        _ <- ResourceOwner
          .forFuture(() => Future.sequence(config.damlPackages.map(uploadDar(_, writeService))))
          .map(_ => ())

        indexer <- new StandaloneIndexerServer(
          readService = readService,
          config = IndexerConfig(
            participantId = config.participantId,
            jdbcUrl = indexJdbcUrl,
            startupMode = IndexerStartupMode.MigrateAndStart,
            eventsPageSize = config.eventsPageSize,
            allowExistingSchema = true,
            enableCompression = config.enableCompression,
          ),
          servicesExecutionContext = servicesExecutionContext,
          metrics = metrics,
          lfValueTranslationCache = lfValueTranslationCache,
        )
        healthChecks = new HealthChecks(
          "read" -> readService,
          "write" -> writeService,
          "indexer" -> indexer,
        )
        // Required to tie the loop between the API server and the reset service.
        apiServerServicesClosed = Promise[Unit]()
        apiServerConfig = ApiServerConfig(
          participantId = config.participantId,
          archiveFiles = config.damlPackages,
          // Re-use the same port when resetting the server.
          port = config.port,
          address = config.address,
          jdbcUrl = indexJdbcUrl,
          databaseConnectionPoolSize = config.databaseConnectionPoolSize,
          databaseConnectionTimeout = config.databaseConnectionTimeout,
          tlsConfig = config.tlsConfig,
          maxInboundMessageSize = config.maxInboundMessageSize,
          initialLedgerConfiguration = Some(config.initialLedgerConfiguration),
          configurationLoadTimeout = config.configurationLoadTimeout,
          eventsPageSize = config.eventsPageSize,
          portFile = config.portFile,
          // TODO append-only: augment the following defaults for enabling the features for sandbox next
          seeding = config.seeding.get,
          managementServiceTimeout = config.managementServiceTimeout,
          maxContractStateCacheSize = 0L,
          maxContractKeyStateCacheSize = 0L,
          enableMutableContractStateCache = false,
          maxTransactionsInMemoryFanOutBufferSize = 0L,
          enableInMemoryFanOutForLedgerApi = false,
          enableSelfServiceErrorCodes = config.enableSelfServiceErrorCodes,
        )
        dbSupport <- DbSupport.owner(
          jdbcUrl = apiServerConfig.jdbcUrl,
          serverRole = ServerRole.ApiServer,
          connectionPoolSize = apiServerConfig.databaseConnectionPoolSize,
          connectionTimeout = apiServerConfig.databaseConnectionTimeout,
          metrics = metrics,
        )
        userManagementStore = PersistentUserManagementStore.cached(
          dbDispatcher = dbSupport.dbDispatcher,
          metrics = metrics,
          cacheExpiryAfterWriteInSeconds =
            config.userManagementConfig.cacheExpiryAfterWriteInSeconds,
          maximumCacheSize = config.userManagementConfig.maximumCacheSize,
        )(servicesExecutionContext)
        indexService <- StandaloneIndexService(
          dbSupport = dbSupport,
          ledgerId = ledgerId,
          config = apiServerConfig,
          metrics = metrics,
          engine = engine,
          servicesExecutionContext = servicesExecutionContext,
          lfValueTranslationCache = lfValueTranslationCache,
        )
        writeServiceWithDeduplicationSupport = WriteServiceWithDeduplicationSupport(
          writeService,
          indexService,
          config.enableSelfServiceErrorCodes,
        )
        apiServer <- StandaloneApiServer(
          indexService = indexService,
          userManagementStore = userManagementStore,
          ledgerId = ledgerId,
          config = apiServerConfig,
          engine = engine,
          commandConfig = config.commandConfig,
          partyConfig = PartyConfiguration.default.copy(
            implicitPartyAllocation = config.implicitPartyAllocation
          ),
          submissionConfig = SubmissionConfiguration.default,
          optWriteService = Some(writeServiceWithDeduplicationSupport),
          authService = authService,
          healthChecks = healthChecks,
          metrics = metrics,
          timeServiceBackend = timeServiceBackend,
          servicesExecutionContext = servicesExecutionContext,
          commandDeduplicationFeatures = CommandDeduplicationFeatures.of(
            deduplicationPeriodSupport = Some(
              CommandDeduplicationPeriodSupport.of(
                offsetSupport =
                  CommandDeduplicationPeriodSupport.OffsetSupport.OFFSET_CONVERT_TO_DURATION,
                durationSupport =
                  CommandDeduplicationPeriodSupport.DurationSupport.DURATION_NATIVE_SUPPORT,
>>>>>>> 82534f91
              )
            ),
            deduplicationType = CommandDeduplicationType.ASYNC_ONLY,
            maxDeduplicationDurationEnforced = true,
          ),
        )
        _ = apiServerServicesClosed.completeWith(apiServer.servicesClosed())
      } yield {
        Banner.show(Console.out)
        logger.withoutContext.info(
          "Initialized sandbox version {} with ledger-id = {}, port = {}, dar file = {}, time mode = {}, ledger = {}, auth-service = {}, contract ids seeding = {}{}{}",
          BuildInfo.Version,
          ledgerId,
          apiServer.port.toString,
          config.damlPackages,
          timeProviderType.description,
          ledgerType,
          authService.getClass.getSimpleName,
          config.seeding.get.name,
          if (config.stackTraces) "" else ", stack traces = no",
          config.profileDir match {
            case None => ""
            case Some(profileDir) => s", profile directory = $profileDir"
          },
        )
        apiServer.port
      }
      owner.acquire()
    }

  private def uploadDar(from: File, to: WritePackagesService)(implicit
      executionContext: ExecutionContext,
      loggingContext: LoggingContext,
  ): Future[Unit] = DefaultTelemetry.runFutureInSpan(SpanName.RunnerUploadDar, SpanKind.Internal) {
    implicit telemetryContext =>
      val submissionId = Ref.SubmissionId.assertFromString(UUID.randomUUID().toString)
      for {
        dar <- Future.fromTry(DarParser.readArchiveFromFile(from).toTry)
        _ <- to.uploadPackages(submissionId, dar.all, None).toScala
      } yield ()
  }
}

object Runner {
  private val logger = ContextualizedLogger.get(classOf[Runner])

  private val InMemoryLedgerJdbcUrl =
    "jdbc:sqlite:file:ledger?mode=memory&cache=shared"

  private val InMemoryIndexJdbcUrl =
    "jdbc:h2:mem:index;db_close_delay=-1;db_close_on_exit=false"

  private val MaximumStateValueCacheSize: caching.Cache.Size = 128L * 1024 * 1024
}<|MERGE_RESOLUTION|>--- conflicted
+++ resolved
@@ -19,7 +19,7 @@
   CommandDeduplicationFeatures,
   CommandDeduplicationPeriodSupport,
   CommandDeduplicationType,
-  ContractIdFeatures,
+  ExperimentalContractIds,
 }
 import com.daml.ledger.configuration.LedgerId
 import com.daml.ledger.on.sql.Database.InvalidDatabaseException
@@ -140,220 +140,6 @@
         servicesExecutionContext <- ResourceOwner.forExecutorService(() =>
           ExecutionContext.fromExecutorService(Executors.newWorkStealingPool())
         )
-<<<<<<< HEAD
-        apiServer <- ResettableResourceOwner[
-          ResourceContext,
-          ApiServer,
-          (Option[Port], StartupMode),
-        ](
-          initialValue = (None, startupMode),
-          owner = reset => { case (currentPort, startupMode) =>
-            val isReset = startupMode == StartupMode.ResetAndStart
-            val ledgerId = specifiedLedgerId.getOrElse(UUID.randomUUID().toString)
-            val timeServiceBackend = timeProviderType match {
-              case TimeProviderType.Static =>
-                Some(TimeServiceBackend.simple(Instant.EPOCH))
-              case TimeProviderType.WallClock =>
-                None
-            }
-            for {
-              readerWriter <- new SqlLedgerReaderWriter.Owner(
-                ledgerId = ledgerId,
-                participantId = config.participantId,
-                metrics = metrics,
-                engine = engine,
-                jdbcUrl = ledgerJdbcUrl,
-                resetOnStartup = isReset,
-                offsetVersion = 0,
-                logEntryIdAllocator =
-                  new SeedServiceLogEntryIdAllocator(SeedService(config.seeding.get)),
-                stateValueCache = caching.WeightedCache.from(
-                  caching.WeightedCache.Configuration(
-                    maximumWeight = MaximumStateValueCacheSize
-                  )
-                ),
-                timeProvider = timeServiceBackend.getOrElse(TimeProvider.UTC),
-              )
-              readService = new TimedReadService(
-                KeyValueParticipantStateReader(
-                  readerWriter,
-                  metrics,
-                  enableSelfServiceErrorCodes = config.enableSelfServiceErrorCodes,
-                ),
-                metrics,
-              )
-              writeService = new TimedWriteService(
-                new KeyValueParticipantStateWriter(
-                  new TimedLedgerWriter(readerWriter, metrics),
-                  metrics,
-                ),
-                metrics,
-              )
-              _ <-
-                if (isReset) {
-                  ResourceOwner.unit
-                } else {
-                  ResourceOwner
-                    .forFuture(() =>
-                      Future.sequence(config.damlPackages.map(uploadDar(_, writeService)))
-                    )
-                    .map(_ => ())
-                }
-              indexer <- new StandaloneIndexerServer(
-                readService = readService,
-                config = IndexerConfig(
-                  participantId = config.participantId,
-                  jdbcUrl = indexJdbcUrl,
-                  startupMode =
-                    if (isReset) IndexerStartupMode.ResetAndStart
-                    else IndexerStartupMode.MigrateAndStart,
-                  eventsPageSize = config.eventsPageSize,
-                  allowExistingSchema = true,
-                  enableCompression = config.enableCompression,
-                ),
-                servicesExecutionContext = servicesExecutionContext,
-                metrics = metrics,
-                lfValueTranslationCache = lfValueTranslationCache,
-              )
-              healthChecks = new HealthChecks(
-                "read" -> readService,
-                "write" -> writeService,
-                "indexer" -> indexer,
-              )
-              // Required to tie the loop between the API server and the reset service.
-              apiServerServicesClosed = Promise[Unit]()
-              resetService = {
-                val clock = Clock.systemUTC()
-                val authorizer =
-                  new Authorizer(
-                    () => clock.instant(),
-                    ledgerId,
-                    config.participantId,
-                    new ErrorCodesVersionSwitcher(config.enableSelfServiceErrorCodes),
-                  )
-                new SandboxResetService(
-                  domain.LedgerId(ledgerId),
-                  () => {
-                    // Don't block the reset request; just wait until the services are closed.
-                    // Otherwise we end up in deadlock, because the server won't shut down until
-                    // all requests are completed.
-                    reset()
-                    apiServerServicesClosed.future
-                  },
-                  authorizer,
-                  errorFactories = ErrorFactories(
-                    new ErrorCodesVersionSwitcher(config.enableSelfServiceErrorCodes)
-                  ),
-                )
-              }
-              apiServerConfig = ApiServerConfig(
-                participantId = config.participantId,
-                archiveFiles = if (isReset) List.empty else config.damlPackages,
-                // Re-use the same port when resetting the server.
-                port = currentPort.getOrElse(config.port),
-                address = config.address,
-                jdbcUrl = indexJdbcUrl,
-                databaseConnectionPoolSize = config.databaseConnectionPoolSize,
-                databaseConnectionTimeout = config.databaseConnectionTimeout,
-                tlsConfig = config.tlsConfig,
-                maxInboundMessageSize = config.maxInboundMessageSize,
-                initialLedgerConfiguration = Some(config.initialLedgerConfiguration),
-                configurationLoadTimeout = config.configurationLoadTimeout,
-                eventsPageSize = config.eventsPageSize,
-                portFile = config.portFile,
-                // TODO append-only: augment the following defaults for enabling the features for sandbox next
-                seeding = config.seeding.get,
-                managementServiceTimeout = config.managementServiceTimeout,
-                maxContractStateCacheSize = 0L,
-                maxContractKeyStateCacheSize = 0L,
-                enableMutableContractStateCache = false,
-                maxTransactionsInMemoryFanOutBufferSize = 0L,
-                enableInMemoryFanOutForLedgerApi = false,
-                enableSelfServiceErrorCodes = config.enableSelfServiceErrorCodes,
-              )
-              dbSupport <- DbSupport.owner(
-                jdbcUrl = apiServerConfig.jdbcUrl,
-                serverRole = ServerRole.ApiServer,
-                connectionPoolSize = apiServerConfig.databaseConnectionPoolSize,
-                connectionTimeout = apiServerConfig.databaseConnectionTimeout,
-                metrics = metrics,
-              )
-              userManagementStore = PersistentUserManagementStore.cached(
-                dbDispatcher = dbSupport.dbDispatcher,
-                metrics = metrics,
-                cacheExpiryAfterWriteInSeconds =
-                  config.userManagementConfig.cacheExpiryAfterWriteInSeconds,
-                maximumCacheSize = config.userManagementConfig.maximumCacheSize,
-              )(servicesExecutionContext)
-              indexService <- StandaloneIndexService(
-                dbSupport = dbSupport,
-                ledgerId = ledgerId,
-                config = apiServerConfig,
-                metrics = metrics,
-                engine = engine,
-                servicesExecutionContext = servicesExecutionContext,
-                lfValueTranslationCache = lfValueTranslationCache,
-              )
-              writeServiceWithDeduplicationSupport = WriteServiceWithDeduplicationSupport(
-                writeService,
-                indexService,
-                config.enableSelfServiceErrorCodes,
-              )
-              apiServer <- StandaloneApiServer(
-                indexService = indexService,
-                userManagementStore = userManagementStore,
-                ledgerId = ledgerId,
-                config = apiServerConfig,
-                engine = engine,
-                commandConfig = config.commandConfig,
-                partyConfig = PartyConfiguration.default.copy(
-                  implicitPartyAllocation = config.implicitPartyAllocation
-                ),
-                submissionConfig = SubmissionConfiguration.default,
-                optWriteService = Some(writeServiceWithDeduplicationSupport),
-                authService = authService,
-                healthChecks = healthChecks,
-                metrics = metrics,
-                timeServiceBackend = timeServiceBackend,
-                otherServices = List(resetService),
-                otherInterceptors = List(resetService),
-                servicesExecutionContext = servicesExecutionContext,
-                commandDeduplicationFeatures = CommandDeduplicationFeatures.of(
-                  deduplicationPeriodSupport = Some(
-                    CommandDeduplicationPeriodSupport.of(
-                      offsetSupport =
-                        CommandDeduplicationPeriodSupport.OffsetSupport.OFFSET_CONVERT_TO_DURATION,
-                      durationSupport =
-                        CommandDeduplicationPeriodSupport.DurationSupport.DURATION_NATIVE_SUPPORT,
-                    )
-                  ),
-                  deduplicationType = CommandDeduplicationType.ASYNC_ONLY,
-                  maxDeduplicationDurationEnforced = true,
-                ),
-                contractIdFeatures = ContractIdFeatures.of(
-                  v0 = ContractIdFeatures.ContractIdV0Support.NOT_SUPPORTED,
-                  v1 = ContractIdFeatures.ContractIdV1Support.BOTH,
-                ),
-              )
-              _ = apiServerServicesClosed.completeWith(apiServer.servicesClosed())
-            } yield {
-              Banner.show(Console.out)
-              logger.withoutContext.info(
-                "Initialized sandbox version {} with ledger-id = {}, port = {}, dar file = {}, time mode = {}, ledger = {}, auth-service = {}, contract ids seeding = {}{}{}",
-                BuildInfo.Version,
-                ledgerId,
-                apiServer.port.toString,
-                config.damlPackages,
-                timeProviderType.description,
-                ledgerType,
-                authService.getClass.getSimpleName,
-                config.seeding.get.name,
-                if (config.stackTraces) "" else ", stack traces = no",
-                config.profileDir match {
-                  case None => ""
-                  case Some(profileDir) => s", profile directory = $profileDir"
-                },
-=======
         ledgerId = specifiedLedgerId.getOrElse(UUID.randomUUID().toString)
         timeServiceBackend = timeProviderType match {
           case TimeProviderType.Static =>
@@ -494,11 +280,14 @@
                   CommandDeduplicationPeriodSupport.OffsetSupport.OFFSET_CONVERT_TO_DURATION,
                 durationSupport =
                   CommandDeduplicationPeriodSupport.DurationSupport.DURATION_NATIVE_SUPPORT,
->>>>>>> 82534f91
               )
             ),
             deduplicationType = CommandDeduplicationType.ASYNC_ONLY,
             maxDeduplicationDurationEnforced = true,
+          ),
+          contractIdFeatures = ExperimentalContractIds.of(
+            v0 = ExperimentalContractIds.ContractIdV0Support.NOT_SUPPORTED,
+            v1 = ExperimentalContractIds.ContractIdV1Support.BOTH,
           ),
         )
         _ = apiServerServicesClosed.completeWith(apiServer.servicesClosed())
