# Copyright (c) 2020 The DAML Authors. All rights reserved.
# SPDX-License-Identifier: Apache-2.0

load("//rules_daml:daml.bzl", "daml_compile")
load("//bazel_tools:scala.bzl", "da_scala_binary", "da_scala_library", "da_scala_test_suite")
load("//bazel_tools:pom_file.bzl", "pom_file")
load("//ledger/ledger-api-test-tool:conformance.bzl", "server_conformance_test")
load("@io_bazel_rules_docker//container:container.bzl", "container_image")
load("@io_bazel_rules_docker//java:image.bzl", "java_image")
load("@os_info//:os_info.bzl", "is_windows")

compile_deps = [
    "//daml-lf/archive:daml_lf_archive_reader",
    "//daml-lf/archive:daml_lf_dev_archive_java_proto",
    "//daml-lf/data",
    "//daml-lf/engine",
    "//daml-lf/interpreter",
    "//daml-lf/language",
    "//daml-lf/scenario-interpreter",
    "//daml-lf/transaction",
    "//daml-lf/transaction:transaction_java_proto",
    "//daml-lf/transaction:value_java_proto",
    "//language-support/scala/bindings",
    "//ledger-api/rs-grpc-akka",
    "//ledger-api/rs-grpc-bridge",
    "//ledger-service/jwt",
    "//ledger/ledger-api-akka",
    "//ledger/ledger-api-auth",
    "//ledger/ledger-api-client",
    "//ledger/ledger-api-common",
    "//ledger/ledger-api-domain",
    "//ledger/ledger-api-health",
    "//ledger/ledger-on-sql",
    "//ledger/participant-state",
    "//ledger/participant-state-index",
    "//ledger/participant-state/kvutils",
    "//libs-scala/contextualized-logging",
    "//libs-scala/direct-execution-context",
    "//libs-scala/resources",
    "//libs-scala/resources-akka",
    "@maven//:ch_qos_logback_logback_classic",
    "@maven//:ch_qos_logback_logback_core",
    "@maven//:com_auth0_java_jwt",
    "@maven//:com_github_scopt_scopt_2_12",
    "@maven//:com_google_guava_guava",
    "@maven//:com_typesafe_akka_akka_actor_2_12",
    "@maven//:com_typesafe_akka_akka_stream_2_12",
    "@maven//:com_typesafe_config",
    "@maven//:com_typesafe_play_anorm_2_12",
    "@maven//:com_typesafe_play_anorm_tokenizer_2_12",
    "@maven//:com_typesafe_scala_logging_scala_logging_2_12",
    "@maven//:com_zaxxer_HikariCP",
    "@maven//:io_dropwizard_metrics_metrics_core",
    "@maven//:io_dropwizard_metrics_metrics_jmx",
    "@maven//:io_grpc_grpc_netty",
    "@maven//:io_grpc_grpc_services",
    "@maven//:io_netty_netty_common",
    "@maven//:io_netty_netty_handler",
    "@maven//:io_netty_netty_transport",
    "@maven//:io_zipkin_brave_brave",
    "@maven//:net_logstash_logback_logstash_logback_encoder",
    "@maven//:org_flywaydb_flyway_core",
    "@maven//:org_scala_lang_modules_scala_java8_compat_2_12",
    "@maven//:org_scalaz_scalaz_core_2_12",
    "@maven//:org_slf4j_slf4j_api",
]

runtime_deps = [
    "@maven//:ch_qos_logback_logback_classic",
    "@maven//:ch_qos_logback_logback_core",
    "@maven//:com_h2database_h2",
    "@maven//:org_postgresql_postgresql",
    "@maven//:org_xerial_sqlite_jdbc",
]

da_scala_library(
    name = "sandbox",
    srcs = glob(["src/main/scala/**/*.scala"]),
    resources =
        glob(
            ["src/main/resources/**/*"],
            # Do not include logback.xml into the library: let the user
            # of the sandbox-as-a-library decide how to log.
            exclude = ["src/main/resources/logback.xml"],
        ) + [
            "//:COMPONENT-VERSION",
        ],
    tags = ["maven_coordinates=com.digitalasset.platform:sandbox:__VERSION__"],
    visibility = [
        "//visibility:public",
    ],
    runtime_deps = runtime_deps,
    deps = compile_deps,
)

da_scala_library(
    name = "ledger-api-server",
    srcs = glob(["src/main/scala/**/*.scala"]),
    resources =
        glob(
            ["src/main/resources/**/*"],
            # Do not include logback.xml into the library: let the user
            # of the sandbox-as-a-library decide how to log.
            exclude = ["src/main/resources/logback.xml"],
        ) + [
            "//:COMPONENT-VERSION",
        ],
    tags = ["maven_coordinates=com.daml.ledger:ledger-api-server:__VERSION__"],
    visibility = [
        "//visibility:public",
    ],
    runtime_deps = runtime_deps,
    deps = compile_deps,
)

da_scala_binary(
    name = "sandbox-binary",
    main_class = "com.digitalasset.platform.sandbox.SandboxMain",
    resources = ["src/main/resources/logback.xml"],
    visibility = ["//visibility:public"],
    deps = [
        ":sandbox",
    ],
)

da_scala_binary(
    name = "sandbox-next-binary",
    main_class = "com.digitalasset.platform.sandboxnext.Main",
    resources = ["src/main/resources/logback.xml"],
    visibility = ["//visibility:public"],
    deps = [
        ":sandbox",
    ],
)

da_scala_binary(
    name = "sandbox-ephemeral-postgresql",
    main_class = "com.digitalasset.platform.sandbox.persistence.MainWithEphemeralPostgresql",
    resources = ["src/main/resources/logback.xml"],
    visibility = ["//visibility:public"],
    deps = [
        ":sandbox",
        ":sandbox-scala-tests-lib",
    ],
)

da_scala_binary(
    name = "sandbox-next-ephemeral-postgresql",
    main_class = "com.digitalasset.platform.sandboxnext.persistence.MainWithEphemeralPostgresql",
    resources = ["src/main/resources/logback.xml"],
    visibility = ["//visibility:public"],
    deps = [
        ":sandbox",
        ":sandbox-scala-tests-lib",
    ],
)

genrule(
    name = "sandbox-tarball",
    srcs = [
        ":sandbox-binary_deploy.jar",
        "//:component-version",
    ],
    outs = ["sandbox-tarball.tar.gz"],
    cmd = """
        VERSION=$$(cat $(location //:component-version))
        mkdir -p sandbox-tarball/sandbox
        cp -L $(location :sandbox-binary_deploy.jar) sandbox-tarball/sandbox/sandbox-$$VERSION.jar
        out=$$(realpath $@)
        cd sandbox-tarball
        tar zcf $$out sandbox
    """,
    visibility = ["//visibility:public"],
)

container_image(
    name = "sandbox-image-base",
    base = "@openjdk_base//image",
    cmd = None,
    directory = "/usr/bin",
    files = [
        "@com_github_grpc_ecosystem_grpc_health_probe_binary//file",
    ],
) if not is_windows else None

java_image(
    name = "sandbox-image",
    base = ":sandbox-image-base",
    main_class = "com.digitalasset.platform.sandbox.SandboxMain",
    resources = ["src/main/resources/logback.xml"],
    visibility = ["//visibility:public"],
    runtime_deps = [":sandbox"],
) if not is_windows else None

alias(
    name = "Test-1.5.dar",
    actual = ":historical-dars/Test-1.5.dar",
    visibility = ["//visibility:public"],
)

#TODO: generate dynamic BuildInfo.scala

da_scala_library(
    name = "sandbox-scala-tests-lib",
    srcs = glob(["src/test/lib/**/*.scala"]),
    visibility = ["//visibility:public"],
    runtime_deps = [
        "@maven//:com_h2database_h2",
        "@maven//:com_typesafe_akka_akka_slf4j_2_12",
        "@maven//:org_postgresql_postgresql",
    ],
    deps = [
        ":sandbox",
        "//bazel_tools/runfiles:scala_runfiles",
        "//daml-lf/archive:daml_lf_archive_reader",
        "//daml-lf/archive:daml_lf_dev_archive_java_proto",
        "//daml-lf/data",
        "//language-support/scala/bindings",
        "//ledger-api/rs-grpc-akka",
        "//ledger-api/rs-grpc-bridge",
        "//ledger-api/testing-utils",
        "//ledger-service/jwt",
        "//ledger/ledger-api-auth",
        "//ledger/ledger-api-auth-client",
        "//ledger/ledger-api-client",
        "//ledger/ledger-api-common",
        "//ledger/ledger-api-domain",
        "//ledger/ledger-api-health",
        "//ledger/participant-state",
        "//ledger/test-common",
        "//libs-scala/contextualized-logging",
        "//libs-scala/direct-execution-context",
        "//libs-scala/grpc-utils",
        "//libs-scala/postgresql-testing",
        "//libs-scala/resources",
        "//libs-scala/timer-utils",
        "@maven//:ch_qos_logback_logback_classic",
        "@maven//:com_auth0_java_jwt",
        "@maven//:com_google_guava_guava",
        "@maven//:com_typesafe_akka_akka_actor_2_12",
        "@maven//:com_typesafe_akka_akka_stream_2_12",
        "@maven//:com_typesafe_config",
        "@maven//:com_typesafe_scala_logging_scala_logging_2_12",
        "@maven//:io_dropwizard_metrics_metrics_core",
        "@maven//:io_grpc_grpc_netty",
        "@maven//:io_netty_netty_common",
        "@maven//:io_netty_netty_transport",
        "@maven//:org_scalactic_scalactic_2_12",
        "@maven//:org_scalatest_scalatest_2_12",
        "@maven//:org_scalaz_scalaz_core_2_12",
        "@maven//:org_slf4j_slf4j_api",
    ],
)

da_scala_test_suite(
    name = "sandbox-scala-tests",
    srcs = glob(
        ["src/test/suite/**/*.scala"],
    ),
    data = [
        "//ledger/test-common:Test-stable.dar",
    ],
    resources = glob(["src/test/resources/**/*"]),
    deps = [
        ":sandbox",
        ":sandbox-scala-tests-lib",
        "//bazel_tools/runfiles:scala_runfiles",
        "//daml-lf/archive:daml_lf_archive_reader",
        "//daml-lf/archive:daml_lf_dev_archive_java_proto",
        "//daml-lf/data",
        "//daml-lf/interpreter",
        "//daml-lf/language",
        "//daml-lf/transaction",
        "//language-support/scala/bindings",
        "//ledger-api/rs-grpc-akka",
        "//ledger-api/rs-grpc-bridge",
        "//ledger-api/testing-utils",
        "//ledger/ledger-api-auth",
        "//ledger/ledger-api-client",
        "//ledger/ledger-api-common",
        "//ledger/ledger-api-common:ledger-api-common-scala-tests-lib",
        "//ledger/ledger-api-domain",
        "//ledger/ledger-api-health",
        "//ledger/participant-state",
        "//ledger/participant-state-index",
        "//ledger/test-common",
        "//libs-scala/contextualized-logging",
        "//libs-scala/direct-execution-context",
        "//libs-scala/grpc-utils",
        "//libs-scala/postgresql-testing",
        "//libs-scala/resources",
        "//libs-scala/timer-utils",
        "@maven//:ch_qos_logback_logback_classic",
        "@maven//:ch_qos_logback_logback_core",
        "@maven//:com_typesafe_akka_akka_actor_2_12",
        "@maven//:com_typesafe_akka_akka_stream_2_12",
        "@maven//:com_typesafe_akka_akka_stream_testkit_2_12",
        "@maven//:com_typesafe_akka_akka_testkit_2_12",
        "@maven//:com_typesafe_config",
        "@maven//:commons_io_commons_io",
        "@maven//:io_dropwizard_metrics_metrics_core",
        "@maven//:io_grpc_grpc_services",
        "@maven//:io_netty_netty_handler",
        "@maven//:org_awaitility_awaitility",
        "@maven//:org_flywaydb_flyway_core",
        "@maven//:org_mockito_mockito_core",
        "@maven//:org_mockito_mockito_scala_2_12",
        "@maven//:org_reactivestreams_reactive_streams",
        "@maven//:org_scalactic_scalactic_2_12",
        "@maven//:org_scalatest_scalatest_2_12",
        "@maven//:org_scalaz_scalaz_core_2_12",
        "@maven//:org_slf4j_slf4j_api",
    ],
)

SERVERS = {
    "memory": {
        "binary": ":sandbox-binary",
        "server_args": [
            "--port=6865",
            "--eager-package-loading",
        ],
    },
    "h2database": {
        "binary": ":sandbox-binary",
        "server_args": [
            "--port=6865",
            "--eager-package-loading",
            # "db_close_delay=-1" is needed so that the in-memory database is not closed
            # (and therefore lost) after the flyway migration
            "--sql-backend-jdbcurl=jdbc:h2:mem:static_time;db_close_delay=-1",
        ],
    },
    "postgresql": {
        "binary": ":sandbox-ephemeral-postgresql",
        "server_args": [
            "--port=6865",
            "--eager-package-loading",
        ],
    },
}

server_conformance_test(
    name = "conformance-test-static-time",
    server_args = [
        "--static-time",
    ],
    servers = SERVERS,
    test_tool_args = [
        "--all-tests",
        "--exclude=LotsOfPartiesIT",
        "--exclude=ConfigManagementServiceIT",
        "--exclude=ClosedWorldIT",
    ],
)

server_conformance_test(
    name = "conformance-test-lots-of-parties",
    flaky = True,
    server_args = [
        "--static-time",
    ],
    servers = SERVERS,
    test_tool_args = [
        "--include=LotsOfPartiesIT",
    ],
)

server_conformance_test(
    name = "conformance-test-wall-clock",
    server_args = [
        "--wall-clock-time",
    ],
    servers = SERVERS,
    test_tool_args = [
        "--all-tests",
        "--exclude=LotsOfPartiesIT",
        "--exclude=ConfigManagementServiceIT",
        "--exclude=ClosedWorldIT",
    ],
)

server_conformance_test(
    name = "conformance-test-config-management",
    servers = SERVERS,
    test_tool_args = [
        "--include=ConfigManagementServiceIT",
    ],
)

NEXT_SERVERS = {
    "memory": {
        "binary": ":sandbox-next-binary",
        "server_args": [
            "--port=6865",
            "--eager-package-loading",
        ],
    },
    "postgresql": {
        "binary": ":sandbox-next-ephemeral-postgresql",
        "server_args": [
            "--port=6865",
            "--eager-package-loading",
        ],
    },
}

server_conformance_test(
    name = "next-conformance-test-wall-clock",
    server_args = [
        "--static-time",
    ],
    servers = NEXT_SERVERS,
    test_tool_args = [
        "--all-tests",
        "--exclude=ConfigManagementServiceIT",
<<<<<<< HEAD
        "--exclude=TimeIT",
        "--exclude=ClosedWorldIT",
=======
>>>>>>> 562708fd
    ],
)

server_conformance_test(
    name = "next-conformance-test-wall-clock-config-management",
    server_args = [
        "--static-time",
    ],
    servers = NEXT_SERVERS,
    test_tool_args = [
        "--include=ConfigManagementServiceIT",
    ],
)

exports_files(["src/main/resources/logback.xml"])<|MERGE_RESOLUTION|>--- conflicted
+++ resolved
@@ -414,11 +414,8 @@
     test_tool_args = [
         "--all-tests",
         "--exclude=ConfigManagementServiceIT",
-<<<<<<< HEAD
         "--exclude=TimeIT",
         "--exclude=ClosedWorldIT",
-=======
->>>>>>> 562708fd
     ],
 )
 
