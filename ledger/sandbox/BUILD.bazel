# Copyright (c) 2020 Digital Asset (Switzerland) GmbH and/or its affiliates. All rights reserved.
# SPDX-License-Identifier: Apache-2.0

load("//bazel_tools:scala.bzl", "da_scala_binary", "da_scala_library", "da_scala_test_suite")
load("//ledger/ledger-api-test-tool:conformance.bzl", "server_conformance_test")
load("@os_info//:os_info.bzl", "is_windows")
load("@build_environment//:configuration.bzl", "mvn_version")

da_scala_library(
    name = "sandbox",
    srcs = glob(["src/main/scala/**/*.scala"]),
    # Do not include logback.xml into the library: let the user
    # of the sandbox-as-a-library decide how to log.
    resources = ["//ledger/sandbox-common:src/main/resources/banner.txt"],
    tags = ["maven_coordinates=com.daml:sandbox:__VERSION__"],
    visibility = [
        "//visibility:public",
    ],
    runtime_deps = [
        "@maven//:ch_qos_logback_logback_classic",
        "@maven//:ch_qos_logback_logback_core",
        "@maven//:com_h2database_h2",
        "@maven//:org_postgresql_postgresql",
        "@maven//:org_xerial_sqlite_jdbc",
    ],
    deps = [
        "//daml-lf/archive:daml_lf_archive_reader",
        "//daml-lf/archive:daml_lf_dev_archive_java_proto",
        "//daml-lf/data",
        "//daml-lf/engine",
        "//daml-lf/transaction",
        "//language-support/scala/bindings",
        "//ledger/caching",
        "//ledger/ledger-api-auth",
        "//ledger/ledger-api-common",
        "//ledger/ledger-api-domain",
        "//ledger/ledger-api-health",
        "//ledger/ledger-on-sql",
        "//ledger/ledger-resources",
        "//ledger/metrics",
        "//ledger/participant-integration-api",
        "//ledger/participant-state",
        "//ledger/participant-state-metrics",
        "//ledger/participant-state/kvutils",
        "//ledger/sandbox-common",
        "//libs-scala/build-info",
        "//libs-scala/contextualized-logging",
        "//libs-scala/ports",
        "//libs-scala/resources",
        "//libs-scala/resources-akka",
        "@maven//:ch_qos_logback_logback_classic",
        "@maven//:com_github_scopt_scopt_2_12",
        "@maven//:com_typesafe_akka_akka_actor_2_12",
        "@maven//:com_typesafe_akka_akka_stream_2_12",
        "@maven//:com_typesafe_config",
        "@maven//:org_scala_lang_modules_scala_java8_compat_2_12",
        "@maven//:org_scalaz_scalaz_core_2_12",
        "@maven//:org_slf4j_slf4j_api",
    ],
)

da_scala_binary(
    name = "sandbox-binary",
    main_class = "com.daml.platform.sandboxnext.Main",
    resources = ["//ledger/sandbox-common:src/main/resources/logback.xml"],
    visibility = ["//visibility:public"],
    deps = [
        ":sandbox",
    ],
)

da_scala_binary(
    name = "sandbox-ephemeral-postgresql",
    main_class = "com.daml.platform.sandboxnext.persistence.MainWithEphemeralPostgresql",
    resources = ["//ledger/sandbox-common:src/main/resources/logback.xml"],
    visibility = ["//visibility:public"],
    deps = [
        ":sandbox",
        ":sandbox-scala-tests-lib",
    ],
)

genrule(
    name = "sandbox-tarball",
    srcs = [
        ":sandbox-binary_deploy.jar",
    ],
    outs = ["sandbox-tarball.tar.gz"],
    cmd = """
        mkdir -p sandbox-tarball/sandbox
        cp -L $(location :sandbox-binary_deploy.jar) sandbox-tarball/sandbox/sandbox-{mvn}.jar
        $(execpath //bazel_tools/sh:mktgz) $@ -C sandbox-tarball sandbox
    """.format(mvn = mvn_version),
    tools = ["//bazel_tools/sh:mktgz"],
    visibility = ["//visibility:public"],
)

da_scala_library(
    name = "sandbox-scala-tests-lib",
    srcs = glob(["src/test/lib/**/*.scala"]),
    visibility = ["//visibility:public"],
    runtime_deps = [
        "@maven//:com_h2database_h2",
        "@maven//:com_typesafe_akka_akka_slf4j_2_12",
        "@maven//:org_postgresql_postgresql",
    ],
    deps = [
        ":sandbox",
        "//bazel_tools/runfiles:scala_runfiles",
        "//daml-lf/data",
        "//language-support/scala/bindings",
        "//ledger-api/rs-grpc-bridge",
        "//ledger-api/testing-utils",
        "//ledger/caching",
        "//ledger/ledger-api-auth",
        "//ledger/ledger-api-client",
        "//ledger/ledger-api-common",
        "//ledger/ledger-api-domain",
        "//ledger/ledger-resources",
        "//ledger/participant-integration-api",
        "//ledger/participant-integration-api:participant-integration-api-tests-lib",
        "//ledger/participant-state",
        "//ledger/sandbox-common",
        "//ledger/sandbox-common:sandbox-common-scala-tests-lib",
        "//libs-scala/ports",
        "//libs-scala/postgresql-testing",
        "//libs-scala/resources",
        "//libs-scala/timer-utils",
        "@maven//:ch_qos_logback_logback_classic",
        "@maven//:com_typesafe_akka_akka_actor_2_12",
        "@maven//:com_typesafe_akka_akka_stream_2_12",
        "@maven//:io_netty_netty_handler",
        "@maven//:org_scalactic_scalactic_2_12",
        "@maven//:org_scalatest_scalatest_2_12",
        "@maven//:org_scalaz_scalaz_core_2_12",
        "@maven//:org_slf4j_slf4j_api",
    ],
)

openssl_executable = "@openssl_dev_env//:bin/openssl" if not is_windows else "@openssl_dev_env//:usr/bin/openssl.exe"

da_scala_test_suite(
    name = "sandbox-tests",
    srcs = glob(["src/test/suite/**/*.scala"]),
    data = [
        "//ledger/test-common:model-tests.dar",
        "//ledger/test-common/test-certificates",
        openssl_executable,
    ],
    jvm_flags = [
        "-Djava.security.debug=\"certpath ocsp\"",  # This facilitates debugging of the OCSP checks mechanism
    ],
    resources = glob(["src/test/resources/**/*"]),
    deps = [
        ":sandbox",
        ":sandbox-scala-tests-lib",
        "//bazel_tools/runfiles:scala_runfiles",
        "//daml-lf/archive:daml_lf_archive_reader",
        "//daml-lf/archive:daml_lf_dev_archive_java_proto",
        "//daml-lf/data",
        "//daml-lf/engine",
        "//daml-lf/interpreter",
        "//daml-lf/language",
        "//daml-lf/transaction",
        "//daml-lf/transaction-test-lib",
        "//language-support/scala/bindings",
        "//ledger-api/rs-grpc-akka",
        "//ledger-api/rs-grpc-akka:rs-grpc-akka-tests-lib",
        "//ledger-api/rs-grpc-bridge",
        "//ledger-api/sample-service",
        "//ledger-api/testing-utils",
        "//ledger/caching",
        "//ledger/ledger-api-auth",
        "//ledger/ledger-api-client",
        "//ledger/ledger-api-common",
        "//ledger/ledger-api-common:ledger-api-common-scala-tests-lib",
        "//ledger/ledger-api-domain",
        "//ledger/ledger-api-health",
        "//ledger/ledger-resources",
        "//ledger/ledger-resources:ledger-resources-test-lib",
        "//ledger/metrics",
        "//ledger/participant-integration-api",
        "//ledger/participant-integration-api:participant-integration-api-tests-lib",
        "//ledger/participant-state",
        "//ledger/participant-state-index",
        "//ledger/participant-state-metrics",
        "//ledger/sandbox-common",
        "//ledger/sandbox-common:sandbox-common-scala-tests-lib",
        "//ledger/test-common",
        "//libs-scala/concurrent",
        "//libs-scala/contextualized-logging",
        "//libs-scala/grpc-utils",
        "//libs-scala/ports",
        "//libs-scala/postgresql-testing",
        "//libs-scala/resources",
        "@maven//:ch_qos_logback_logback_classic",
        "@maven//:ch_qos_logback_logback_core",
        "@maven//:com_typesafe_akka_akka_actor_2_12",
        "@maven//:com_typesafe_akka_akka_stream_2_12",
        "@maven//:com_typesafe_akka_akka_stream_testkit_2_12",
        "@maven//:com_typesafe_akka_akka_testkit_2_12",
        "@maven//:com_typesafe_config",
        "@maven//:commons_io_commons_io",
        "@maven//:io_dropwizard_metrics_metrics_core",
        "@maven//:io_grpc_grpc_services",
        "@maven//:io_netty_netty_handler",
        "@maven//:org_awaitility_awaitility",
        "@maven//:org_flywaydb_flyway_core",
        "@maven//:org_mockito_mockito_core",
        "@maven//:org_mockito_mockito_scala_2_12",
        "@maven//:org_reactivestreams_reactive_streams",
        "@maven//:org_scalacheck_scalacheck_2_12",
        "@maven//:org_scalactic_scalactic_2_12",
        "@maven//:org_scalatest_scalatest_2_12",
        "@maven//:org_scalaz_scalaz_core_2_12",
        "@maven//:org_slf4j_slf4j_api",
    ],
)

<<<<<<< HEAD
da_scala_test_suite(
    name = "sandbox-resetservice-tests",
    srcs = glob(
        ["src/test/suite/**/ResetService*IT.scala"],
    ),
    data = [
        "//ledger/test-common:model-tests.dar",
        "//ledger/test-common/test-certificates",
    ],
    flaky = True,
    resources = glob(["src/test/resources/**/*"]),
    deps = [
        ":sandbox-scala-tests-lib",
        "//daml-lf/data",
        "//language-support/scala/bindings",
        "//ledger-api/rs-grpc-bridge",
        "//ledger-api/testing-utils",
        "//ledger/ledger-api-common",
        "//ledger/ledger-api-domain",
        "//ledger/ledger-resources",
        "//ledger/ledger-resources:ledger-resources-test-lib",
        "//ledger/sandbox-common",
        "//ledger/sandbox-common:sandbox-common-scala-tests-lib",
        "//ledger/test-common",
        "//libs-scala/ports",
        "//libs-scala/resources",
        "@maven//:com_typesafe_akka_akka_actor_2_12",
        "@maven//:com_typesafe_akka_akka_stream_2_12",
        "@maven//:io_netty_netty_handler",
        "@maven//:org_scalactic_scalactic_2_12",
        "@maven//:org_scalatest_scalatest_2_12",
        "@maven//:org_scalaz_scalaz_core_2_12",
        "@maven//:org_slf4j_slf4j_api",
    ],
)

=======
>>>>>>> 87eee303
NEXT_SERVERS = {
    "memory": {
        "binary": ":sandbox-binary",
        "server_args": [
            "--contract-id-seeding=testing-weak",
            "--port=6865",
            "--eager-package-loading",
        ],
    },
    "postgresql": {
        "binary": ":sandbox-ephemeral-postgresql",
        "server_args": [
            "--contract-id-seeding=testing-weak",
            "--port=6865",
            "--eager-package-loading",
        ],
    },
}

server_conformance_test(
    name = "next-conformance-test-static-time",
    server_args = [
        "--static-time",
    ],
    servers = NEXT_SERVERS,
    test_tool_args = [
        "--open-world",
        "--exclude=ClosedWorldIT",
    ],
)

server_conformance_test(
    name = "next-conformance-test-wall-clock-time",
    server_args = [
        "--wall-clock-time",
    ],
    servers = NEXT_SERVERS,
    test_tool_args = [
        "--open-world",
        "--exclude=ClosedWorldIT",
    ],
)

server_conformance_test(
    name = "next-conformance-test-closed-world",
    server_args = [
        "--wall-clock-time",
        "--implicit-party-allocation=false",
    ],
    servers = NEXT_SERVERS,
    test_tool_args = [
        "--verbose",
        "--include=ClosedWorldIT",
    ],
)<|MERGE_RESOLUTION|>--- conflicted
+++ resolved
@@ -217,45 +217,6 @@
     ],
 )
 
-<<<<<<< HEAD
-da_scala_test_suite(
-    name = "sandbox-resetservice-tests",
-    srcs = glob(
-        ["src/test/suite/**/ResetService*IT.scala"],
-    ),
-    data = [
-        "//ledger/test-common:model-tests.dar",
-        "//ledger/test-common/test-certificates",
-    ],
-    flaky = True,
-    resources = glob(["src/test/resources/**/*"]),
-    deps = [
-        ":sandbox-scala-tests-lib",
-        "//daml-lf/data",
-        "//language-support/scala/bindings",
-        "//ledger-api/rs-grpc-bridge",
-        "//ledger-api/testing-utils",
-        "//ledger/ledger-api-common",
-        "//ledger/ledger-api-domain",
-        "//ledger/ledger-resources",
-        "//ledger/ledger-resources:ledger-resources-test-lib",
-        "//ledger/sandbox-common",
-        "//ledger/sandbox-common:sandbox-common-scala-tests-lib",
-        "//ledger/test-common",
-        "//libs-scala/ports",
-        "//libs-scala/resources",
-        "@maven//:com_typesafe_akka_akka_actor_2_12",
-        "@maven//:com_typesafe_akka_akka_stream_2_12",
-        "@maven//:io_netty_netty_handler",
-        "@maven//:org_scalactic_scalactic_2_12",
-        "@maven//:org_scalatest_scalatest_2_12",
-        "@maven//:org_scalaz_scalaz_core_2_12",
-        "@maven//:org_slf4j_slf4j_api",
-    ],
-)
-
-=======
->>>>>>> 87eee303
 NEXT_SERVERS = {
     "memory": {
         "binary": ":sandbox-binary",
