--- conflicted
+++ resolved
@@ -156,25 +156,6 @@
     visibility = ["//visibility:public"],
 )
 
-<<<<<<< HEAD
-# container_image(
-#     name = "sandbox-image-base",
-#     base = "@java_image_base//image",
-#     directory = "/usr/bin",
-#     files = [
-#         "@com_github_grpc_ecosystem_grpc_health_probe_binary//file",
-#     ],
-# ) if not is_windows else None
-# 
-# java_image(
-#     name = "sandbox-image",
-#     base = ":sandbox-image-base",
-#     main_class = "com.digitalasset.platform.sandbox.SandboxMain",
-#     resources = ["src/main/resources/logback.xml"],
-#     visibility = ["//visibility:public"],
-#     runtime_deps = [":sandbox"],
-# ) if not is_windows else None
-=======
 container_image(
     name = "sandbox-image-base",
     base = "@openjdk_base//image",
@@ -193,7 +174,6 @@
     visibility = ["//visibility:public"],
     runtime_deps = [":sandbox"],
 ) if not is_windows else None
->>>>>>> 4fe8cbff
 
 alias(
     name = "Test-1.5.dar",
@@ -277,7 +257,6 @@
     test_tool_args = [
         "--all-tests",
         "--exclude=LotsOfPartiesIT",
-        "--exclude=ConfigManagementServiceIT",
     ],
 )
 
@@ -303,7 +282,6 @@
         "--all-tests",
         "--exclude=LotsOfPartiesIT",
         "--exclude=TimeIT",
-        "--exclude=ConfigManagementServiceIT",
     ],
 )
 
