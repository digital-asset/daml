# Copyright (c) 2021 Digital Asset (Switzerland) GmbH and/or its affiliates. All rights reserved.
# SPDX-License-Identifier: Apache-2.0

load("//bazel_tools:scala.bzl", "da_scala_binary", "da_scala_library", "da_scala_test_suite")
load("//ledger/ledger-api-test-tool:conformance.bzl", "server_conformance_test")
load("@os_info//:os_info.bzl", "is_windows")
load("@build_environment//:configuration.bzl", "mvn_version")

alias(
    name = "sandbox",
    actual = "sandbox-ce",
    visibility = ["//visibility:public"],
)

[
    da_scala_library(
        name = "sandbox-{}".format(edition),
        srcs = glob(["src/main/scala/**/*.scala"]),
        # Do not include logback.xml into the library: let the user
        # of the sandbox-as-a-library decide how to log.
        resources = ["//ledger/sandbox-common:src/main/resources/banner.txt"],
        scala_deps = [
            "@maven//:com_github_scopt_scopt",
            "@maven//:com_typesafe_akka_akka_actor",
            "@maven//:com_typesafe_akka_akka_stream",
            "@maven//:org_scala_lang_modules_scala_java8_compat",
            "@maven//:org_scalaz_scalaz_core",
        ],
        tags = ["maven_coordinates=com.daml:sandbox:__VERSION__"],
        visibility = [
            "//visibility:public",
        ],
        runtime_deps = [
            "@maven//:ch_qos_logback_logback_classic",
            "@maven//:ch_qos_logback_logback_core",
            "@maven//:com_h2database_h2",
            "@maven//:org_postgresql_postgresql",
            "@maven//:org_xerial_sqlite_jdbc",
        ],
        deps = [
            "//daml-lf/archive:daml_lf_archive_reader",
            "//daml-lf/archive:daml_lf_dev_archive_proto_java",
            "//daml-lf/data",
            "//daml-lf/engine",
            "//daml-lf/language",
            "//daml-lf/transaction",
            "//language-support/scala/bindings",
            "//ledger/caching",
            "//ledger/ledger-api-auth",
            "//ledger/ledger-api-common",
            "//ledger/ledger-api-domain",
            "//ledger/ledger-api-health",
            "//ledger/ledger-configuration",
            "//ledger/ledger-on-sql",
            "//ledger/ledger-resources",
            "//ledger/metrics",
            "//ledger/participant-integration-api",
            "//ledger/participant-state",
            "//ledger/participant-state-metrics",
            "//ledger/participant-state/kvutils",
            "//ledger/sandbox-common:sandbox-common-{}".format(edition),
            "//ledger-service/cli-opts",
            "//libs-scala/build-info",
            "//libs-scala/contextualized-logging",
            "//libs-scala/ports",
            "//libs-scala/resources",
            "//libs-scala/resources-akka",
            "//libs-scala/resources-grpc",
            "@maven//:ch_qos_logback_logback_classic",
            "@maven//:com_typesafe_config",
            "@maven//:org_slf4j_slf4j_api",
        ],
    )
    for edition in [
        "ce",
        "ee",
    ]
]

da_scala_binary(
    name = "sandbox-binary",
    main_class = "com.daml.platform.sandboxnext.Main",
    resources = ["//ledger/sandbox-common:src/main/resources/logback.xml"],
    visibility = ["//visibility:public"],
    deps = [
        ":sandbox",
    ],
)

da_scala_binary(
    name = "sandbox-ephemeral-postgresql",
    main_class = "com.daml.platform.sandboxnext.persistence.MainWithEphemeralPostgresql",
    resources = ["//ledger/sandbox-common:src/main/resources/logback.xml"],
    visibility = ["//visibility:public"],
    deps = [
        ":sandbox",
        ":sandbox-scala-tests-lib",
    ],
)

da_scala_library(
    name = "sandbox-scala-tests-lib",
    srcs = glob(["src/test/lib/**/*.scala"]),
    scala_deps = [
        "@maven//:com_typesafe_akka_akka_actor",
        "@maven//:com_typesafe_akka_akka_stream",
        "@maven//:org_scalactic_scalactic",
        "@maven//:org_scalatest_scalatest_core",
        "@maven//:org_scalaz_scalaz_core",
    ],
    scala_runtime_deps = [
        "@maven//:com_typesafe_akka_akka_slf4j",
    ],
    visibility = ["//visibility:public"],
    runtime_deps = [
        "@maven//:com_h2database_h2",
        "@maven//:org_postgresql_postgresql",
    ],
    deps = [
        ":sandbox",
        "//daml-lf/data",
        "//language-support/scala/bindings",
        "//ledger-api/rs-grpc-bridge",
        "//ledger-api/testing-utils",
        "//ledger/caching",
        "//ledger/ledger-api-auth",
        "//ledger/ledger-api-common",
        "//ledger/ledger-api-domain",
        "//ledger/ledger-configuration",
        "//ledger/ledger-resources",
        "//ledger/participant-integration-api",
        "//ledger/participant-integration-api:participant-integration-api-tests-lib",
        "//ledger/sandbox-common",
        "//ledger/sandbox-common:sandbox-common-scala-tests-lib",
        "//libs-scala/ports",
        "//libs-scala/postgresql-testing",
        "//libs-scala/resources",
        "@maven//:ch_qos_logback_logback_classic",
        "@maven//:io_netty_netty_handler",
        "@maven//:org_scalatest_scalatest_compatible",
        "@maven//:org_slf4j_slf4j_api",
    ],
)

openssl_executable = "@openssl_dev_env//:bin/openssl" if not is_windows else "@openssl_dev_env//:usr/bin/openssl.exe"

# The reset service is cursed so we mark all tests involving it as flaky.
reset_service_pattern = "src/test/suite/**/*ResetService*.scala"

[
    da_scala_test_suite(
        name = "sandbox-tests{}".format(suffix),
        srcs = glob(
            [pattern],
            exclude = exclusions,
        ),
        data = [
            "//ledger/test-common:dar-files",
            "//ledger/test-common/test-certificates",
            openssl_executable,
        ],
        flaky = flaky,
        jvm_flags = [
            "-Djava.security.debug=\"certpath ocsp\"",  # This facilitates debugging of the OCSP checks mechanism
        ],
        resources = glob(["src/test/resources/**/*"]),
        scala_deps = [
            "@maven//:com_typesafe_akka_akka_actor",
            "@maven//:com_typesafe_akka_akka_stream",
            "@maven//:com_typesafe_akka_akka_stream_testkit",
            "@maven//:com_typesafe_akka_akka_testkit",
            "@maven//:org_mockito_mockito_scala",
            "@maven//:org_scalacheck_scalacheck",
            "@maven//:org_scalactic_scalactic",
            "@maven//:org_scalatest_scalatest_core",
            "@maven//:org_scalatest_scalatest_matchers_core",
            "@maven//:org_scalatest_scalatest_shouldmatchers",
            "@maven//:org_scalatest_scalatest_wordspec",
            "@maven//:org_scalaz_scalaz_core",
        ],
        deps = [
            ":sandbox",
            ":sandbox-scala-tests-lib",
            "//bazel_tools/runfiles:scala_runfiles",
            "//daml-lf/archive:daml_lf_archive_reader",
            "//daml-lf/archive:daml_lf_dev_archive_proto_java",
            "//daml-lf/data",
            "//daml-lf/engine",
            "//daml-lf/interpreter",
            "//daml-lf/language",
            "//daml-lf/transaction",
            "//daml-lf/transaction-test-lib",
            "//language-support/scala/bindings",
            "//ledger-api/rs-grpc-akka",
            "//ledger-api/rs-grpc-akka:rs-grpc-akka-tests-lib",
            "//ledger-api/rs-grpc-bridge",
            "//ledger-api/sample-service",
            "//ledger-api/testing-utils",
            "//ledger/caching",
            "//ledger/ledger-api-auth",
            "//ledger/ledger-api-client",
            "//ledger/ledger-api-common",
            "//ledger/ledger-api-common:ledger-api-common-scala-tests-lib",
            "//ledger/ledger-api-domain",
            "//ledger/ledger-api-health",
            "//ledger/ledger-configuration",
            "//ledger/ledger-offset",
            "//ledger/ledger-resources",
            "//ledger/ledger-resources:ledger-resources-test-lib",
            "//ledger/metrics",
            "//ledger/participant-integration-api",
            "//ledger/participant-integration-api:participant-integration-api-tests-lib",
            "//ledger/participant-state",
            "//ledger/participant-state-index",
            "//ledger/participant-state-metrics",
            "//ledger/sandbox-common",
            "//ledger/sandbox-common:sandbox-common-scala-tests-lib",
            "//ledger/test-common",
            "//libs-scala/concurrent",
            "//libs-scala/contextualized-logging",
            "//libs-scala/grpc-utils",
            "//libs-scala/ports",
            "//libs-scala/postgresql-testing",
            "//libs-scala/resources",
            "@maven//:ch_qos_logback_logback_classic",
            "@maven//:ch_qos_logback_logback_core",
            "@maven//:com_typesafe_config",
            "@maven//:commons_io_commons_io",
            "@maven//:io_dropwizard_metrics_metrics_core",
            "@maven//:io_grpc_grpc_services",
            "@maven//:io_netty_netty_handler",
            "@maven//:org_awaitility_awaitility",
            "@maven//:org_flywaydb_flyway_core",
            "@maven//:org_mockito_mockito_core",
            "@maven//:org_reactivestreams_reactive_streams",
            "@maven//:org_scalatest_scalatest_compatible",
            "@maven//:org_slf4j_slf4j_api",
        ],
    )
    for (suffix, pattern, exclusions, flaky) in [
        (
            "",
            "src/test/suite/**/*.scala",
            [reset_service_pattern],
            False,
        ),
        (
            "-resetservice",
            reset_service_pattern,
            [],
            True,
        ),
    ]
]

NEXT_SERVERS = {
    "memory": {
        "binary": ":sandbox-binary",
        "server_args": [
            "--contract-id-seeding=testing-weak",
            "--port=6865",
            "--eager-package-loading",
        ],
    },
    "postgresql": {
        "binary": ":sandbox-ephemeral-postgresql",
        "server_args": [
            "--contract-id-seeding=testing-weak",
            "--port=6865",
            "--eager-package-loading",
        ],
    },
}

server_conformance_test(
    name = "next-conformance-test-static-time",
    lf_versions = [
        "default",
        "latest",
        "preview",
    ],
    server_args = [
        "--static-time",
    ],
    servers = NEXT_SERVERS,
    test_tool_args = [
        "--open-world",
        "--exclude=ClosedWorldIT",
        "--exclude=CommandDeduplicationIT",  # It's a KV ledger so it needs the KV variant
        "--additional=KVCommandDeduplicationIT",
    ],
)

server_conformance_test(
    name = "next-conformance-test-wall-clock",
    server_args = [
        "--wall-clock-time",
    ],
    servers = NEXT_SERVERS,
    test_tool_args = [
        "--open-world",
        "--exclude=ClosedWorldIT",
        "--exclude=CommandDeduplicationIT",  # It's a KV ledger so it needs the KV variant
        "--additional=KVCommandDeduplicationIT",
    ],
)

server_conformance_test(
    name = "next-conformance-test-closed-world",
    server_args = [
        "--wall-clock-time",
        "--implicit-party-allocation=false",
    ],
    servers = NEXT_SERVERS,
    test_tool_args = [
        "--verbose",
        "--include=ClosedWorldIT",
    ],
)

server_conformance_test(
    name = "next-conformance-test-contract-ids",
    servers = {"memory": NEXT_SERVERS["memory"]},
    test_tool_args = [
        "--verbose",
        "--include=ContractIdIT:RejectV0,ContractIdIT:AcceptSuffixedV1,ContractIdIT:AcceptNonSuffixedV1",
    ],
)

# TODO append-only: cleanup
server_conformance_test(
    name = "next-conformance-test-append-only",
    server_args = [
        "--enable-append-only-schema",
    ],
    servers = {"postgresql": NEXT_SERVERS["postgresql"]},
    test_tool_args = [
        "--open-world",
<<<<<<< HEAD
        "--exclude=ClosedWorldIT",
        "--exclude=CommandDeduplicationIT",  # It's a KV ledger so it needs the KV variant
        "--additional=KVCommandDeduplicationIT",
        "--additional=AppendOnlyCompletionDeduplicationInfoITCommandService",
        "--additional=AppendOnlyCompletionDeduplicationInfoITCommandSubmissionService",
=======
        "--exclude=ClosedWorldIT" +
        ",CommandDeduplicationIT",  # It's a KV ledger so it needs the KV variant
    ],
)

server_conformance_test(
    name = "next-conformance-test-append-only-command-completion-dedup-info",
    server_args = [
        "--enable-append-only-schema",
    ],
    servers = {"postgresql": NEXT_SERVERS["postgresql"]},
    test_tool_args = [
        "--open-world",
        "--include=" +
        "AppendOnlyCompletionDeduplicationInfoITCommandService" +
        ",AppendOnlyCompletionDeduplicationInfoITCommandSubmissionService",
    ],
)

server_conformance_test(
    name = "next-conformance-test-command-deduplication",
    server_args = [
        "--max-deduplication-duration=PT10S",
    ],
    servers = NEXT_SERVERS,
    test_tool_args = [
        "--include=KVCommandDeduplicationIT",
>>>>>>> cff0358d
    ],
)<|MERGE_RESOLUTION|>--- conflicted
+++ resolved
@@ -281,6 +281,7 @@
     ],
     server_args = [
         "--static-time",
+        "--max-deduplication-duration=PT10S",
     ],
     servers = NEXT_SERVERS,
     test_tool_args = [
@@ -295,6 +296,7 @@
     name = "next-conformance-test-wall-clock",
     server_args = [
         "--wall-clock-time",
+        "--max-deduplication-duration=PT10S",
     ],
     servers = NEXT_SERVERS,
     test_tool_args = [
@@ -332,44 +334,15 @@
     name = "next-conformance-test-append-only",
     server_args = [
         "--enable-append-only-schema",
+        "--max-deduplication-duration=PT10S",
     ],
     servers = {"postgresql": NEXT_SERVERS["postgresql"]},
     test_tool_args = [
         "--open-world",
-<<<<<<< HEAD
         "--exclude=ClosedWorldIT",
         "--exclude=CommandDeduplicationIT",  # It's a KV ledger so it needs the KV variant
         "--additional=KVCommandDeduplicationIT",
         "--additional=AppendOnlyCompletionDeduplicationInfoITCommandService",
         "--additional=AppendOnlyCompletionDeduplicationInfoITCommandSubmissionService",
-=======
-        "--exclude=ClosedWorldIT" +
-        ",CommandDeduplicationIT",  # It's a KV ledger so it needs the KV variant
-    ],
-)
-
-server_conformance_test(
-    name = "next-conformance-test-append-only-command-completion-dedup-info",
-    server_args = [
-        "--enable-append-only-schema",
-    ],
-    servers = {"postgresql": NEXT_SERVERS["postgresql"]},
-    test_tool_args = [
-        "--open-world",
-        "--include=" +
-        "AppendOnlyCompletionDeduplicationInfoITCommandService" +
-        ",AppendOnlyCompletionDeduplicationInfoITCommandSubmissionService",
-    ],
-)
-
-server_conformance_test(
-    name = "next-conformance-test-command-deduplication",
-    server_args = [
-        "--max-deduplication-duration=PT10S",
-    ],
-    servers = NEXT_SERVERS,
-    test_tool_args = [
-        "--include=KVCommandDeduplicationIT",
->>>>>>> cff0358d
     ],
 )