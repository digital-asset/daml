--- conflicted
+++ resolved
@@ -75,24 +75,6 @@
 #
 # This is used to test new ledger backend implementations.
 da_scala_binary(
-<<<<<<< HEAD
-  name = "semantic-test-runner",
-  srcs = [
-    'src/main/scala/com/digitalasset/platform/semantictest/StandaloneSemanticTestRunner.scala',
-  ],
-  main_class = 'com.digitalasset.platform.semantictest.StandaloneSemanticTestRunner',
-  deps = dependencies + [
-    ':ledger-api-integration-tests-lib',
-    '//daml-lf/testing-tools'
-  ],
-  tags = [
-      "maven_coordinates=com.digitalasset.ledger:semantic-test-runner:__VERSION__",
-      # We release this as a fat jar so this tag ensures that the dependencies in the generated
-      # POM file are set correctly.
-      "fat_jar",
-  ],
-  visibility = ['//visibility:public'],
-=======
     name = "semantic-test-runner",
     srcs = [
         "src/main/scala/com/digitalasset/platform/semantictest/StandaloneSemanticTestRunner.scala",
@@ -108,7 +90,7 @@
         ":ledger-api-integration-tests-lib",
         "//daml-lf/testing-tools",
     ],
->>>>>>> 45aa8b98
+    visibility = ["//visibility:public"],
 )
 
 da_scala_test_suite(
