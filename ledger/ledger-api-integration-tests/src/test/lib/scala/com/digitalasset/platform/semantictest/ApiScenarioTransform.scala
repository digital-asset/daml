--- conflicted
+++ resolved
@@ -51,19 +51,12 @@
         s => Left(invalidArgument(s"Cannot parse '$value' as versioned value: $s")),
         Right.apply)
 
-<<<<<<< HEAD
-  private val valueValidator =
-    new ValueValidator(IdentifierResolver(_ => Future.successful(None)))
-=======
-  private val commandsValidator = new CommandsValidator(LedgerId(ledgerId))
->>>>>>> 1a84c007
-
   private def recordToLfValue[Cid](record: Record) =
     toLfValue(ApiValue(ApiValue.Sum.Record(record)))
 
   private def toLfValue[Cid](
       apiV: ApiValue): Either[StatusRuntimeException, Value[AbsoluteContractId]] =
-    valueValidator.validateValue(apiV)
+    ValueValidator.validateValue(apiV)
 
   // this is roughly the inverse operation of EventConverter in sandbox
   def eventsFromApiTransaction(transactionTree: TransactionTree)
