// Copyright (c) 2019 Digital Asset (Switzerland) GmbH and/or its affiliates. All rights reserved.
// SPDX-License-Identifier: Apache-2.0

package com.digitalasset.platform.apitesting

import com.digitalasset.ledger.api.v1.value.Identifier

final case class TestTemplateIdentifiers(testPackageId: String) {

  val dummy = Identifier(testPackageId, "Test.Dummy", moduleName = "Test", entityName = "Dummy")
  val dummyWithParam =
    Identifier(
      testPackageId,
      "Test.DummyWithParam",
      moduleName = "Test",
      entityName = "DummyWithParam")
  val dummyFactory =
    Identifier(testPackageId, "Test.DummyFactory", moduleName = "Test", entityName = "DummyFactory")
  val dummyContractFactory =
    Identifier(
      testPackageId,
      "Test.DummyContractFactory",
      moduleName = "Test",
      entityName = "DummyContractFactory")
  val parameterShowcase =
    Identifier(
      testPackageId,
      "Test.ParameterShowcase",
      moduleName = "Test",
      entityName = "ParameterShowcase")
  val parameterShowcaseChoice1 =
    Identifier(testPackageId, "Test.Choice1", moduleName = "Test", entityName = "Choice1")
  val optionalInteger =
    Identifier(
      testPackageId,
      "Test.OptionalInteger",
      moduleName = "Test",
      entityName = "OptionalInteger")
  val agreementFactory =
    Identifier(
      testPackageId,
      "Test.AgreementFactory",
      moduleName = "Test",
      entityName = "AgreementFactory")
  val agreement =
    Identifier(testPackageId, "Test.Agreement", moduleName = "Test", entityName = "Agreement")
  val triAgreement =
    Identifier(testPackageId, "Test.TriAgreement", moduleName = "Test", entityName = "TriAgreement")
  val triProposal =
    Identifier(testPackageId, "Test.TriProposal", moduleName = "Test", entityName = "TriProposal")
  val textContainer = Identifier(
    testPackageId,
    "Test.TextContainer",
    moduleName = "Test",
    entityName = "TextContainer")
  val nothingArgument =
    Identifier(
      testPackageId,
      "Test.NothingArgument",
      moduleName = "Test",
      entityName = "NothingArgument")
  val maybeType = Identifier(testPackageId, "Test.Maybe", moduleName = "Test", entityName = "Maybe")
  val withObservers = Identifier(
    testPackageId,
    "Test.WithObservers",
    moduleName = "Test",
    entityName = "WithObservers")
  val branchingSignatories =
    Identifier(
      testPackageId,
      "Test.BranchingSignatories",
      moduleName = "Test",
      entityName = "BranchingSignatories")
  val branchingControllers =
    Identifier(
      testPackageId,
      "Test.BranchingControllers",
      moduleName = "Test",
      entityName = "BranchingControllers")
  val callablePayout =
    Identifier(
      testPackageId,
      "Test.CallablePayout",
      moduleName = "Test",
      entityName = "CallablePayout")
  val callablePayoutTransfer =
    Identifier(testPackageId, "Test.Transfer", moduleName = "Test", entityName = "Transfer")
  val callablePayoutCall =
    Identifier(testPackageId, "Test.Call", moduleName = "Test", entityName = "Call")
  val textKey =
    Identifier(testPackageId, "Test.TextKey", moduleName = "Test", entityName = "TextKey")
  val textKeyOperations =
    Identifier(
      testPackageId,
      "Test.TextKeyOperations",
      moduleName = "Test",
      entityName = "TextKeyOperations")
  val divulgence1 =
    Identifier(testPackageId, "Test.Divulgence1", "Test", "Divulgence1")
  val divulgence2 =
    Identifier(testPackageId, "Test.Divulgence2", "Test", "Divulgence2")
<<<<<<< HEAD
  val delegated = Identifier(testPackageId, moduleName = "Test", entityName = "Delegated")
  val delegation = Identifier(testPackageId, moduleName = "Test", entityName = "Delegation")
=======
  val decimalRounding =
    Identifier(testPackageId, "Test.DecimalRounding", "Test", "DecimalRounding")
>>>>>>> 6af84051
  val allTemplates =
    List(
      dummy,
      dummyWithParam,
      dummyFactory,
      agreement,
      agreementFactory,
      triProposal,
      triAgreement,
      textContainer,
      textKey,
      textKeyOperations,
      divulgence1,
      divulgence2)
}<|MERGE_RESOLUTION|>--- conflicted
+++ resolved
@@ -99,13 +99,10 @@
     Identifier(testPackageId, "Test.Divulgence1", "Test", "Divulgence1")
   val divulgence2 =
     Identifier(testPackageId, "Test.Divulgence2", "Test", "Divulgence2")
-<<<<<<< HEAD
+  val decimalRounding =
+    Identifier(testPackageId, "Test.DecimalRounding", "Test", "DecimalRounding")
   val delegated = Identifier(testPackageId, moduleName = "Test", entityName = "Delegated")
   val delegation = Identifier(testPackageId, moduleName = "Test", entityName = "Delegation")
-=======
-  val decimalRounding =
-    Identifier(testPackageId, "Test.DecimalRounding", "Test", "DecimalRounding")
->>>>>>> 6af84051
   val allTemplates =
     List(
       dummy,
