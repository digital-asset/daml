// Copyright (c) 2021 Digital Asset (Switzerland) GmbH and/or its affiliates. All rights reserved.
// SPDX-License-Identifier: Apache-2.0

package com.daml.platform.indexer

import java.time.Instant
import java.time.temporal.ChronoUnit.SECONDS
import java.util.UUID
import java.util.concurrent.Executors

import akka.actor.ActorSystem
import akka.stream.Materializer
import akka.stream.scaladsl.Source
import ch.qos.logback.classic.Level
import com.codahale.metrics.MetricRegistry
import com.daml.ledger.configuration.LedgerId
import com.daml.ledger.offset.Offset
import com.daml.ledger.on.memory
<<<<<<< HEAD
import com.daml.ledger.participant.state.kvutils.api.KeyValueParticipantState
import com.daml.ledger.participant.state.kvutils.deduplication.NotSupportedDeduplicationPeriodConverter
=======
import com.daml.ledger.on.memory.{InMemoryLedgerReader, InMemoryLedgerWriter, InMemoryState}
import com.daml.ledger.participant.state.kvutils.KVOffsetBuilder
import com.daml.ledger.participant.state.kvutils.api.{
  KeyValueParticipantStateReader,
  KeyValueParticipantStateWriter,
}
>>>>>>> 93a31011
import com.daml.ledger.participant.state.v2.{ReadService, WriteService}
import com.daml.ledger.resources.{ResourceOwner, TestResourceContext}
import com.daml.ledger.validator.StateKeySerializationStrategy
import com.daml.lf.data.Ref
import com.daml.lf.engine.Engine
import com.daml.logging.LoggingContext
import com.daml.logging.LoggingContext.newLoggingContext
import com.daml.metrics.Metrics
import com.daml.platform.configuration.ServerRole
import com.daml.platform.indexer.RecoveringIndexerIntegrationSpec._
import com.daml.platform.server.api.validation.ErrorFactories
import com.daml.platform.store.appendonlydao.{DbDispatcher, JdbcLedgerDao, LedgerReadDao}
import com.daml.platform.store.backend.StorageBackendFactory
import com.daml.platform.store.cache.MutableLedgerEndCache
import com.daml.platform.store.interning.StringInterningView
import com.daml.platform.store.{DbType, LfValueTranslationCache}
import com.daml.platform.testing.LogCollector
import com.daml.telemetry.{NoOpTelemetryContext, TelemetryContext}
import com.daml.timer.RetryStrategy
import org.mockito.Mockito._
import org.mockito.{ArgumentMatchers, MockitoSugar}
import org.scalatest.BeforeAndAfterEach
import org.scalatest.matchers.should.Matchers
import org.scalatest.wordspec.AsyncWordSpec

import scala.compat.java8.FutureConverters._
import scala.concurrent.duration.{DurationInt, FiniteDuration}
import scala.concurrent.{ExecutionContext, Future}
import scala.util.Try

class RecoveringIndexerIntegrationSpec
    extends AsyncWordSpec
    with Matchers
    with TestResourceContext
    with BeforeAndAfterEach
    with MockitoSugar {
  private[this] var testId: UUID = _

  private implicit val telemetryContext: TelemetryContext = NoOpTelemetryContext

  override def beforeEach(): Unit = {
    super.beforeEach()
    testId = UUID.randomUUID()
    LogCollector.clear[this.type]
  }

  private def readLog(): Seq[(Level, String)] = LogCollector.read[this.type, RecoveringIndexer]

  "indexer" should {
    "index the participant state" in newLoggingContext { implicit loggingContext =>
      participantServer(SimpleParticipantState)
        .use { case (participantState, materializer) =>
          for {
            _ <- participantState
              .allocateParty(
                hint = Some(Ref.Party.assertFromString("alice")),
                displayName = Some("Alice"),
                submissionId = randomSubmissionId(),
              )
              .toScala
            _ <- eventuallyPartiesShouldBe("Alice")(materializer)
          } yield ()
        }
        .map { _ =>
          readLog() should contain theSameElementsInOrderAs Seq(
            Level.INFO -> "Starting Indexer Server",
            Level.INFO -> "Started Indexer Server",
            Level.INFO -> "Stopping Indexer Server",
            Level.INFO -> "Successfully finished processing state updates",
            Level.INFO -> "Stopped Indexer Server",
          )
        }
    }

    "index the participant state, even on spurious failures" in newLoggingContext {
      implicit loggingContext =>
        participantServer(ParticipantStateThatFailsOften)
          .use { case (participantState, materializer) =>
            for {
              _ <- participantState
                .allocateParty(
                  hint = Some(Ref.Party.assertFromString("alice")),
                  displayName = Some("Alice"),
                  submissionId = randomSubmissionId(),
                )
                .toScala
              _ <- participantState
                .allocateParty(
                  hint = Some(Ref.Party.assertFromString("bob")),
                  displayName = Some("Bob"),
                  submissionId = randomSubmissionId(),
                )
                .toScala
              _ <- participantState
                .allocateParty(
                  hint = Some(Ref.Party.assertFromString("carol")),
                  displayName = Some("Carol"),
                  submissionId = randomSubmissionId(),
                )
                .toScala
              _ <- eventuallyPartiesShouldBe("Alice", "Bob", "Carol")(materializer)
            } yield ()
          }
          .map { _ =>
            readLog() should contain theSameElementsInOrderAs Seq(
              Level.INFO -> "Starting Indexer Server",
              Level.INFO -> "Started Indexer Server",
              Level.ERROR -> "Error while running indexer, restart scheduled after 100 milliseconds",
              Level.INFO -> "Restarting Indexer Server",
              Level.INFO -> "Restarted Indexer Server",
              Level.ERROR -> "Error while running indexer, restart scheduled after 100 milliseconds",
              Level.INFO -> "Restarting Indexer Server",
              Level.INFO -> "Restarted Indexer Server",
              Level.ERROR -> "Error while running indexer, restart scheduled after 100 milliseconds",
              Level.INFO -> "Restarting Indexer Server",
              Level.INFO -> "Restarted Indexer Server",
              Level.INFO -> "Stopping Indexer Server",
              Level.INFO -> "Successfully finished processing state updates",
              Level.INFO -> "Stopped Indexer Server",
            )
          }
    }

    "stop when the kill switch is hit after a failure" in newLoggingContext {
      implicit loggingContext =>
        participantServer(ParticipantStateThatFailsOften, restartDelay = 10.seconds)
          .use { case (participantState, _) =>
            for {
              _ <- participantState
                .allocateParty(
                  hint = Some(Ref.Party.assertFromString("alice")),
                  displayName = Some("Alice"),
                  submissionId = randomSubmissionId(),
                )
                .toScala
              _ <- eventually { (_, _) =>
                Future.fromTry(
                  Try(
                    readLog().take(3) should contain theSameElementsInOrderAs Seq(
                      Level.INFO -> "Starting Indexer Server",
                      Level.INFO -> "Started Indexer Server",
                      Level.ERROR -> "Error while running indexer, restart scheduled after 10 seconds",
                    )
                  )
                )
              }
            } yield Instant.now()
          }
          .map { timeBeforeStop =>
            val timeAfterStop = Instant.now()
            SECONDS.between(timeBeforeStop, timeAfterStop) should be <= 5L
            // stopping the server and logging the error can happen in either order
            readLog() should contain theSameElementsInOrderAs Seq(
              Level.INFO -> "Starting Indexer Server",
              Level.INFO -> "Started Indexer Server",
              Level.ERROR -> "Error while running indexer, restart scheduled after 10 seconds",
              Level.INFO -> "Stopping Indexer Server",
              Level.INFO -> "Indexer Server was stopped; cancelling the restart",
              Level.INFO -> "Stopped Indexer Server",
            )
          }
    }
  }

  private def participantServer(
      newParticipantState: ParticipantStateFactory,
      restartDelay: FiniteDuration = 100.millis,
  )(implicit loggingContext: LoggingContext): ResourceOwner[(WriteService, Materializer)] = {
    val ledgerId = Ref.LedgerString.assertFromString(s"ledger-$testId")
    val participantId = Ref.ParticipantId.assertFromString(s"participant-$testId")
    val jdbcUrl =
      s"jdbc:h2:mem:${getClass.getSimpleName.toLowerCase()}-$testId;db_close_delay=-1;db_close_on_exit=false"
    for {
      actorSystem <- ResourceOwner.forActorSystem(() => ActorSystem())
      materializer <- ResourceOwner.forMaterializer(() => Materializer(actorSystem))
      servicesExecutionContext <- ResourceOwner
        .forExecutorService(() => Executors.newWorkStealingPool())
        .map(ExecutionContext.fromExecutorService)
      participantState <- newParticipantState(ledgerId, participantId)(
        materializer,
        servicesExecutionContext,
        loggingContext,
      )
      _ <- new StandaloneIndexerServer(
        readService = participantState._1,
        config = IndexerConfig(
          participantId = participantId,
          jdbcUrl = jdbcUrl,
          startupMode = IndexerStartupMode.MigrateAndStart,
          restartDelay = restartDelay,
        ),
        servicesExecutionContext = servicesExecutionContext,
        metrics = new Metrics(new MetricRegistry),
        lfValueTranslationCache = LfValueTranslationCache.Cache.none,
      )(materializer, loggingContext)
    } yield participantState._2 -> materializer
  }

  private def eventuallyPartiesShouldBe(partyNames: String*)(materializer: Materializer)(implicit
      loggingContext: LoggingContext
  ): Future[Unit] =
    dao(materializer).use { case (ledgerDao, ledgerEndCache) =>
      eventually { (_, _) =>
        for {
          ledgerEnd <- ledgerDao.lookupLedgerEnd()
          _ = ledgerEndCache.set(ledgerEnd.lastOffset -> ledgerEnd.lastEventSeqId)
          knownParties <- ledgerDao.listKnownParties()
        } yield {
          knownParties.map(_.displayName) shouldBe partyNames.map(Some(_))
          ()
        }
      }
    }

  // TODO we probably do not need a full dao for this purpose: refactoring with direct usage of StorageBackend?
  private def dao(materializer: Materializer)(implicit
      loggingContext: LoggingContext
  ): ResourceOwner[(LedgerReadDao, MutableLedgerEndCache)] = {
    val mutableLedgerEndCache = MutableLedgerEndCache()
    val stringInterning = new StringInterningView((_, _) => _ => Future.successful(Nil)) // not used
    val jdbcUrl =
      s"jdbc:h2:mem:${getClass.getSimpleName.toLowerCase}-$testId;db_close_delay=-1;db_close_on_exit=false"
    val errorFactories: ErrorFactories = mock[ErrorFactories]
    val storageBackendFactory = StorageBackendFactory.of(DbType.jdbcType(jdbcUrl))
    val metrics = new Metrics(new MetricRegistry)
    DbDispatcher
      .owner(
        dataSource = storageBackendFactory.createDataSourceStorageBackend.createDataSource(jdbcUrl),
        serverRole = ServerRole.Testing(getClass),
        connectionPoolSize = 16,
        connectionTimeout = 250.millis,
        metrics = metrics,
      )
      .map(dbDispatcher =>
        JdbcLedgerDao.read(
          dbDispatcher = dbDispatcher,
          eventsPageSize = 100,
          eventsProcessingParallelism = 8,
          acsIdPageSize = 20000,
          acsIdFetchingParallelism = 2,
          acsContractFetchingParallelism = 2,
          acsGlobalParallelism = 10,
          servicesExecutionContext = executionContext,
          metrics = metrics,
          lfValueTranslationCache = LfValueTranslationCache.Cache.none,
          enricher = None,
          participantId = Ref.ParticipantId.assertFromString("RecoveringIndexerIntegrationSpec"),
          storageBackendFactory = storageBackendFactory,
          ledgerEndCache = mutableLedgerEndCache,
          errorFactories = errorFactories,
          stringInterning = stringInterning,
          materializer = materializer,
        ) -> mutableLedgerEndCache
      )
  }
}

object RecoveringIndexerIntegrationSpec {

  private type ParticipantState = (ReadService, WriteService)

  private val eventually = RetryStrategy.exponentialBackoff(10, 10.millis)

  private def randomSubmissionId() =
    Ref.SubmissionId.assertFromString(UUID.randomUUID().toString)

  private trait ParticipantStateFactory {
    def apply(ledgerId: LedgerId, participantId: Ref.ParticipantId)(implicit
        materializer: Materializer,
        executionContext: ExecutionContext,
        loggingContext: LoggingContext,
    ): ResourceOwner[ParticipantState]
  }

  private object SimpleParticipantState extends ParticipantStateFactory {
    override def apply(ledgerId: LedgerId, participantId: Ref.ParticipantId)(implicit
        materializer: Materializer,
        executionContext: ExecutionContext,
        loggingContext: LoggingContext,
    ): ResourceOwner[ParticipantState] = {
      val metrics = new Metrics(new MetricRegistry)
      for {
        dispatcher <- memory.dispatcherOwner
        committerExecutionContext <- ResourceOwner
          .forExecutorService(() => Executors.newCachedThreadPool())
          .map(ExecutionContext.fromExecutorService)
        state = InMemoryState.empty
        offsetBuilder = new KVOffsetBuilder(version = 0)
        writer <- new InMemoryLedgerWriter.Owner(
          participantId = participantId,
          keySerializationStrategy = StateKeySerializationStrategy.createDefault(),
          metrics = metrics,
          dispatcher = dispatcher,
          state = state,
          engine = Engine.DevEngine(),
          committerExecutionContext = committerExecutionContext,
          offsetBuilder = offsetBuilder,
        )
<<<<<<< HEAD
      } yield new KeyValueParticipantState(
        readerWriter,
        readerWriter,
        metrics,
        enableSelfServiceErrorCodes = true,
        NotSupportedDeduplicationPeriodConverter,
=======
        reader = new InMemoryLedgerReader(ledgerId, dispatcher, offsetBuilder, state, metrics)
      } yield (
        KeyValueParticipantStateReader(
          reader = reader,
          metrics = metrics,
          enableSelfServiceErrorCodes = true,
        ),
        new KeyValueParticipantStateWriter(
          writer = writer,
          metrics = metrics,
        ),
>>>>>>> 93a31011
      )
    }
  }

  private object ParticipantStateThatFailsOften extends ParticipantStateFactory {
    override def apply(ledgerId: LedgerId, participantId: Ref.ParticipantId)(implicit
        materializer: Materializer,
        executionContext: ExecutionContext,
        loggingContext: LoggingContext,
    ): ResourceOwner[ParticipantState] =
      SimpleParticipantState(ledgerId, participantId)
        .map { case (readingDelegate, writeDelegate) =>
          var lastFailure: Option[Offset] = None
          // This spy inserts a failure after each state update to force the indexer to restart.
          val failingParticipantState = spy(readingDelegate)
          doAnswer(invocation => {
            val beginAfter = invocation.getArgument[Option[Offset]](0)
            readingDelegate.stateUpdates(beginAfter).flatMapConcat { case value @ (offset, _) =>
              if (lastFailure.isEmpty || lastFailure.get < offset) {
                lastFailure = Some(offset)
                Source.single(value).concat(Source.failed(new StateUpdatesFailedException))
              } else {
                Source.single(value)
              }
            }
          }).when(failingParticipantState)
            .stateUpdates(
              ArgumentMatchers.any[Option[Offset]]()
            )(ArgumentMatchers.any[LoggingContext])
          failingParticipantState -> writeDelegate
        }

    private class StateUpdatesFailedException extends RuntimeException("State updates failed.")
  }
}<|MERGE_RESOLUTION|>--- conflicted
+++ resolved
@@ -16,17 +16,12 @@
 import com.daml.ledger.configuration.LedgerId
 import com.daml.ledger.offset.Offset
 import com.daml.ledger.on.memory
-<<<<<<< HEAD
-import com.daml.ledger.participant.state.kvutils.api.KeyValueParticipantState
-import com.daml.ledger.participant.state.kvutils.deduplication.NotSupportedDeduplicationPeriodConverter
-=======
 import com.daml.ledger.on.memory.{InMemoryLedgerReader, InMemoryLedgerWriter, InMemoryState}
 import com.daml.ledger.participant.state.kvutils.KVOffsetBuilder
 import com.daml.ledger.participant.state.kvutils.api.{
   KeyValueParticipantStateReader,
   KeyValueParticipantStateWriter,
 }
->>>>>>> 93a31011
 import com.daml.ledger.participant.state.v2.{ReadService, WriteService}
 import com.daml.ledger.resources.{ResourceOwner, TestResourceContext}
 import com.daml.ledger.validator.StateKeySerializationStrategy
@@ -205,11 +200,7 @@
       servicesExecutionContext <- ResourceOwner
         .forExecutorService(() => Executors.newWorkStealingPool())
         .map(ExecutionContext.fromExecutorService)
-      participantState <- newParticipantState(ledgerId, participantId)(
-        materializer,
-        servicesExecutionContext,
-        loggingContext,
-      )
+      participantState <- newParticipantState(ledgerId, participantId)(materializer, loggingContext)
       _ <- new StandaloneIndexerServer(
         readService = participantState._1,
         config = IndexerConfig(
@@ -296,7 +287,6 @@
   private trait ParticipantStateFactory {
     def apply(ledgerId: LedgerId, participantId: Ref.ParticipantId)(implicit
         materializer: Materializer,
-        executionContext: ExecutionContext,
         loggingContext: LoggingContext,
     ): ResourceOwner[ParticipantState]
   }
@@ -304,7 +294,6 @@
   private object SimpleParticipantState extends ParticipantStateFactory {
     override def apply(ledgerId: LedgerId, participantId: Ref.ParticipantId)(implicit
         materializer: Materializer,
-        executionContext: ExecutionContext,
         loggingContext: LoggingContext,
     ): ResourceOwner[ParticipantState] = {
       val metrics = new Metrics(new MetricRegistry)
@@ -325,14 +314,6 @@
           committerExecutionContext = committerExecutionContext,
           offsetBuilder = offsetBuilder,
         )
-<<<<<<< HEAD
-      } yield new KeyValueParticipantState(
-        readerWriter,
-        readerWriter,
-        metrics,
-        enableSelfServiceErrorCodes = true,
-        NotSupportedDeduplicationPeriodConverter,
-=======
         reader = new InMemoryLedgerReader(ledgerId, dispatcher, offsetBuilder, state, metrics)
       } yield (
         KeyValueParticipantStateReader(
@@ -344,7 +325,6 @@
           writer = writer,
           metrics = metrics,
         ),
->>>>>>> 93a31011
       )
     }
   }
@@ -352,7 +332,6 @@
   private object ParticipantStateThatFailsOften extends ParticipantStateFactory {
     override def apply(ledgerId: LedgerId, participantId: Ref.ParticipantId)(implicit
         materializer: Materializer,
-        executionContext: ExecutionContext,
         loggingContext: LoggingContext,
     ): ResourceOwner[ParticipantState] =
       SimpleParticipantState(ledgerId, participantId)
