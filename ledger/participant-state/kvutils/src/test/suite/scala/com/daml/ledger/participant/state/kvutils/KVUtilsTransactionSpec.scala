// Copyright (c) 2021 Digital Asset (Switzerland) GmbH and/or its affiliates. All rights reserved.
// SPDX-License-Identifier: Apache-2.0

package com.daml.ledger.participant.state.kvutils

import com.daml.ledger.participant.state.kvutils.DamlKvutils.{
  DamlLogEntry,
  DamlSubmission,
  DamlTransactionRejectionEntry,
}
import com.daml.ledger.participant.state.kvutils.TestHelpers._
import com.daml.ledger.participant.state.v1.{Party, Update}
import com.daml.lf.command.Command
import com.daml.lf.crypto
import com.daml.lf.crypto.Hash
import com.daml.lf.data.{FrontStack, SortedLookupList}
import com.daml.lf.transaction.Node.NodeCreate
import com.daml.lf.value.Value
import com.daml.lf.value.Value.{
  ContractId,
  ValueList,
  ValueOptional,
  ValueParty,
  ValueRecord,
  ValueTextMap,
  ValueUnit,
  ValueVariant,
}
import org.scalatest.Inside
import org.scalatest.matchers.should.Matchers
import org.scalatest.wordspec.AnyWordSpec

import scala.collection.compat.immutable.LazyList
import scala.jdk.CollectionConverters._

class KVUtilsTransactionSpec extends AnyWordSpec with Matchers with Inside {

  import KVTest._

  private val alice = party("Alice")
  private val bob = party("Bob")
  private val eve = party("Eve")
  private val bobValue = ValueParty(bob)

  "transaction" should {

    val templateArgs: Map[String, SimplePackage => Value[ContractId]] = Map(
      "Party" -> (_ => bobValue),
      "Option Party" -> (_ => ValueOptional(Some(bobValue))),
      "List Party" -> (_ => ValueList(FrontStack(bobValue))),
      "TextMap Party" -> (_ => ValueTextMap(SortedLookupList(Map("bob" -> bobValue)))),
      "Simple:SimpleVariant" -> (simplePackage =>
        ValueVariant(
          Some(simplePackage.typeConstructorId("Simple:SimpleVariant")),
          name("SV"),
          bobValue,
        )
      ),
      "DA.Types:Tuple2 Party Unit" -> (simplePackage =>
        ValueRecord(
          Some(simplePackage.typeConstructorId("DA.Types:Tuple2")),
          FrontStack(
            Some(name("x1")) -> bobValue,
            Some(name("x2")) -> ValueUnit,
          ).toImmArray,
        )
      ),
      // Not yet supported in DAML:
      //
      // "<party: Party>" -> Value.ValueStruct(FrontStack(Ref.Name.assertFromString("party") -> bobValue).toImmArray),
      // "GenMap Party Unit" -> Value.ValueGenMap(FrontStack(bobValue -> ValueUnit).toImmArray),
      // "GenMap Unit Party" -> Value.ValueGenMap(FrontStack(ValueUnit -> bobValue).toImmArray),
    )

    val p0 = mkParticipantId(0)
    val p1 = mkParticipantId(1)

    "add the key of an exercised contract as a submission input" in KVTest.runTestWithSimplePackage(
      alice,
      bob,
      eve,
    ) { simplePackage =>
      val seed0 = seed(0)
      val seed1 = seed(1)
      for {
        transaction1 <- runSimpleCommand(alice, seed0, simpleCreateCmd(simplePackage))
        result <- submitTransaction(
          submitter = alice,
          transaction = transaction1,
          submissionSeed = seed0,
        )
        (entryId, logEntry) = result
        contractId = contractIdOfCreateTransaction(
          KeyValueConsumption.logEntryToUpdate(entryId, logEntry)
        )

        transaction2 <- runSimpleCommand(
          alice,
          seed1,
          simplePackage.simpleExerciseConsumeCmd(contractId),
        )
        submission <- prepareTransactionSubmission(
          submitter = alice,
          transaction = transaction2,
          submissionSeed = seed1,
        )
      } yield {
        submission.getInputDamlStateList.asScala.filter(_.hasContractKey) should not be empty
      }
    }

    "be able to submit a transaction" in KVTest.runTestWithSimplePackage(alice, bob, eve) {
      simplePackage =>
        val seed = hash(this.getClass.getName)
        for {
          transaction <- runSimpleCommand(alice, seed, simpleCreateCmd(simplePackage))
          logEntry <- submitTransaction(
            submitter = alice,
            transaction = transaction,
            submissionSeed = seed,
          ).map(_._2)
        } yield {
          logEntry.getPayloadCase shouldEqual DamlLogEntry.PayloadCase.TRANSACTION_ENTRY
          logEntry.getTransactionEntry.hasBlindingInfo shouldBe true
        }
    }

    "be able to pre-execute a transaction" in KVTest.runTestWithSimplePackage(alice, bob, eve) {
      simplePackage =>
        val seed = hash(this.getClass.getName)
        for {
          transaction <- runSimpleCommand(alice, seed, simpleCreateCmd(simplePackage))
          preExecutionResult <- preExecuteTransaction(
            submitter = alice,
            transaction = transaction,
            submissionSeed = seed,
          ).map(_._2)
        } yield {
          preExecutionResult.successfulLogEntry.getPayloadCase shouldEqual DamlLogEntry.PayloadCase.TRANSACTION_ENTRY
          preExecutionResult.successfulLogEntry.getTransactionEntry.hasBlindingInfo shouldBe true
        }
    }

    "be able to pre-execute exercising a consuming choice by key" in
      KVTest.runTestWithSimplePackage(alice, bob, eve) { simplePackage =>
        for {
          _ <- preExecuteCreateSimpleContract(alice, seed(0), simplePackage)
          preparedSubmission <- prepareExerciseReplaceByKey(alice, simplePackage)(seed(1))
          result <- preExecute(preparedSubmission).map(_._2)
        } yield {
          result.successfulLogEntry.getPayloadCase shouldEqual DamlLogEntry.PayloadCase.TRANSACTION_ENTRY
        }
      }

    "reject a pre-executed exercise by key referring to a replaced key" in
      KVTest.runTestWithSimplePackage(alice, bob, eve) { simplePackage =>
        val seeds =
          LazyList
            .from(0)
            .map(i => seed(i))

        for {
          _ <- preExecuteCreateSimpleContract(alice, seeds.head, simplePackage)
          preparedSubmissions <- inParallelReadOnly(
            seeds.slice(1, 3).map(prepareExerciseReplaceByKey(alice, simplePackage))
          )
          preExecutionResults <- sequentially(preparedSubmissions.map(preExecute(_).map(_._2)))
        } yield {
          val Seq(resultA, resultB) = preExecutionResults
          resultA.successfulLogEntry.getPayloadCase shouldEqual DamlLogEntry.PayloadCase.TRANSACTION_ENTRY

          resultB.successfulLogEntry.getPayloadCase shouldEqual DamlLogEntry.PayloadCase.TRANSACTION_REJECTION_ENTRY
          resultB.successfulLogEntry.getTransactionRejectionEntry.getReasonCase shouldEqual DamlTransactionRejectionEntry.ReasonCase.INCONSISTENT
          resultB.successfulLogEntry.getTransactionRejectionEntry.getInconsistent.getDetails should startWith(
            "Contract keys inconsistent"
          )
        }
      }

    "reject a pre-executed exercise by key referring to a consumed contract" in
      KVTest.runTestWithSimplePackage(alice, bob, eve) { simplePackage =>
        for {
          contractId <- preExecuteCreateSimpleContract(alice, seed(0), simplePackage)
          preparedSubmissions <- inParallelReadOnly(
            Seq(
              prepareExerciseConsumeCmd(alice, simplePackage, contractId)(seed(1)),
              prepareExerciseReplaceByKey(alice, simplePackage)(seed(2)),
            )
          )
          preExecutionResults <- sequentially(preparedSubmissions.map(preExecute(_).map(_._2)))
        } yield {
          val Seq(resultA, resultB) = preExecutionResults
          resultA.successfulLogEntry.getPayloadCase shouldEqual DamlLogEntry.PayloadCase.TRANSACTION_ENTRY

          resultB.successfulLogEntry.getPayloadCase shouldEqual DamlLogEntry.PayloadCase.TRANSACTION_REJECTION_ENTRY
          resultB.successfulLogEntry.getTransactionRejectionEntry.getReasonCase shouldEqual DamlTransactionRejectionEntry.ReasonCase.INCONSISTENT
          resultB.successfulLogEntry.getTransactionRejectionEntry.getInconsistent.getDetails should startWith(
            "Contract keys inconsistent"
          )
        }
      }

    "reject a pre-executed submission indirectly referring to a replaced key" in
      KVTest.runTestWithSimplePackage(alice, bob, eve) { simplePackage =>
        def preExecuteCreateSimpleHolderContract(seed: Hash): KVTest[ContractId] =
          for {
            recordTime <- currentRecordTime
            createHolderTransaction <- runSimpleCommand(
              alice,
              seed,
              simplePackage.simpleHolderCreateCmd(simplePackage.mkSimpleHolderTemplateArg(alice)),
            )
            holderContractId <- preExecuteTransaction(
              submitter = alice,
              transaction = createHolderTransaction,
              submissionSeed = seed,
            )
            (entryId, preExecutionResult) = holderContractId
          } yield {
            contractIdOfCreateTransaction(
              KeyValueConsumption.logEntryToUpdate(
                entryId,
                preExecutionResult.successfulLogEntry,
                Some(recordTime),
              )
            )
          }

        def prepareExerciseReplaceHeldByKey(
            holderContractId: ContractId
        )(seed: Hash): KVTest[DamlSubmission] =
          for {
            exerciseTransaction <- runSimpleCommand(
              alice,
              seed,
              simplePackage.simpleHolderExerciseReplaceHeldByKeyCmd(holderContractId),
            )
            submission <- prepareTransactionSubmission(
              submitter = alice,
              transaction = exerciseTransaction,
              submissionSeed = seed,
            )
          } yield submission

        val seeds =
          LazyList
            .from(0)
            .map(i => seed(i))

        for {
          _ <- preExecuteCreateSimpleContract(alice, seeds.head, simplePackage)
          holderContractId <- preExecuteCreateSimpleHolderContract(seeds(1))
          preparedSubmissions <- inParallelReadOnly(
            seeds
              .slice(1, 3)
              .map(prepareExerciseReplaceHeldByKey(holderContractId))
          )
          preExecutionResults <- sequentially(preparedSubmissions.map(preExecute(_).map(_._2)))
        } yield {
          val Seq(resultA, resultB) = preExecutionResults
          resultA.successfulLogEntry.getPayloadCase shouldEqual DamlLogEntry.PayloadCase.TRANSACTION_ENTRY

          resultB.successfulLogEntry.getPayloadCase shouldEqual DamlLogEntry.PayloadCase.TRANSACTION_REJECTION_ENTRY
          resultB.successfulLogEntry.getTransactionRejectionEntry.getReasonCase shouldEqual DamlTransactionRejectionEntry.ReasonCase.INCONSISTENT
          resultB.successfulLogEntry.getTransactionRejectionEntry.getInconsistent.getDetails should startWith(
            "Contract keys inconsistent"
          )
        }
      }

    "reject transaction with out of bounds LET" in KVTest.runTestWithSimplePackage(
      alice,
      bob,
      eve,
    ) { simplePackage =>
      val seed = hash(this.getClass.getName)
      for {
        transaction <- runSimpleCommand(alice, seed, simpleCreateCmd(simplePackage))
        conf <- getDefaultConfiguration
        logEntry <- submitTransaction(
          submitter = alice,
          transaction = transaction,
          submissionSeed = seed,
          letDelta = conf.timeModel.maxSkew.plusMillis(1),
        )
          .map(_._2)
      } yield {
        logEntry.getPayloadCase shouldEqual DamlLogEntry.PayloadCase.TRANSACTION_REJECTION_ENTRY
        logEntry.getTransactionRejectionEntry.getReasonCase shouldEqual DamlTransactionRejectionEntry.ReasonCase.INVALID_LEDGER_TIME
      }
    }

    "be able to exercise and rejects double spends" in KVTest.runTestWithSimplePackage(
      alice,
      bob,
      eve,
    ) { simplePackage =>
      val seeds =
        LazyList
          .from(0)
          .map(i => seed(i))
      for {
        transaction1 <- runSimpleCommand(alice, seeds.head, simpleCreateCmd(simplePackage))
        result <- submitTransaction(
          submitter = alice,
          transaction = transaction1,
          submissionSeed = seeds.head,
        )
        (entryId, logEntry) = result
        contractId = contractIdOfCreateTransaction(
          KeyValueConsumption.logEntryToUpdate(entryId, logEntry)
        )

        transaction2 <- runSimpleCommand(
          alice,
          seeds(1),
          simplePackage.simpleExerciseConsumeCmd(contractId),
        )
        logEntry2 <- submitTransaction(
          submitter = alice,
          transaction = transaction2,
          submissionSeed = seeds(1),
        ).map(_._2)

        // Try to double consume.
        logEntry3 <- submitTransaction(
          submitter = alice,
          transaction = transaction2,
          submissionSeed = seeds(1),
        ).map(_._2)

      } yield {
        logEntry2.getPayloadCase shouldEqual DamlLogEntry.PayloadCase.TRANSACTION_ENTRY
        logEntry3.getPayloadCase shouldEqual DamlLogEntry.PayloadCase.TRANSACTION_REJECTION_ENTRY
        logEntry3.getTransactionRejectionEntry.getReasonCase shouldEqual DamlTransactionRejectionEntry.ReasonCase.INCONSISTENT
      }
    }

    "reject transactions by unallocated submitters" in KVTest.runTestWithSimplePackage(bob, eve) {
      simplePackage =>
        val seed = hash(this.getClass.getName)
        for {
          configEntry <- submitConfig { c =>
            c.copy(generation = c.generation + 1)
          }
          transaction <- runSimpleCommand(alice, seed, simpleCreateCmd(simplePackage))
          txEntry <- submitTransaction(
            submitter = alice,
            transaction = transaction,
            submissionSeed = seed,
          ).map(_._2)
        } yield {
          configEntry.getPayloadCase shouldEqual DamlLogEntry.PayloadCase.CONFIGURATION_ENTRY
          txEntry.getPayloadCase shouldEqual DamlLogEntry.PayloadCase.TRANSACTION_REJECTION_ENTRY
          txEntry.getTransactionRejectionEntry.getReasonCase shouldEqual DamlTransactionRejectionEntry.ReasonCase.PARTY_NOT_KNOWN_ON_LEDGER
        }
    }

    for ((additionalContractDataType, additionalContractValue) <- templateArgs) {
      s"accept transactions with unallocated parties in values: $additionalContractDataType" in {
        val simplePackage = new SimplePackage(additionalContractDataType)
        val command = simplePackage.simpleCreateCmd(
          simplePackage.mkSimpleTemplateArg("Alice", "Eve", additionalContractValue(simplePackage))
        )
        KVTest.runTestWithPackage(simplePackage, alice, eve) {
          val seed = hash(this.getClass.getName)
          for {
            transaction <- runCommand(alice, seed, command)
            txEntry <- submitTransaction(
              submitter = alice,
              transaction = transaction,
              submissionSeed = seed,
            ).map(_._2)
          } yield {
            txEntry.getPayloadCase shouldEqual DamlLogEntry.PayloadCase.TRANSACTION_ENTRY
          }
        }
      }
    }

    "reject transactions with unallocated informee" in KVTest.runTestWithSimplePackage(alice, bob) {
      simplePackage =>
        val seed = hash(this.getClass.getName)
        for {
          transaction <- runSimpleCommand(alice, seed, simpleCreateCmd(simplePackage))
          txEntry1 <- submitTransaction(
            submitter = alice,
            transaction = transaction,
            submissionSeed = seed,
          )
            .map(_._2)
        } yield {
          txEntry1.getPayloadCase shouldEqual DamlLogEntry.PayloadCase.TRANSACTION_REJECTION_ENTRY
          txEntry1.getTransactionRejectionEntry.getReasonCase shouldEqual DamlTransactionRejectionEntry.ReasonCase.PARTY_NOT_KNOWN_ON_LEDGER
        }
    }

    // FIXME: review this test
    "reject transactions for unhosted parties" in KVTest.runTestWithSimplePackage(bob, eve) {
      simplePackage =>
        val seed = hash(this.getClass.getName)
        for {
          configEntry <- submitConfig { c =>
            c.copy(generation = c.generation + 1)
          }
          createTx <- withParticipantId(p1)(
            runSimpleCommand(alice, seed, simpleCreateCmd(simplePackage))
          )

          newParty <- withParticipantId(p1)(allocateParty("unhosted", alice))
          txEntry1 <- withParticipantId(p0)(
            submitTransaction(submitter = newParty, createTx, seed).map(_._2)
          )
          txEntry2 <- withParticipantId(p1)(
            submitTransaction(submitter = newParty, transaction = createTx, submissionSeed = seed)
              .map(_._2)
          )

        } yield {
          configEntry.getPayloadCase shouldEqual DamlLogEntry.PayloadCase.CONFIGURATION_ENTRY
          txEntry1.getPayloadCase shouldEqual DamlLogEntry.PayloadCase.TRANSACTION_REJECTION_ENTRY
          txEntry1.getTransactionRejectionEntry.getReasonCase shouldEqual DamlTransactionRejectionEntry.ReasonCase.SUBMITTER_CANNOT_ACT_VIA_PARTICIPANT
          txEntry2.getPayloadCase shouldEqual DamlLogEntry.PayloadCase.TRANSACTION_ENTRY

        }
    }

    "reject unauthorized transactions" in KVTest.runTestWithSimplePackage(alice, eve) {
      simplePackage =>
        val seed = hash(this.getClass.getName)
        for {
          // Submit a creation of a contract with owner 'Alice', but submit it as 'Bob'.
          transaction <- runSimpleCommand(alice, seed, simpleCreateCmd(simplePackage))
          bob <- allocateParty("bob", bob)
          txEntry <- submitTransaction(
            submitter = bob,
            transaction = transaction,
            submissionSeed = seed,
          )
            .map(_._2)
        } yield {
          txEntry.getPayloadCase shouldEqual DamlLogEntry.PayloadCase.TRANSACTION_REJECTION_ENTRY
          val disputed = DamlTransactionRejectionEntry.ReasonCase.DISPUTED
          txEntry.getTransactionRejectionEntry.getReasonCase shouldEqual disputed
        }
    }

    "update metrics" in KVTest.runTestWithSimplePackage(alice, eve) { simplePackage =>
      val seed = hash(this.getClass.getName)
      for {
        // Submit a creation of a contract with owner 'Alice', but submit it as 'Bob'.
        transaction <- runSimpleCommand(alice, seed, simpleCreateCmd(simplePackage))
        bob <- allocateParty("bob", bob)
        _ <- submitTransaction(submitter = bob, transaction = transaction, submissionSeed = seed)
          .map(_._2)
      } yield {
        val disputed = DamlTransactionRejectionEntry.ReasonCase.DISPUTED
        // Check that we're updating the metrics (assuming this test at least has been run)
        metrics.daml.kvutils.committer.transaction.accepts.getCount should be >= 1L
        metrics.daml.kvutils.committer.transaction.rejection(disputed.name).getCount should be >= 1L
        metrics.daml.kvutils.committer.runTimer("transaction").getCount should be >= 1L
        metrics.daml.kvutils.committer.transaction.interpretTimer.getCount should be >= 1L
        metrics.daml.kvutils.committer.transaction.runTimer.getCount should be >= 1L
      }
    }

    "properly archive transient contracts and keys" in KVTest.runTestWithSimplePackage(
      alice,
      bob,
      eve,
    ) { simplePackage =>
      val seeds =
        LazyList
          .from(0)
          .map(i => seed(i))

      val simpleCreateAndExerciseCmd =
        simplePackage.simpleCreateAndExerciseConsumeCmd(mkSimpleCreateArg(simplePackage))

      for {
        tx1 <- runSimpleCommand(alice, seeds.head, simpleCreateAndExerciseCmd)
        createAndExerciseTx1 <- submitTransaction(alice, tx1, seeds.head).map(_._2)

        tx2 <- runSimpleCommand(alice, seeds(1), simpleCreateAndExerciseCmd)
        createAndExerciseTx2 <- submitTransaction(alice, tx2, seeds(1)).map(_._2)

        finalState <- scalaz.State.get[KVTestState]
      } yield {
        createAndExerciseTx1.getPayloadCase shouldEqual DamlLogEntry.PayloadCase.TRANSACTION_ENTRY
        createAndExerciseTx2.getPayloadCase shouldEqual DamlLogEntry.PayloadCase.TRANSACTION_ENTRY

        // Check that all contracts and keys are in the archived state.
        finalState.damlState.foreach { case (_, v) =>
          v.getValueCase match {
            case DamlKvutils.DamlStateValue.ValueCase.CONTRACT_KEY_STATE =>
              v.getContractKeyState.getContractId shouldBe Symbol("empty")

            case DamlKvutils.DamlStateValue.ValueCase.CONTRACT_STATE =>
              val cs = v.getContractState
              cs.hasArchivedAt shouldBe true

            case _ =>
              succeed
          }
        }
      }
    }

    "allow for missing submitter info in log entries" in KVTest.runTestWithSimplePackage(
      alice,
      bob,
      eve,
    ) { simplePackage =>
      val seed = hash(this.getClass.getName)
      for {
        transaction <- runSimpleCommand(alice, seed, simpleCreateCmd(simplePackage))
        result <- submitTransaction(
          submitter = alice,
          transaction = transaction,
          submissionSeed = seed,
        )
      } yield {
        val (entryId, entry) = result
        // Clear the submitter info from the log entry
        val strippedEntry = entry.toBuilder
        strippedEntry.getTransactionEntryBuilder.clearSubmitterInfo

        // Process into updates and verify
        val updates = KeyValueConsumption.logEntryToUpdate(entryId, strippedEntry.build)
        inside(updates) { case Seq(txAccepted: Update.TransactionAccepted) =>
          txAccepted.optSubmitterInfo should be(None)
        }
      }
    }
  }

  private def preExecuteCreateSimpleContract(
      submitter: Party,
      seed: Hash,
      simplePackage: SimplePackage,
  ): KVTest[ContractId] =
    for {
      recordTime <- currentRecordTime
      createTransaction <- runSimpleCommand(submitter, seed, simpleCreateCmd(simplePackage))
      creationResult <- preExecuteTransaction(
        submitter = submitter,
        transaction = createTransaction,
        submissionSeed = seed,
      )
      (entryId, preExecutionResult) = creationResult
    } yield contractIdOfCreateTransaction(
      KeyValueConsumption.logEntryToUpdate(
        entryId,
        preExecutionResult.successfulLogEntry,
        Some(recordTime),
      )
    )

  private def prepareExerciseReplaceByKey(
      submitter: Party,
      simplePackage: SimplePackage,
  )(
      seed: Hash
  ): KVTest[DamlSubmission] =
    for {
      exerciseTransaction <- runSimpleCommand(
        submitter,
        seed,
        simplePackage.simpleExerciseReplaceByKeyCmd(submitter),
      )
      submission <- prepareTransactionSubmission(
        submitter = submitter,
        transaction = exerciseTransaction,
        submissionSeed = seed,
      )
    } yield submission

  private def prepareExerciseConsumeCmd(
      submitter: Party,
      simplePackage: SimplePackage,
      contractId: ContractId,
  )(
      seed: Hash
  ): KVTest[DamlSubmission] =
    for {
      exerciseTransaction <- runSimpleCommand(
        submitter,
        seed,
        simplePackage.simpleExerciseConsumeCmd(contractId),
      )
      submission <- prepareTransactionSubmission(
        submitter = submitter,
        transaction = exerciseTransaction,
        submissionSeed = seed,
      )
    } yield submission

  private def contractIdOfCreateTransaction(updates: Seq[Update]): ContractId =
    inside(updates) { case Seq(update: Update.TransactionAccepted) =>
      inside(update.transaction.nodes.values.toSeq) { case Seq(create: NodeCreate[ContractId]) =>
        create.coid
      }
    }

<<<<<<< HEAD
  private def simpleCreateCmd(simplePackage: SimplePackage): Command =
    simplePackage.simpleCreateCmd(mkSimpleCreateArg(simplePackage))

  private def mkSimpleCreateArg(simplePackage: SimplePackage): Value[ContractId] =
    simplePackage.mkSimpleTemplateArg("Alice", "Eve", bobValue)

  private def seed(i: Int): Hash = hash(this.getClass.getName + i.toString)
=======
  private def seed(i: Int) = {
    crypto.Hash.hashPrivateKey(this.getClass.getName + i.toString)
  }
>>>>>>> 37dcefe5

  private def hash(s: String) = crypto.Hash.hashPrivateKey(s)
}<|MERGE_RESOLUTION|>--- conflicted
+++ resolved
@@ -602,7 +602,6 @@
       }
     }
 
-<<<<<<< HEAD
   private def simpleCreateCmd(simplePackage: SimplePackage): Command =
     simplePackage.simpleCreateCmd(mkSimpleCreateArg(simplePackage))
 
@@ -610,11 +609,6 @@
     simplePackage.mkSimpleTemplateArg("Alice", "Eve", bobValue)
 
   private def seed(i: Int): Hash = hash(this.getClass.getName + i.toString)
-=======
-  private def seed(i: Int) = {
-    crypto.Hash.hashPrivateKey(this.getClass.getName + i.toString)
-  }
->>>>>>> 37dcefe5
 
   private def hash(s: String) = crypto.Hash.hashPrivateKey(s)
 }