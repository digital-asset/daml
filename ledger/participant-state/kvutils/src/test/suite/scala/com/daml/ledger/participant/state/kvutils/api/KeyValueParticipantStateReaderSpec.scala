// Copyright (c) 2020 Digital Asset (Switzerland) GmbH and/or its affiliates. All rights reserved.
// SPDX-License-Identifier: Apache-2.0

package com.daml.ledger.participant.state.kvutils.api

import akka.NotUsed
import akka.stream.scaladsl.{Sink, Source}
import com.codahale.metrics.MetricRegistry
import com.daml.ledger.api.testing.utils.AkkaBeforeAndAfterAll
import com.daml.ledger.participant.state.kvutils.DamlKvutils._
import com.daml.ledger.participant.state.kvutils.api.KeyValueParticipantStateReader.offsetForUpdate
import com.daml.ledger.participant.state.kvutils.api.KeyValueParticipantStateReaderSpec._
import com.daml.ledger.participant.state.kvutils.{Bytes, Envelope, OffsetBuilder}
import com.daml.ledger.participant.state.v1.{Offset, ParticipantId, Update}
import com.daml.lf.data.Ref
import com.daml.lf.data.Time.Timestamp
import com.daml.metrics.Metrics
import com.google.protobuf.ByteString
import org.mockito.Mockito.when
import org.scalatest.mockito.MockitoSugar._
import org.scalatest.{AsyncWordSpec, Matchers}

import scala.concurrent.Future

class KeyValueParticipantStateReaderSpec
    extends AsyncWordSpec
    with Matchers
    with AkkaBeforeAndAfterAll {

  import OffsetBuilder.{fromLong => toOffset}

  "participant state reader" should {
    "stream offsets from the start" in {
      val reader = readerStreamingFrom(
        offset = None,
        LedgerRecord(toOffset(1), aLogEntryId(1), aWrappedLogEntry),
        LedgerRecord(toOffset(2), aLogEntryId(2), aWrappedLogEntry),
        LedgerRecord(toOffset(3), aLogEntryId(3), aWrappedLogEntry),
      )
      val instance = createInstance(reader)
      val stream = instance.stateUpdates(None)

      offsetsFrom(stream).map { actual =>
        actual should have size 3
        actual shouldBe Seq(
          toOffset(1),
          toOffset(2),
          toOffset(3),
        )
      }
    }

    "stream offsets from a given 1 component offset" in {
      val reader = readerStreamingFrom(
        offset = Some(toOffset(4)),
        LedgerRecord(toOffset(5), aLogEntryId(5), aWrappedLogEntry),
        LedgerRecord(toOffset(6), aLogEntryId(6), aWrappedLogEntry),
        LedgerRecord(toOffset(7), aLogEntryId(7), aWrappedLogEntry),
        LedgerRecord(toOffset(8), aLogEntryId(8), aWrappedLogEntry),
      )
      val instance = createInstance(reader)
      val stream = instance.stateUpdates(Some(toOffset(4)))

      offsetsFrom(stream).map { actual =>
        actual should have size 4
        actual shouldBe Seq(
          toOffset(5),
          toOffset(6),
          toOffset(7),
          toOffset(8),
        )
      }
    }

    "remove third component of input offset when streaming from underlying reader" in {
      val reader = readerStreamingFrom(
        offset = Some(toOffset(1, 2)),
        LedgerRecord(toOffset(2), aLogEntryId(2), aWrappedLogEntry))
      val instance = createInstance(reader)
      val stream = instance.stateUpdates(Some(toOffset(1, 2, 3)))

      offsetsFrom(stream).map { actual =>
        actual should have size 1
        actual shouldBe Seq(toOffset(2))
      }
    }

    "do not append index to underlying reader's offset in case of no more than 1 update" in {
      val reader = readerStreamingFrom(
        offset = None,
        LedgerRecord(toOffset(1), aLogEntryId(1), aWrappedLogEntry),
        LedgerRecord(toOffset(2), aLogEntryId(2), aWrappedLogEntry)
      )
      for (updateGenerator <- Seq(zeroUpdateGenerator, singleUpdateGenerator)) {
        val instance = createInstance(reader, updateGenerator)
        val stream = instance.stateUpdates(None)

        offsetsFrom(stream).map { actual =>
          actual should have size 2
          actual shouldBe Seq(toOffset(1), toOffset(2))
        }
      }
      succeed
    }

    "append index to underlying reader's offset in case of more than 1 update" in {
      val reader = readerStreamingFrom(
        offset = None,
        LedgerRecord(toOffset(1, 11), aLogEntryId(1), aWrappedLogEntry),
        LedgerRecord(toOffset(2, 22), aLogEntryId(2), aWrappedLogEntry)
      )
      val instance = createInstance(reader, twoUpdatesGenerator)
      val stream = instance.stateUpdates(None)

      offsetsFrom(stream).map { actual =>
        actual should have size 4
        actual shouldBe Seq(
          toOffset(1, 11, 0),
          toOffset(1, 11, 1),
          toOffset(2, 22, 0),
          toOffset(2, 22, 1))
      }
    }

    "skip events before specified offset" in {
      val records = List(
        LedgerRecord(toOffset(1), aLogEntryId(1), aWrappedLogEntry),
        LedgerRecord(toOffset(2), aLogEntryId(2), aWrappedLogEntry),
        LedgerRecord(toOffset(3), aLogEntryId(3), aWrappedLogEntry)
      )

      def getInstance(
          offset: Option[Offset],
          items: LedgerRecord*): KeyValueParticipantStateReader =
        createInstance(readerStreamingFrom(offset = offset, items: _*))

      val instances = records.tails.flatMap {
        case first :: rest =>
          List(Option(first.offset) -> getInstance(Some(first.offset), rest: _*))
        case _ => Nil
      }.toMap + (None -> getInstance(None, records: _*))

      Future
        .sequence(
          Seq(None, Some(toOffset(1)), Some(toOffset(2)), Some(toOffset(3)))
            .map(offset => offsetsFrom(instances(offset).stateUpdates(offset)))
        )
        .map {
          case Seq(all, afterFirst, beforeLast, afterLast) =>
            all should have size 3
            afterFirst should have size 2
            beforeLast should have size 1
            afterLast should have size 0
        }
    }

    "throw in case of an invalid log entry received" in {
      val anInvalidEnvelope = ByteString.copyFrom(Array[Byte](0, 1, 2))
      val reader = readerStreamingFrom(
        offset = None,
        LedgerRecord(toOffset(0), aLogEntryId(0), anInvalidEnvelope))
      val instance = createInstance(reader)

      offsetsFrom(instance.stateUpdates(None)).failed.map { _ =>
        succeed
      }
    }

    "throw in case of an envelope without a log entry received" in {
      val aStateValue = DamlStateValue.newBuilder
        .setParty(
          DamlPartyAllocation.newBuilder
            .setParticipantId("aParticipantId")
            .setDisplayName("participant"))
        .build
      val anInvalidEnvelopeMessage = Envelope.enclose(aStateValue)
      val reader = readerStreamingFrom(
        offset = None,
        LedgerRecord(toOffset(0), aLogEntryId(0), anInvalidEnvelopeMessage))
      val instance = createInstance(reader)

      offsetsFrom(instance.stateUpdates(None)).failed.map { _ =>
        succeed
      }
    }
  }

  "offsetForUpdate" should {
    "not overwrite middle offset from record in case of 2 updates" in {
      val offsetFromRecord = OffsetBuilder.fromLong(1, 2)
      for (subOffset <- Seq(0, 1)) {
        offsetForUpdate(offsetFromRecord, subOffset, 2) shouldBe OffsetBuilder.fromLong(
          1,
          2,
          subOffset)
      }
      succeed
    }

    "use original offset in case less than 2 updates" in {
      val expectedOffset = OffsetBuilder.fromLong(1, 2, 3)
      for (totalUpdates <- Seq(0, 1)) {
        for (i <- 0 until totalUpdates) {
          offsetForUpdate(expectedOffset, i, totalUpdates) shouldBe expectedOffset
        }
      }
      succeed
    }
  }

  private def offsetsFrom(stream: Source[(Offset, Update), NotUsed]): Future[Seq[Offset]] =
    stream.runWith(Sink.seq).map(_.map(_._1))
}

object KeyValueParticipantStateReaderSpec {

  private val aLogEntry = DamlLogEntry
    .newBuilder()
    .setPartyAllocationEntry(
      DamlPartyAllocationEntry.newBuilder().setParty("aParty").setParticipantId("aParticipant"))
    .setRecordTime(com.google.protobuf.Timestamp.newBuilder.setSeconds(1234))
    .build()

  private val aWrappedLogEntry = Envelope.enclose(aLogEntry)

  private val zeroUpdateGenerator
    : (DamlLogEntryId, DamlLogEntry, Option[Timestamp]) => List[Update] = (_, _, _) => List.empty

  private val singleUpdateGenerator
    : (DamlLogEntryId, DamlLogEntry, Option[Timestamp]) => List[Update] = (_, _, _) =>
    List(
      Update.PartyAddedToParticipant(
        Ref.Party.assertFromString("aParty"),
        "a party",
        ParticipantId.assertFromString("aParticipant"),
        Timestamp.now(),
        submissionId = None))

  private val twoUpdatesGenerator
    : (DamlLogEntryId, DamlLogEntry, Option[Timestamp]) => List[Update] =
    (entryId, entry, recordTime) =>
      singleUpdateGenerator(entryId, entry, recordTime) ::: singleUpdateGenerator(
        entryId,
        entry,
        recordTime)

  private def aLogEntryId(index: Int): Bytes =
    DamlLogEntryId.newBuilder
      .setEntryId(ByteString.copyFrom(s"id-$index".getBytes))
      .build
      .toByteString

  private def readerStreamingFrom(offset: Option[Offset], items: LedgerRecord*): LedgerReader = {
    val reader = mock[LedgerReader]
    val stream = Source.fromIterator(() => items.iterator)
    when(reader.events(offset)).thenReturn(stream)
    reader
  }

  private def createInstance(
      reader: LedgerReader,
      logEntryToUpdate: (DamlLogEntryId, DamlLogEntry, Option[Timestamp]) => List[Update] =
<<<<<<< HEAD
        singleUpdateGenerator): KeyValueParticipantStateReader =
    new KeyValueParticipantStateReader(reader, new Metrics(new MetricRegistry), logEntryToUpdate)
=======
        singleUpdateGenerator)(
      implicit materializer: Materializer): KeyValueParticipantStateReader =
    new KeyValueParticipantStateReader(
      reader,
      new Metrics(new MetricRegistry),
      logEntryToUpdate,
      () => None)
>>>>>>> c9415f4d
}<|MERGE_RESOLUTION|>--- conflicted
+++ resolved
@@ -260,16 +260,10 @@
   private def createInstance(
       reader: LedgerReader,
       logEntryToUpdate: (DamlLogEntryId, DamlLogEntry, Option[Timestamp]) => List[Update] =
-<<<<<<< HEAD
         singleUpdateGenerator): KeyValueParticipantStateReader =
-    new KeyValueParticipantStateReader(reader, new Metrics(new MetricRegistry), logEntryToUpdate)
-=======
-        singleUpdateGenerator)(
-      implicit materializer: Materializer): KeyValueParticipantStateReader =
     new KeyValueParticipantStateReader(
       reader,
       new Metrics(new MetricRegistry),
       logEntryToUpdate,
       () => None)
->>>>>>> c9415f4d
 }