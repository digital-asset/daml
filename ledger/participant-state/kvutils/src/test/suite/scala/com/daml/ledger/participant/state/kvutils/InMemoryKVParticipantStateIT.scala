// Copyright (c) 2019 The DAML Authors. All rights reserved.
// SPDX-License-Identifier: Apache-2.0

package com.daml.ledger.participant.state.kvutils

import java.io.File
import java.time.Duration
import java.util.UUID

import akka.stream.scaladsl.Sink
<<<<<<< HEAD
=======
import com.daml.ledger.participant.state.backport.TimeModel
import com.daml.ledger.participant.state.kvutils.InMemoryKVParticipantStateIT._
>>>>>>> 160da162
import com.daml.ledger.participant.state.v1.Update.{PartyAddedToParticipant, PublicPackageUploaded}
import com.daml.ledger.participant.state.v1._
import com.digitalasset.daml.bazeltools.BazelRunfiles._
import com.digitalasset.daml.lf.archive.DarReader
import com.digitalasset.daml.lf.data.Ref
import com.digitalasset.daml.lf.data.Ref.LedgerString
import com.digitalasset.daml.lf.data.Time.Timestamp
import com.digitalasset.daml.lf.transaction.Transaction.PartialTransaction
import com.digitalasset.daml_lf_dev.DamlLf
import com.digitalasset.ledger.api.testing.utils.AkkaBeforeAndAfterAll
import org.scalatest.Assertions._
import org.scalatest.{Assertion, AsyncWordSpec, BeforeAndAfterEach}

import scala.compat.java8.FutureConverters._
import scala.util.Try
import scala.concurrent.Future
import scala.concurrent.duration._

class InMemoryKVParticipantStateIT
    extends AsyncWordSpec
    with BeforeAndAfterEach
    with AkkaBeforeAndAfterAll {

  var ledgerId: LedgerString = _
  var ps: InMemoryKVParticipantState = _

<<<<<<< HEAD
  private val darReader = DarReader { case (_, is) => Try(DamlLf.Archive.parseFrom(is)) }
  private val archives =
    darReader.readArchiveFromFile(new File(rlocation("ledger/test-common/Test-stable.dar"))).get.all

  private def submitterInfo(rt: Timestamp, party: Ref.Party) = SubmitterInfo(
    submitter = party,
    applicationId = Ref.LedgerString.assertFromString("tests"),
    commandId = Ref.LedgerString.assertFromString("X"),
    maxRecordTime = rt.addMicros(Duration.ofSeconds(10).toNanos / 1000)
  )

  private def transactionMeta(let: Timestamp) = TransactionMeta(
    ledgerEffectiveTime = let,
    workflowId = Some(Ref.LedgerString.assertFromString("tests"))
  )
=======
  override protected def beforeEach(): Unit = {
    super.beforeEach()
    ledgerId = Ref.LedgerString.assertFromString(s"ledger-${UUID.randomUUID()}")
    ps = new InMemoryKVParticipantState(participantId, ledgerId)
  }
>>>>>>> 160da162

  override protected def afterEach(): Unit = {
    ps.close()
    super.afterEach()
  }

  def allocateParty(ps: InMemoryKVParticipantState, hint: String): Future[Party] = {
    ps.allocateParty(Some(hint), None).toScala.flatMap {
      case PartyAllocationResult.Ok(details) => Future.successful(details.party)
      case err => Future.failed(new RuntimeException("failed to allocate party: $err"))
    }
  }

  "In-memory implementation" should {

    // FIXME(JM): Setup fixture for the participant-state
    // creation & teardown!

    "return initial conditions" in {
      for {
        conditions <- ps
          .getLedgerInitialConditions()
          .runWith(Sink.head)
      } yield {
        assert(conditions.ledgerId == ledgerId)
      }
    }

    "provide update after uploadPackages" in {
<<<<<<< HEAD
      val ps = new InMemoryKVParticipantState(participantId)
      val rt = ps.getNewRecordTime
=======
      val rt = ps.getNewRecordTime()

>>>>>>> 160da162
      for {
        result <- ps.uploadPackages(List(archives.head), sourceDescription).toScala
        updateTuple <- ps.stateUpdates(beginAfter = None).runWith(Sink.head)
      } yield {
        assert(result == UploadPackagesResult.Ok, "unexpected response to party allocation")
        matchPackageUpload(updateTuple, Offset(Array(0L, 0L)), archives.head, rt)
      }
    }

    "provide two updates after uploadPackages with two archives" in {
<<<<<<< HEAD
      val ps = new InMemoryKVParticipantState(participantId)
      val rt = ps.getNewRecordTime
=======
      val rt = ps.getNewRecordTime()
      val archive1 :: archive2 :: _ = archives

>>>>>>> 160da162
      for {
        result <- ps.uploadPackages(archives, sourceDescription).toScala
        Seq(update1, update2) <- ps.stateUpdates(beginAfter = None).take(2).runWith(Sink.seq)
      } yield {
        assert(result == UploadPackagesResult.Ok, "unexpected response to party allocation")
        matchPackageUpload(update1, Offset(Array(0L, 0L)), archive1, rt)
        matchPackageUpload(update2, Offset(Array(0L, 1L)), archive2, rt)
      }
    }

    "remove duplicate package from update after uploadPackages" in {
<<<<<<< HEAD
      val ps = new InMemoryKVParticipantState(participantId)
      val rt = ps.getNewRecordTime
=======
      val rt = ps.getNewRecordTime()
      val archive1 :: archive2 :: _ = archives

>>>>>>> 160da162
      for {
        _ <- ps.uploadPackages(List(archive1), sourceDescription).toScala
        result <- ps.uploadPackages(List(archive1), sourceDescription).toScala
        _ <- ps.uploadPackages(List(archive2), sourceDescription).toScala
        Seq(update1, update2) <- ps.stateUpdates(beginAfter = None).take(2).runWith(Sink.seq)
      } yield {
        assert(result == UploadPackagesResult.Ok, "unexpected response to party allocation")
        // first upload arrives as head update:
        matchPackageUpload(update1, Offset(Array(0L, 0L)), archive1, rt)
        // second upload results in no update because it was a duplicate
        // third upload arrives as a second update:
        matchPackageUpload(update2, Offset(Array(2L, 0L)), archive2, rt)
      }
    }

    "reject uploadPackages when archive is empty" in {
<<<<<<< HEAD
=======

>>>>>>> 160da162
      val badArchive = DamlLf.Archive.newBuilder
        .setHash("asdf")
        .build

      val ps = new InMemoryKVParticipantState(participantId)
      for {
        result <- ps.uploadPackages(List(badArchive), sourceDescription).toScala
      } yield {
        result match {
          case UploadPackagesResult.InvalidPackage(_) =>
            succeed
          case _ =>
            fail("unexpected response to package upload")
        }
      }
    }

    "provide update after allocateParty" in {
<<<<<<< HEAD
=======
      val rt = ps.getNewRecordTime()

>>>>>>> 160da162
      val hint = Some("Alice")
      val displayName = Some("Alice Cooper")

      val ps = new InMemoryKVParticipantState(participantId)
      val rt = ps.getNewRecordTime
      for {
        allocResult <- ps.allocateParty(hint, displayName).toScala
        updateTuple <- ps.stateUpdates(beginAfter = None).runWith(Sink.head)
      } yield {
        allocResult match {
          case PartyAllocationResult.Ok(partyDetails) =>
            assert(partyDetails.party == hint.get)
            assert(partyDetails.displayName == displayName)
            assert(partyDetails.isLocal)
          case _ =>
            fail("unexpected response to party allocation")
        }
        updateTuple match {
          case (offset: Offset, update: PartyAddedToParticipant) =>
            assert(offset == Offset(Array(0L, 0L)))
            assert(update.party == hint.get)
            assert(update.displayName == displayName.get)
            assert(update.participantId == ps.participantId)
            assert(update.recordTime >= rt)
          case _ => fail("unexpected update message after a party allocation")
        }
      }
    }

    "accept allocateParty when hint is empty" in {
      val hint = None
      val displayName = Some("Alice Cooper")

      val ps = new InMemoryKVParticipantState(participantId)
      val rt = ps.getNewRecordTime

      for {
        result <- ps.allocateParty(hint, displayName).toScala
      } yield {
        result match {
          case PartyAllocationResult.Ok(_) =>
            succeed
          case _ =>
            fail("unexpected response to party allocation")
        }
      }
    }

    "reject allocateParty when hint contains invalid string for a party" in {
      val hint = Some("Alice!@")
      val displayName = Some("Alice Cooper")

      val ps = new InMemoryKVParticipantState(participantId)
      for {
        result <- ps.allocateParty(hint, displayName).toScala
      } yield {
        result match {
          case PartyAllocationResult.InvalidName(_) =>
            succeed
          case _ =>
            fail("unexpected response to party allocation")
        }
      }
    }

    "reject duplicate allocateParty" in {
<<<<<<< HEAD

=======
>>>>>>> 160da162
      val hint = Some("Alice")
      val displayName = Some("Alice Cooper")

      val ps = new InMemoryKVParticipantState(participantId)
      for {
        _ <- ps.allocateParty(hint, displayName).toScala
        result <- ps.allocateParty(hint, displayName).toScala
      } yield {
        result match {
          case PartyAllocationResult.AlreadyExists =>
            succeed
          case _ =>
            fail("unexpected response to party allocation")
        }
      }
    }

    "provide update after transaction submission" in {
<<<<<<< HEAD
      val ps = new InMemoryKVParticipantState(participantId)
      val rt = ps.getNewRecordTime
      for {
        alice <- allocateParty(ps, "alice")
        _ <- ps
          .submitTransaction(submitterInfo(rt, alice), transactionMeta(rt), emptyTransaction)
          .toScala
        update <- ps.stateUpdates(beginAfter = None).drop(1).runWith(Sink.head)
      } yield {
        ps.close()
        assert(update._1 == Offset(Array(1L, 0L)))
=======
      val rt = ps.getNewRecordTime()
      val updateResult = ps.stateUpdates(beginAfter = None).runWith(Sink.head)

      ps.submitTransaction(submitterInfo(rt), transactionMeta(rt), emptyTransaction)

      updateResult.map {
        case (offset, _) =>
          assert(offset == Offset(Array(0L, 0L)))
>>>>>>> 160da162
      }
    }

    "reject duplicate commands" in {
<<<<<<< HEAD
      val ps = new InMemoryKVParticipantState(participantId)
      val rt = ps.getNewRecordTime
      for {
        alice <- allocateParty(ps, "alice")
        _ <- ps
          .submitTransaction(submitterInfo(rt, alice), transactionMeta(rt), emptyTransaction)
          .toScala
        _ <- ps
          .submitTransaction(submitterInfo(rt, alice), transactionMeta(rt), emptyTransaction)
          .toScala
=======
      val rt = ps.getNewRecordTime()

      val updatesResult = ps.stateUpdates(beginAfter = None).take(2).runWith(Sink.seq)
>>>>>>> 160da162

        updates <- ps.stateUpdates(beginAfter = None).take(3).runWith(Sink.seq)
      } yield {
        ps.close()

<<<<<<< HEAD
        val (offset0, update0) = updates(0)
        assert(offset0 == Offset(Array(0L, 0L)))
        assert(update0.isInstanceOf[Update.PartyAddedToParticipant])

        val (offset1, update1) = updates(1)
        assert(offset1 == Offset(Array(1L, 0L)))
        assert(update1.isInstanceOf[Update.TransactionAccepted])

        val (offset2, update2) = updates(2)
        assert(offset2 == Offset(Array(2L, 0L)))
=======
      updatesResult.map { updates =>
        val (offset1, update1) = updates.head
        val (offset2, update2) = updates(1)
        assert(offset1 == Offset(Array(0L, 0L)))
        assert(update1.isInstanceOf[Update.TransactionAccepted])

        assert(offset2 == Offset(Array(1L, 0L)))
>>>>>>> 160da162
        assert(update2.isInstanceOf[Update.CommandRejected])
        assert(
          update2
            .asInstanceOf[Update.CommandRejected]
            .reason == RejectionReason.DuplicateCommand)
      }
    }

    "return second update with beginAfter=0" in {
<<<<<<< HEAD
      val ps = new InMemoryKVParticipantState(participantId)
      val rt = ps.getNewRecordTime
      for {
        alice <- allocateParty(ps, "alice") // offset now at [1,0]
        _ <- ps
          .submitTransaction(submitterInfo(rt, alice), transactionMeta(rt), emptyTransaction)
          .toScala
        _ <- ps
          .submitTransaction(submitterInfo(rt, alice), transactionMeta(rt), emptyTransaction)
          .toScala
        offsetAndUpdate <- ps
          .stateUpdates(beginAfter = Some(Offset(Array(1L, 0L))))
          .runWith(Sink.head)
      } yield {
        val (offset, update) = offsetAndUpdate
        ps.close()
        assert(offset == Offset(Array(2L, 0L)))
        assert(update.isInstanceOf[Update.CommandRejected])
      }
    }

    "correctly implements tx submission authorization" in {
      val ps = new InMemoryKVParticipantState(participantId)
      val rt = ps.getNewRecordTime
      val unallocatedParty = Ref.Party.assertFromString("nobody")
=======
      val rt = ps.getNewRecordTime()

      val updateResult =
        ps.stateUpdates(beginAfter = Some(Offset(Array(0L, 0L)))).runWith(Sink.head)

      ps.submitTransaction(submitterInfo(rt), transactionMeta(rt), emptyTransaction)
      ps.submitTransaction(submitterInfo(rt), transactionMeta(rt), emptyTransaction)

      updateResult.map {
        case (offset, update) =>
          assert(offset == Offset(Array(1L, 0L)))
          assert(update.isInstanceOf[Update.CommandRejected])
      }
    }

    "return update [0,1] with beginAfter=[0,0]" in {
      val rt = ps.getNewRecordTime()

      for {
        _ <- ps
          .uploadPackages(archives, sourceDescription)
          .toScala
        updateTuple <- ps.stateUpdates(beginAfter = Some(Offset(Array(0L, 0L)))).runWith(Sink.head)
      } yield {
        matchPackageUpload(updateTuple, Offset(Array(0L, 1L)), archives(1), rt)
      }
    }

    "correctly implements open world tx submission authorization" in {
      val rt = ps.getNewRecordTime()

      val updatesResult = ps.stateUpdates(beginAfter = None).take(3).runWith(Sink.seq)
>>>>>>> 160da162

      for {
        // Submit without allocation
        _ <- ps
          .submitTransaction(
            submitterInfo(rt, unallocatedParty),
            transactionMeta(rt),
            emptyTransaction)
          .toScala
<<<<<<< HEAD
=======
        Seq((offset1, update1), (offset2, update2), (offset3, update3)) <- updatesResult
      } yield {
        assert(offset1 == Offset(Array(0, 0)))
        assert(update1.isInstanceOf[Update.TransactionAccepted])

        assert(offset2 == Offset(Array(1, 0)))
        assert(update2.isInstanceOf[Update.PartyAddedToParticipant])

        assert(offset3 == Offset(Array(2, 0)))
        assert(update3.isInstanceOf[Update.TransactionAccepted])
      }
    }

    "correctly implements closed world tx submission authorization" in {
      val rt = ps.getNewRecordTime()

      val updatesResult = ps.stateUpdates(beginAfter = None).take(4).runWith(Sink.seq)

      for {
        lic <- ps.getLedgerInitialConditions().runWith(Sink.head)

        _ <- ps
          .submitConfiguration(
            maxRecordTime = rt.addMicros(1000000),
            submissionId = "test1",
            config = lic.config.copy(
              generation = lic.config.generation + 1,
              openWorld = false,
            )
          )
          .toScala

        // Submit without allocation in closed world setting.
        _ <- ps.submitTransaction(submitterInfo(rt), transactionMeta(rt), emptyTransaction).toScala
>>>>>>> 160da162

        // Allocate a party and try the submission again with an allocated party.
        allocResult <- ps
          .allocateParty(
            None /* no name hint, implementation decides party name */,
            Some("Somebody"))
          .toScala
        _ <- assert(allocResult.isInstanceOf[PartyAllocationResult.Ok])
        _ <- ps
          .submitTransaction(
            submitterInfo(
              rt,
              party = allocResult.asInstanceOf[PartyAllocationResult.Ok].result.party),
            transactionMeta(rt),
            emptyTransaction)
          .toScala
<<<<<<< HEAD

        updates <- ps.stateUpdates(beginAfter = None).take(3).runWith(Sink.seq)
      } yield {
        ps.close()

=======
        updates <- updatesResult
      } yield {
>>>>>>> 160da162
        def takeUpdate(n: Int) = {
          val (offset, update) = updates(n)
          assert(offset == Offset(Array(n.toLong, 0L)))
          update
        }

<<<<<<< HEAD
        assert(
          takeUpdate(0)
            .asInstanceOf[Update.CommandRejected]
            .reason == RejectionReason.PartyNotKnownOnLedger)

        assert(takeUpdate(1).isInstanceOf[Update.PartyAddedToParticipant])
        assert(takeUpdate(2).isInstanceOf[Update.TransactionAccepted])
=======
        assert(takeUpdate(0).isInstanceOf[Update.ConfigurationChanged])

        assert(
          takeUpdate(1)
            .asInstanceOf[Update.CommandRejected]
            .reason == RejectionReason.PartyNotKnownOnLedger)

        assert(takeUpdate(2).isInstanceOf[Update.PartyAddedToParticipant])
        assert(takeUpdate(3).isInstanceOf[Update.TransactionAccepted])
>>>>>>> 160da162
      }
    }

<<<<<<< HEAD
  "can submit new configuration" in {
    val ps = new InMemoryKVParticipantState(participantId)
    val rt = ps.getNewRecordTime
    for {
      lic <- ps.getLedgerInitialConditions().runWith(Sink.head)

      // Submit a configuration change that flips the "open world" flag.
      _ <- ps
        .submitConfiguration(
          maxRecordTime = rt.addMicros(1000000),
          submissionId = "test1",
          config = lic.config.copy(
            generation = lic.config.generation + 1,
          ))
        .toScala

      // Submit another configuration change that uses stale "current config".
      _ <- ps
        .submitConfiguration(
          maxRecordTime = rt.addMicros(1000000),
          submissionId = "test2",
          config = lic.config.copy(
            timeModel = TimeModelImpl(
              Duration.ofSeconds(123),
              Duration.ofSeconds(123),
              Duration.ofSeconds(123)).get
=======
    "allow an administrator to submit new configuration" in {
      val rt = ps.getNewRecordTime()

      for {
        lic <- ps.getLedgerInitialConditions().runWith(Sink.head)

        // Submit a configuration change that flips the "open world" flag.
        _ <- ps
          .submitConfiguration(
            maxRecordTime = rt.addMicros(1000000),
            submissionId = "test1",
            config = lic.config.copy(
              generation = lic.config.generation + 1,
              openWorld = !lic.config.openWorld
            ))
          .toScala

        // Submit another configuration change that uses stale "current config".
        _ <- ps
          .submitConfiguration(
            maxRecordTime = rt.addMicros(1000000),
            submissionId = "test2",
            config = lic.config.copy(
              generation = lic.config.generation + 1,
              timeModel = TimeModel(
                Duration.ofSeconds(123),
                Duration.ofSeconds(123),
                Duration.ofSeconds(123)).get
            )
>>>>>>> 160da162
          )
          .toScala

        Seq((_, update1), (_, update2)) <- ps.stateUpdates(None).take(2).runWith(Sink.seq)
      } yield {
        // The first submission should change the config.
        val newConfig = update1.asInstanceOf[Update.ConfigurationChanged]
        assert(newConfig.newConfiguration != lic.config)

        // The second submission should get rejected.
        assert(update2.isInstanceOf[Update.ConfigurationChangeRejected])
      }
    }
  }
}

<<<<<<< HEAD
  "return update [0,1] with beginAfter=[0,0]" in {
    val ps = new InMemoryKVParticipantState(participantId)
    val rt = ps.getNewRecordTime
    for {
      _ <- ps
        .uploadPackages(archives, sourceDescription)
        .toScala
      updateTuple <- ps.stateUpdates(beginAfter = Some(Offset(Array(0L, 0L)))).runWith(Sink.head)
    } yield {
      ps.close()
      matchPackageUpload(updateTuple, Offset(Array(0L, 1L)), archives(1), rt)
    }
=======
object InMemoryKVParticipantStateIT {
  private val emptyTransaction: SubmittedTransaction =
    PartialTransaction.initial.finish.right.get

  private val participantId: ParticipantId =
    Ref.LedgerString.assertFromString("in-memory-participant")
  private val sourceDescription = Some("provided by test")

  private val darReader = DarReader { case (_, is) => Try(DamlLf.Archive.parseFrom(is)) }
  private val archives =
    darReader.readArchiveFromFile(new File(rlocation("ledger/test-common/Test-stable.dar"))).get.all

  private def submitterInfo(rt: Timestamp, party: String = "Alice") = SubmitterInfo(
    submitter = Ref.Party.assertFromString(party),
    applicationId = Ref.LedgerString.assertFromString("tests"),
    commandId = Ref.LedgerString.assertFromString("X"),
    maxRecordTime = rt.addMicros(Duration.ofSeconds(10).toNanos / 1000)
  )

  private def transactionMeta(let: Timestamp) = TransactionMeta(
    ledgerEffectiveTime = let,
    workflowId = Some(Ref.LedgerString.assertFromString("tests"))
  )

  private def matchPackageUpload(
      updateTuple: (Offset, Update),
      givenOffset: Offset,
      givenArchive: DamlLf.Archive,
      rt: Timestamp
  ): Assertion = updateTuple match {
    case (offset: Offset, update: PublicPackageUploaded) =>
      assert(offset == givenOffset)
      assert(update.archive == givenArchive)
      assert(update.sourceDescription == sourceDescription)
      assert(update.participantId == participantId)
      assert(update.recordTime >= rt)
    case _ => fail("unexpected update message after a package upload")
>>>>>>> 160da162
  }
}<|MERGE_RESOLUTION|>--- conflicted
+++ resolved
@@ -8,11 +8,7 @@
 import java.util.UUID
 
 import akka.stream.scaladsl.Sink
-<<<<<<< HEAD
-=======
-import com.daml.ledger.participant.state.backport.TimeModel
 import com.daml.ledger.participant.state.kvutils.InMemoryKVParticipantStateIT._
->>>>>>> 160da162
 import com.daml.ledger.participant.state.v1.Update.{PartyAddedToParticipant, PublicPackageUploaded}
 import com.daml.ledger.participant.state.v1._
 import com.digitalasset.daml.bazeltools.BazelRunfiles._
@@ -26,10 +22,9 @@
 import org.scalatest.Assertions._
 import org.scalatest.{Assertion, AsyncWordSpec, BeforeAndAfterEach}
 
+import scala.concurrent.Future
 import scala.compat.java8.FutureConverters._
 import scala.util.Try
-import scala.concurrent.Future
-import scala.concurrent.duration._
 
 class InMemoryKVParticipantStateIT
     extends AsyncWordSpec
@@ -39,46 +34,25 @@
   var ledgerId: LedgerString = _
   var ps: InMemoryKVParticipantState = _
 
-<<<<<<< HEAD
-  private val darReader = DarReader { case (_, is) => Try(DamlLf.Archive.parseFrom(is)) }
-  private val archives =
-    darReader.readArchiveFromFile(new File(rlocation("ledger/test-common/Test-stable.dar"))).get.all
-
-  private def submitterInfo(rt: Timestamp, party: Ref.Party) = SubmitterInfo(
-    submitter = party,
-    applicationId = Ref.LedgerString.assertFromString("tests"),
-    commandId = Ref.LedgerString.assertFromString("X"),
-    maxRecordTime = rt.addMicros(Duration.ofSeconds(10).toNanos / 1000)
-  )
-
-  private def transactionMeta(let: Timestamp) = TransactionMeta(
-    ledgerEffectiveTime = let,
-    workflowId = Some(Ref.LedgerString.assertFromString("tests"))
-  )
-=======
   override protected def beforeEach(): Unit = {
     super.beforeEach()
     ledgerId = Ref.LedgerString.assertFromString(s"ledger-${UUID.randomUUID()}")
     ps = new InMemoryKVParticipantState(participantId, ledgerId)
   }
->>>>>>> 160da162
 
   override protected def afterEach(): Unit = {
     ps.close()
     super.afterEach()
   }
 
-  def allocateParty(ps: InMemoryKVParticipantState, hint: String): Future[Party] = {
+  private def allocateParty(hint: String): Future[Party] = {
     ps.allocateParty(Some(hint), None).toScala.flatMap {
-      case PartyAllocationResult.Ok(details) => Future.successful(details.party)
-      case err => Future.failed(new RuntimeException("failed to allocate party: $err"))
+            case PartyAllocationResult.Ok(details) => Future.successful(details.party)
+                  case err => Future.failed(new RuntimeException("failed to allocate party: $err"))
     }
   }
 
   "In-memory implementation" should {
-
-    // FIXME(JM): Setup fixture for the participant-state
-    // creation & teardown!
 
     "return initial conditions" in {
       for {
@@ -91,13 +65,8 @@
     }
 
     "provide update after uploadPackages" in {
-<<<<<<< HEAD
-      val ps = new InMemoryKVParticipantState(participantId)
-      val rt = ps.getNewRecordTime
-=======
-      val rt = ps.getNewRecordTime()
-
->>>>>>> 160da162
+      val rt = ps.getNewRecordTime()
+
       for {
         result <- ps.uploadPackages(List(archives.head), sourceDescription).toScala
         updateTuple <- ps.stateUpdates(beginAfter = None).runWith(Sink.head)
@@ -108,14 +77,9 @@
     }
 
     "provide two updates after uploadPackages with two archives" in {
-<<<<<<< HEAD
-      val ps = new InMemoryKVParticipantState(participantId)
-      val rt = ps.getNewRecordTime
-=======
       val rt = ps.getNewRecordTime()
       val archive1 :: archive2 :: _ = archives
 
->>>>>>> 160da162
       for {
         result <- ps.uploadPackages(archives, sourceDescription).toScala
         Seq(update1, update2) <- ps.stateUpdates(beginAfter = None).take(2).runWith(Sink.seq)
@@ -127,14 +91,9 @@
     }
 
     "remove duplicate package from update after uploadPackages" in {
-<<<<<<< HEAD
-      val ps = new InMemoryKVParticipantState(participantId)
-      val rt = ps.getNewRecordTime
-=======
       val rt = ps.getNewRecordTime()
       val archive1 :: archive2 :: _ = archives
 
->>>>>>> 160da162
       for {
         _ <- ps.uploadPackages(List(archive1), sourceDescription).toScala
         result <- ps.uploadPackages(List(archive1), sourceDescription).toScala
@@ -151,15 +110,11 @@
     }
 
     "reject uploadPackages when archive is empty" in {
-<<<<<<< HEAD
-=======
-
->>>>>>> 160da162
+
       val badArchive = DamlLf.Archive.newBuilder
         .setHash("asdf")
         .build
 
-      val ps = new InMemoryKVParticipantState(participantId)
       for {
         result <- ps.uploadPackages(List(badArchive), sourceDescription).toScala
       } yield {
@@ -173,16 +128,11 @@
     }
 
     "provide update after allocateParty" in {
-<<<<<<< HEAD
-=======
-      val rt = ps.getNewRecordTime()
-
->>>>>>> 160da162
+      val rt = ps.getNewRecordTime()
+
       val hint = Some("Alice")
       val displayName = Some("Alice Cooper")
 
-      val ps = new InMemoryKVParticipantState(participantId)
-      val rt = ps.getNewRecordTime
       for {
         allocResult <- ps.allocateParty(hint, displayName).toScala
         updateTuple <- ps.stateUpdates(beginAfter = None).runWith(Sink.head)
@@ -211,9 +161,6 @@
       val hint = None
       val displayName = Some("Alice Cooper")
 
-      val ps = new InMemoryKVParticipantState(participantId)
-      val rt = ps.getNewRecordTime
-
       for {
         result <- ps.allocateParty(hint, displayName).toScala
       } yield {
@@ -230,7 +177,6 @@
       val hint = Some("Alice!@")
       val displayName = Some("Alice Cooper")
 
-      val ps = new InMemoryKVParticipantState(participantId)
       for {
         result <- ps.allocateParty(hint, displayName).toScala
       } yield {
@@ -244,14 +190,9 @@
     }
 
     "reject duplicate allocateParty" in {
-<<<<<<< HEAD
-
-=======
->>>>>>> 160da162
       val hint = Some("Alice")
       val displayName = Some("Alice Cooper")
 
-      val ps = new InMemoryKVParticipantState(participantId)
       for {
         _ <- ps.allocateParty(hint, displayName).toScala
         result <- ps.allocateParty(hint, displayName).toScala
@@ -266,54 +207,31 @@
     }
 
     "provide update after transaction submission" in {
-<<<<<<< HEAD
-      val ps = new InMemoryKVParticipantState(participantId)
-      val rt = ps.getNewRecordTime
-      for {
-        alice <- allocateParty(ps, "alice")
+      val rt = ps.getNewRecordTime()
+      for {
+        alice <- allocateParty("alice")
         _ <- ps
           .submitTransaction(submitterInfo(rt, alice), transactionMeta(rt), emptyTransaction)
           .toScala
         update <- ps.stateUpdates(beginAfter = None).drop(1).runWith(Sink.head)
       } yield {
-        ps.close()
         assert(update._1 == Offset(Array(1L, 0L)))
-=======
-      val rt = ps.getNewRecordTime()
-      val updateResult = ps.stateUpdates(beginAfter = None).runWith(Sink.head)
-
-      ps.submitTransaction(submitterInfo(rt), transactionMeta(rt), emptyTransaction)
-
-      updateResult.map {
-        case (offset, _) =>
-          assert(offset == Offset(Array(0L, 0L)))
->>>>>>> 160da162
       }
     }
 
     "reject duplicate commands" in {
-<<<<<<< HEAD
-      val ps = new InMemoryKVParticipantState(participantId)
-      val rt = ps.getNewRecordTime
-      for {
-        alice <- allocateParty(ps, "alice")
+      val rt = ps.getNewRecordTime()
+
+      for {
+        alice <- allocateParty("alice")
         _ <- ps
           .submitTransaction(submitterInfo(rt, alice), transactionMeta(rt), emptyTransaction)
           .toScala
         _ <- ps
           .submitTransaction(submitterInfo(rt, alice), transactionMeta(rt), emptyTransaction)
           .toScala
-=======
-      val rt = ps.getNewRecordTime()
-
-      val updatesResult = ps.stateUpdates(beginAfter = None).take(2).runWith(Sink.seq)
->>>>>>> 160da162
-
         updates <- ps.stateUpdates(beginAfter = None).take(3).runWith(Sink.seq)
       } yield {
-        ps.close()
-
-<<<<<<< HEAD
         val (offset0, update0) = updates(0)
         assert(offset0 == Offset(Array(0L, 0L)))
         assert(update0.isInstanceOf[Update.PartyAddedToParticipant])
@@ -324,29 +242,13 @@
 
         val (offset2, update2) = updates(2)
         assert(offset2 == Offset(Array(2L, 0L)))
-=======
-      updatesResult.map { updates =>
-        val (offset1, update1) = updates.head
-        val (offset2, update2) = updates(1)
-        assert(offset1 == Offset(Array(0L, 0L)))
-        assert(update1.isInstanceOf[Update.TransactionAccepted])
-
-        assert(offset2 == Offset(Array(1L, 0L)))
->>>>>>> 160da162
-        assert(update2.isInstanceOf[Update.CommandRejected])
-        assert(
-          update2
-            .asInstanceOf[Update.CommandRejected]
-            .reason == RejectionReason.DuplicateCommand)
       }
     }
 
     "return second update with beginAfter=0" in {
-<<<<<<< HEAD
-      val ps = new InMemoryKVParticipantState(participantId)
-      val rt = ps.getNewRecordTime
-      for {
-        alice <- allocateParty(ps, "alice") // offset now at [1,0]
+      val rt = ps.getNewRecordTime()
+      for {
+        alice <- allocateParty("alice") // offset now at [1,0]
         _ <- ps
           .submitTransaction(submitterInfo(rt, alice), transactionMeta(rt), emptyTransaction)
           .toScala
@@ -358,78 +260,30 @@
           .runWith(Sink.head)
       } yield {
         val (offset, update) = offsetAndUpdate
-        ps.close()
         assert(offset == Offset(Array(2L, 0L)))
         assert(update.isInstanceOf[Update.CommandRejected])
       }
     }
 
+    "return update [0,1] with beginAfter=[0,0]" in {
+      val rt = ps.getNewRecordTime()
+
+      for {
+        _ <- ps
+          .uploadPackages(archives, sourceDescription)
+          .toScala
+        updateTuple <- ps.stateUpdates(beginAfter = Some(Offset(Array(0L, 0L)))).runWith(Sink.head)
+      } yield {
+        matchPackageUpload(updateTuple, Offset(Array(0L, 1L)), archives(1), rt)
+      }
+    }
+
     "correctly implements tx submission authorization" in {
-      val ps = new InMemoryKVParticipantState(participantId)
-      val rt = ps.getNewRecordTime
+      val rt = ps.getNewRecordTime()
+
+      val updatesResult = ps.stateUpdates(beginAfter = None).take(4).runWith(Sink.seq)
       val unallocatedParty = Ref.Party.assertFromString("nobody")
-=======
-      val rt = ps.getNewRecordTime()
-
-      val updateResult =
-        ps.stateUpdates(beginAfter = Some(Offset(Array(0L, 0L)))).runWith(Sink.head)
-
-      ps.submitTransaction(submitterInfo(rt), transactionMeta(rt), emptyTransaction)
-      ps.submitTransaction(submitterInfo(rt), transactionMeta(rt), emptyTransaction)
-
-      updateResult.map {
-        case (offset, update) =>
-          assert(offset == Offset(Array(1L, 0L)))
-          assert(update.isInstanceOf[Update.CommandRejected])
-      }
-    }
-
-    "return update [0,1] with beginAfter=[0,0]" in {
-      val rt = ps.getNewRecordTime()
-
-      for {
-        _ <- ps
-          .uploadPackages(archives, sourceDescription)
-          .toScala
-        updateTuple <- ps.stateUpdates(beginAfter = Some(Offset(Array(0L, 0L)))).runWith(Sink.head)
-      } yield {
-        matchPackageUpload(updateTuple, Offset(Array(0L, 1L)), archives(1), rt)
-      }
-    }
-
-    "correctly implements open world tx submission authorization" in {
-      val rt = ps.getNewRecordTime()
-
-      val updatesResult = ps.stateUpdates(beginAfter = None).take(3).runWith(Sink.seq)
->>>>>>> 160da162
-
-      for {
-        // Submit without allocation
-        _ <- ps
-          .submitTransaction(
-            submitterInfo(rt, unallocatedParty),
-            transactionMeta(rt),
-            emptyTransaction)
-          .toScala
-<<<<<<< HEAD
-=======
-        Seq((offset1, update1), (offset2, update2), (offset3, update3)) <- updatesResult
-      } yield {
-        assert(offset1 == Offset(Array(0, 0)))
-        assert(update1.isInstanceOf[Update.TransactionAccepted])
-
-        assert(offset2 == Offset(Array(1, 0)))
-        assert(update2.isInstanceOf[Update.PartyAddedToParticipant])
-
-        assert(offset3 == Offset(Array(2, 0)))
-        assert(update3.isInstanceOf[Update.TransactionAccepted])
-      }
-    }
-
-    "correctly implements closed world tx submission authorization" in {
-      val rt = ps.getNewRecordTime()
-
-      val updatesResult = ps.stateUpdates(beginAfter = None).take(4).runWith(Sink.seq)
+
 
       for {
         lic <- ps.getLedgerInitialConditions().runWith(Sink.head)
@@ -440,14 +294,15 @@
             submissionId = "test1",
             config = lic.config.copy(
               generation = lic.config.generation + 1,
-              openWorld = false,
             )
           )
           .toScala
 
-        // Submit without allocation in closed world setting.
-        _ <- ps.submitTransaction(submitterInfo(rt), transactionMeta(rt), emptyTransaction).toScala
->>>>>>> 160da162
+        // Submit without allocation
+        _ <- ps.submitTransaction(
+          submitterInfo(rt, unallocatedParty),
+          transactionMeta(rt),
+          emptyTransaction).toScala
 
         // Allocate a party and try the submission again with an allocated party.
         allocResult <- ps
@@ -464,86 +319,38 @@
             transactionMeta(rt),
             emptyTransaction)
           .toScala
-<<<<<<< HEAD
-
-        updates <- ps.stateUpdates(beginAfter = None).take(3).runWith(Sink.seq)
-      } yield {
-        ps.close()
-
-=======
-        updates <- updatesResult
-      } yield {
->>>>>>> 160da162
-        def takeUpdate(n: Int) = {
-          val (offset, update) = updates(n)
-          assert(offset == Offset(Array(n.toLong, 0L)))
-          update
-        }
-
-<<<<<<< HEAD
+
+        Seq((offset1, update1), (offset2, update2), (offset3, update3), (offset4, update4)) <-
+          ps.stateUpdates(beginAfter = None).take(4).runWith(Sink.seq)
+
+      } yield {
+        assert(update1.isInstanceOf[Update.ConfigurationChanged])
+        assert(offset1 == Offset(Array(0L, 0L)))
         assert(
-          takeUpdate(0)
+          update2
             .asInstanceOf[Update.CommandRejected]
             .reason == RejectionReason.PartyNotKnownOnLedger)
-
-        assert(takeUpdate(1).isInstanceOf[Update.PartyAddedToParticipant])
-        assert(takeUpdate(2).isInstanceOf[Update.TransactionAccepted])
-=======
-        assert(takeUpdate(0).isInstanceOf[Update.ConfigurationChanged])
-
-        assert(
-          takeUpdate(1)
-            .asInstanceOf[Update.CommandRejected]
-            .reason == RejectionReason.PartyNotKnownOnLedger)
-
-        assert(takeUpdate(2).isInstanceOf[Update.PartyAddedToParticipant])
-        assert(takeUpdate(3).isInstanceOf[Update.TransactionAccepted])
->>>>>>> 160da162
-      }
-    }
-
-<<<<<<< HEAD
-  "can submit new configuration" in {
-    val ps = new InMemoryKVParticipantState(participantId)
-    val rt = ps.getNewRecordTime
-    for {
-      lic <- ps.getLedgerInitialConditions().runWith(Sink.head)
-
-      // Submit a configuration change that flips the "open world" flag.
-      _ <- ps
-        .submitConfiguration(
-          maxRecordTime = rt.addMicros(1000000),
-          submissionId = "test1",
-          config = lic.config.copy(
-            generation = lic.config.generation + 1,
-          ))
-        .toScala
-
-      // Submit another configuration change that uses stale "current config".
-      _ <- ps
-        .submitConfiguration(
-          maxRecordTime = rt.addMicros(1000000),
-          submissionId = "test2",
-          config = lic.config.copy(
-            timeModel = TimeModelImpl(
-              Duration.ofSeconds(123),
-              Duration.ofSeconds(123),
-              Duration.ofSeconds(123)).get
-=======
+        assert(offset2 == Offset(Array(1L, 0L)))
+        assert(update3.isInstanceOf[Update.PartyAddedToParticipant])
+        assert(offset3 == Offset(Array(2L, 0L)))
+        assert(update4.isInstanceOf[Update.TransactionAccepted])
+        assert(offset4 == Offset(Array(3L, 0L)))
+      }
+    }
+
     "allow an administrator to submit new configuration" in {
       val rt = ps.getNewRecordTime()
 
       for {
         lic <- ps.getLedgerInitialConditions().runWith(Sink.head)
 
-        // Submit a configuration change that flips the "open world" flag.
+        // Submit an initial configuration change
         _ <- ps
           .submitConfiguration(
             maxRecordTime = rt.addMicros(1000000),
             submissionId = "test1",
             config = lic.config.copy(
               generation = lic.config.generation + 1,
-              openWorld = !lic.config.openWorld
             ))
           .toScala
 
@@ -559,7 +366,6 @@
                 Duration.ofSeconds(123),
                 Duration.ofSeconds(123)).get
             )
->>>>>>> 160da162
           )
           .toScala
 
@@ -576,20 +382,6 @@
   }
 }
 
-<<<<<<< HEAD
-  "return update [0,1] with beginAfter=[0,0]" in {
-    val ps = new InMemoryKVParticipantState(participantId)
-    val rt = ps.getNewRecordTime
-    for {
-      _ <- ps
-        .uploadPackages(archives, sourceDescription)
-        .toScala
-      updateTuple <- ps.stateUpdates(beginAfter = Some(Offset(Array(0L, 0L)))).runWith(Sink.head)
-    } yield {
-      ps.close()
-      matchPackageUpload(updateTuple, Offset(Array(0L, 1L)), archives(1), rt)
-    }
-=======
 object InMemoryKVParticipantStateIT {
   private val emptyTransaction: SubmittedTransaction =
     PartialTransaction.initial.finish.right.get
@@ -602,8 +394,8 @@
   private val archives =
     darReader.readArchiveFromFile(new File(rlocation("ledger/test-common/Test-stable.dar"))).get.all
 
-  private def submitterInfo(rt: Timestamp, party: String = "Alice") = SubmitterInfo(
-    submitter = Ref.Party.assertFromString(party),
+  private def submitterInfo(rt: Timestamp, party: Ref.Party) = SubmitterInfo(
+    submitter = party,
     applicationId = Ref.LedgerString.assertFromString("tests"),
     commandId = Ref.LedgerString.assertFromString("X"),
     maxRecordTime = rt.addMicros(Duration.ofSeconds(10).toNanos / 1000)
@@ -627,6 +419,5 @@
       assert(update.participantId == participantId)
       assert(update.recordTime >= rt)
     case _ => fail("unexpected update message after a package upload")
->>>>>>> 160da162
   }
 }