// Copyright (c) 2020 Digital Asset (Switzerland) GmbH and/or its affiliates. All rights reserved.
// SPDX-License-Identifier: Apache-2.0

package com.daml.ledger.validator

import java.time.Clock

import com.codahale.metrics.MetricRegistry
import com.daml.caching.Cache
import com.daml.ledger.participant.state.kvutils.DamlKvutils._
import com.daml.ledger.participant.state.kvutils.MockitoHelpers.captor
import com.daml.ledger.participant.state.kvutils.{Bytes, Envelope, KeyValueCommitting}
import com.daml.ledger.participant.state.v1.ParticipantId
import com.daml.ledger.validator.SubmissionValidator.RawKeyValuePairs
import com.daml.ledger.validator.SubmissionValidatorSpec._
import com.daml.ledger.validator.ValidationFailed.{MissingInputState, ValidationError}
import com.daml.lf.data.Time.Timestamp
import com.daml.lf.engine.Engine
import com.daml.metrics.Metrics
import com.google.protobuf.{ByteString, Empty}
import org.mockito.ArgumentMatchers._
import org.mockito.Mockito.{times, verify, when}
import org.scalatest.mockito.MockitoSugar._
import org.scalatest.{AsyncWordSpec, Inside, Matchers}

import scala.concurrent.{ExecutionContext, Future}
import scala.util.Try

class SubmissionValidatorSpec extends AsyncWordSpec with Matchers with Inside {
  "validate" should {
    "return success in case of no errors during processing of submission" in {
      val mockStateOperations = mock[LedgerStateOperations[Unit]]
      when(mockStateOperations.readState(any[Seq[Bytes]]())(any[ExecutionContext]()))
        .thenReturn(Future.successful(Seq(Some(aStateValue()))))
      val instance = SubmissionValidator.create(
        new FakeStateAccess(mockStateOperations),
        metrics = new Metrics(new MetricRegistry),
        engine = Engine.DevEngine(),
      )
      instance.validate(anEnvelope(), "aCorrelationId", newRecordTime(), aParticipantId()).map {
        inside(_) {
          case Right(_) => succeed
          case Left(error: ValidationError) => fail(s"ValidationError: $error")
        }
      }
    }

    "signal missing input in case state cannot be retrieved" in {
      val mockStateOperations = mock[LedgerStateOperations[Unit]]
      when(mockStateOperations.readState(any[Seq[Bytes]]())(any[ExecutionContext]()))
        .thenReturn(Future.successful(Seq(None)))
      val instance = SubmissionValidator.create(
        ledgerStateAccess = new FakeStateAccess(mockStateOperations),
        checkForMissingInputs = true,
        metrics = new Metrics(new MetricRegistry),
        engine = Engine.DevEngine(),
      )
      instance.validate(anEnvelope(), "aCorrelationId", newRecordTime(), aParticipantId()).map {
        inside(_) {
          case Left(MissingInputState(keys)) => keys should have size 1
        }
      }
    }

    "return invalid submission for invalid envelope" in {
      val mockStateOperations = mock[LedgerStateOperations[Unit]]
      val instance = SubmissionValidator.create(
        new FakeStateAccess(mockStateOperations),
        metrics = new Metrics(new MetricRegistry),
        engine = Engine.DevEngine(),
      )
      instance
        .validate(
          ByteString.copyFrom(Array[Byte](1, 2, 3)),
          "aCorrelationId",
          newRecordTime(),
          aParticipantId())
        .map {
          inside(_) {
            case Left(ValidationError(reason)) => reason should include("Failed to parse")
          }
        }
    }

    "return invalid submission in case exception is thrown during processing of submission" in {
      val mockStateOperations = mock[BatchingLedgerStateOperations[Unit]]
      when(mockStateOperations.readState(any[Seq[Bytes]]())(any[ExecutionContext]()))
        .thenReturn(Future.successful(Seq(Some(aStateValue()))))

      val failingProcessSubmission: SubmissionValidator.ProcessSubmission =
        (_, _, _, _, _) => throw new IllegalArgumentException("Validation failed")

      val instance =
        new SubmissionValidator(
          new FakeStateAccess(mockStateOperations),
          failingProcessSubmission,
          allocateLogEntryId = () => aLogEntryId(),
          checkForMissingInputs = false,
          stateValueCache = Cache.none,
          metrics = new Metrics(new MetricRegistry),
        )
      instance.validate(anEnvelope(), "aCorrelationId", newRecordTime(), aParticipantId()).map {
        inside(_) {
          case Left(ValidationError(reason)) => reason should include("Validation failed")
        }
      }
    }
  }

  "validateAndCommit" should {
    "write marshalled log entry to ledger" in {
      val mockStateOperations = mock[LedgerStateOperations[Int]]
      val expectedLogResult: Int = 3
      when(mockStateOperations.readState(any[Seq[Bytes]]())(any[ExecutionContext]()))
        .thenReturn(Future.successful(Seq(Some(aStateValue()))))
      val logEntryValueCaptor = captor[Bytes]
      val logEntryIdCaptor = captor[Bytes]
      when(
        mockStateOperations.appendToLog(logEntryIdCaptor.capture(), logEntryValueCaptor.capture())(
          any[ExecutionContext]()))
        .thenReturn(Future.successful(expectedLogResult))
      val expectedLogEntryId = aLogEntryId()
      val mockLogEntryIdGenerator = mockFunctionReturning(expectedLogEntryId)
      val metrics = new Metrics(new MetricRegistry)
      val instance = new SubmissionValidator(
        ledgerStateAccess = new FakeStateAccess(mockStateOperations),
        processSubmission = SubmissionValidator
          .processSubmission(new KeyValueCommitting(Engine.DevEngine(), metrics)),
        allocateLogEntryId = mockLogEntryIdGenerator,
        checkForMissingInputs = false,
        stateValueCache = Cache.none,
        metrics = metrics,
      )
      instance
        .validateAndCommit(anEnvelope(), "aCorrelationId", newRecordTime(), aParticipantId())
        .map {
          inside(_) {
            case Right(actualLogResult) =>
              actualLogResult should be(expectedLogResult)
              verify(mockLogEntryIdGenerator, times(1)).apply()
              verify(mockStateOperations, times(0))
                .writeState(any[RawKeyValuePairs]())(any[ExecutionContext]())
              logEntryValueCaptor.getAllValues should have size 1
              logEntryIdCaptor.getAllValues should have size 1
              logEntryIdCaptor.getValue should be(expectedLogEntryId.toByteString)
              logEntryValueCaptor.getValue should not be logEntryIdCaptor.getValue
          }
        }
    }

    "write marshalled key-value pairs to ledger" in {
      val mockStateOperations = mock[LedgerStateOperations[Int]]
      val expectedLogResult: Int = 7
      when(mockStateOperations.readState(any[Seq[Bytes]]())(any[ExecutionContext]()))
        .thenReturn(Future.successful(Seq(Some(aStateValue()))))
      val writtenKeyValuesCaptor = captor[RawKeyValuePairs]
<<<<<<< HEAD
      when(
        mockStateOperations.writeState(writtenKeyValuesCaptor.capture())(any[ExecutionContext]()))
        .thenReturn(Future.successful(()))
=======
      when(mockStateOperations.writeState(writtenKeyValuesCaptor.capture()))
        .thenReturn(Future.unit)
>>>>>>> 51e7c88b
      val logEntryCaptor = captor[Bytes]
      when(
        mockStateOperations.appendToLog(any[Bytes](), logEntryCaptor.capture())(
          any[ExecutionContext]()))
        .thenReturn(Future.successful(expectedLogResult))
      val logEntryAndStateResult = (aLogEntry(), someStateUpdates)
      val instance = new SubmissionValidator(
        ledgerStateAccess = new FakeStateAccess(mockStateOperations),
        processSubmission = (_, _, _, _, _) => logEntryAndStateResult,
        allocateLogEntryId = () => aLogEntryId(),
        checkForMissingInputs = false,
        stateValueCache = Cache.none,
        metrics = new Metrics(new MetricRegistry),
      )
      instance
        .validateAndCommit(anEnvelope(), "aCorrelationId", newRecordTime(), aParticipantId())
        .map {
          inside(_) {
            case Right(actualLogResult) =>
              actualLogResult should be(expectedLogResult)
              writtenKeyValuesCaptor.getAllValues should have size 1
              val writtenKeyValues = writtenKeyValuesCaptor.getValue
              writtenKeyValues should have size 1
              Try(SubmissionValidator.bytesToStateValue(writtenKeyValues.head._2)).isSuccess shouldBe true
              logEntryCaptor.getAllValues should have size 1
          }
        }
    }

    "support batch with single submission" in {
      val mockStateOperations = mock[LedgerStateOperations[Int]]
      val expectedLogResult: Int = 7
      when(mockStateOperations.readState(any[Seq[Bytes]]())(any[ExecutionContext]()))
        .thenReturn(Future.successful(Seq(Some(aStateValue()))))
      val writtenKeyValuesCaptor = captor[RawKeyValuePairs]
<<<<<<< HEAD
      when(
        mockStateOperations.writeState(writtenKeyValuesCaptor.capture())(any[ExecutionContext]()))
        .thenReturn(Future.successful(()))
=======
      when(mockStateOperations.writeState(writtenKeyValuesCaptor.capture()))
        .thenReturn(Future.unit)
>>>>>>> 51e7c88b
      val logEntryCaptor = captor[Bytes]
      when(
        mockStateOperations.appendToLog(any[Bytes](), logEntryCaptor.capture())(
          any[ExecutionContext]()))
        .thenReturn(Future.successful(expectedLogResult))
      val logEntryAndStateResult = (aLogEntry(), someStateUpdates)
      val instance = new SubmissionValidator(
        ledgerStateAccess = new FakeStateAccess(mockStateOperations),
        processSubmission = (_, _, _, _, _) => logEntryAndStateResult,
        allocateLogEntryId = () => aLogEntryId(),
        checkForMissingInputs = false,
        stateValueCache = Cache.none,
        metrics = new Metrics(new MetricRegistry),
      )
      val batchEnvelope =
        Envelope.enclose(
          DamlSubmissionBatch.newBuilder
            .addSubmissions(
              DamlSubmissionBatch.CorrelatedSubmission.newBuilder
                .setCorrelationId("aCorrelationId")
                .setSubmission(anEnvelope()))
            .build)
      instance
        .validateAndCommit(batchEnvelope, "aBatchCorrelationId", newRecordTime(), aParticipantId())
        .map {
          inside(_) {
            case Right(actualLogResult) =>
              actualLogResult should be(expectedLogResult)
              writtenKeyValuesCaptor.getAllValues should have size 1
              val writtenKeyValues = writtenKeyValuesCaptor.getValue
              writtenKeyValues should have size 1
              Try(SubmissionValidator.bytesToStateValue(writtenKeyValues.head._2)).isSuccess shouldBe true
              logEntryCaptor.getAllValues should have size 1
          }
        }
    }

    "fail when batch contains more than one submission" in {
      val mockStateOperations = mock[LedgerStateOperations[Int]]
      val logEntryAndStateResult = (aLogEntry(), someStateUpdates)
      val instance = new SubmissionValidator(
        ledgerStateAccess = new FakeStateAccess(mockStateOperations),
        processSubmission = (_, _, _, _, _) => logEntryAndStateResult,
        allocateLogEntryId = () => aLogEntryId(),
        checkForMissingInputs = false,
        stateValueCache = Cache.none,
        metrics = new Metrics(new MetricRegistry),
      )
      val batchEnvelope =
        Envelope.enclose(
          DamlSubmissionBatch.newBuilder
            .addSubmissions(DamlSubmissionBatch.CorrelatedSubmission.newBuilder
              .setCorrelationId("aCorrelationId")
              .setSubmission(anEnvelope()))
            .addSubmissions(DamlSubmissionBatch.CorrelatedSubmission.newBuilder
              .setCorrelationId("aCorrelationId2")
              .setSubmission(anEnvelope()))
            .build)
      instance
        .validateAndCommit(batchEnvelope, "aBatchCorrelationId", newRecordTime(), aParticipantId())
        .map {
          inside(_) {
            case Left(ValidationError(reason)) =>
              reason should include("Unsupported batch size")
          }
        }
    }

    "return invalid submission if state cannot be written" in {
      val mockStateOperations = mock[LedgerStateOperations[Int]]
      when(mockStateOperations.writeState(any[RawKeyValuePairs]())(any[ExecutionContext]()))
        .thenThrow(new IllegalArgumentException("Write error"))
      when(mockStateOperations.readState(any[Seq[Bytes]]())(any[ExecutionContext]()))
        .thenReturn(Future.successful(Seq(Some(aStateValue()))))
      when(mockStateOperations.appendToLog(any[Bytes](), any[Bytes]())(any[ExecutionContext]()))
        .thenReturn(Future.successful(99))
      val logEntryAndStateResult = (aLogEntry(), someStateUpdates)
      val instance = new SubmissionValidator(
        ledgerStateAccess = new FakeStateAccess(mockStateOperations),
        processSubmission = (_, _, _, _, _) => logEntryAndStateResult,
        allocateLogEntryId = () => aLogEntryId(),
        checkForMissingInputs = false,
        stateValueCache = Cache.none,
        metrics = new Metrics(new MetricRegistry),
      )
      instance
        .validateAndCommit(anEnvelope(), "aCorrelationId", newRecordTime(), aParticipantId())
        .map {
          inside(_) {
            case Left(ValidationError(reason)) => reason should include("Write error")
          }
        }
    }
  }
}

object SubmissionValidatorSpec {

  private def aLogEntry(): DamlLogEntry =
    DamlLogEntry
      .newBuilder()
      .setPartyAllocationEntry(
        DamlPartyAllocationEntry.newBuilder().setParty("aParty").setParticipantId("aParticipant"))
      .build()

  private def aLogEntryId(): DamlLogEntryId = SubmissionValidator.allocateRandomLogEntryId()

  private def someStateUpdates: Map[DamlStateKey, DamlStateValue] = {
    val key = DamlStateKey
      .newBuilder()
      .setContractId(1.toString)
      .build
    val value = DamlStateValue.getDefaultInstance
    Map(key -> value)
  }

  private def aStateValue(): Bytes =
    SubmissionValidator.valueToBytes(DamlStateValue.getDefaultInstance)

  private def anEnvelope(): Bytes = {
    val submission = DamlSubmission
      .newBuilder()
      .setConfigurationSubmission(DamlConfigurationSubmission.getDefaultInstance)
      .addInputDamlState(DamlStateKey.newBuilder.setConfiguration(Empty.getDefaultInstance))
      .build
    Envelope.enclose(submission)
  }

  private def aParticipantId(): ParticipantId = ParticipantId.assertFromString("aParticipantId")

  private def newRecordTime(): Timestamp =
    Timestamp.assertFromInstant(Clock.systemUTC().instant())

  private def mockFunctionReturning[A](returnValue: A): () => A = {
    val mockFunction = mock[() => A]
    when(mockFunction.apply).thenReturn(returnValue)
    mockFunction
  }

  private class FakeStateAccess[LogResult](mockStateOperations: LedgerStateOperations[LogResult])
      extends LedgerStateAccess[LogResult] {
    override def inTransaction[T](body: LedgerStateOperations[LogResult] => Future[T])(
        implicit executionContext: ExecutionContext
    ): Future[T] =
      body(mockStateOperations)
  }

}<|MERGE_RESOLUTION|>--- conflicted
+++ resolved
@@ -154,14 +154,9 @@
       when(mockStateOperations.readState(any[Seq[Bytes]]())(any[ExecutionContext]()))
         .thenReturn(Future.successful(Seq(Some(aStateValue()))))
       val writtenKeyValuesCaptor = captor[RawKeyValuePairs]
-<<<<<<< HEAD
       when(
         mockStateOperations.writeState(writtenKeyValuesCaptor.capture())(any[ExecutionContext]()))
-        .thenReturn(Future.successful(()))
-=======
-      when(mockStateOperations.writeState(writtenKeyValuesCaptor.capture()))
         .thenReturn(Future.unit)
->>>>>>> 51e7c88b
       val logEntryCaptor = captor[Bytes]
       when(
         mockStateOperations.appendToLog(any[Bytes](), logEntryCaptor.capture())(
@@ -197,14 +192,9 @@
       when(mockStateOperations.readState(any[Seq[Bytes]]())(any[ExecutionContext]()))
         .thenReturn(Future.successful(Seq(Some(aStateValue()))))
       val writtenKeyValuesCaptor = captor[RawKeyValuePairs]
-<<<<<<< HEAD
       when(
         mockStateOperations.writeState(writtenKeyValuesCaptor.capture())(any[ExecutionContext]()))
-        .thenReturn(Future.successful(()))
-=======
-      when(mockStateOperations.writeState(writtenKeyValuesCaptor.capture()))
         .thenReturn(Future.unit)
->>>>>>> 51e7c88b
       val logEntryCaptor = captor[Bytes]
       when(
         mockStateOperations.appendToLog(any[Bytes](), logEntryCaptor.capture())(
