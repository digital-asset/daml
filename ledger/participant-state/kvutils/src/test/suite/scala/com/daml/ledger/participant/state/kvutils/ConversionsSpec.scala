// Copyright (c) 2021 Digital Asset (Switzerland) GmbH and/or its affiliates. All rights reserved.
// SPDX-License-Identifier: Apache-2.0

package com.daml.ledger.participant.state.kvutils

import com.daml.error.{DamlContextualizedErrorLogger, ErrorResource, ValueSwitch}
import com.daml.ledger.api.DeduplicationPeriod
import com.daml.ledger.configuration.LedgerTimeModel
import com.daml.ledger.participant.state.kvutils.Conversions._
import com.daml.ledger.participant.state.kvutils.committer.transaction.Rejection
import com.daml.ledger.participant.state.kvutils.store.DamlStateKey
import com.daml.ledger.participant.state.kvutils.store.events.DamlTransactionBlindingInfo.{
  DisclosureEntry,
  DivulgenceEntry,
}
import com.daml.ledger.participant.state.kvutils.store.events.{
  DamlSubmitterInfo,
  DamlTransactionBlindingInfo,
  DamlTransactionRejectionEntry,
  Disputed,
  Duplicate,
  Inconsistent,
  InvalidLedgerTime,
  PartyNotKnownOnLedger,
  ResourcesExhausted,
  SubmitterCannotActViaParticipant,
}
import com.daml.ledger.participant.state.v2.Update.CommandRejected
import com.daml.lf.crypto
import com.daml.lf.crypto.Hash
import com.daml.lf.data.Ref
import com.daml.lf.data.Ref.Party
import com.daml.lf.data.Relation.Relation
import com.daml.lf.data.Time.{Timestamp => LfTimestamp}
import com.daml.lf.engine.Error
import com.daml.lf.transaction.test.TransactionBuilder
import com.daml.lf.transaction.{BlindingInfo, NodeId, TransactionOuterClass, TransactionVersion}
import com.daml.lf.value.Value.{ContractId, ContractInst, ValueText}
import com.daml.lf.value.ValueOuterClass
import com.daml.logging.{ContextualizedLogger, LoggingContext}
import com.fasterxml.jackson.databind.ObjectMapper
import com.google.protobuf.{TextFormat, Timestamp}
import com.google.rpc.error_details.{ErrorInfo, ResourceInfo}
import com.google.rpc.status.Status
import io.grpc.Status.Code
import org.scalatest.OptionValues
import org.scalatest.matchers.should.Matchers
import org.scalatest.prop.TableDrivenPropertyChecks.{Table, forAll}
import org.scalatest.wordspec.AnyWordSpec

import java.time.Duration
import scala.annotation.nowarn
import scala.collection.immutable.{ListMap, ListSet}
import scala.collection.mutable
import scala.jdk.CollectionConverters._

@nowarn("msg=deprecated")
class ConversionsSpec extends AnyWordSpec with Matchers with OptionValues {
  implicit private val testLoggingContext: LoggingContext = LoggingContext.ForTesting
  private val logger = ContextualizedLogger.get(getClass)
  implicit private val errorLoggingContext: DamlContextualizedErrorLogger =
    new DamlContextualizedErrorLogger(logger, testLoggingContext, None)

  "Conversions" should {
    "correctly and deterministically encode Blindinginfo" in {
      encodeBlindingInfo(
        wronglySortedBlindingInfo,
        Map(
          contractId0 -> apiContractInstance0,
          contractId1 -> apiContractInstance1,
        ),
      ) shouldBe correctlySortedEncodedBlindingInfo
    }

    "correctly decode BlindingInfo" in {
      val decodedBlindingInfo =
        decodeBlindingInfo(correctlySortedEncodedBlindingInfo)
      decodedBlindingInfo.disclosure.toSet should contain theSameElementsAs wronglySortedBlindingInfo.disclosure.toSet
      decodedBlindingInfo.divulgence.toSet should contain theSameElementsAs wronglySortedBlindingInfo.divulgence.toSet
    }

    "correctly extract divulged contracts" in {
      val maybeDivulgedContracts = extractDivulgedContracts(correctlySortedEncodedBlindingInfo)

      maybeDivulgedContracts shouldBe Right(
        Map(
          contractId0 -> lfContractInstance0,
          contractId1 -> lfContractInstance1,
        )
      )
    }

    "return Left with missing contract ids when extracting divulged contracts if a contract instance is missing" in {
      val encodedBlindingInfoWithMissingContractInstance =
        correctlySortedEncodedBlindingInfo.toBuilder
          .addDivulgences(
            DivulgenceEntry.newBuilder().setContractId("some cid")
          )
          .build()

      val maybeDivulgedContracts =
        extractDivulgedContracts(encodedBlindingInfoWithMissingContractInstance)

      maybeDivulgedContracts shouldBe Left(Vector("some cid"))
    }

    "deterministically encode deduplication keys with multiple submitters (order independence)" in {
      val key1 = deduplicationKeyBytesFor(List("alice", "bob"))
      val key2 = deduplicationKeyBytesFor(List("bob", "alice"))
      key1 shouldBe key2
    }

    "deterministically encode deduplication keys with multiple submitters (duplicate submitters)" in {
      val key1 = deduplicationKeyBytesFor(List("alice", "bob"))
      val key2 = deduplicationKeyBytesFor(List("alice", "bob", "alice"))
      key1 shouldBe key2
    }

    "correctly encode deduplication keys with multiple submitters" in {
      val key1 = deduplicationKeyBytesFor(List("alice"))
      val key2 = deduplicationKeyBytesFor(List("alice", "bob"))
      key1 should not be key2
    }

    "encode/decode rejections" should {

      val submitterInfo = DamlSubmitterInfo.newBuilder().build()
      val now = LfTimestamp.now()

      "convert rejection to proto models and back to expected grpc v1 code" in {
        forAll(
          Table[Rejection, Code, Map[String, String]](
            ("Rejection", "Expected Code", "Expected Additional Details"),
            (
              Rejection.ValidationFailure(Error.Package(Error.Package.Internal("ERROR", "ERROR"))),
              Code.INVALID_ARGUMENT,
              Map.empty,
            ),
            (
              Rejection.InternallyInconsistentTransaction.InconsistentKeys,
              Code.INVALID_ARGUMENT,
              Map.empty,
            ),
            (
              Rejection.InternallyInconsistentTransaction.DuplicateKeys,
              Code.INVALID_ARGUMENT,
              Map.empty,
            ),
            (
              Rejection.ExternallyInconsistentTransaction.InconsistentContracts,
              Code.ABORTED,
              Map.empty,
            ),
            (
              Rejection.ExternallyInconsistentTransaction.InconsistentKeys,
              Code.ABORTED,
              Map.empty,
            ),
            (
              Rejection.ExternallyInconsistentTransaction.DuplicateKeys,
              Code.ABORTED,
              Map.empty,
            ),
            (
              Rejection.MissingInputState(DamlStateKey.getDefaultInstance),
              Code.ABORTED,
              Map.empty,
            ),
            (
              Rejection.InvalidParticipantState(Err.InternalError("error")),
              Code.INVALID_ARGUMENT,
              Map.empty,
            ),
            (
              Rejection.InvalidParticipantState(
                Err.ArchiveDecodingFailed(Ref.PackageId.assertFromString("id"), "reason")
              ),
              Code.INVALID_ARGUMENT,
              Map("package_id" -> "id"),
            ),
            (
              Rejection.InvalidParticipantState(Err.MissingDivulgedContractInstance("id")),
              Code.INVALID_ARGUMENT,
              Map("contract_id" -> "id"),
            ),
            (
<<<<<<< HEAD
              Rejection.RecordTimeOutOfRange(Instant.EPOCH, Instant.EPOCH),
              Code.ABORTED,
              Map(
                "minimum_record_time" -> Instant.EPOCH.toString,
                "maximum_record_time" -> Instant.EPOCH.toString,
=======
              Rejection.RecordTimeOutOfRange(LfTimestamp.Epoch, LfTimestamp.Epoch),
              Code.ABORTED,
              Map(
                "minimum_record_time" -> LfTimestamp.Epoch.toString,
                "maximum_record_time" -> LfTimestamp.Epoch.toString,
>>>>>>> e474b2d1
              ),
            ),
            (
              Rejection.LedgerTimeOutOfRange(LedgerTimeModel.OutOfRange(now, now, now)),
              Code.ABORTED,
              Map.empty,
            ),
            (
              Rejection.CausalMonotonicityViolated,
              Code.ABORTED,
              Map.empty,
            ),
            (
              Rejection.PartiesNotKnownOnLedger(Seq.empty),
              Code.INVALID_ARGUMENT,
              Map.empty,
            ),
            (
              Rejection.MissingInputState(partyStateKey("party")),
              Code.ABORTED,
              Map("key" -> "party: \"party\"\n"),
            ),
            (
              Rejection.SubmittingPartyNotKnownOnLedger(party0),
              Code.INVALID_ARGUMENT,
              Map("submitter_party" -> party0),
            ),
            (
              Rejection.PartiesNotKnownOnLedger(Iterable(party0, party1)),
              Code.INVALID_ARGUMENT,
              Map("parties" -> s"""[\"$party0\",\"$party1\"]"""),
            ),
          )
        ) { (rejection, expectedCode, expectedAdditionalDetails) =>
          checkErrors(
            v1ErrorSwitch,
            submitterInfo,
            rejection,
            expectedCode,
            expectedAdditionalDetails,
          )
        }
      }

      "convert rejection to proto models and back to expected grpc v2 code" in {
        forAll(
          Table[Rejection, Code, Map[String, String], Map[ErrorResource, String]](
            (
              "Rejection",
              "Expected Code",
              "Expected Additional Details",
              "Expected Resources",
            ),
            (
              Rejection.ValidationFailure(Error.Package(Error.Package.Internal("ERROR", "ERROR"))),
              Code.INTERNAL,
              Map.empty,
              Map.empty,
            ),
            (
              Rejection.InternallyInconsistentTransaction.InconsistentKeys,
              Code.INTERNAL,
              Map.empty,
              Map.empty,
            ),
            (
              Rejection.InternallyInconsistentTransaction.DuplicateKeys,
              Code.INTERNAL,
              Map.empty,
              Map.empty,
            ),
            (
              Rejection.ExternallyInconsistentTransaction.InconsistentContracts,
              Code.FAILED_PRECONDITION,
              Map.empty,
              Map.empty,
            ),
            (
              Rejection.ExternallyInconsistentTransaction.InconsistentKeys,
              Code.FAILED_PRECONDITION,
              Map.empty,
              Map.empty,
            ),
            (
              Rejection.ExternallyInconsistentTransaction.DuplicateKeys,
              Code.FAILED_PRECONDITION,
              Map.empty,
              Map.empty,
            ),
            (
              Rejection.MissingInputState(DamlStateKey.getDefaultInstance),
              Code.INTERNAL,
              Map.empty,
              Map.empty,
            ),
            (
              Rejection.InvalidParticipantState(Err.InternalError("error")),
              Code.INTERNAL,
              Map.empty,
              Map.empty,
            ),
            (
              Rejection.InvalidParticipantState(
                Err.ArchiveDecodingFailed(Ref.PackageId.assertFromString("id"), "reason")
              ),
              Code.INTERNAL,
              Map.empty, // package ID could be useful but the category is security sensitive
              Map.empty,
            ),
            (
              Rejection.InvalidParticipantState(Err.MissingDivulgedContractInstance("id")),
              Code.INTERNAL,
              Map.empty, // contract ID could be useful but the category is security sensitive
              Map.empty,
            ),
            (
<<<<<<< HEAD
              Rejection.RecordTimeOutOfRange(Instant.EPOCH, Instant.EPOCH),
              Code.FAILED_PRECONDITION,
              Map(
                "minimum_record_time" -> Instant.EPOCH.toString,
                "maximum_record_time" -> Instant.EPOCH.toString,
=======
              Rejection.RecordTimeOutOfRange(LfTimestamp.Epoch, LfTimestamp.Epoch),
              Code.FAILED_PRECONDITION,
              Map(
                "minimum_record_time" -> LfTimestamp.Epoch.toString,
                "maximum_record_time" -> LfTimestamp.Epoch.toString,
>>>>>>> e474b2d1
              ),
              Map.empty,
            ),
            (
              Rejection.LedgerTimeOutOfRange(
<<<<<<< HEAD
                LedgerTimeModel.OutOfRange(Instant.EPOCH, Instant.EPOCH, Instant.EPOCH)
              ),
              Code.FAILED_PRECONDITION,
              Map(
                "ledger_time" -> Instant.EPOCH.toString,
                "ledger_time_lower_bound" -> Instant.EPOCH.toString,
                "ledger_time_upper_bound" -> Instant.EPOCH.toString,
=======
                LedgerTimeModel.OutOfRange(LfTimestamp.Epoch, LfTimestamp.Epoch, LfTimestamp.Epoch)
              ),
              Code.FAILED_PRECONDITION,
              Map(
                "ledger_time" -> LfTimestamp.Epoch.toString,
                "ledger_time_lower_bound" -> LfTimestamp.Epoch.toString,
                "ledger_time_upper_bound" -> LfTimestamp.Epoch.toString,
>>>>>>> e474b2d1
              ),
              Map.empty,
            ),
            (
              Rejection.CausalMonotonicityViolated,
              Code.FAILED_PRECONDITION,
              Map.empty,
              Map.empty,
            ),
            (
              Rejection.MissingInputState(partyStateKey("party")),
              Code.INTERNAL,
              Map.empty, // the missing state key could be useful but the category is security sensitive
              Map.empty,
            ),
            (
              Rejection.PartiesNotKnownOnLedger(Seq.empty),
              Code.NOT_FOUND,
              Map.empty,
              Map.empty,
            ),
            (
              Rejection.SubmittingPartyNotKnownOnLedger(party0),
              Code.NOT_FOUND,
              Map.empty,
              Map(ErrorResource.Party -> party0),
            ),
            (
              Rejection.PartiesNotKnownOnLedger(Iterable(party0, party1)),
              Code.NOT_FOUND,
              Map.empty,
              Map(ErrorResource.Party -> party0, ErrorResource.Party -> party1),
            ),
          )
        ) { (rejection, expectedCode, expectedAdditionalDetails, expectedResources) =>
          checkErrors(
            v2ErrorSwitch,
            submitterInfo,
            rejection,
            expectedCode,
            expectedAdditionalDetails,
            expectedResources,
          )
        }
      }

      "produce metadata that can be easily parsed" in {
        forAll(
          Table[Rejection, String, String => Any, Any](
            ("rejection", "metadata key", "metadata parser", "expected parsed metadata"),
            (
              Rejection.MissingInputState(partyStateKey("party")),
              "key",
              TextFormat.parse(_, classOf[DamlStateKey]),
              partyStateKey("party"),
            ),
            (
              Rejection.RecordTimeOutOfRange(LfTimestamp.Epoch, LfTimestamp.Epoch),
              "minimum_record_time",
              LfTimestamp.assertFromString,
              LfTimestamp.Epoch,
            ),
            (
              Rejection.RecordTimeOutOfRange(LfTimestamp.Epoch, LfTimestamp.Epoch),
              "maximum_record_time",
              LfTimestamp.assertFromString,
              LfTimestamp.Epoch,
            ),
            (
              Rejection.PartiesNotKnownOnLedger(Iterable(party0, party1)),
              "parties",
              jsonString => {
                val objectMapper = new ObjectMapper
                objectMapper.readValue(jsonString, classOf[java.util.List[_]]).asScala
              },
              mutable.Buffer(party0, party1),
            ),
          )
        ) { (rejection, metadataKey, metadataParser, expectedParsedMetadata) =>
          val encodedEntry = Conversions
            .encodeTransactionRejectionEntry(
              submitterInfo,
              rejection,
            )
            .build()
          val finalReason = Conversions
            .decodeTransactionRejectionEntry(encodedEntry, v1ErrorSwitch)
          finalReason.definiteAnswer shouldBe false
          val actualDetails = finalReasonDetails(finalReason).toMap
          metadataParser(actualDetails(metadataKey)) shouldBe expectedParsedMetadata
        }
      }

      "convert v1 rejections" should {

        "handle with expected status codes" in {
          forAll(
            Table[
              DamlTransactionRejectionEntry.Builder => DamlTransactionRejectionEntry.Builder,
              Code,
              Map[String, String],
            ](
              ("rejection builder", "code", "expected additional details"),
              (
                _.setInconsistent(Inconsistent.newBuilder()),
                Code.ABORTED,
                Map.empty,
              ),
              (
                _.setDisputed(Disputed.newBuilder()),
                Code.INVALID_ARGUMENT,
                Map.empty,
              ),
              (
                _.setResourcesExhausted(ResourcesExhausted.newBuilder()),
                Code.ABORTED,
                Map.empty,
              ),
              (
                _.setPartyNotKnownOnLedger(PartyNotKnownOnLedger.newBuilder()),
                Code.INVALID_ARGUMENT,
                Map.empty,
              ),
              (
                _.setDuplicateCommand(Duplicate.newBuilder()),
                Code.ALREADY_EXISTS,
                Map.empty,
              ),
              (
                _.setSubmitterCannotActViaParticipant(
                  SubmitterCannotActViaParticipant
                    .newBuilder()
                    .setSubmitterParty("party")
                    .setParticipantId("id")
                ),
                Code.PERMISSION_DENIED,
                Map(
                  "submitter_party" -> "party",
                  "participant_id" -> "id",
                ),
              ),
              (
                _.setInvalidLedgerTime(
                  InvalidLedgerTime
                    .newBuilder()
                    .setLowerBound(Timestamp.newBuilder().setSeconds(1L))
                    .setLedgerTime(Timestamp.newBuilder().setSeconds(2L))
                    .setUpperBound(Timestamp.newBuilder().setSeconds(3L))
                ),
                Code.ABORTED,
                Map(
                  "lower_bound" -> "seconds: 1\n",
                  "ledger_time" -> "seconds: 2\n",
                  "upper_bound" -> "seconds: 3\n",
                ),
              ),
            )
          ) { (rejectionBuilder, code, expectedAdditionalDetails) =>
            {
              val finalReason = Conversions
                .decodeTransactionRejectionEntry(
                  rejectionBuilder(DamlTransactionRejectionEntry.newBuilder())
                    .build(),
                  v1ErrorSwitch,
                )
              finalReason.code shouldBe code.value()
              finalReason.definiteAnswer shouldBe false
              val actualDetails = finalReasonDetails(finalReason)
              actualDetails should contain allElementsOf expectedAdditionalDetails
            }
          }
        }
      }
    }

    "decode completion info" should {
      val recordTime = LfTimestamp.now()
      def submitterInfo = {
        DamlSubmitterInfo.newBuilder().setApplicationId("id").setCommandId("commandId")
      }

      "use empty submission id" in {
        val completionInfo = parseCompletionInfo(
          recordTime,
          submitterInfo.build(),
        )
        completionInfo.submissionId shouldBe None
      }

      "use defined submission id" in {
        val submissionId = "submissionId"
        val completionInfo = parseCompletionInfo(
          recordTime,
          submitterInfo.setSubmissionId(submissionId).build(),
        )
        completionInfo.submissionId.value shouldBe submissionId
      }

      "calculate duration for deduplication for backwards compatibility with deduplicate until" in {
        val completionInfo = parseCompletionInfo(
          recordTime,
          submitterInfo
            .setDeduplicateUntil(buildTimestamp(recordTime.add(Duration.ofSeconds(30))))
            .build(),
        )
        completionInfo.optDeduplicationPeriod.value shouldBe DeduplicationPeriod
          .DeduplicationDuration(Duration.ofSeconds(30))
      }

      "handle deduplication which is the past relative to record time by using absolute values" in {
        val completionInfo = parseCompletionInfo(
          recordTime,
          submitterInfo
            .setDeduplicateUntil(buildTimestamp(recordTime.add(Duration.ofSeconds(30))))
            .build(),
        )
        completionInfo.optDeduplicationPeriod.value shouldBe DeduplicationPeriod
          .DeduplicationDuration(Duration.ofSeconds(30))
      }
    }
  }

  private def checkErrors(
      errorVersionSwitch: ValueSwitch[Status],
      submitterInfo: DamlSubmitterInfo,
      rejection: Rejection,
      expectedCode: Code,
      expectedAdditionalDetails: Map[String, String],
      expectedResources: Map[ErrorResource, String] = Map.empty,
  ) = {
    val encodedEntry = Conversions
      .encodeTransactionRejectionEntry(
        submitterInfo,
        rejection,
      )
      .build()
    val finalReason = Conversions
      .decodeTransactionRejectionEntry(encodedEntry, errorVersionSwitch)
    finalReason.code shouldBe expectedCode.value()
    finalReason.definiteAnswer shouldBe false
    val actualDetails = finalReasonDetails(finalReason)
    val actualResources = finalReasonResources(finalReason)
    actualDetails should contain allElementsOf expectedAdditionalDetails
    actualResources should contain allElementsOf expectedResources
  }

  private def newDisclosureEntry(node: NodeId, parties: List[String]) =
    DisclosureEntry.newBuilder
      .setNodeId(node.index.toString)
      .addAllDisclosedToLocalParties(parties.asJava)
      .build

  private def newDivulgenceEntry(
      contractId: String,
      parties: List[String],
      contractInstance: TransactionOuterClass.ContractInstance,
  ) =
    DivulgenceEntry.newBuilder
      .setContractId(contractId)
      .addAllDivulgedToLocalParties(parties.asJava)
      .setContractInstance(contractInstance)
      .build

  private lazy val party0: Party = Party.assertFromString("party0")
  private lazy val party1: Party = Party.assertFromString("party1")
  private lazy val contractId0: ContractId = ContractId.V1(wronglySortedHashes.tail.head)
  private lazy val contractId1: ContractId = ContractId.V1(wronglySortedHashes.head)
  private lazy val node0: NodeId = NodeId(0)
  private lazy val node1: NodeId = NodeId(1)
  private lazy val wronglySortedPartySet = ListSet(party1, party0)
  private lazy val wronglySortedHashes: List[Hash] =
    List(crypto.Hash.hashPrivateKey("hash0"), crypto.Hash.hashPrivateKey("hash1")).sorted.reverse
  private lazy val wronglySortedDisclosure: Relation[NodeId, Party] =
    ListMap(node1 -> wronglySortedPartySet, node0 -> wronglySortedPartySet)
  private lazy val wronglySortedDivulgence: Relation[ContractId, Party] =
    ListMap(contractId1 -> wronglySortedPartySet, contractId0 -> wronglySortedPartySet)
  private lazy val wronglySortedBlindingInfo = BlindingInfo(
    disclosure = wronglySortedDisclosure,
    divulgence = wronglySortedDivulgence,
  )

  private lazy val Seq(
    (apiContractInstance0, lfContractInstance0),
    (apiContractInstance1, lfContractInstance1),
  ) =
    Seq("contract 0", "contract 1").map(discriminator =>
      apiContractInstance(discriminator) -> lfContractInstance(discriminator)
    )

  private lazy val correctlySortedParties = List(party0, party1)
  private lazy val correctlySortedPartiesAsStrings =
    correctlySortedParties.asInstanceOf[List[String]]
  private lazy val correctlySortedEncodedBlindingInfo =
    DamlTransactionBlindingInfo.newBuilder
      .addAllDisclosures(
        List(
          newDisclosureEntry(node0, correctlySortedPartiesAsStrings),
          newDisclosureEntry(node1, correctlySortedPartiesAsStrings),
        ).asJava
      )
      .addAllDivulgences(
        List(
          newDivulgenceEntry(
            contractId0.coid,
            correctlySortedPartiesAsStrings,
            apiContractInstance0,
          ),
          newDivulgenceEntry(
            contractId1.coid,
            correctlySortedPartiesAsStrings,
            apiContractInstance1,
          ),
        ).asJava
      )
      .build

  private lazy val v1ErrorSwitch = new ValueSwitch[Status](enableSelfServiceErrorCodes = false)
  private lazy val v2ErrorSwitch = new ValueSwitch[Status](enableSelfServiceErrorCodes = true)

  private[this] val txVersion = TransactionVersion.StableVersions.max

  private def deduplicationKeyBytesFor(parties: List[String]): Array[Byte] = {
    val submitterInfo = DamlSubmitterInfo.newBuilder
      .setApplicationId("test")
      .setCommandId("a command ID")
      .setDeduplicateUntil(com.google.protobuf.Timestamp.getDefaultInstance)
      .addAllSubmitters(parties.asJava)
      .build
    val deduplicationKey = commandDedupKey(submitterInfo)
    deduplicationKey.toByteArray
  }

  private def apiContractInstance(discriminator: String) =
    TransactionOuterClass.ContractInstance
      .newBuilder()
      .setTemplateId(
        ValueOuterClass.Identifier
          .newBuilder()
          .setPackageId("some")
          .addModuleName("template")
          .addName("name")
      )
      .setArgVersioned(
        ValueOuterClass.VersionedValue
          .newBuilder()
          .setVersion(txVersion.protoValue)
          .setValue(
            ValueOuterClass.Value.newBuilder().setText(discriminator).build().toByteString
          )
      )
      .build()

  private def lfContractInstance(discriminator: String) =
    new TransactionBuilder(_ => txVersion).versionContract(
      ContractInst(
        Ref.Identifier.assertFromString("some:template:name"),
        ValueText(discriminator),
        "",
      )
    )

  private def finalReasonDetails(
      finalReason: CommandRejected.FinalReason
  ): Seq[(String, String)] =
    finalReason.status.details.flatMap { anyProto =>
      if (anyProto.is[ErrorInfo])
        anyProto.unpack[ErrorInfo].metadata
      else
        Map.empty[String, String]
    }

  private def finalReasonResources(
      finalReason: CommandRejected.FinalReason
  ): Seq[(ErrorResource, String)] =
    finalReason.status.details.flatMap { anyProto =>
      if (anyProto.is[ResourceInfo]) {
        val resourceInfo = anyProto.unpack[ResourceInfo]
        Map(ErrorResource.fromString(resourceInfo.resourceType).get -> resourceInfo.resourceName)
      } else {
        Map.empty[ErrorResource, String]
      }
    }
}<|MERGE_RESOLUTION|>--- conflicted
+++ resolved
@@ -184,19 +184,11 @@
               Map("contract_id" -> "id"),
             ),
             (
-<<<<<<< HEAD
-              Rejection.RecordTimeOutOfRange(Instant.EPOCH, Instant.EPOCH),
-              Code.ABORTED,
-              Map(
-                "minimum_record_time" -> Instant.EPOCH.toString,
-                "maximum_record_time" -> Instant.EPOCH.toString,
-=======
               Rejection.RecordTimeOutOfRange(LfTimestamp.Epoch, LfTimestamp.Epoch),
               Code.ABORTED,
               Map(
                 "minimum_record_time" -> LfTimestamp.Epoch.toString,
                 "maximum_record_time" -> LfTimestamp.Epoch.toString,
->>>>>>> e474b2d1
               ),
             ),
             (
@@ -313,33 +305,16 @@
               Map.empty,
             ),
             (
-<<<<<<< HEAD
-              Rejection.RecordTimeOutOfRange(Instant.EPOCH, Instant.EPOCH),
-              Code.FAILED_PRECONDITION,
-              Map(
-                "minimum_record_time" -> Instant.EPOCH.toString,
-                "maximum_record_time" -> Instant.EPOCH.toString,
-=======
               Rejection.RecordTimeOutOfRange(LfTimestamp.Epoch, LfTimestamp.Epoch),
               Code.FAILED_PRECONDITION,
               Map(
                 "minimum_record_time" -> LfTimestamp.Epoch.toString,
                 "maximum_record_time" -> LfTimestamp.Epoch.toString,
->>>>>>> e474b2d1
               ),
               Map.empty,
             ),
             (
               Rejection.LedgerTimeOutOfRange(
-<<<<<<< HEAD
-                LedgerTimeModel.OutOfRange(Instant.EPOCH, Instant.EPOCH, Instant.EPOCH)
-              ),
-              Code.FAILED_PRECONDITION,
-              Map(
-                "ledger_time" -> Instant.EPOCH.toString,
-                "ledger_time_lower_bound" -> Instant.EPOCH.toString,
-                "ledger_time_upper_bound" -> Instant.EPOCH.toString,
-=======
                 LedgerTimeModel.OutOfRange(LfTimestamp.Epoch, LfTimestamp.Epoch, LfTimestamp.Epoch)
               ),
               Code.FAILED_PRECONDITION,
@@ -347,7 +322,6 @@
                 "ledger_time" -> LfTimestamp.Epoch.toString,
                 "ledger_time_lower_bound" -> LfTimestamp.Epoch.toString,
                 "ledger_time_upper_bound" -> LfTimestamp.Epoch.toString,
->>>>>>> e474b2d1
               ),
               Map.empty,
             ),
