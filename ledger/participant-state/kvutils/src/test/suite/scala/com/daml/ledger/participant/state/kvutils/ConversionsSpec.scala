--- conflicted
+++ resolved
@@ -184,36 +184,6 @@
               Map("contract_id" -> "id"),
             ),
             (
-              Rejection.RecordTimeOutOfRange(Instant.EPOCH, Instant.EPOCH),
-              Code.ABORTED,
-              Map(
-                "minimum_record_time" -> Instant.EPOCH.toString,
-                "maximum_record_time" -> Instant.EPOCH.toString,
-              ),
-            ),
-            (
-              Rejection.LedgerTimeOutOfRange(LedgerTimeModel.OutOfRange(now, now, now)),
-              Code.ABORTED,
-              Map.empty,
-            ),
-            (
-              Rejection.CausalMonotonicityViolated,
-              Code.ABORTED,
-              Map.empty,
-            ),
-            (
-              Rejection.PartiesNotKnownOnLedger(Seq.empty),
-              Code.INVALID_ARGUMENT,
-              Map.empty,
-            ),
-            (
-              Rejection.MissingInputState(partyStateKey("party")),
-              Code.ABORTED,
-              Map("key" -> "party: \"party\"\n"),
-            ),
-            (
-<<<<<<< HEAD
-=======
               Rejection.RecordTimeOutOfRange(LfTimestamp.Epoch, LfTimestamp.Epoch),
               Code.ABORTED,
               Map(
@@ -222,7 +192,26 @@
               ),
             ),
             (
->>>>>>> 3587eb84
+              Rejection.LedgerTimeOutOfRange(LedgerTimeModel.OutOfRange(now, now, now)),
+              Code.ABORTED,
+              Map.empty,
+            ),
+            (
+              Rejection.CausalMonotonicityViolated,
+              Code.ABORTED,
+              Map.empty,
+            ),
+            (
+              Rejection.PartiesNotKnownOnLedger(Seq.empty),
+              Code.INVALID_ARGUMENT,
+              Map.empty,
+            ),
+            (
+              Rejection.MissingInputState(partyStateKey("party")),
+              Code.ABORTED,
+              Map("key" -> "party: \"party\"\n"),
+            ),
+            (
               Rejection.SubmittingPartyNotKnownOnLedger(party0),
               Code.INVALID_ARGUMENT,
               Map("submitter_party" -> party0),
@@ -316,52 +305,43 @@
               Map.empty,
             ),
             (
-              Rejection.RecordTimeOutOfRange(Instant.EPOCH, Instant.EPOCH),
-              Code.FAILED_PRECONDITION,
-              Map(
-                "minimum_record_time" -> Instant.EPOCH.toString,
-                "maximum_record_time" -> Instant.EPOCH.toString,
-              ),
-              Map.empty,
-            ),
-            (
-              Rejection.LedgerTimeOutOfRange(
-                LedgerTimeModel.OutOfRange(Instant.EPOCH, Instant.EPOCH, Instant.EPOCH)
-              ),
-              Code.FAILED_PRECONDITION,
-              Map(
-                "ledger_time" -> Instant.EPOCH.toString,
-                "ledger_time_lower_bound" -> Instant.EPOCH.toString,
-                "ledger_time_upper_bound" -> Instant.EPOCH.toString,
-              ),
-              Map.empty,
-            ),
-            (
-              Rejection.CausalMonotonicityViolated,
-              Code.FAILED_PRECONDITION,
-              Map.empty,
-              Map.empty,
-            ),
-            (
-              Rejection.MissingInputState(partyStateKey("party")),
-              Code.INTERNAL,
-              Map.empty, // the missing state key could be useful but the category is security sensitive
-              Map.empty,
-            ),
-            (
-<<<<<<< HEAD
-              Rejection.PartiesNotKnownOnLedger(Seq.empty),
-              Code.NOT_FOUND,
-              Map.empty,
-              Map.empty,
-=======
               Rejection.RecordTimeOutOfRange(LfTimestamp.Epoch, LfTimestamp.Epoch),
               Code.FAILED_PRECONDITION,
               Map(
                 "minimum_record_time" -> LfTimestamp.Epoch.toString,
                 "maximum_record_time" -> LfTimestamp.Epoch.toString,
               ),
->>>>>>> 3587eb84
+              Map.empty,
+            ),
+            (
+              Rejection.LedgerTimeOutOfRange(
+                LedgerTimeModel.OutOfRange(LfTimestamp.Epoch, LfTimestamp.Epoch, LfTimestamp.Epoch)
+              ),
+              Code.FAILED_PRECONDITION,
+              Map(
+                "ledger_time" -> LfTimestamp.Epoch.toString,
+                "ledger_time_lower_bound" -> LfTimestamp.Epoch.toString,
+                "ledger_time_upper_bound" -> LfTimestamp.Epoch.toString,
+              ),
+              Map.empty,
+            ),
+            (
+              Rejection.CausalMonotonicityViolated,
+              Code.FAILED_PRECONDITION,
+              Map.empty,
+              Map.empty,
+            ),
+            (
+              Rejection.MissingInputState(partyStateKey("party")),
+              Code.INTERNAL,
+              Map.empty, // the missing state key could be useful but the category is security sensitive
+              Map.empty,
+            ),
+            (
+              Rejection.PartiesNotKnownOnLedger(Seq.empty),
+              Code.NOT_FOUND,
+              Map.empty,
+              Map.empty,
             ),
             (
               Rejection.SubmittingPartyNotKnownOnLedger(party0),
