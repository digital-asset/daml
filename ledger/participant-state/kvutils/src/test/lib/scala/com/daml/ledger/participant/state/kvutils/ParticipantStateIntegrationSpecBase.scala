// Copyright (c) 2020 The DAML Authors. All rights reserved.
// SPDX-License-Identifier: Apache-2.0

package com.daml.ledger.participant.state.kvutils

import java.io.File
import java.time.{Clock, Duration, Instant, LocalDate, ZoneOffset}
import java.util.UUID

import akka.NotUsed
import akka.stream.scaladsl.{Sink, Source}
import com.daml.ledger.participant.state.kvutils.ParticipantStateIntegrationSpecBase._
import com.daml.ledger.participant.state.v1.Update._
import com.daml.ledger.participant.state.v1._
import com.digitalasset.daml.bazeltools.BazelRunfiles._
import com.digitalasset.daml.lf.archive.DarReader
import com.digitalasset.daml.lf.crypto
import com.digitalasset.daml.lf.data.Time.Timestamp
import com.digitalasset.daml.lf.data.{ImmArray, InsertOrdSet, Ref}
import com.digitalasset.daml.lf.transaction.{GenTransaction, Transaction}
import com.digitalasset.daml_lf_dev.DamlLf
import com.digitalasset.ledger.api.testing.utils.AkkaBeforeAndAfterAll
import com.digitalasset.logging.LoggingContext
import com.digitalasset.logging.LoggingContext.newLoggingContext
import com.digitalasset.platform.common.LedgerIdMismatchException
import com.digitalasset.resources.ResourceOwner
import org.scalatest.Inside._
import org.scalatest.Matchers._
import org.scalatest.{Assertion, AsyncWordSpec, BeforeAndAfterEach}

import scala.collection.immutable.HashMap
import scala.compat.java8.FutureConverters._
import scala.concurrent.duration.{DurationInt, FiniteDuration}
import scala.concurrent.{ExecutionContext, Future}
import scala.util.Try

//noinspection DuplicatedCode
abstract class ParticipantStateIntegrationSpecBase(implementationName: String)
    extends AsyncWordSpec
    with BeforeAndAfterEach
    with AkkaBeforeAndAfterAll {

  private implicit val ec: ExecutionContext = ExecutionContext.global

  // Can be used by [[participantStateFactory]] to get a stable ID throughout the test.
  // For example, for initializing a database.
  private var testId: String = _

  private var rt: Timestamp = _

  // This can be overriden by tests for ledgers that don't start at 0.
  protected val startIndex: Long = 0

  // This can be overriden by tests for in-memory or otherwise ephemeral ledgers.
  protected val isPersistent: Boolean = true

  // This can be overriden by tests for those that don't support heartbeats.
  protected val supportsHeartbeats: Boolean = true

  protected def participantStateFactory(
      ledgerId: Option[LedgerId],
      participantId: ParticipantId,
      testId: String,
      heartbeats: Source[Instant, NotUsed],
  )(implicit logCtx: LoggingContext): ResourceOwner[ParticipantState]

  private def participantState: ResourceOwner[ParticipantState] =
    newParticipantState()

  private def newParticipantState(
      ledgerId: Option[LedgerId] = None,
      heartbeats: Source[Instant, NotUsed] = Source.empty,
  ): ResourceOwner[ParticipantState] =
    newLoggingContext { implicit logCtx =>
      participantStateFactory(ledgerId, participantId, testId, heartbeats)
    }

  override protected def beforeEach(): Unit = {
    super.beforeEach()
    testId = UUID.randomUUID().toString
    rt = Timestamp.assertFromInstant(Clock.systemUTC().instant())
  }

  // TODO(BH): Many of these tests for transformation from DamlLogEntry to Update better belong as
  // a KeyValueConsumptionSpec as the heart of the logic is there

  implementationName should {
    "return initial conditions" in {
      val ledgerId = newLedgerId()
      newParticipantState(ledgerId = Some(ledgerId)).use { ps =>
        for {
          conditions <- ps
            .getLedgerInitialConditions()
            .runWith(Sink.head)
        } yield {
          conditions.ledgerId should be(ledgerId)
        }
      }
    }

    "uploadPackages" should {
      "provide an update" in participantState.use { ps =>
        val submissionId = newSubmissionId()
        for {
          result <- ps.uploadPackages(submissionId, List(archives.head), sourceDescription).toScala
          _ = result should be(SubmissionResult.Acknowledged)
          (offset, update) <- ps
            .stateUpdates(beginAfter = None)
            .idleTimeout(IdleTimeout)
            .runWith(Sink.head)
        } yield {
          offset should be(theOffset(0, 0))
          update.recordTime should be >= rt
          matchPackageUpload(update, submissionId, List(archives.head))
        }
      }

      "provide two updates when uploading two archives" in participantState.use { ps =>
        val submissionId = newSubmissionId()
        for {
          result <- ps.uploadPackages(submissionId, archives, sourceDescription).toScala
          _ = result should be(SubmissionResult.Acknowledged)
          (offset, update) <- ps
            .stateUpdates(beginAfter = None)
            .idleTimeout(IdleTimeout)
            .runWith(Sink.head)
        } yield {
          offset should be(theOffset(0, 0))
          update.recordTime should be >= rt
          matchPackageUpload(update, submissionId, archives)
        }
      }

      "remove a duplicate package from the update" in participantState.use { ps =>
        val archive1 :: archive2 :: _ = archives
        val (subId1, subId2, subId3) =
          (newSubmissionId(), newSubmissionId(), newSubmissionId())

        for {
          result1 <- ps.uploadPackages(subId1, List(archive1), sourceDescription).toScala
          result2 <- ps.uploadPackages(subId2, List(archive1), sourceDescription).toScala
          result3 <- ps.uploadPackages(subId3, List(archive2), sourceDescription).toScala
          results = Seq(result1, result2, result3)
          _ = all(results) should be(SubmissionResult.Acknowledged)
          Seq((offset1, update1), (offset2, update2), (offset3, update3)) <- ps
            .stateUpdates(beginAfter = None)
            .idleTimeout(IdleTimeout)
            .take(3)
            .runWith(Sink.seq)
          updates = Seq(update1, update2, update3)
        } yield {
          all(updates.map(_.recordTime)) should be >= rt
          // first upload arrives as head update:
          offset1 should be(theOffset(0, 0))
          matchPackageUpload(update1, subId1, List(archive1))
          offset2 should be(theOffset(1, 0))
          matchPackageUpload(update2, subId2, List())
          offset3 should be(theOffset(2, 0))
          matchPackageUpload(update3, subId3, List(archive2))
        }
      }

      "reject an empty archive" in participantState.use { ps =>
        val badArchive = DamlLf.Archive.newBuilder
          .setHash("asdf")
          .build

        val submissionId = newSubmissionId()

        for {
          result <- ps.uploadPackages(submissionId, List(badArchive), sourceDescription).toScala
          _ = result should be(SubmissionResult.Acknowledged)
          (offset, update) <- ps
            .stateUpdates(beginAfter = None)
            .idleTimeout(IdleTimeout)
            .runWith(Sink.head)
        } yield {
          offset should be(theOffset(0, 0))
          update.recordTime should be >= rt
          inside(update) {
            case PublicPackageUploadRejected(actualSubmissionId, _, _) =>
              actualSubmissionId should be(submissionId)
          }
        }
      }

      "reject a duplicate submission" in participantState.use { ps =>
        val submissionIds = (newSubmissionId(), newSubmissionId())
        val archive1 :: archive2 :: _ = archives

        for {
          result1 <- ps.uploadPackages(submissionIds._1, List(archive1), sourceDescription).toScala
          result2 <- ps.uploadPackages(submissionIds._1, List(archive1), sourceDescription).toScala
          result3 <- ps.uploadPackages(submissionIds._2, List(archive2), sourceDescription).toScala
          results = Seq(result1, result2, result3)
          _ = all(results) should be(SubmissionResult.Acknowledged)
          // second submission is a duplicate, it fails silently
          Seq(_, (offset2, update2)) <- ps
            .stateUpdates(beginAfter = None)
            .idleTimeout(IdleTimeout)
            .take(2)
            .runWith(Sink.seq)
        } yield {
          offset2 should be(theOffset(2, 0))
          update2.recordTime should be >= rt
          inside(update2) {
            case PublicPackageUpload(_, _, _, Some(submissionId)) =>
              submissionId should be(submissionIds._2)
          }
        }
      }
    }

    "allocateParty" should {
      "provide an update" in participantState.use { ps =>
        val partyHint = Ref.Party.assertFromString("Alice")
        val displayName = "Alice Cooper"

        for {
          result <- ps
            .allocateParty(Some(partyHint), Some(displayName), newSubmissionId())
            .toScala
          _ = result should be(SubmissionResult.Acknowledged)
          (offset, update) <- ps
            .stateUpdates(beginAfter = None)
            .idleTimeout(IdleTimeout)
            .runWith(Sink.head)
        } yield {
          offset should be(theOffset(0, 0))
          update.recordTime should be >= rt
          inside(update) {
            case PartyAddedToParticipant(party, actualDisplayName, actualParticipantId, _, _) =>
              party should be(partyHint)
              actualDisplayName should be(displayName)
              actualParticipantId should be(participantId)
          }
        }
      }

      "accept when the hint is empty" in participantState.use { ps =>
        val displayName = "Alice Cooper"

        for {
          result <- ps.allocateParty(hint = None, Some(displayName), newSubmissionId()).toScala
          _ = result should be(SubmissionResult.Acknowledged)
          (offset, update) <- ps
            .stateUpdates(beginAfter = None)
            .idleTimeout(IdleTimeout)
            .runWith(Sink.head)
        } yield {
          offset should be(theOffset(0, 0))
          update.recordTime should be >= rt
          inside(update) {
            case PartyAddedToParticipant(party, actualDisplayName, actualParticipantId, _, _) =>
              party should not be empty
              actualDisplayName should be(displayName)
              actualParticipantId should be(participantId)
          }
        }
      }

      "reject a duplicate submission" in participantState.use { ps =>
        val hints =
          (Some(Ref.Party.assertFromString("Alice")), Some(Ref.Party.assertFromString("Bob")))
        val displayNames = ("Alice Cooper", "Bob de Boumaa")

        val submissionIds = (newSubmissionId(), newSubmissionId())

        for {
          result1 <- ps.allocateParty(hints._1, Some(displayNames._1), submissionIds._1).toScala
          result2 <- ps.allocateParty(hints._2, Some(displayNames._2), submissionIds._1).toScala
          result3 <- ps.allocateParty(hints._2, Some(displayNames._2), submissionIds._2).toScala
          results = Seq(result1, result2, result3)
          _ = all(results) should be(SubmissionResult.Acknowledged)
          // second submission is a duplicate, it fails silently
          Seq(_, (offset2, update2)) <- ps
            .stateUpdates(beginAfter = None)
            .idleTimeout(IdleTimeout)
            .take(2)
            .runWith(Sink.seq)
        } yield {
          offset2 should be(theOffset(2, 0))
          update2.recordTime should be >= rt
          inside(update2) {
            case PartyAddedToParticipant(_, displayName, _, _, Some(submissionId)) =>
              displayName should be(displayNames._2)
              submissionId should be(submissionIds._2)
          }
        }
      }

      "reject a duplicate party" in participantState.use { ps =>
        val hint = Some(Ref.Party.assertFromString("Alice"))
        val displayName = Some("Alice Cooper")

        for {
          result1 <- ps.allocateParty(hint, displayName, newSubmissionId()).toScala
          result2 <- ps.allocateParty(hint, displayName, newSubmissionId()).toScala
          results = Seq(result1, result2)
          _ = all(results) should be(SubmissionResult.Acknowledged)
          Seq(_, (offset2, update2)) <- ps
            .stateUpdates(beginAfter = None)
            .idleTimeout(IdleTimeout)
            .take(2)
            .runWith(Sink.seq)
        } yield {
          offset2 should be(theOffset(1, 0))
          update2.recordTime should be >= rt
          inside(update2) {
            case PartyAllocationRejected(_, _, _, rejectionReason) =>
              rejectionReason should be("Party already exists")
          }
        }
      }
    }

    "submitTransaction" should {
      "provide an update after a transaction submission" in participantState.use { ps =>
        for {
          _ <- ps.allocateParty(hint = Some(alice), None, newSubmissionId()).toScala
          _ <- ps
            .submitTransaction(submitterInfo(rt, alice), transactionMeta(rt), emptyTransaction)
            .toScala
          (offset, _) <- ps
            .stateUpdates(beginAfter = None)
            .idleTimeout(IdleTimeout)
            .drop(1)
            .runWith(Sink.head)
        } yield {
          offset should be(theOffset(1, 0))
        }
      }

      "reject duplicate commands" in participantState.use { ps =>
        val commandIds = ("X1", "X2")

        for {
          result1 <- ps.allocateParty(hint = Some(alice), None, newSubmissionId()).toScala
          result2 <- ps
            .submitTransaction(
              submitterInfo(rt, alice, commandIds._1),
              transactionMeta(rt),
              emptyTransaction,
            )
            .toScala
          result3 <- ps
            .submitTransaction(
              submitterInfo(rt, alice, commandIds._1),
              transactionMeta(rt),
              emptyTransaction,
            )
            .toScala
          result4 <- ps
            .submitTransaction(
              submitterInfo(rt, alice, commandIds._2),
              transactionMeta(rt),
              emptyTransaction,
            )
            .toScala
          results = Seq(result1, result2, result3, result4)
          _ = all(results) should be(SubmissionResult.Acknowledged)
          Seq((offset1, update1), (offset2, update2), (offset3, update3)) <- ps
            .stateUpdates(beginAfter = None)
            .idleTimeout(IdleTimeout)
            .take(3)
            .runWith(Sink.seq)
          updates = Seq(update1, update2, update3)
        } yield {
          all(updates.map(_.recordTime)) should be >= rt

          offset1 should be(theOffset(0, 0))
          update1 should be(a[PartyAddedToParticipant])

          offset2 should be(theOffset(1, 0))
          matchTransaction(update2, commandIds._1)

          offset3 should be(theOffset(3, 0))
          matchTransaction(update3, commandIds._2)
        }
      }

      "return the third update with beginAfter=1" in participantState.use { ps =>
        for {
          result1 <- ps
            .allocateParty(hint = Some(alice), None, newSubmissionId())
            .toScala // offset now at [1,0]
          result2 <- ps
            .submitTransaction(
              submitterInfo(rt, alice, "X1"),
              transactionMeta(rt),
              emptyTransaction)
            .toScala
          result3 <- ps
            .submitTransaction(
              submitterInfo(rt, alice, "X2"),
              transactionMeta(rt),
              emptyTransaction)
            .toScala
          results = Seq(result1, result2, result3)
          _ = all(results) should be(SubmissionResult.Acknowledged)
          (offset, update) <- ps
            .stateUpdates(beginAfter = Some(theOffset(1, 0)))
            .idleTimeout(IdleTimeout)
            .runWith(Sink.head)
        } yield {
          offset should be(theOffset(2, 0))
          update.recordTime should be >= rt
          update should be(a[TransactionAccepted])
        }
      }

      "correctly implement transaction submission authorization" in participantState.use { ps =>
        val unallocatedParty = Ref.Party.assertFromString("nobody")
        for {
          lic <- ps.getLedgerInitialConditions().runWith(Sink.head)
          _ <- ps
            .submitConfiguration(
              maxRecordTime = inTheFuture(10.seconds),
              submissionId = newSubmissionId(),
              config = lic.config.copy(
                generation = lic.config.generation + 1,
              ),
            )
            .toScala

          // Submit without allocation
          _ <- ps
            .submitTransaction(
              submitterInfo(rt, unallocatedParty),
              transactionMeta(rt),
              emptyTransaction,
            )
            .toScala

          // Allocate a party and try the submission again with an allocated party.
          result <- ps
            .allocateParty(
              None /* no name hint, implementation decides party name */,
              Some("Somebody"),
              newSubmissionId(),
            )
            .toScala
          _ = result should be(a[SubmissionResult])

          //get the new party off state updates
          newParty <- ps
            .stateUpdates(beginAfter = Some(theOffset(1, 0)))
            .idleTimeout(IdleTimeout)
            .runWith(Sink.head)
            .map(_._2.asInstanceOf[PartyAddedToParticipant].party)
          _ <- ps
            .submitTransaction(
              submitterInfo(rt, party = newParty),
              transactionMeta(rt),
              emptyTransaction,
            )
            .toScala

          Seq((offset1, update1), (offset2, update2), (offset3, update3), (offset4, update4)) <- ps
            .stateUpdates(beginAfter = None)
            .idleTimeout(IdleTimeout)
            .take(4)
            .runWith(Sink.seq)
          updates = Seq(update1, update2, update3, update4)
        } yield {
          all(updates.map(_.recordTime)) should be >= rt

          offset1 should be(theOffset(0, 0))
          update1 should be(a[ConfigurationChanged])

          offset2 should be(theOffset(1, 0))
          inside(update2) {
            case CommandRejected(_, _, reason) =>
              reason should be(RejectionReason.PartyNotKnownOnLedger)
          }

          offset3 should be(theOffset(2, 0))
          update3 should be(a[PartyAddedToParticipant])

          offset4 should be(theOffset(3, 0))
          update4 should be(a[TransactionAccepted])
        }
      }
    }

    "submitConfiguration" should {
      "allow an administrator to submit a new configuration" in participantState.use { ps =>
        for {
          lic <- ps.getLedgerInitialConditions().runWith(Sink.head)

          // Submit an initial configuration change
          _ <- ps
            .submitConfiguration(
              maxRecordTime = inTheFuture(10.seconds),
              submissionId = newSubmissionId(),
              config = lic.config.copy(
                generation = lic.config.generation + 1,
              ),
            )
            .toScala

          // Submit another configuration change that uses stale "current config".
          _ <- ps
            .submitConfiguration(
              maxRecordTime = inTheFuture(10.seconds),
              submissionId = newSubmissionId(),
              config = lic.config.copy(
                generation = lic.config.generation + 1,
                timeModel = TimeModel(
                  Duration.ofSeconds(123),
                  Duration.ofSeconds(123),
                  Duration.ofSeconds(123),
                  Duration.ofSeconds(123),
                  Duration.ofSeconds(123),
                  Duration.ofSeconds(123),
                ).get,
              ),
            )
            .toScala

          Seq((_, update1), (_, update2)) <- ps
            .stateUpdates(beginAfter = None)
            .idleTimeout(IdleTimeout)
            .take(2)
            .runWith(Sink.seq)
        } yield {
          // The first submission should change the config.
          inside(update1) {
            case ConfigurationChanged(_, _, _, newConfiguration) =>
              newConfiguration should not be lic.config
          }

          // The second submission should get rejected.
          update2 should be(a[ConfigurationChangeRejected])
        }
      }

      "reject a duplicate submission" in participantState.use { ps =>
        val submissionIds = (newSubmissionId(), newSubmissionId())
        for {
          lic <- ps.getLedgerInitialConditions().runWith(Sink.head)

          // Submit an initial configuration change
          result1 <- ps
            .submitConfiguration(
              maxRecordTime = inTheFuture(10.seconds),
              submissionId = submissionIds._1,
              config = lic.config.copy(
                generation = lic.config.generation + 1,
              ),
            )
            .toScala
          // this is a duplicate, which fails silently
          result2 <- ps
            .submitConfiguration(
              maxRecordTime = inTheFuture(10.seconds),
              submissionId = submissionIds._1,
              config = lic.config.copy(
                generation = lic.config.generation + 2,
              ),
            )
            .toScala
          result3 <- ps
            .submitConfiguration(
              maxRecordTime = inTheFuture(10.seconds),
              submissionId = submissionIds._2,
              config = lic.config.copy(
                generation = lic.config.generation + 2,
              ),
            )
            .toScala
          results = Seq(result1, result2, result3)
          _ = all(results) should be(SubmissionResult.Acknowledged)

          // second submission is a duplicate, and is therefore dropped
          Seq(_, (offset2, update2)) <- ps
            .stateUpdates(beginAfter = None)
            .idleTimeout(IdleTimeout)
            .take(2)
            .runWith(Sink.seq)
        } yield {
          offset2 should be(theOffset(2, 0))
          update2.recordTime should be >= rt
          inside(update2) {
            case ConfigurationChanged(_, submissionId, _, _) =>
              submissionId should be(submissionIds._2)
          }
        }
      }
    }

    "process commits serially" in participantState.use { ps =>
      val partyCount = 1000L
      val partyIds = 1L to partyCount
      val partyIdDigits = partyCount.toString.length
      val partyNames =
        partyIds
          .map(i => Ref.Party.assertFromString(s"party-%0${partyIdDigits}d".format(i)))
          .toVector

      val updatesF = ps
        .stateUpdates(beginAfter = None)
        .idleTimeout(IdleTimeout)
        .take(partyCount)
        .runWith(Sink.seq)
      for {
        results <- Future.sequence(
          partyNames.map(name =>
            ps.allocateParty(Some(name), Some(name), newSubmissionId()).toScala),
        )
        _ = all(results) should be(SubmissionResult.Acknowledged)
        updates <- updatesF
      } yield {
        val expectedOffsets = partyIds.map(i => theOffset(i - 1, 0)).toVector
        val actualOffsets = updates.map(_._1).sorted.toVector
        actualOffsets should be(expectedOffsets)

        val actualNames =
          updates.map(_._2.asInstanceOf[PartyAddedToParticipant].displayName).sorted.toVector
        actualNames should be(partyNames)
      }
    }

    if (supportsHeartbeats) {
      "emit heartbeats if a source is provided" in newLoggingContext { implicit logCtx =>
        val start = LocalDate.of(2020, 1, 1).atStartOfDay(ZoneOffset.UTC).toInstant
        val heartbeats =
          Source
            .fromIterator(() => Iterator.iterate(start)(_.plusSeconds(1)))
            // ensure this doesn't keep running forever, past the length of the test
            // and make sure we correctly dispatch all events
            .take(3)
        newParticipantState(heartbeats = heartbeats)
          .use { ps =>
            for {
              updates <- ps
                .stateUpdates(beginAfter = None)
                .idleTimeout(IdleTimeout)
                .take(3)
                .runWith(Sink.seq)
            } yield {
              updates.map(_._2) should be(
                Seq(
                  Update.Heartbeat(Timestamp.assertFromInstant(start)),
                  Update.Heartbeat(Timestamp.assertFromInstant(start).add(Duration.ofSeconds(1))),
                  Update.Heartbeat(Timestamp.assertFromInstant(start).add(Duration.ofSeconds(2))),
                ))
            }
          }
      }
    }

    if (isPersistent) {
      "store the ledger ID and re-use it" in {
        val ledgerId = newLedgerId()
        for {
          retrievedLedgerId1 <- newParticipantState(ledgerId = Some(ledgerId)).use { ps =>
            ps.getLedgerInitialConditions().map(_.ledgerId).runWith(Sink.head)
          }
          retrievedLedgerId2 <- newParticipantState().use { ps =>
            ps.getLedgerInitialConditions().map(_.ledgerId).runWith(Sink.head)
          }
        } yield {
          retrievedLedgerId1 should be(ledgerId)
          retrievedLedgerId2 should be(ledgerId)
        }
      }

      "reject a different ledger ID" in {
        val ledgerId = newLedgerId()
        val attemptedLedgerId = newLedgerId()
        for {
          _ <- newParticipantState(ledgerId = Some(ledgerId)).use { _ =>
            Future.unit
          }
          exception <- newParticipantState(ledgerId = Some(attemptedLedgerId)).use { _ =>
            Future.unit
          }.failed
        } yield {
          exception should be(a[LedgerIdMismatchException])
          val mismatchException = exception.asInstanceOf[LedgerIdMismatchException]
          mismatchException.existingLedgerId should be(ledgerId)
          mismatchException.providedLedgerId should be(attemptedLedgerId)
        }
      }

      "resume where it left off on restart" in {
        val ledgerId = newLedgerId()
        for {
          _ <- newParticipantState(ledgerId = Some(ledgerId)).use { ps =>
            for {
              _ <- ps
                .allocateParty(None, Some("party-1"), newSubmissionId())
                .toScala
            } yield ()
          }
          updates <- newParticipantState().use { ps =>
            for {
              _ <- ps
                .allocateParty(None, Some("party-2"), newSubmissionId())
                .toScala
              updates <- ps
                .stateUpdates(beginAfter = None)
                .idleTimeout(IdleTimeout)
                .take(2)
                .runWith(Sink.seq)
            } yield updates.map(_._2)
          }
        } yield {
          all(updates) should be(a[PartyAddedToParticipant])
          val displayNames = updates.map(_.asInstanceOf[PartyAddedToParticipant].displayName)
          displayNames should be(Seq("party-1", "party-2"))
        }
      }
    }
  }

  private def submitterInfo(rt: Timestamp, party: Ref.Party, commandId: String = "X") =
    SubmitterInfo(
      submitter = party,
      applicationId = Ref.LedgerString.assertFromString("tests"),
      commandId = Ref.LedgerString.assertFromString(commandId),
      maxRecordTime = inTheFuture(10.seconds),
    )

  private def theOffset(first: Long, rest: Long*): Offset =
    Offset(Array(first + startIndex, rest: _*))

  private def inTheFuture(duration: FiniteDuration): Timestamp =
    rt.add(Duration.ofNanos(duration.toNanos))
}

object ParticipantStateIntegrationSpecBase {
  type ParticipantState = ReadService with WriteService

<<<<<<< HEAD
  private val IdleTimeout: FiniteDuration = 5.seconds
  private val emptyTransaction: SubmittedTransaction =
=======
  private val IdleTimeout = 5.seconds
  private val emptyTransaction: Transaction.AbsTransaction =
>>>>>>> d68d3eb7
    GenTransaction(HashMap.empty, ImmArray.empty, Some(InsertOrdSet.empty))

  private val participantId: ParticipantId = Ref.ParticipantId.assertFromString("test-participant")
  private val sourceDescription = Some("provided by test")

  private val darReader = DarReader { case (_, is) => Try(DamlLf.Archive.parseFrom(is)) }
  private val archives =
    darReader.readArchiveFromFile(new File(rlocation("ledger/test-common/Test-stable.dar"))).get.all

  private val alice = Ref.Party.assertFromString("alice")

  private def newLedgerId(): LedgerId =
    Ref.LedgerString.assertFromString(s"ledger-${UUID.randomUUID()}")

  private def newSubmissionId(): SubmissionId =
    Ref.LedgerString.assertFromString(s"submission-${UUID.randomUUID()}")

  private def transactionMeta(let: Timestamp) =
    TransactionMeta(
      ledgerEffectiveTime = let,
      workflowId = Some(Ref.LedgerString.assertFromString("tests")),
      submissionSeed = Some(
        crypto.Hash.assertFromString(
          "0123456789abcdef0123456789abcdef0123456789abcdef0123456789abcdef"))
    )

  private def matchPackageUpload(
      update: Update,
      expectedSubmissionId: SubmissionId,
      expectedArchives: List[DamlLf.Archive],
  ): Assertion =
    inside(update) {
      case PublicPackageUpload(
          actualArchives,
          actualSourceDescription,
          _,
          Some(actualSubmissionId),
          ) =>
        actualArchives.map(_.getHash).toSet should be(expectedArchives.map(_.getHash).toSet)
        actualSourceDescription should be(sourceDescription)
        actualSubmissionId should be(expectedSubmissionId)
    }

  private def matchTransaction(update: Update, expectedCommandId: String): Assertion =
    inside(update) {
      case TransactionAccepted(Some(SubmitterInfo(_, _, actualCommandId, _)), _, _, _, _, _) =>
        actualCommandId should be(expectedCommandId)
    }
}<|MERGE_RESOLUTION|>--- conflicted
+++ resolved
@@ -733,13 +733,9 @@
 object ParticipantStateIntegrationSpecBase {
   type ParticipantState = ReadService with WriteService
 
-<<<<<<< HEAD
   private val IdleTimeout: FiniteDuration = 5.seconds
-  private val emptyTransaction: SubmittedTransaction =
-=======
-  private val IdleTimeout = 5.seconds
+
   private val emptyTransaction: Transaction.AbsTransaction =
->>>>>>> d68d3eb7
     GenTransaction(HashMap.empty, ImmArray.empty, Some(InsertOrdSet.empty))
 
   private val participantId: ParticipantId = Ref.ParticipantId.assertFromString("test-participant")
