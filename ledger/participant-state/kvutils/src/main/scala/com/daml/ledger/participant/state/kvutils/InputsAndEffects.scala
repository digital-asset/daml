--- conflicted
+++ resolved
@@ -36,18 +36,8 @@
     */
   final case class Effects(
       consumedContracts: List[DamlStateKey],
-<<<<<<< HEAD
-      createdContracts: List[(DamlStateKey, NodeCreate[ContractId, VersionedValue[ContractId]])],
-=======
-      /** The contracts created by this transaction.
-        * When the transaction is committed, keys marking the activeness of these
-        * contracts should be created. The key should be a combination of the transaction
-        * id and the relative contract id (that is, the node index).
-        */
       createdContracts: List[
         (DamlStateKey, Node.NodeCreate[ContractId, VersionedValue[ContractId]])],
-      /** The contract keys created or updated as part of the transaction. */
->>>>>>> 43554062
       updatedContractKeys: Map[DamlStateKey, Option[ContractId]]
   )
   object Effects {
