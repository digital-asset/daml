--- conflicted
+++ resolved
@@ -20,25 +20,13 @@
   /** The effects of the transaction, that is what contracts
     * were consumed and created, and what contract keys were updated.
     */
-<<<<<<< HEAD
-  /**
-    *
-    * @param consumedContracts
+  /** @param consumedContracts
     * The contracts consumed by this transaction.
     * When committing the transaction these contracts must be marked consumed.
     * A contract should be marked consumed when the transaction is committed,
     * regardless of the ledger effective time of the transaction (e.g. a transaction
     * with an earlier ledger effective time that gets committed later would find the
     * contract inactive).
-=======
-  /** @param consumedContracts
-    *     The contracts consumed by this transaction.
-    *     When committing the transaction these contracts must be marked consumed.
-    *     A contract should be marked consumed when the transaction is committed,
-    *     regardless of the ledger effective time of the transaction (e.g. a transaction
-    *     with an earlier ledger effective time that gets committed later would find the
-    *     contract inactive).
->>>>>>> b83c4e94
     * @param createdContracts
     * The contracts created by this transaction.
     * When the transaction is committed, keys marking the activeness of these
@@ -90,10 +78,10 @@
       parties.toList.sorted.map(partyStateKey)
     }
 
-<<<<<<< HEAD
     def addOrUpdateResolvedContractId(
         key: DamlStateKey,
-        contractId: Option[Value.ContractId]): Unit = {
+        contractId: Option[Value.ContractId],
+    ): Unit = {
       val contractKey = key.getContractKey
       resolvedContractIdsMap.get(contractKey) match {
         case None => resolvedContractIdsMap += (contractKey -> contractId)
@@ -113,7 +101,8 @@
 
     def stateKey(
         node: LeafOnlyNode[Value.ContractId],
-        keyWithMaintainers: KeyWithMaintainers[Value[Value.ContractId]]): DamlStateKey =
+        keyWithMaintainers: KeyWithMaintainers[Value[Value.ContractId]],
+    ): DamlStateKey =
       globalKeyToStateKey(GlobalKey(node.templateId, forceNoContractIds(keyWithMaintainers.key)))
 
     def updateMappingWithLeafNode(node: LeafOnlyNode[Value.ContractId]): Unit = {
@@ -137,39 +126,14 @@
     tx.foreachInExecutionOrder(
       (_, exercisesNode) => updateMappingWithExercisesNode(exercisesNode),
       (_, leafNode) => updateMappingWithLeafNode(leafNode),
-      (_, _) => ()
+      (_, _) => (),
     )
 
-    tx.foreach {
-      case (_, node) =>
-        node match {
-          case fetch: Node.NodeFetch[Value.ContractId] =>
-            addContractInput(fetch.coid)
-            fetch.key.foreach { keyWithMaintainers =>
-              inputs += globalKeyToStateKey(
-                GlobalKey(fetch.templateId, forceNoContractIds(keyWithMaintainers.key)))
-            }
-
-          case create: Node.NodeCreate[Value.ContractId] =>
-            create.key.foreach { keyWithMaintainers =>
-              inputs += globalKeyToStateKey(
-                GlobalKey(create.coinst.template, forceNoContractIds(keyWithMaintainers.key)))
-            }
-
-          case exe: Node.NodeExercises[NodeId, Value.ContractId] =>
-            addContractInput(exe.targetCoid)
-
-          case lookup: Node.NodeLookupByKey[Value.ContractId] =>
-            // We need both the contract key state and the contract state. The latter is used to verify
-            // that the submitter can access the contract.
-            lookup.result.foreach(addContractInput)
-=======
     tx.foreach { case (_, node) =>
       node match {
         case fetch: Node.NodeFetch[Value.ContractId] =>
           addContractInput(fetch.coid)
           fetch.key.foreach { keyWithMaintainers =>
->>>>>>> b83c4e94
             inputs += globalKeyToStateKey(
               GlobalKey(fetch.templateId, forceNoContractIds(keyWithMaintainers.key))
             )
@@ -233,28 +197,14 @@
               ),
           )
 
-<<<<<<< HEAD
-          case exe: Node.NodeExercises[NodeId, Value.ContractId] =>
-            if (exe.consuming) {
-              effects.copy(
-                consumedContracts = contractIdToStateKey(exe.targetCoid) :: effects.consumedContracts,
-                updatedContractKeys = exe.key
-                  .fold(effects.updatedContractKeys)(
-                    keyWithMaintainers =>
-                      effects.updatedContractKeys
-                        .updated(contractKeyStateKey(exe.templateId, keyWithMaintainers.key), None)
-=======
         case exe: Node.NodeExercises[NodeId, Value.ContractId] =>
           if (exe.consuming) {
             effects.copy(
               consumedContracts = contractIdToStateKey(exe.targetCoid) :: effects.consumedContracts,
               updatedContractKeys = exe.key
-                .fold(effects.updatedContractKeys)(key =>
-                  effects.updatedContractKeys.updated(
-                    globalKeyToStateKey(GlobalKey(exe.templateId, forceNoContractIds(key.key))),
-                    None,
->>>>>>> b83c4e94
-                  )
+                .fold(effects.updatedContractKeys)(keyWithMaintainers =>
+                  effects.updatedContractKeys
+                    .updated(contractKeyStateKey(exe.templateId, keyWithMaintainers.key), None)
                 ),
             )
           } else {
