--- conflicted
+++ resolved
@@ -3,32 +3,13 @@
 
 package com.daml.ledger.participant.state.kvutils.updates
 
-<<<<<<< HEAD
-=======
 import java.io.StringWriter
->>>>>>> e474b2d1
 import java.time.Instant
-
-import com.google.protobuf.any.{Any => AnyProto}
-import com.google.rpc.code.Code
-import com.google.rpc.error_details.ErrorInfo
-import com.google.rpc.status.Status
 
 import com.daml.error.{ContextualizedErrorLogger, ValueSwitch}
 import com.daml.ledger.grpc.GrpcStatuses
 import com.daml.ledger.participant.state.kvutils.Conversions.parseCompletionInfo
-import com.daml.ledger.participant.state.kvutils.committer.transaction.Rejection.{
-  ExternallyInconsistentTransaction,
-  InternallyInconsistentTransaction,
-}
-<<<<<<< HEAD
-import com.daml.ledger.participant.state.kvutils.errors.KVCompletionErrors
-import com.daml.ledger.participant.state.kvutils.store.events._
-import com.daml.ledger.participant.state.kvutils.Conversions
-import com.daml.ledger.participant.state.v2.Update
-import com.daml.ledger.participant.state.v2.Update.CommandRejected.FinalReason
-import com.daml.lf.data.Time.Timestamp
-=======
+import com.daml.ledger.participant.state.kvutils.committer.transaction.Rejection.{ExternallyInconsistentTransaction, InternallyInconsistentTransaction}
 import com.daml.ledger.participant.state.kvutils.errors.KVErrors
 import com.daml.ledger.participant.state.kvutils.store.events._
 import com.daml.ledger.participant.state.v2.Update
@@ -37,7 +18,10 @@
 
 import com.fasterxml.jackson.databind.ObjectMapper
 import com.google.protobuf.ProtocolStringList
->>>>>>> e474b2d1
+import com.google.protobuf.any.{Any => AnyProto}
+import com.google.rpc.code.Code
+import com.google.rpc.error_details.ErrorInfo
+import com.google.rpc.status.Status
 
 import scala.annotation.nowarn
 import scala.jdk.CollectionConverters._
@@ -141,11 +125,7 @@
         entry,
         Code.INVALID_ARGUMENT,
         s"Party not known on ledger: Parties not known on ledger ${parties.asScala.mkString("[", ",", "]")}",
-<<<<<<< HEAD
-        Map("parties" -> Conversions.objectToJsonString(parties)),
-=======
         Map("parties" -> toJsonString(parties)),
->>>>>>> e474b2d1
       ),
       V2.partiesNotKnownOnLedgerStatus(parties.asScala.toSeq),
     )
@@ -462,31 +442,19 @@
 
     def externallyDuplicateKeysStatus(
     )(implicit loggingContext: ContextualizedErrorLogger): Status =
-<<<<<<< HEAD
-      KVCompletionErrors.SubmissionRaces.ExternallyDuplicateKeys
-=======
       KVErrors.SubmissionRaces.ExternallyDuplicateKeys
->>>>>>> e474b2d1
         .Reject()
         .asStatus
 
     def externallyInconsistentKeysStatus(
     )(implicit loggingContext: ContextualizedErrorLogger): Status =
-<<<<<<< HEAD
-      KVCompletionErrors.SubmissionRaces.ExternallyInconsistentKeys
-=======
       KVErrors.SubmissionRaces.ExternallyInconsistentKeys
->>>>>>> e474b2d1
         .Reject()
         .asStatus
 
     def externallyInconsistentContractsStatus(
     )(implicit loggingContext: ContextualizedErrorLogger): Status =
-<<<<<<< HEAD
-      KVCompletionErrors.SubmissionRaces.ExternallyInconsistentContracts
-=======
       KVErrors.SubmissionRaces.ExternallyInconsistentContracts
->>>>>>> e474b2d1
         .Reject()
         .asStatus
 
@@ -495,11 +463,7 @@
         submitter: String,
         participantId: String,
     )(implicit loggingContext: ContextualizedErrorLogger): Status =
-<<<<<<< HEAD
-      KVCompletionErrors.Unauthorized.SubmitterCannotActViaParticipant
-=======
       KVErrors.Unauthorized.SubmitterCannotActViaParticipant
->>>>>>> e474b2d1
         .Reject(
           details,
           submitter,
@@ -511,11 +475,7 @@
         minimumRecordTime: Instant,
         maximumRecordTime: Instant,
     )(implicit loggingContext: ContextualizedErrorLogger): Status =
-<<<<<<< HEAD
-      KVCompletionErrors.Time.RecordTimeOutOfRange
-=======
       KVErrors.Time.RecordTimeOutOfRange
->>>>>>> e474b2d1
         .Reject(minimumRecordTime, maximumRecordTime)
         .asStatus
 
@@ -525,11 +485,7 @@
         tooEarlyUntil: Option[Timestamp],
         tooLateFrom: Option[Timestamp],
     )(implicit loggingContext: ContextualizedErrorLogger): Status =
-<<<<<<< HEAD
-      KVCompletionErrors.Time.InvalidRecordTime
-=======
       KVErrors.Time.InvalidRecordTime
->>>>>>> e474b2d1
         .Reject(
           rejectionEntry.getDefiniteAnswer,
           invalidRecordTimeReason(recordTime, tooEarlyUntil, tooLateFrom),
@@ -539,149 +495,87 @@
         )
         .asStatus
 
-<<<<<<< HEAD
+    def causalMonotonicityViolatedStatus(
+    )(implicit loggingContext: ContextualizedErrorLogger): Status =
+      KVErrors.Time.CausalMonotonicityViolated
+        .Reject()
+        .asStatus
+
+    def duplicateCommandsRejectionStatus(
+        definiteAnswer: Boolean = false
+    )(implicit loggingContext: ContextualizedErrorLogger): Status =
+      KVErrors.DuplicateCommand
+        .Reject(definiteAnswer)
+        .asStatus
+
+    def rejectionReasonNotSetStatus(
+    )(implicit loggingContext: ContextualizedErrorLogger): Status =
+      KVErrors.Internal.RejectionReasonNotSet
+        .Reject()
+        .asStatus
+
+    def invalidParticipantStateStatus(
+        details: String,
+        metadata: Map[String, String],
+    )(implicit loggingContext: ContextualizedErrorLogger): Status =
+      KVErrors.Internal.InvalidParticipantState
+        .Reject(details, metadata)
+        .asStatus
+
+    def validationFailureStatus(
+        details: String
+    )(implicit loggingContext: ContextualizedErrorLogger): Status =
+      KVErrors.Internal.ValidationFailure
+        .Reject(details)
+        .asStatus
+
+    def missingInputStateStatus(
+        key: String
+    )(implicit loggingContext: ContextualizedErrorLogger): Status =
+      KVErrors.Internal.MissingInputState
+        .Reject(key)
+        .asStatus
+
+    def internallyInconsistentKeysStatus(
+    )(implicit loggingContext: ContextualizedErrorLogger): Status =
+      KVErrors.Internal.InternallyInconsistentKeys
+        .Reject()
+        .asStatus
+
+    def internallyDuplicateKeysStatus(
+    )(implicit loggingContext: ContextualizedErrorLogger): Status =
+      KVErrors.Internal.InternallyDuplicateKeys
+        .Reject()
+        .asStatus
+
+    def submittingPartyNotKnownOnLedgerStatus(
+        submitter: String
+    )(implicit loggingContext: ContextualizedErrorLogger): Status =
+      KVErrors.Parties.SubmittingPartyNotKnownOnLedger
+        .Reject(submitter)
+        .asStatus
+
+    def partiesNotKnownOnLedgerStatus(
+        parties: Seq[String]
+    )(implicit loggingContext: ContextualizedErrorLogger): Status =
+      KVErrors.Parties.PartiesNotKnownOnLedger
+        .Reject(parties)
+        .asStatus
+
+    def resourceExhaustedStatus(
+        details: String
+    )(implicit loggingContext: ContextualizedErrorLogger): Status =
+      KVErrors.Resources.ResourceExhausted
+        .Reject(details)
+        .asStatus
+
+    @deprecated
     def invalidLedgerTimeStatus(
         details: String,
         ledger_time: Instant,
         ledger_time_lower_bound: Instant,
         ledger_time_upper_bound: Instant,
     )(implicit loggingContext: ContextualizedErrorLogger): Status =
-      KVCompletionErrors.Time.InvalidLedgerTime
-        .Reject(details, ledger_time, ledger_time_lower_bound, ledger_time_upper_bound)
-        .asStatus
-
-    def causalMonotonicityViolatedStatus(
-    )(implicit loggingContext: ContextualizedErrorLogger): Status =
-      KVCompletionErrors.Time.CausalMonotonicityViolated
-=======
-    def causalMonotonicityViolatedStatus(
-    )(implicit loggingContext: ContextualizedErrorLogger): Status =
-      KVErrors.Time.CausalMonotonicityViolated
->>>>>>> e474b2d1
-        .Reject()
-        .asStatus
-
-    def duplicateCommandsRejectionStatus(
-        definiteAnswer: Boolean = false
-    )(implicit loggingContext: ContextualizedErrorLogger): Status =
-<<<<<<< HEAD
-      KVCompletionErrors.DuplicateCommand
-=======
-      KVErrors.DuplicateCommand
->>>>>>> e474b2d1
-        .Reject(definiteAnswer)
-        .asStatus
-
-    def rejectionReasonNotSetStatus(
-    )(implicit loggingContext: ContextualizedErrorLogger): Status =
-<<<<<<< HEAD
-      KVCompletionErrors.Internal.RejectionReasonNotSet
-=======
-      KVErrors.Internal.RejectionReasonNotSet
->>>>>>> e474b2d1
-        .Reject()
-        .asStatus
-
-    def invalidParticipantStateStatus(
-        details: String,
-        metadata: Map[String, String],
-    )(implicit loggingContext: ContextualizedErrorLogger): Status =
-<<<<<<< HEAD
-      KVCompletionErrors.Internal.InvalidParticipantState
-=======
-      KVErrors.Internal.InvalidParticipantState
->>>>>>> e474b2d1
-        .Reject(details, metadata)
-        .asStatus
-
-    def validationFailureStatus(
-        details: String
-    )(implicit loggingContext: ContextualizedErrorLogger): Status =
-<<<<<<< HEAD
-      KVCompletionErrors.Internal.ValidationFailure
-=======
-      KVErrors.Internal.ValidationFailure
->>>>>>> e474b2d1
-        .Reject(details)
-        .asStatus
-
-    def missingInputStateStatus(
-        key: String
-    )(implicit loggingContext: ContextualizedErrorLogger): Status =
-<<<<<<< HEAD
-      KVCompletionErrors.Internal.MissingInputState
-=======
-      KVErrors.Internal.MissingInputState
->>>>>>> e474b2d1
-        .Reject(key)
-        .asStatus
-
-    def internallyInconsistentKeysStatus(
-    )(implicit loggingContext: ContextualizedErrorLogger): Status =
-<<<<<<< HEAD
-      KVCompletionErrors.Internal.InternallyInconsistentKeys
-=======
-      KVErrors.Internal.InternallyInconsistentKeys
->>>>>>> e474b2d1
-        .Reject()
-        .asStatus
-
-    def internallyDuplicateKeysStatus(
-    )(implicit loggingContext: ContextualizedErrorLogger): Status =
-<<<<<<< HEAD
-      KVCompletionErrors.Internal.InternallyDuplicateKeys
-=======
-      KVErrors.Internal.InternallyDuplicateKeys
->>>>>>> e474b2d1
-        .Reject()
-        .asStatus
-
-    def submittingPartyNotKnownOnLedgerStatus(
-        submitter: String
-    )(implicit loggingContext: ContextualizedErrorLogger): Status =
-<<<<<<< HEAD
-      KVCompletionErrors.Parties.SubmittingPartyNotKnownOnLedger
-=======
-      KVErrors.Parties.SubmittingPartyNotKnownOnLedger
->>>>>>> e474b2d1
-        .Reject(submitter)
-        .asStatus
-
-    def partiesNotKnownOnLedgerStatus(
-        parties: Seq[String]
-    )(implicit loggingContext: ContextualizedErrorLogger): Status =
-<<<<<<< HEAD
-      KVCompletionErrors.Parties.PartiesNotKnownOnLedger
-=======
-      KVErrors.Parties.PartiesNotKnownOnLedger
->>>>>>> e474b2d1
-        .Reject(parties)
-        .asStatus
-
-    def resourceExhaustedStatus(
-        details: String
-    )(implicit loggingContext: ContextualizedErrorLogger): Status =
-<<<<<<< HEAD
-      KVCompletionErrors.Resources.ResourceExhausted
-=======
-      KVErrors.Resources.ResourceExhausted
->>>>>>> e474b2d1
-        .Reject(details)
-        .asStatus
-
-    @deprecated
-<<<<<<< HEAD
-    def partyNotKnownOnLedgerStatus(
-        details: String
-    )(implicit loggingContext: ContextualizedErrorLogger): Status =
-      KVCompletionErrors.Parties.PartyNotKnownOnLedger
-=======
-    def invalidLedgerTimeStatus(
-        details: String,
-        ledger_time: Instant,
-        ledger_time_lower_bound: Instant,
-        ledger_time_upper_bound: Instant,
-    )(implicit loggingContext: ContextualizedErrorLogger): Status =
       KVErrors.Deprecated.Time.InvalidLedgerTime
         .Reject(details, ledger_time, ledger_time_lower_bound, ledger_time_upper_bound)
         .asStatus
@@ -691,7 +585,6 @@
         details: String
     )(implicit loggingContext: ContextualizedErrorLogger): Status =
       KVErrors.Deprecated.Parties.PartyNotKnownOnLedger
->>>>>>> e474b2d1
         .Reject(details)
         .asStatus
 
@@ -699,11 +592,7 @@
     def inconsistentStatus(
         details: String
     )(implicit loggingContext: ContextualizedErrorLogger): Status =
-<<<<<<< HEAD
-      KVCompletionErrors.Inconsistent
-=======
       KVErrors.Deprecated.Inconsistent
->>>>>>> e474b2d1
         .Reject(details)
         .asStatus
 
@@ -711,11 +600,7 @@
     def disputedStatus(
         details: String
     )(implicit loggingContext: ContextualizedErrorLogger): Status =
-<<<<<<< HEAD
-      KVCompletionErrors.Internal.Disputed
-=======
       KVErrors.Deprecated.Internal.Disputed
->>>>>>> e474b2d1
         .Reject(details)
         .asStatus
   }
@@ -784,7 +669,6 @@
         )
       ),
     )
-<<<<<<< HEAD
   }
 
   private def invalidRecordTimeReason(
@@ -802,24 +686,6 @@
       case _ =>
         "Record time outside of valid range"
     }
-=======
-  }
-
-  private def invalidRecordTimeReason(
-      recordTime: Timestamp,
-      tooEarlyUntil: Option[Timestamp],
-      tooLateFrom: Option[Timestamp],
-  ): String =
-    (tooEarlyUntil, tooLateFrom) match {
-      case (Some(lowerBound), Some(upperBound)) =>
-        s"Record time $recordTime outside of range [$lowerBound, $upperBound]"
-      case (Some(lowerBound), None) =>
-        s"Record time $recordTime  outside of valid range ($recordTime < $lowerBound)"
-      case (None, Some(upperBound)) =>
-        s"Record time $recordTime  outside of valid range ($recordTime > $upperBound)"
-      case _ =>
-        "Record time outside of valid range"
-    }
 
   private def toJsonString(parties: ProtocolStringList): String = {
     val stringWriter = new StringWriter
@@ -827,5 +693,4 @@
     objectMapper.writeValue(stringWriter, parties)
     stringWriter.toString
   }
->>>>>>> e474b2d1
 }