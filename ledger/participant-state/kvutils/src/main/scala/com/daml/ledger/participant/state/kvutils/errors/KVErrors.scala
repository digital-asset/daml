// Copyright (c) 2021 Digital Asset (Switzerland) GmbH and/or its affiliates. All rights reserved.
// SPDX-License-Identifier: Apache-2.0

package com.daml.ledger.participant.state.kvutils.errors

import com.daml.error.definitions.ErrorGroups

import java.time.Instant
import com.daml.error.{
  ContextualizedErrorLogger,
  ErrorCategory,
  ErrorCode,
  ErrorGroup,
  Explanation,
  Resolution,
}
import com.daml.ledger.participant.state.kvutils.committer.transaction.Rejection.InternallyInconsistentTransaction

@Explanation(
  "Errors that are specific to ledgers based on the KV architecture. " +
    "Note that this section will soon cover all ledgers due to an ongoing error consolidation effort."
)
object KVErrors extends ErrorGroup()(ErrorGroups.rootErrorClass) {

  @Explanation("Errors that relate to the Daml concepts of time.")
  object Time extends ErrorGroup() {

    @Explanation(
      "The record time is not within bounds for reasons other than deduplication, such as " +
        "excessive latency. Excessive clock skew between the participant and the committer " +
        "or a time model that is too restrictive may also produce this rejection."
    )
    @Resolution("Retry the submission or contact the participant operator.")
    object InvalidRecordTime
        extends ErrorCode(
          id = "INVALID_RECORD_TIME",
          ErrorCategory.InvalidGivenCurrentSystemStateOther, // It may succeed at a later time
        ) {
      case class Reject(
          override val definiteAnswer: Boolean,
          override val cause: String,
          recordTime: Instant,
          tooEarlyUntil: Option[Instant],
          tooLateAfter: Option[Instant],
      )(implicit loggingContext: ContextualizedErrorLogger)
          extends KVLoggingTransactionErrorImpl(cause)
    }

    @Explanation(
      "The record time is not within bounds for reasons other than deduplication, such as " +
        "excessive latency. Excessive clock skew between the participant and the committer " +
        "or a time model that is too restrictive may also produce this rejection."
    )
    @Resolution("Retry the transaction submission or contact the participant operator.")
    object RecordTimeOutOfRange
        extends ErrorCode(
          id = "RECORD_TIME_OUT_OF_RANGE",
          ErrorCategory.InvalidGivenCurrentSystemStateOther, // It may succeed at a later time
        ) {
      case class Reject(
          minimumRecordTime: Instant,
          maximumRecordTime: Instant,
      )(implicit loggingContext: ContextualizedErrorLogger)
          extends KVLoggingTransactionErrorImpl(
            cause =
              s"Invalid ledger time: Record time is outside of valid range [$minimumRecordTime, $maximumRecordTime]"
          ) {
        override def context: Map[String, String] = Map(
          "minimum_record_time" -> minimumRecordTime.toString,
          "maximum_record_time" -> maximumRecordTime.toString,
        )
      }
    }

    @Explanation(
      "At least one input contract's ledger time is later than that of the submitted transaction."
    )
    @Resolution("Retry the transaction submission.")
    object CausalMonotonicityViolated
        extends ErrorCode(
          id = "CAUSAL_MONOTONICITY_VIOLATED",
          ErrorCategory.InvalidGivenCurrentSystemStateOther, // It may succeed at a later time
        ) {
      case class Reject(
      )(implicit loggingContext: ContextualizedErrorLogger)
          extends KVLoggingTransactionErrorImpl(
            cause = s"Invalid ledger time: Causal monotonicity violated"
          )
    }
<<<<<<< HEAD

  }

  @Explanation(
    "Errors that can arise due to concurrent processing of transactions in the participant."
  )
  object SubmissionRaces extends ErrorGroup() {

    @Explanation(
      "A contract with the same key has already been created by a concurrent transaction submission."
    )
    @Resolution(
      "The correct resolution depends on the business flow, " +
        "for example using the existing contract or retrying after it has been archived."
    )
    object ExternallyDuplicateKeys
        extends ErrorCode(
          id = "EXTERNALLY_DUPLICATE_KEYS",
          ErrorCategory.InvalidGivenCurrentSystemStateOther, // It may succeed at a later time
        ) {
      case class Reject(
      )(implicit loggingContext: ContextualizedErrorLogger)
          extends KVLoggingTransactionErrorImpl(
            cause = s"Inconsistent: ${ExternallyInconsistentTransaction.DuplicateKeys.description}"
          )
    }

    @Explanation(
      "An input contract key was re-assigned to a different contract by a concurrent transaction submission."
    )
    @Resolution("Retry the transaction submission.")
    object ExternallyInconsistentKeys
        extends ErrorCode(
          id = "EXTERNALLY_INCONSISTENT_KEYS",
          ErrorCategory.InvalidGivenCurrentSystemStateOther, // It may succeed at a later time
        ) {
      case class Reject(
      )(implicit loggingContext: ContextualizedErrorLogger)
          extends KVLoggingTransactionErrorImpl(
            cause =
              s"Inconsistent: ${ExternallyInconsistentTransaction.InconsistentKeys.description}"
          )
    }

    @Explanation("An input contract has been archived by a concurrent transaction submission.")
    @Resolution(
      "The correct resolution depends on the business flow, for example it may be possible to " +
        "proceed without the archived contract as an input, or a different contract could be used."
    )
    object ExternallyInconsistentContracts
        extends ErrorCode(
          id = "EXTERNALLY_INCONSISTENT_CONTRACTS",
          ErrorCategory.InvalidGivenCurrentSystemStateOther, // It may succeed at a later time
        ) {
      case class Reject(
      )(implicit loggingContext: ContextualizedErrorLogger)
          extends KVLoggingTransactionErrorImpl(
            cause =
              s"Inconsistent: ${ExternallyInconsistentTransaction.InconsistentContracts.description}"
          )
    }

  }

  @Explanation("Errors that relate to parties.")
  object Parties extends ErrorGroup {

    @Explanation("The submitting party has not been allocated.")
    @Resolution(
      "Check that the party identifier is correct, allocate the submitting party, " +
        "request its allocation or wait for it to be allocated before retrying the transaction submission."
    )
    object SubmittingPartyNotKnownOnLedger
        extends ErrorCode(
          id = "SUBMITTING_PARTY_NOT_KNOWN_ON_LEDGER",
          ErrorCategory.InvalidGivenCurrentSystemStateResourceMissing, // It may become known at a later time
        ) {
      case class Reject(
          submitterParty: String
      )(implicit loggingContext: ContextualizedErrorLogger)
          extends KVLoggingTransactionErrorImpl(
            cause = s"Party not known on ledger: Submitting party '$submitterParty' not known"
          ) {
        override def resources: Seq[(ErrorResource, String)] = Seq(
          ErrorResource.Party -> submitterParty
        )
      }
    }

    @Explanation("One or more informee parties have not been allocated.")
    @Resolution(
      "Check that all the informee party identifiers are correct, allocate all the informee parties, " +
        "request their allocation or wait for them to be allocated before retrying the transaction submission."
    )
    object PartiesNotKnownOnLedger
        extends ErrorCode(
          id = "PARTIES_NOT_KNOWN_ON_LEDGER",
          ErrorCategory.InvalidGivenCurrentSystemStateResourceMissing, // They may become known at a later time
        ) {
      case class Reject(
          parties: Seq[String]
      )(implicit loggingContext: ContextualizedErrorLogger)
          extends KVLoggingTransactionErrorImpl(
            cause = s"Party not known on ledger: Parties not known on ledger ${parties
              .mkString("[", ",", "]")}"
          ) {
        override def resources: Seq[(ErrorResource, String)] = parties.map((ErrorResource.Party, _))
      }
    }

=======
>>>>>>> 639c4319
  }

  @Explanation("Errors that relate to system resources.")
  object Resources extends ErrorGroup() {
    @Explanation("A system resource has been exhausted.")
    @Resolution(
      "Retry the transaction submission or provide the details to the participant operator."
    )
    object ResourceExhausted
        extends ErrorCode(
          id = "RESOURCE_EXHAUSTED",
          ErrorCategory.ContentionOnSharedResources,
        ) {
      case class Reject(
          details: String
      )(implicit loggingContext: ContextualizedErrorLogger)
          extends KVLoggingTransactionErrorImpl(
            cause = s"Resources exhausted: $details"
          )
    }
  }

  @Explanation("Errors that arise from an internal system misbehavior.")
  object Internal extends ErrorGroup() {

    @Explanation("A rejection reason has not been set.")
    @Resolution("Contact support.")
    object RejectionReasonNotSet
        extends ErrorCode(
          id = "REJECTION_REASON_NOT_SET",
          ErrorCategory.SystemInternalAssumptionViolated, // A reason should always be set
        ) {
      case class Reject(
      )(implicit loggingContext: ContextualizedErrorLogger)
          extends KVLoggingTransactionErrorImpl(
            cause = "No reason set for rejection"
          )
    }

    @Explanation("An invalid transaction submission was not detected by the participant.")
    @Resolution("Contact support.")
    object ValidationFailure
        extends ErrorCode(
          id = "VALIDATION_FAILURE",
          ErrorCategory.SystemInternalAssumptionViolated, // It should have been caught by the participant
        ) {
      case class Reject(
          details: String
      )(implicit loggingContext: ContextualizedErrorLogger)
          extends KVLoggingTransactionErrorImpl(
            cause = s"Validation failure: $details"
          )
    }

    @Explanation("The participant didn't provide a necessary transaction submission input.")
    @Resolution("Contact support.")
    object MissingInputState
        extends ErrorCode(
          id = "MISSING_INPUT_STATE",
          ErrorCategory.SystemInternalAssumptionViolated, // The participant should have provided the input
        ) {
      case class Reject(
          key: String
      )(implicit loggingContext: ContextualizedErrorLogger)
          extends KVLoggingTransactionErrorImpl(
            cause = s"Inconsistent: Missing input state for key $key"
          )
    }

    @Explanation(
      "The participant didn't detect an attempt by the transaction submission " +
        "to use the same key for two active contracts."
    )
    @Resolution("Contact support.")
    object InternallyDuplicateKeys
        extends ErrorCode(
          id = "INTERNALLY_DUPLICATE_KEYS",
          ErrorCategory.SystemInternalAssumptionViolated, // Should have been caught by the participant
        ) {
      case class Reject(
      )(implicit loggingContext: ContextualizedErrorLogger)
          extends KVLoggingTransactionErrorImpl(
            cause = s"Disputed: ${InternallyInconsistentTransaction.DuplicateKeys.description}"
          )
    }

    @Explanation(
      "The participant didn't detect an attempt by the transaction submission " +
        "to use a stale contract key."
    )
    @Resolution("Contact support.")
    object InternallyInconsistentKeys
        extends ErrorCode(
          id = "INTERNALLY_INCONSISTENT_KEYS",
          ErrorCategory.SystemInternalAssumptionViolated, // Should have been caught by the participant
        ) {
      case class Reject(
      )(implicit loggingContext: ContextualizedErrorLogger)
          extends KVLoggingTransactionErrorImpl(
            cause = s"Disputed: ${InternallyInconsistentTransaction.InconsistentKeys.description}"
          )
    }

    @Explanation("An invalid participant state has been detected.")
    @Resolution("Contact support.")
    object InvalidParticipantState
        extends ErrorCode(
          id = "INVALID_PARTICIPANT_STATE",
          ErrorCategory.SystemInternalAssumptionViolated,
        ) {
      case class Reject(
          details: String,
          metadata: Map[String, String],
      )(implicit loggingContext: ContextualizedErrorLogger)
          extends KVLoggingTransactionErrorImpl(
            cause = s"Disputed: $details"
          ) {
        override def context: Map[String, String] =
          super.context ++ metadata // Only in logs as the category is security sensitive
      }
    }
<<<<<<< HEAD

  }

  @Explanation(
    "A command for the same ledger change has already been successfully processed " +
      "within the current deduplication window."
  )
  @Resolution("Celebrate, as your command has already been processed.")
  object DuplicateCommand
      extends ErrorCode(
        id = "COMMITTER_DETECTED_DUPLICATE_COMMAND",
        ErrorCategory.InvalidGivenCurrentSystemStateResourceExists, // It may succeed at a later time
      ) {
    case class Reject(
        override val definiteAnswer: Boolean
    )(implicit loggingContext: ContextualizedErrorLogger)
        extends KVLoggingTransactionErrorImpl(
          cause = "A command with the given submission ID has already resulted in a ledger entry"
        )
  }

  @Explanation(
    "Errors that are not going to be produced anymore but may still be encountered " +
      "when subscribing to past offsets."
  )
  @deprecated
  object Deprecated extends ErrorGroup() {

    object Time extends ErrorGroup() {

      @Explanation(
        "The ledger time of the submission violated some constraint on the ledger time."
      )
      @Resolution("Retry the transaction submission.")
      @DeprecatedDocs(
        "It was produced by submissions batching and it's not produced anymore by pre-execution."
      )
      @deprecated(
        "It was produced by submissions batching and it's not produced anymore by pre-execution."
      )
      object InvalidLedgerTime
          extends ErrorCode(
            id = "INVALID_LEDGER_TIME",
            ErrorCategory.InvalidGivenCurrentSystemStateOther, // It may succeed at a later time
          ) {
        case class Reject(
            details: String,
            ledgerTime: Instant,
            ledgerTimeLowerBound: Instant,
            ledgerTimeUpperBound: Instant,
        )(implicit loggingContext: ContextualizedErrorLogger)
            extends KVLoggingTransactionErrorImpl(cause = s"Invalid ledger time: $details") {
          override def context: Map[String, String] = Map(
            "ledger_time" -> ledgerTime.toString,
            "ledger_time_lower_bound" -> ledgerTimeLowerBound.toString,
            "ledger_time_upper_bound" -> ledgerTimeUpperBound.toString,
          )
        }
      }

    }

    object Parties extends ErrorGroup() {

      @Explanation("One or more informee parties have not been allocated.")
      @Resolution(
        "Check that all the informee party identifiers are correct, allocate all the informee parties, " +
          "request their allocation or wait for them to be allocated before retrying the transaction submission."
      )
      @DeprecatedDocs(
        "Corresponds to transaction submission rejections that are not produced anymore."
      )
      @deprecated("Corresponds to transaction submission rejections that are not produced anymore.")
      object PartyNotKnownOnLedger
          extends ErrorCode(
            id = "PARTY_NOT_KNOWN_ON_LEDGER",
            ErrorCategory.InvalidGivenCurrentSystemStateResourceMissing, // It may become known at a later time
          ) {
        case class Reject(
            party: String
        )(implicit loggingContext: ContextualizedErrorLogger)
            extends KVLoggingTransactionErrorImpl(
              cause = s"Party not known on ledger: $party"
            ) {
          override def resources: Seq[(ErrorResource, String)] = Seq(ErrorResource.Party -> party)
        }
      }

    }

    object Internal extends ErrorGroup() {

      @Explanation("An invalid transaction submission was not detected by the participant.")
      @Resolution("Contact support.")
      @DeprecatedDocs(
        "Corresponds to transaction submission rejections that are not produced anymore."
      )
      @deprecated("Corresponds to transaction submission rejections that are not produced anymore.")
      object Disputed
          extends ErrorCode(
            id = "DISPUTED",
            ErrorCategory.SystemInternalAssumptionViolated, // It should have been caught by the participant
          ) {
        case class Reject(
            details: String
        )(implicit loggingContext: ContextualizedErrorLogger)
            extends KVLoggingTransactionErrorImpl(
              cause = s"Disputed: $details"
            )
      }

    }

    @Explanation("At least one input has been altered by a concurrent transaction submission.")
    @Resolution(
      "The correct resolution depends on the business flow, for example it may be possible to proceed " +
        "without an archived contract as an input, or the transaction submission may be retried " +
        "to load the up-to-date value of a contract key."
    )
    @DeprecatedDocs(
      "Corresponds to transaction submission rejections that are not produced anymore."
    )
    @deprecated("Corresponds to transaction submission rejections that are not produced anymore.")
    object Inconsistent
        extends ErrorCode(
          id = "INCONSISTENT",
          ErrorCategory.InvalidGivenCurrentSystemStateResourceExists, // It may succeed at a later time
        ) {
      case class Reject(
          details: String
      )(implicit loggingContext: ContextualizedErrorLogger)
          extends KVLoggingTransactionErrorImpl(
            cause = s"Inconsistent: $details"
          )
    }

=======
>>>>>>> 639c4319
  }
}<|MERGE_RESOLUTION|>--- conflicted
+++ resolved
@@ -87,119 +87,6 @@
             cause = s"Invalid ledger time: Causal monotonicity violated"
           )
     }
-<<<<<<< HEAD
-
-  }
-
-  @Explanation(
-    "Errors that can arise due to concurrent processing of transactions in the participant."
-  )
-  object SubmissionRaces extends ErrorGroup() {
-
-    @Explanation(
-      "A contract with the same key has already been created by a concurrent transaction submission."
-    )
-    @Resolution(
-      "The correct resolution depends on the business flow, " +
-        "for example using the existing contract or retrying after it has been archived."
-    )
-    object ExternallyDuplicateKeys
-        extends ErrorCode(
-          id = "EXTERNALLY_DUPLICATE_KEYS",
-          ErrorCategory.InvalidGivenCurrentSystemStateOther, // It may succeed at a later time
-        ) {
-      case class Reject(
-      )(implicit loggingContext: ContextualizedErrorLogger)
-          extends KVLoggingTransactionErrorImpl(
-            cause = s"Inconsistent: ${ExternallyInconsistentTransaction.DuplicateKeys.description}"
-          )
-    }
-
-    @Explanation(
-      "An input contract key was re-assigned to a different contract by a concurrent transaction submission."
-    )
-    @Resolution("Retry the transaction submission.")
-    object ExternallyInconsistentKeys
-        extends ErrorCode(
-          id = "EXTERNALLY_INCONSISTENT_KEYS",
-          ErrorCategory.InvalidGivenCurrentSystemStateOther, // It may succeed at a later time
-        ) {
-      case class Reject(
-      )(implicit loggingContext: ContextualizedErrorLogger)
-          extends KVLoggingTransactionErrorImpl(
-            cause =
-              s"Inconsistent: ${ExternallyInconsistentTransaction.InconsistentKeys.description}"
-          )
-    }
-
-    @Explanation("An input contract has been archived by a concurrent transaction submission.")
-    @Resolution(
-      "The correct resolution depends on the business flow, for example it may be possible to " +
-        "proceed without the archived contract as an input, or a different contract could be used."
-    )
-    object ExternallyInconsistentContracts
-        extends ErrorCode(
-          id = "EXTERNALLY_INCONSISTENT_CONTRACTS",
-          ErrorCategory.InvalidGivenCurrentSystemStateOther, // It may succeed at a later time
-        ) {
-      case class Reject(
-      )(implicit loggingContext: ContextualizedErrorLogger)
-          extends KVLoggingTransactionErrorImpl(
-            cause =
-              s"Inconsistent: ${ExternallyInconsistentTransaction.InconsistentContracts.description}"
-          )
-    }
-
-  }
-
-  @Explanation("Errors that relate to parties.")
-  object Parties extends ErrorGroup {
-
-    @Explanation("The submitting party has not been allocated.")
-    @Resolution(
-      "Check that the party identifier is correct, allocate the submitting party, " +
-        "request its allocation or wait for it to be allocated before retrying the transaction submission."
-    )
-    object SubmittingPartyNotKnownOnLedger
-        extends ErrorCode(
-          id = "SUBMITTING_PARTY_NOT_KNOWN_ON_LEDGER",
-          ErrorCategory.InvalidGivenCurrentSystemStateResourceMissing, // It may become known at a later time
-        ) {
-      case class Reject(
-          submitterParty: String
-      )(implicit loggingContext: ContextualizedErrorLogger)
-          extends KVLoggingTransactionErrorImpl(
-            cause = s"Party not known on ledger: Submitting party '$submitterParty' not known"
-          ) {
-        override def resources: Seq[(ErrorResource, String)] = Seq(
-          ErrorResource.Party -> submitterParty
-        )
-      }
-    }
-
-    @Explanation("One or more informee parties have not been allocated.")
-    @Resolution(
-      "Check that all the informee party identifiers are correct, allocate all the informee parties, " +
-        "request their allocation or wait for them to be allocated before retrying the transaction submission."
-    )
-    object PartiesNotKnownOnLedger
-        extends ErrorCode(
-          id = "PARTIES_NOT_KNOWN_ON_LEDGER",
-          ErrorCategory.InvalidGivenCurrentSystemStateResourceMissing, // They may become known at a later time
-        ) {
-      case class Reject(
-          parties: Seq[String]
-      )(implicit loggingContext: ContextualizedErrorLogger)
-          extends KVLoggingTransactionErrorImpl(
-            cause = s"Party not known on ledger: Parties not known on ledger ${parties
-              .mkString("[", ",", "]")}"
-          ) {
-        override def resources: Seq[(ErrorResource, String)] = parties.map((ErrorResource.Party, _))
-      }
-    }
-
-=======
->>>>>>> 639c4319
   }
 
   @Explanation("Errors that relate to system resources.")
@@ -321,144 +208,5 @@
           super.context ++ metadata // Only in logs as the category is security sensitive
       }
     }
-<<<<<<< HEAD
-
-  }
-
-  @Explanation(
-    "A command for the same ledger change has already been successfully processed " +
-      "within the current deduplication window."
-  )
-  @Resolution("Celebrate, as your command has already been processed.")
-  object DuplicateCommand
-      extends ErrorCode(
-        id = "COMMITTER_DETECTED_DUPLICATE_COMMAND",
-        ErrorCategory.InvalidGivenCurrentSystemStateResourceExists, // It may succeed at a later time
-      ) {
-    case class Reject(
-        override val definiteAnswer: Boolean
-    )(implicit loggingContext: ContextualizedErrorLogger)
-        extends KVLoggingTransactionErrorImpl(
-          cause = "A command with the given submission ID has already resulted in a ledger entry"
-        )
-  }
-
-  @Explanation(
-    "Errors that are not going to be produced anymore but may still be encountered " +
-      "when subscribing to past offsets."
-  )
-  @deprecated
-  object Deprecated extends ErrorGroup() {
-
-    object Time extends ErrorGroup() {
-
-      @Explanation(
-        "The ledger time of the submission violated some constraint on the ledger time."
-      )
-      @Resolution("Retry the transaction submission.")
-      @DeprecatedDocs(
-        "It was produced by submissions batching and it's not produced anymore by pre-execution."
-      )
-      @deprecated(
-        "It was produced by submissions batching and it's not produced anymore by pre-execution."
-      )
-      object InvalidLedgerTime
-          extends ErrorCode(
-            id = "INVALID_LEDGER_TIME",
-            ErrorCategory.InvalidGivenCurrentSystemStateOther, // It may succeed at a later time
-          ) {
-        case class Reject(
-            details: String,
-            ledgerTime: Instant,
-            ledgerTimeLowerBound: Instant,
-            ledgerTimeUpperBound: Instant,
-        )(implicit loggingContext: ContextualizedErrorLogger)
-            extends KVLoggingTransactionErrorImpl(cause = s"Invalid ledger time: $details") {
-          override def context: Map[String, String] = Map(
-            "ledger_time" -> ledgerTime.toString,
-            "ledger_time_lower_bound" -> ledgerTimeLowerBound.toString,
-            "ledger_time_upper_bound" -> ledgerTimeUpperBound.toString,
-          )
-        }
-      }
-
-    }
-
-    object Parties extends ErrorGroup() {
-
-      @Explanation("One or more informee parties have not been allocated.")
-      @Resolution(
-        "Check that all the informee party identifiers are correct, allocate all the informee parties, " +
-          "request their allocation or wait for them to be allocated before retrying the transaction submission."
-      )
-      @DeprecatedDocs(
-        "Corresponds to transaction submission rejections that are not produced anymore."
-      )
-      @deprecated("Corresponds to transaction submission rejections that are not produced anymore.")
-      object PartyNotKnownOnLedger
-          extends ErrorCode(
-            id = "PARTY_NOT_KNOWN_ON_LEDGER",
-            ErrorCategory.InvalidGivenCurrentSystemStateResourceMissing, // It may become known at a later time
-          ) {
-        case class Reject(
-            party: String
-        )(implicit loggingContext: ContextualizedErrorLogger)
-            extends KVLoggingTransactionErrorImpl(
-              cause = s"Party not known on ledger: $party"
-            ) {
-          override def resources: Seq[(ErrorResource, String)] = Seq(ErrorResource.Party -> party)
-        }
-      }
-
-    }
-
-    object Internal extends ErrorGroup() {
-
-      @Explanation("An invalid transaction submission was not detected by the participant.")
-      @Resolution("Contact support.")
-      @DeprecatedDocs(
-        "Corresponds to transaction submission rejections that are not produced anymore."
-      )
-      @deprecated("Corresponds to transaction submission rejections that are not produced anymore.")
-      object Disputed
-          extends ErrorCode(
-            id = "DISPUTED",
-            ErrorCategory.SystemInternalAssumptionViolated, // It should have been caught by the participant
-          ) {
-        case class Reject(
-            details: String
-        )(implicit loggingContext: ContextualizedErrorLogger)
-            extends KVLoggingTransactionErrorImpl(
-              cause = s"Disputed: $details"
-            )
-      }
-
-    }
-
-    @Explanation("At least one input has been altered by a concurrent transaction submission.")
-    @Resolution(
-      "The correct resolution depends on the business flow, for example it may be possible to proceed " +
-        "without an archived contract as an input, or the transaction submission may be retried " +
-        "to load the up-to-date value of a contract key."
-    )
-    @DeprecatedDocs(
-      "Corresponds to transaction submission rejections that are not produced anymore."
-    )
-    @deprecated("Corresponds to transaction submission rejections that are not produced anymore.")
-    object Inconsistent
-        extends ErrorCode(
-          id = "INCONSISTENT",
-          ErrorCategory.InvalidGivenCurrentSystemStateResourceExists, // It may succeed at a later time
-        ) {
-      case class Reject(
-          details: String
-      )(implicit loggingContext: ContextualizedErrorLogger)
-          extends KVLoggingTransactionErrorImpl(
-            cause = s"Inconsistent: $details"
-          )
-    }
-
-=======
->>>>>>> 639c4319
   }
 }