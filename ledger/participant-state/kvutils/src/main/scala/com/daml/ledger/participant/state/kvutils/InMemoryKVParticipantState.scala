// Copyright (c) 2019 The DAML Authors. All rights reserved.
// SPDX-License-Identifier: Apache-2.0

package com.daml.ledger.participant.state.kvutils

import java.io._
import java.time.Clock
import java.util.UUID
import java.util.concurrent.atomic.AtomicInteger
import java.util.concurrent.{CompletableFuture, CompletionStage}

import akka.NotUsed
import akka.actor.{Actor, ActorSystem, PoisonPill, Props}
import akka.pattern.gracefulStop
import akka.stream.Materializer
import akka.stream.scaladsl.{Sink, Source}
import com.daml.ledger.participant.state.kvutils.{DamlKvutils => Proto}
import com.daml.ledger.participant.state.v1.{UploadPackagesResult, _}
import com.digitalasset.daml.lf.data.Ref
import com.digitalasset.daml.lf.data.Ref.{LedgerString, Party}
import com.digitalasset.daml.lf.data.Time.Timestamp
import com.digitalasset.daml.lf.engine.Engine
import com.digitalasset.daml_lf_dev.DamlLf.Archive
import com.digitalasset.ledger.api.health.{HealthStatus, Healthy}
import com.digitalasset.platform.akkastreams.dispatcher.Dispatcher
import com.digitalasset.platform.akkastreams.dispatcher.SubSource.OneAfterAnother
import com.google.protobuf.ByteString
import org.slf4j.LoggerFactory

import scala.collection.JavaConverters._
import scala.collection.breakOut
import scala.concurrent.duration._
import scala.concurrent.{Await, ExecutionContext, Future}
import scala.util.Try

object InMemoryKVParticipantState {

  /** The complete state of the ledger at a given point in time.
    * This emulates a key-value blockchain with a log of commits and a key-value store.
    * The commit log provides the ordering for the log entries, and its height is used
    * as the [[Offset]].
    * */
  case class State(
      // Log of commits, which are either [[DamlSubmission]]s or heartbeats.
      // Replaying the commits constructs the store.
      commitLog: Vector[Commit],
      // Current record time of the ledger.
      recordTime: Timestamp,
      // Store containing both the [[DamlLogEntry]] and [[DamlStateValue]]s.
      // The store is mutated by applying [[DamlSubmission]]s. The store can
      // be reconstructed from scratch by replaying [[State.commits]].
      store: Map[ByteString, ByteString]
  )

  object State {
    def empty = State(
      commitLog = Vector.empty[Commit],
      recordTime = Timestamp.Epoch,
      store = Map.empty[ByteString, ByteString]
    )

  }

  sealed trait Commit extends Serializable with Product

  /** A commit sent to the [[InMemoryKVParticipantState.CommitActor]],
    * which inserts it into [[State.commitLog]].
    */
  final case class CommitSubmission(
      entryId: Proto.DamlLogEntryId,
      envelope: ByteString
  ) extends Commit

  /** A periodically emitted heartbeat that is committed to the ledger. */
  final case class CommitHeartbeat(recordTime: Timestamp) extends Commit

  sealed trait RequestMatch extends Serializable with Product

  final case class AddPackageUploadRequest(
      submissionId: String,
      cf: CompletableFuture[UploadPackagesResult])
  final case class AddPartyAllocationRequest(
      submissionId: String,
      cf: CompletableFuture[PartyAllocationResult])
  final case class AddPotentialResponse(idx: Int)

}

/** Implementation of the participant-state [[ReadService]] and [[WriteService]] using
  * the key-value utilities and an in-memory key-value store.
  *
  * This example uses Akka actors and streams.
  * See Akka documentation for information on them:
  * https://doc.akka.io/docs/akka/current/index-actors.html.
  */
class InMemoryKVParticipantState(
    val participantId: ParticipantId,
    val ledgerId: LedgerString = Ref.LedgerString.assertFromString(UUID.randomUUID.toString),
<<<<<<< HEAD
    file: Option[File] = None,
    openWorld: Boolean = true,
)(implicit system: ActorSystem, mat: Materializer)
=======
    file: Option[File] = None)(implicit system: ActorSystem, mat: Materializer)
>>>>>>> d3d68910
    extends ReadService
    with WriteService
    with AutoCloseable {

  import InMemoryKVParticipantState._

  private val logger = LoggerFactory.getLogger(this.getClass)

  private implicit val ec: ExecutionContext = mat.executionContext

  // The initial ledger configuration
  private val initialLedgerConfig = Configuration(
    generation = 0,
    timeModel = TimeModel.reasonableDefault
  )

  // DAML Engine for transaction validation.
  private val engine = Engine()

  // Random number generator for generating unique entry identifiers.
  private val rng = new java.util.Random

  // Namespace prefix for log entries.
  private val NS_LOG_ENTRIES = ByteString.copyFromUtf8("L")

  // Namespace prefix for DAML state.
  private val NS_DAML_STATE = ByteString.copyFromUtf8("DS")

  // For an in-memory ledger, an atomic integer is enough to guarantee uniqueness
  private val submissionIdSource = new AtomicInteger()

  /** Interval for heartbeats. Heartbeats are committed to [[State.commitLog]]
    * and sent as [[Update.Heartbeat]] to [[stateUpdates]] consumers.
    */
  private val HEARTBEAT_INTERVAL = 5.seconds

  /** Reference to the latest state of the in-memory ledger.
    * This state is only updated by the [[CommitActor]], which processes submissions
    * sequentially and non-concurrently.
    *
    * Reading from the state must happen by first taking the reference (val state = stateRef),
    * as otherwise the reads may cross update boundaries.
    */
  @volatile private var stateRef: State = {
    val initState = Try(file.map { f =>
      val is = new ObjectInputStream(new FileInputStream(f))
      val state = is.readObject().asInstanceOf[State]
      is.close()
      state
    }).toOption.flatten.getOrElse(State.empty)
    logger.info(s"Starting ledger backend at offset ${initState.commitLog.size}")
    initState
  }

  private def updateState(newState: State): Unit = {
    file.foreach { f =>
      val os = new ObjectOutputStream(new FileOutputStream(f))
      os.writeObject(newState)
      os.flush()
      os.close()
    }
    stateRef = newState
  }

  /** Akka actor that matches the requests for party allocation
    * with asynchronous responses delivered within the log entries.
    */
  class ResponseMatcher extends Actor {
    var partyRequests: Map[String, CompletableFuture[PartyAllocationResult]] = Map.empty
    var packageRequests: Map[String, CompletableFuture[UploadPackagesResult]] = Map.empty

    @SuppressWarnings(Array("org.wartremover.warts.Any"))
    override def receive: Receive = {
      case AddPartyAllocationRequest(submissionId, cf) =>
        partyRequests += (submissionId -> cf); ()

      case AddPackageUploadRequest(submissionId, cf) =>
        packageRequests += (submissionId -> cf); ()

      case AddPotentialResponse(idx) =>
        assert(idx >= 0 && idx < stateRef.commitLog.size)

        stateRef.commitLog(idx) match {
          case CommitSubmission(entryId, _) =>
            stateRef.store
              .get(entryId.getEntryId)
              .flatMap { blob =>
                KeyValueConsumption.logEntryToAsyncResponse(
                  entryId,
                  Envelope.open(blob) match {
                    case Right(Envelope.LogEntryMessage(logEntry)) =>
                      logEntry
                    case _ =>
                      sys.error(s"Envolope did not contain log entry")
                  },
                  participantId
                )
              }
              .foreach {
                case KeyValueConsumption.PartyAllocationResponse(submissionId, result) =>
                  partyRequests
                    .getOrElse(
                      submissionId,
                      sys.error(
                        s"partyAllocation response: $submissionId could not be matched with a request!"))
                    .complete(result)
                  partyRequests -= submissionId

                case KeyValueConsumption.PackageUploadResponse(submissionId, result) =>
                  packageRequests
                    .getOrElse(
                      submissionId,
                      sys.error(
                        s"packageUpload response: $submissionId could not be matched with a request!"))
                    .complete(result)
                  packageRequests -= submissionId
              }
          case _ => ()
        }
    }
  }

  /** Instance of the [[ResponseMatcher]] to which we send messages used for request-response matching. */
  private val matcherActorRef =
    system.actorOf(Props(new ResponseMatcher), s"response-matcher-$ledgerId")

  /** Akka actor that receives submissions sequentially and
    * commits them one after another to the state, e.g. appending
    * a new ledger commit entry, and applying it to the key-value store.
    */
  @SuppressWarnings(Array("org.wartremover.warts.Any"))
  class CommitActor extends Actor {

    override def receive: Receive = {
      case commit @ CommitHeartbeat(newRecordTime) =>
        logger.trace(s"CommitActor: committing heartbeat, recordTime=$newRecordTime")
        // Update the state.
        updateState(
          stateRef.copy(
            commitLog = stateRef.commitLog :+ commit,
            recordTime = newRecordTime
          ))
        // Wake up consumers.
        dispatcher.signalNewHead(stateRef.commitLog.size)

      case commit @ CommitSubmission(entryId, envelope) =>
        val submission: Proto.DamlSubmission = Envelope.open(envelope) match {
          case Left(err) => sys.error(s"Cannot open submission envelope: $err")
          case Right(Envelope.SubmissionMessage(submission)) => submission
          case Right(_) => sys.error("Unexpected message in envelope")
        }
        val state = stateRef
        val newRecordTime = getNewRecordTime

        if (state.store.contains(entryId.getEntryId)) {
          // The entry identifier already in use, drop the message and let the
          // client retry submission.
          logger.warn(s"CommitActor: duplicate entry identifier in commit message, ignoring.")
        } else {
          logger.trace(s"CommitActor: processing submission ${Pretty.prettyEntryId(entryId)}...")
          // Process the submission to produce the log entry and the state updates.

          val stateInputs: Map[Proto.DamlStateKey, Option[Proto.DamlStateValue]] =
            submission.getInputDamlStateList.asScala
              .map(key => key -> getDamlState(state, key))(breakOut)

          val (logEntry, damlStateUpdates) =
            KeyValueCommitting.processSubmission(
              engine,
              entryId,
              newRecordTime,
              initialLedgerConfig,
              submission,
              participantId,
              stateInputs
            )

          // Verify that the state updates match the pre-declared outputs.
          val expectedStateUpdates = KeyValueCommitting.submissionOutputs(entryId, submission)
          if (!(damlStateUpdates.keySet subsetOf expectedStateUpdates)) {
            sys.error(
              s"CommitActor: State updates not a subset of expected updates! Keys [${damlStateUpdates.keySet diff expectedStateUpdates}] are unaccounted for!")
          }

          // Combine the abstract log entry and the state updates into concrete updates to the store.
          val allUpdates =
            damlStateUpdates.map {
              case (k, v) =>
                NS_DAML_STATE.concat(KeyValueCommitting.packDamlStateKey(k)) ->
                  Envelope.enclose(v)
            } + (entryId.getEntryId -> Envelope.enclose(logEntry))

          logger.trace(
            s"CommitActor: committing ${Pretty.prettyEntryId(entryId)} and ${allUpdates.size} updates to store.")

          // Update the state.
          updateState(
            state.copy(
              recordTime = newRecordTime,
              commitLog = state.commitLog :+ commit,
              store = state.store ++ allUpdates
            ))

          // Wake up consumers.
          dispatcher.signalNewHead(stateRef.commitLog.size)
          matcherActorRef ! AddPotentialResponse(stateRef.commitLog.size - 1)
        }
    }
  }

  /** Instance of the [[CommitActor]] to which we send messages. */
  private val commitActorRef = {
    // Start the commit actor.
    val actorRef =
      system.actorOf(Props(new CommitActor), s"commit-actor-$ledgerId")

    // Schedule heartbeat messages to be delivered to the commit actor.
    // This source stops when the actor dies.
    val _ = Source
      .tick(HEARTBEAT_INTERVAL, HEARTBEAT_INTERVAL, ())
      .map(_ => CommitHeartbeat(getNewRecordTime))
      .to(Sink.actorRef(actorRef, onCompleteMessage = ()))
      .run()

    actorRef
  }

  /** The index of the beginning of the commit log */
  private val beginning: Int = 0

  /** Dispatcher to subscribe to 'Update' events derived from the state.
    * The index we use here is the "height" of the [[State.commitLog]].
    * This index is transformed into [[Offset]] in [[getUpdate]].
    *
    * [[Dispatcher]] is an utility written by Digital Asset implementing a fanout
    * for a stream of events. It is initialized with an initial offset and a method for
    * retrieving an event given an offset. It provides the method
    * [[Dispatcher.startingAt]] to subscribe to the stream of events from a
    * given offset, and the method [[Dispatcher.signalNewHead]] to signal that
    * new elements has been added.
    */
  private val dispatcher: Dispatcher[Int] =
    Dispatcher(
      "inmemory-kv-participant-state",
      zeroIndex = beginning,
      headAtInitialization = beginning)

  /** Helper for [[dispatcher]] to fetch [[DamlLogEntry]] from the
    * state and convert it into [[Update]].
    */
  private def getUpdate(idx: Int, state: State): List[Update] = {
    assert(idx >= 0 && idx < state.commitLog.size)

    state.commitLog(idx) match {
      case CommitSubmission(entryId, _) =>
        state.store
          .get(entryId.getEntryId)
          .map { blob =>
            val logEntry = Envelope.open(blob) match {
              case Left(err) => sys.error(s"getUpdate: cannot open envelope: $err")
              case Right(Envelope.LogEntryMessage(logEntry)) => logEntry
              case Right(_) => sys.error(s"getUpdate: Envelope did not contain log entry")
            }
            KeyValueConsumption.logEntryToUpdate(entryId, logEntry)
          }
          .getOrElse(
            sys.error(s"getUpdate: ${Pretty.prettyEntryId(entryId)} not found from store!")
          )

      case CommitHeartbeat(recordTime) =>
        List(Update.Heartbeat(recordTime))
    }
  }

  override def currentHealth(): HealthStatus = Healthy

  /** Subscribe to updates to the participant state.
    * Implemented using the [[Dispatcher]] helper which handles the signalling
    * and fetching of entries from the state.
    *
    * See [[ReadService.stateUpdates]] for full documentation for the properties
    * of this method.
    */
  override def stateUpdates(beginAfter: Option[Offset]): Source[(Offset, Update), NotUsed] =
    dispatcher
      .startingAt(
        beginAfter
          .map(_.components.head.toInt)
          .getOrElse(beginning),
        OneAfterAnother[Int, List[Update]](
          (idx: Int, _) => idx + 1,
          (idx: Int) => Future.successful(getUpdate(idx, stateRef))
        )
      )
      .collect {
        case (offset, updates) =>
          updates.zipWithIndex.map {
            case (el, idx) => Offset(Array(offset.toLong, idx.toLong)) -> el
          }
      }
      .mapConcat(identity)
      .filter {
        case (offset, _) =>
          if (beginAfter.isDefined)
            offset > beginAfter.get
          else true
      }

  /** Submit a transaction to the ledger.
    *
    * @param submitterInfo   : the information provided by the submitter for
    *                        correlating this submission with its acceptance or rejection on the
    *                        associated [[ReadService]].
    * @param transactionMeta : the meta-data accessible to all consumers of the
    *   transaction. See [[TransactionMeta]] for more information.
    * @param transaction     : the submitted transaction. This transaction can
    *                        contain contract-ids that are relative to this transaction itself.
    *                        These are used to refer to contracts created in the transaction
    *   itself. The participant state implementation is expected to convert
    *                        these into absolute contract-ids that are guaranteed to be unique.
    *                        This typically happens after a transaction has been assigned a
    *                        globally unique id, as then the contract-ids can be derived from that
    *                        transaction id.
    *
    *                        See [[WriteService.submitTransaction]] for full documentation for the properties
    *                        of this method.
    */
  override def submitTransaction(
      submitterInfo: SubmitterInfo,
      transactionMeta: TransactionMeta,
      transaction: SubmittedTransaction): CompletionStage[SubmissionResult] =
    CompletableFuture.completedFuture({
      // Construct a [[DamlSubmission]] message using the key-value utilities.
      // [[DamlSubmission]] contains the serialized transaction and metadata such as
      // the input contracts and other state required to validate the transaction.
      val submission =
        KeyValueSubmission.transactionToSubmission(submitterInfo, transactionMeta, transaction)

      // Send the [[DamlSubmission]] to the commit actor. The messages are
      // queued and the actor's receive method is invoked sequentially with
      // each message, hence this is safe under concurrency.
      commitActorRef ! CommitSubmission(
        allocateEntryId,
        Envelope.enclose(
          submission
        )
      )
      SubmissionResult.Acknowledged
    })

  /** Allocate a party on the ledger */
  override def allocateParty(
      hint: Option[String],
      displayName: Option[String]): CompletionStage[PartyAllocationResult] = {

    hint.map(p => Party.fromString(p)) match {
      case None =>
        allocatePartyOnLedger(generateRandomId(), displayName)
      case Some(Right(party)) =>
        allocatePartyOnLedger(party, displayName)
      case Some(Left(error)) =>
        CompletableFuture.completedFuture(PartyAllocationResult.InvalidName(error))
    }
  }

  private def allocatePartyOnLedger(
      party: String,
      displayName: Option[String]): CompletionStage[PartyAllocationResult] = {
    val sId = submissionIdSource.getAndIncrement().toString
    val cf = new CompletableFuture[PartyAllocationResult]
    matcherActorRef ! AddPartyAllocationRequest(sId, cf)
    commitActorRef ! CommitSubmission(
      allocateEntryId,
      Envelope.enclose(
        KeyValueSubmission.partyToSubmission(sId, Some(party), displayName, participantId)
      )
    )
    cf
  }

  private def generateRandomId(): Ref.Party =
    Ref.Party.assertFromString(s"party-${UUID.randomUUID().toString.take(8)}")

  /** Upload DAML-LF packages to the ledger */
  override def uploadPackages(
      archives: List[Archive],
      sourceDescription: Option[String]): CompletionStage[UploadPackagesResult] = {
    val sId = submissionIdSource.getAndIncrement().toString
    val cf = new CompletableFuture[UploadPackagesResult]
    matcherActorRef ! AddPackageUploadRequest(sId, cf)
    commitActorRef ! CommitSubmission(
      allocateEntryId,
      Envelope.enclose(
        KeyValueSubmission
          .archivesToSubmission(sId, archives, sourceDescription.getOrElse(""), participantId))
    )
    cf
  }

  /** Retrieve the static initial conditions of the ledger, containing
    * the ledger identifier and the initial ledger record time.
    *
    * Returns a future since the implementation may need to first establish
    * connectivity to the underlying ledger. The implementer may assume that
    * this method is called only once, or very rarely.
    */
  override def getLedgerInitialConditions(): Source[LedgerInitialConditions, NotUsed] =
    Source.single(initialConditions)

  /** Shutdown the in-memory participant state. */
  override def close(): Unit = {
    val _ = Await.ready(gracefulStop(commitActorRef, 5.seconds, PoisonPill), 6.seconds)
  }

  private def getLogEntry(state: State, entryId: Proto.DamlLogEntryId): Proto.DamlLogEntry = {
    Envelope.open(
      state.store
        .getOrElse(
          entryId.getEntryId,
          sys.error(s"getLogEntry: Cannot find ${Pretty.prettyEntryId(entryId)}!")
        )
    ) match {
      case Right(Envelope.LogEntryMessage(logEntry)) =>
        logEntry
      case _ =>
        sys.error(s"getLogEntry: Envelope did not contain log entry")
    }
  }

  private def getDamlState(state: State, key: Proto.DamlStateKey): Option[Proto.DamlStateValue] =
    state.store
      .get(NS_DAML_STATE.concat(KeyValueCommitting.packDamlStateKey(key)))
      .map(blob =>
        Envelope.open(blob) match {
          case Right(Envelope.StateValueMessage(v)) => v
          case _ => sys.error(s"getDamlState: Envelope did not contain a state value")
      })

  private def allocateEntryId: Proto.DamlLogEntryId = {
    val nonce: Array[Byte] = Array.ofDim(8)
    rng.nextBytes(nonce)
    Proto.DamlLogEntryId.newBuilder
      .setEntryId(NS_LOG_ENTRIES.concat(ByteString.copyFrom(nonce)))
      .build
  }

  /** The initial conditions of the ledger. The initial record time is the instant
    * at which this class has been instantiated.
    */
  private val initialConditions =
    LedgerInitialConditions(ledgerId, initialLedgerConfig, getNewRecordTime)

  /** Get a new record time for the ledger from the system clock.
    * Public for use from integration tests.
    */
  def getNewRecordTime(): Timestamp =
    Timestamp.assertFromInstant(Clock.systemUTC().instant())

  /** Submit a new configuration to the ledger. */
  override def submitConfiguration(
      maxRecordTime: Timestamp,
      submissionId: String,
      config: Configuration): CompletionStage[SubmissionResult] =
    CompletableFuture.completedFuture({
      val submission =
        KeyValueSubmission
          .configurationToSubmission(maxRecordTime, submissionId, participantId, config)
      commitActorRef ! CommitSubmission(
        allocateEntryId,
        Envelope.enclose(submission)
      )
      SubmissionResult.Acknowledged
    })

}<|MERGE_RESOLUTION|>--- conflicted
+++ resolved
@@ -96,13 +96,8 @@
 class InMemoryKVParticipantState(
     val participantId: ParticipantId,
     val ledgerId: LedgerString = Ref.LedgerString.assertFromString(UUID.randomUUID.toString),
-<<<<<<< HEAD
     file: Option[File] = None,
-    openWorld: Boolean = true,
 )(implicit system: ActorSystem, mat: Materializer)
-=======
-    file: Option[File] = None)(implicit system: ActorSystem, mat: Materializer)
->>>>>>> d3d68910
     extends ReadService
     with WriteService
     with AutoCloseable {
