--- conflicted
+++ resolved
@@ -174,35 +174,14 @@
             case Right((_, pkg)) => Some(pkg)
             case Left(err) =>
               logger.warn("Decoding the archive failed.")
-              throw Err.DecodeError("Archive", err.getMessage)
+              throw Err.ArchiveDecodingFailed(pkgId, err.getMessage)
           }
-<<<<<<< HEAD
-        pkg <- value.getValueCase match {
-          case DamlStateValue.ValueCase.ARCHIVE =>
-            // NOTE(JM): Engine only looks up packages once, compiles and caches,
-            // provided that the engine instance is persisted.
-            try {
-              Some(archive.Decode.decodeArchive(value.getArchive)._2)
-            } catch {
-              case err: archive.Error =>
-                logger.warn("Decoding the archive failed.")
-                throw Err.ArchiveDecodingFailed(pkgId, err.getMessage)
-            }
-
-          case _ =>
-            val msg = "value is not a Daml-LF archive"
-            logger.warn(s"Package lookup failed, $msg.")
-            throw Err.ArchiveDecodingFailed(pkgId, msg)
-        }
-      } yield pkg
-=======
 
         case _ =>
           val msg = "value is not a Daml-LF archive"
           logger.warn(s"Package lookup failed, $msg.")
-          throw Err.DecodeError("Archive", msg)
+          throw Err.ArchiveDecodingFailed(pkgId, err.getMessage)
       }
->>>>>>> 70e8ff46
     }
 
   private[validation] def lookupKey(
