--- conflicted
+++ resolved
@@ -214,7 +214,6 @@
 
 private[transaction] object ModelConformanceValidator {
 
-<<<<<<< HEAD
   private def rejectionForKeyInputError(
       transactionEntry: DamlTransactionEntrySummary,
       recordTime: Option[Timestamp],
@@ -227,51 +226,6 @@
         "DuplicateKeys: the transaction contains a duplicate key"
       case InconsistentKeys(_) =>
         "InconsistentKeys: the transaction is internally inconsistent"
-=======
-    def resultIsCreatedInTx(
-        tx: VersionedTransaction[NodeId, ContractId],
-        result: Option[Value.ContractId],
-    ): Boolean =
-      result.exists { contractId =>
-        tx.nodes.exists {
-          case (_, create: Node.NodeCreate[_]) => create.coid == contractId
-          case _ => false
-        }
-      }
-
-    validationError match {
-      case LfError.Validation(
-            LfError.Validation.ReplayMismatch(
-              ReplayNodeMismatch(recordedTx, recordedNodeId, replayedTx, replayedNodeId)
-            )
-          ) =>
-        // If the problem is that a key lookup has changed and the results do not involve contracts created in this transaction,
-        // then it's a consistency problem.
-
-        (recordedTx.nodes(recordedNodeId), replayedTx.nodes(replayedNodeId)) match {
-          case (
-                Node.NodeLookupByKey(
-                  recordedTemplateId,
-                  recordedKey,
-                  recordedResult,
-                  recordedVersion,
-                ),
-                Node.NodeLookupByKey(
-                  replayedTemplateId,
-                  replayedKey,
-                  replayedResult,
-                  replayedVersion,
-                ),
-              )
-              if recordedVersion == replayedVersion &&
-                recordedTemplateId == replayedTemplateId && recordedKey == replayedKey
-                && !resultIsCreatedInTx(recordedTx, recordedResult)
-                && !resultIsCreatedInTx(replayedTx, replayedResult) =>
-            RejectionReasonV0.Inconsistent(validationError.msg)
-          case _ => disputed
-        }
-      case _ => disputed
->>>>>>> 3c0010b3
     }
     rejections.buildRejectionStep(
       transactionEntry,
