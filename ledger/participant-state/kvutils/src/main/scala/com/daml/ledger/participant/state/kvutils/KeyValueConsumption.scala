// Copyright (c) 2019 The DAML Authors. All rights reserved.
// SPDX-License-Identifier: Apache-2.0

package com.daml.ledger.participant.state.kvutils

import com.daml.ledger.participant.state.kvutils.Conversions._
import com.daml.ledger.participant.state.kvutils.DamlKvutils._
import com.daml.ledger.participant.state.v1.Update.PartyAllocationRejected
import com.daml.ledger.participant.state.v1._
import com.digitalasset.daml.lf.data.Ref
import com.digitalasset.daml.lf.data.Time.Timestamp
import com.google.common.io.BaseEncoding
import com.google.protobuf.ByteString

import scala.collection.JavaConverters._

/** Utilities for producing [[Update]] events from [[DamlLogEntry]]'s committed to a
  * key-value based ledger.
  */
object KeyValueConsumption {
  def packDamlLogEntry(entry: DamlStateKey): ByteString = entry.toByteString
  def unpackDamlLogEntry(bytes: ByteString): DamlLogEntry = DamlLogEntry.parseFrom(bytes)

  /** Construct participant-state [[Update]]s from a [[DamlLogEntry]].
    * Throws [[Err]] exception on badly formed data.
    *
    * This method is expected to be used to implement [[com.daml.ledger.participant.state.v1.ReadService.stateUpdates]].
    *
    * @param entryId: The log entry identifier.
    * @param entry: The log entry.
    * @return [[Update]]s constructed from log entry.
    */
  // TODO(BH): add participantId to ensure participant id matches in DamlLogEntry
  @throws(classOf[Err])
  def logEntryToUpdate(entryId: DamlLogEntryId, entry: DamlLogEntry): List[Update] = {
    val recordTime = parseTimestamp(entry.getRecordTime)

    entry.getPayloadCase match {
      case DamlLogEntry.PayloadCase.PACKAGE_UPLOAD_ENTRY =>
        val pue = entry.getPackageUploadEntry
        List(
          Update.PublicPackageUpload(
            pue.getArchivesList.asScala.toList,
            if (entry.getPackageUploadEntry.getSourceDescription.nonEmpty)
              Some(entry.getPackageUploadEntry.getSourceDescription)
            else None,
            recordTime,
            if (pue.getSubmissionId.nonEmpty)
              Some(parseLedgerString("SubmissionId")(pue.getSubmissionId))
            else None,
          )
        )

      case DamlLogEntry.PayloadCase.PACKAGE_UPLOAD_REJECTION_ENTRY =>
        val pur = entry.getPackageUploadRejectionEntry
        List(
          Update.PublicPackageUploadRejected(
            parseLedgerString("SubmissionId")(pur.getSubmissionId),
            recordTime,
            pur.getReasonCase match {
              case DamlPackageUploadRejectionEntry.ReasonCase.INVALID_PACKAGE =>
                s"Invalid package, details=${pur.getInvalidPackage.getDetails}"
              case DamlPackageUploadRejectionEntry.ReasonCase.PARTICIPANT_NOT_AUTHORIZED =>
                s"Participant is not authorized to upload packages"
              case DamlPackageUploadRejectionEntry.ReasonCase.REASON_NOT_SET =>
                sys.error("logEntryToUpdate: DamlPackageUploadRejectionEntry.REASON_NOT_SET!")
            }
          )
        )

      case DamlLogEntry.PayloadCase.PARTY_ALLOCATION_ENTRY =>
        // TODO(BH): add isLocal with check:
        // entry.getPartyAllocationEntry.getParticipantId == participantId
        val pae = entry.getPartyAllocationEntry
        val party = parseParty(pae.getParty)
        val participantId = parseLedgerString("ParticipantId")(pae.getParticipantId)
        val submissionId =
          Option(pae.getSubmissionId).filterNot(_.isEmpty).map(parseLedgerString("SubmissionId"))
        List(
          Update.PartyAddedToParticipant(
            party,
            pae.getDisplayName,
            participantId,
            recordTime,
            submissionId))

      case DamlLogEntry.PayloadCase.PARTY_ALLOCATION_REJECTION_ENTRY =>
        val rejection = entry.getPartyAllocationRejectionEntry
        val participantId = parseLedgerString("ParticipantId")(rejection.getParticipantId)
        val submissionId = parseLedgerString("SubmissionId")(rejection.getSubmissionId)

        // TODO(BH): only send for matching participant who sent request
        // if (participantId == entry.getPartyAllocationRejectionEntry.getParticipantId)
        List(
          PartyAllocationRejected(
            submissionId,
            participantId,
            recordTime,
            rejection.getReasonCase match {
              case DamlPartyAllocationRejectionEntry.ReasonCase.INVALID_NAME =>
                s"Party name is invalid, details=${rejection.getInvalidName.getDetails}"
              case DamlPartyAllocationRejectionEntry.ReasonCase.ALREADY_EXISTS =>
                "Party already exists"
              case DamlPartyAllocationRejectionEntry.ReasonCase.PARTICIPANT_NOT_AUTHORIZED =>
                "Participant is not authorized to allocate a party"
              case DamlPartyAllocationRejectionEntry.ReasonCase.REASON_NOT_SET =>
<<<<<<< HEAD
                sys.error("logEntryToUpdate: DamlPartyAllocationRejectionEntry.REASON_NOT_SET!")
=======
                "Unknown reason"
>>>>>>> 4fe8cbff
            }
          )
        )

      case DamlLogEntry.PayloadCase.TRANSACTION_ENTRY =>
        List(txEntryToUpdate(entryId, entry.getTransactionEntry, recordTime))

      case DamlLogEntry.PayloadCase.CONFIGURATION_ENTRY =>
        val configEntry = entry.getConfigurationEntry
        val newConfig = Configuration
          .decode(configEntry.getConfiguration)
          .fold(err => throw Err.DecodeError("Configuration", err), identity)
        val participantId =
          parseLedgerString("ParticipantId")(configEntry.getParticipantId)
        val submissionId =
          parseLedgerString("SubmissionId")(configEntry.getSubmissionId)
        List(
          Update.ConfigurationChanged(
            recordTime,
            submissionId,
            participantId,
            newConfig
          )
        )

      case DamlLogEntry.PayloadCase.CONFIGURATION_REJECTION_ENTRY =>
        val rejection = entry.getConfigurationRejectionEntry
        val proposedConfig = Configuration
          .decode(rejection.getConfiguration)
          .fold(err => throw Err.DecodeError("Configuration", err), identity)
        val participantId =
          parseLedgerString("ParticipantId")(rejection.getParticipantId)
        val submissionId =
          parseLedgerString("SubmissionId")(rejection.getSubmissionId)
        List(
          Update.ConfigurationChangeRejected(
            recordTime = recordTime,
            submissionId = submissionId,
            participantId = participantId,
            proposedConfiguration = proposedConfig,
            rejectionReason = rejection.getReasonCase match {
              case DamlConfigurationRejectionEntry.ReasonCase.GENERATION_MISMATCH =>
                s"Generation mismatch: ${proposedConfig.generation} != ${rejection.getGenerationMismatch.getExpectedGeneration}"
              case DamlConfigurationRejectionEntry.ReasonCase.INVALID_CONFIGURATION =>
                s"Invalid configuration: ${rejection.getInvalidConfiguration.getError}"
              case DamlConfigurationRejectionEntry.ReasonCase.PARTICIPANT_NOT_AUTHORIZED =>
                s"Participant not authorized to modify configuration"
              case DamlConfigurationRejectionEntry.ReasonCase.TIMED_OUT =>
                val timedOut = rejection.getTimedOut
                val mrt = Conversions.parseTimestamp(timedOut.getMaximumRecordTime)
                val rt = Conversions.parseTimestamp(timedOut.getRecordTime)
                s"Configuration change request timed out: $mrt > $rt"
              case DamlConfigurationRejectionEntry.ReasonCase.REASON_NOT_SET =>
                "Unknown reason"
            }
          ))

      case DamlLogEntry.PayloadCase.TRANSACTION_REJECTION_ENTRY =>
        List(
          transactionRejectionEntryToUpdate(recordTime, entry.getTransactionRejectionEntry)
        )

      case DamlLogEntry.PayloadCase.PAYLOAD_NOT_SET =>
        throw Err.InternalError("logEntryToUpdate: PAYLOAD_NOT_SET!")
    }
  }

  private def transactionRejectionEntryToUpdate(
      recordTime: Timestamp,
      rejEntry: DamlTransactionRejectionEntry): Update.CommandRejected =
    Update.CommandRejected(
      recordTime = recordTime,
      submitterInfo = parseSubmitterInfo(rejEntry.getSubmitterInfo),
      reason = rejEntry.getReasonCase match {
        case DamlTransactionRejectionEntry.ReasonCase.DISPUTED =>
          RejectionReason.Disputed(rejEntry.getDisputed.getDetails)
        case DamlTransactionRejectionEntry.ReasonCase.INCONSISTENT =>
          RejectionReason.Inconsistent
        case DamlTransactionRejectionEntry.ReasonCase.RESOURCES_EXHAUSTED =>
          RejectionReason.ResourcesExhausted
        case DamlTransactionRejectionEntry.ReasonCase.MAXIMUM_RECORD_TIME_EXCEEDED =>
          RejectionReason.MaximumRecordTimeExceeded
        case DamlTransactionRejectionEntry.ReasonCase.DUPLICATE_COMMAND =>
          RejectionReason.DuplicateCommand
        case DamlTransactionRejectionEntry.ReasonCase.PARTY_NOT_KNOWN_ON_LEDGER =>
          RejectionReason.PartyNotKnownOnLedger
        case DamlTransactionRejectionEntry.ReasonCase.SUBMITTER_CANNOT_ACT_VIA_PARTICIPANT =>
          RejectionReason.SubmitterCannotActViaParticipant(
            rejEntry.getSubmitterCannotActViaParticipant.getDetails
          )
        case DamlTransactionRejectionEntry.ReasonCase.REASON_NOT_SET =>
          //TODO: Replace with "Unknown reason" error code or something similar
          throw Err.InternalError("transactionRejectionEntryToUpdate: REASON_NOT_SET!")
      }
    )

  /** Transform the transaction entry into the [[Update.TransactionAccepted]] event. */
  private def txEntryToUpdate(
      entryId: DamlLogEntryId,
      txEntry: DamlTransactionEntry,
      recordTime: Timestamp): Update.TransactionAccepted = {
    val relTx = Conversions.decodeTransaction(txEntry.getTransaction)
    val hexTxId = parseLedgerString("TransactionId")(
      BaseEncoding.base16.encode(entryId.toByteArray)
    )
    Update.TransactionAccepted(
      optSubmitterInfo = Some(parseSubmitterInfo(txEntry.getSubmitterInfo)),
      transactionMeta = TransactionMeta(
        ledgerEffectiveTime = parseTimestamp(txEntry.getLedgerEffectiveTime),
        workflowId = Some(txEntry.getWorkflowId)
          .filter(_.nonEmpty)
          .map(parseLedgerString("WorkflowId")),
      ),
      transaction = makeCommittedTransaction(entryId, relTx),
      transactionId = hexTxId,
      recordTime = recordTime,
      divulgedContracts = List.empty
    )
  }

  private def makeCommittedTransaction(
      txId: DamlLogEntryId,
      tx: SubmittedTransaction): CommittedTransaction = {
    tx
    /* Assign absolute contract ids */
      .mapContractIdAndValue(
        toAbsCoid(txId, _),
        _.mapContractId(toAbsCoid(txId, _))
      )
  }

  @throws(classOf[Err])
  private def parseLedgerString(what: String)(s: String): Ref.LedgerString =
    Ref.LedgerString
      .fromString(s)
      .fold(err => throw Err.DecodeError(what, "Cannot parse '$s': $err"), identity)

  @throws(classOf[Err])
  private def parseParty(s: String): Ref.Party =
    Ref.Party
      .fromString(s)
      .fold(err => throw Err.DecodeError("Party", "Cannot parse '$s': $err"), identity)

}<|MERGE_RESOLUTION|>--- conflicted
+++ resolved
@@ -104,11 +104,7 @@
               case DamlPartyAllocationRejectionEntry.ReasonCase.PARTICIPANT_NOT_AUTHORIZED =>
                 "Participant is not authorized to allocate a party"
               case DamlPartyAllocationRejectionEntry.ReasonCase.REASON_NOT_SET =>
-<<<<<<< HEAD
-                sys.error("logEntryToUpdate: DamlPartyAllocationRejectionEntry.REASON_NOT_SET!")
-=======
                 "Unknown reason"
->>>>>>> 4fe8cbff
             }
           )
         )
