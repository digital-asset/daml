--- conflicted
+++ resolved
@@ -420,20 +420,12 @@
   private def contextualizedErrorLogger(
       loggingContext: LoggingContext,
       rejectionEntry: DamlTransactionRejectionEntry,
-<<<<<<< HEAD
-  ): DamlContextualizedErrorLogger = {
-=======
   ): DamlContextualizedErrorLogger =
->>>>>>> e474b2d1
     new DamlContextualizedErrorLogger(
       logger,
       loggingContext,
       Some(correlationId(rejectionEntry.getSubmitterInfo)),
     )
-<<<<<<< HEAD
-  }
-=======
->>>>>>> e474b2d1
 
   private def parseTimeBounds(outOfTimeBoundsEntry: DamlOutOfTimeBoundsEntry): TimeBounds = {
     val duplicateUntilMaybe = parseOptionalTimestamp(
