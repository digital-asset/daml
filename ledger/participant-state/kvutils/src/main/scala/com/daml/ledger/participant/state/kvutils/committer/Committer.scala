--- conflicted
+++ resolved
@@ -22,12 +22,8 @@
 import com.daml.metrics.Metrics
 import org.slf4j.{Logger, LoggerFactory}
 
-<<<<<<< HEAD
-/** A committer processes a submission, with its inputs into an ordered set of output state and a log entry.
-=======
 /** A committer either processes or pre-executes a submission, with its inputs into an ordered set of output state and
   * a log entry or multiple log entries in case of pre-execution.
->>>>>>> 2e836dc6
   * It is parametrized by the committer's partial result `PartialResult`.
   *
   * A committer implementation defines an initial partial result with init and `steps` to process the submission
@@ -106,11 +102,7 @@
       submission: DamlSubmission,
       participantId: ParticipantId,
       inputState: DamlStateMapWithFingerprints,
-<<<<<<< HEAD
-  ): PreExecutionResult = {
-=======
   ): PreExecutionResult =
->>>>>>> 2e836dc6
     preExecutionRunTimer.time { () =>
       val commitContext = new CommitContext {
         override def getRecordTime: Option[Time.Timestamp] = None
@@ -121,10 +113,6 @@
       }
       preExecute(submission, participantId, inputState, commitContext)
     }
-<<<<<<< HEAD
-  }
-=======
->>>>>>> 2e836dc6
 
   private[committer] def preExecute(
       submission: DamlSubmission,
@@ -132,17 +120,10 @@
       inputState: DamlStateMapWithFingerprints,
       commitContext: CommitContext,
   ): PreExecutionResult = {
-<<<<<<< HEAD
-    val logEntry = runSteps(commitContext, submission)
-    PreExecutionResult(
-      readSet = commitContext.getAccessedInputKeysWithFingerprints.toMap,
-      successfulLogEntry = logEntry,
-=======
     val successfulLogEntry = runSteps(commitContext, submission)
     PreExecutionResult(
       readSet = commitContext.getAccessedInputKeysWithFingerprints.toMap,
       successfulLogEntry = successfulLogEntry,
->>>>>>> 2e836dc6
       stateUpdates = commitContext.getOutputs.toMap,
       outOfTimeBoundsLogEntry = constructOutOfTimeBoundsLogEntry(commitContext),
       minimumRecordTime = commitContext.minimumRecordTime
@@ -161,7 +142,6 @@
           .setEntry(rejectionLogEntry)
         commitContext.minimumRecordTime.foreach { instant =>
           builder.setTooEarlyUntil(buildTimestamp(instant))
-<<<<<<< HEAD
         }
         commitContext.maximumRecordTime.foreach { instant =>
           builder.setTooLateFrom(buildTimestamp(instant))
@@ -169,12 +149,6 @@
         commitContext.deduplicateUntil.foreach { instant =>
           builder.setDuplicateUntil(buildTimestamp(instant))
         }
-=======
-        }
-        commitContext.maximumRecordTime.foreach { instant =>
-          builder.setTooLateFrom(buildTimestamp(instant))
-        }
->>>>>>> 2e836dc6
         DamlLogEntry.newBuilder
           .setOutOfTimeBoundsEntry(builder)
           .build
