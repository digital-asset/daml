--- conflicted
+++ resolved
@@ -20,18 +20,9 @@
   Conversions,
   DamlStateMap,
   DamlStateMapWithFingerprints,
-  Err
+  Err,
+  FingerprintPlaceholder,
 }
-<<<<<<< HEAD
-=======
-import com.daml.ledger.participant.state.kvutils.{
-  Conversions,
-  DamlStateMap,
-  DamlStateMapWithFingerprints,
-  FingerprintPlaceholder,
-  Err
-}
->>>>>>> 817b7ca8
 import com.daml.ledger.participant.state.kvutils.committer.Committer._
 import com.daml.ledger.participant.state.v1.{Configuration, ParticipantId}
 import com.daml.lf.data.Time
@@ -118,7 +109,7 @@
             .build
         override def getRecordTime: Option[Time.Timestamp] = None
         override def getParticipantId: ParticipantId = participantId
-        override def inputs: DamlStateMap = inputState.mapValues(_._1)
+        override def inputsWithFingerprints: DamlStateMap = inputState
       }
       val logEntry = runSteps(ctx, submission)
       PreexecutionResult(
@@ -186,5 +177,6 @@
   private def setRecordTimeIfAvailable(
       recordTime: Option[Timestamp],
       logEntryBuilder: DamlLogEntry.Builder): DamlLogEntry.Builder =
-    recordTime.fold(logEntryBuilder)(timestamp => logEntryBuilder.setRecordTime(buildTimestamp(timestamp)))
+    recordTime.fold(logEntryBuilder)(timestamp =>
+      logEntryBuilder.setRecordTime(buildTimestamp(timestamp)))
 }