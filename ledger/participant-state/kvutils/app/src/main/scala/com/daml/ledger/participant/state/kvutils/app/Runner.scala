--- conflicted
+++ resolved
@@ -15,11 +15,6 @@
   CommandDeduplicationPeriodSupport,
   CommandDeduplicationType,
 }
-<<<<<<< HEAD
-import com.daml.ledger.participant.state.v2.WritePackagesService
-=======
-import com.daml.ledger.participant.state.index.impl.inmemory.InMemoryUserManagementStore
->>>>>>> 1193f5dd
 import com.daml.ledger.participant.state.v2.metrics.{TimedReadService, TimedWriteService}
 import com.daml.ledger.resources.{Resource, ResourceContext, ResourceOwner}
 import com.daml.lf.engine.{Engine, EngineConfig}
@@ -172,7 +167,10 @@
                   )
                   .acquire()
                 userManagementStore =
-                  new InMemoryUserManagementStore // TODO persistence wiring comes here
+                new PersistentUserManagementStore(
+                  dbDispatcher = dbSupport.dbDispatcher,
+                  metrics = metrics,
+                )
                 indexService <- StandaloneIndexService(
                   dbSupport = dbSupport,
                   ledgerId = config.ledgerId,
@@ -212,78 +210,6 @@
                         durationSupport =
                           CommandDeduplicationPeriodSupport.DurationSupport.DURATION_NATIVE_SUPPORT,
                       )
-<<<<<<< HEAD
-                    }
-                  case ParticipantRunMode.LedgerApiServer =>
-                    Resource.successful(new HealthChecks())
-                }
-                apiServerConfig = configProvider.apiServerConfig(participantConfig, config)
-                _ <- participantConfig.mode match {
-                  case ParticipantRunMode.Combined | ParticipantRunMode.LedgerApiServer =>
-                    for {
-                      dbSupport <- DbSupport
-                        .owner(
-                          jdbcUrl = apiServerConfig.jdbcUrl,
-                          serverRole = ServerRole.ApiServer,
-                          connectionPoolSize = apiServerConfig.databaseConnectionPoolSize,
-                          connectionTimeout = apiServerConfig.databaseConnectionTimeout,
-                          metrics = metrics,
-                        )
-                        .acquire()
-                      userManagementStore =
-                        new PersistentUserManagementStore(
-                          dbDispatcher = dbSupport.dbDispatcher,
-                          metrics = metrics,
-                        )
-                      indexService <- StandaloneIndexService(
-                        dbSupport = dbSupport,
-                        ledgerId = config.ledgerId,
-                        config = apiServerConfig,
-                        metrics = metrics,
-                        engine = sharedEngine,
-                        servicesExecutionContext = servicesExecutionContext,
-                        lfValueTranslationCache = lfValueTranslationCache,
-                      ).acquire()
-                      factory = new KeyValueDeduplicationSupportFactory(
-                        ledgerFactory,
-                        config,
-                        indexService,
-                      )(implicitly, servicesExecutionContext)
-                      writeService = new TimedWriteService(factory.writeService(), metrics)
-                      _ <- StandaloneApiServer(
-                        indexService = indexService,
-                        userManagementStore = userManagementStore,
-                        ledgerId = config.ledgerId,
-                        config = apiServerConfig,
-                        commandConfig = config.commandConfig,
-                        submissionConfig = config.submissionConfig,
-                        partyConfig = configProvider.partyConfig(config),
-                        optWriteService = Some(writeService),
-                        authService = configProvider.authService(config),
-                        healthChecks = healthChecksWithIndexer + ("write" -> writeService),
-                        metrics = metrics,
-                        timeServiceBackend = configProvider.timeServiceBackend(config),
-                        otherInterceptors = configProvider.interceptors(config),
-                        engine = sharedEngine,
-                        servicesExecutionContext = servicesExecutionContext,
-                        commandDeduplicationFeatures = CommandDeduplicationFeatures.of(
-                          Some(
-                            DeduplicationPeriodSupport.of(
-                              offsetSupport =
-                                DeduplicationPeriodSupport.OffsetSupport.OFFSET_CONVERT_TO_DURATION,
-                              durationSupport =
-                                DeduplicationPeriodSupport.DurationSupport.DURATION_NATIVE_SUPPORT,
-                            )
-                          ),
-                          ParticipantDeduplicationSupport.PARTICIPANT_DEDUPLICATION_NOT_SUPPORTED,
-                        ),
-                      ).acquire()
-                    } yield {}
-                  case ParticipantRunMode.Indexer =>
-                    Resource.unit
-                }
-              } yield ()
-=======
                     ),
                     deduplicationType = CommandDeduplicationType.ASYNC_ONLY,
                     maxDeduplicationDurationEnforced = true,
@@ -292,7 +218,6 @@
               } yield Some(apiServer.port)
             case ParticipantRunMode.Indexer =>
               Resource.successful(None)
->>>>>>> 1193f5dd
           }
         } yield port
     }
