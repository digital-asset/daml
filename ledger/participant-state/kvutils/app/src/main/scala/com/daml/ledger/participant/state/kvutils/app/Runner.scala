--- conflicted
+++ resolved
@@ -30,8 +30,7 @@
 import com.digitalasset.resources.akka.AkkaResourceOwner
 
 import scala.compat.java8.FutureConverters.CompletionStageOps
-import scala.concurrent.Future
-import scala.concurrent.ExecutionContext
+import scala.concurrent.{ExecutionContext, Future}
 import scala.util.Try
 
 class Runner[T <: KeyValueLedger, Extra](name: String, factory: LedgerFactory[T, Extra]) {
@@ -54,34 +53,6 @@
       implicit executionContext: ExecutionContext): ResourceOwner[Unit] =
     newLoggingContext { implicit logCtx =>
       for {
-<<<<<<< HEAD
-        // Take ownership of the actor system and materializer so they're cleaned up properly.
-        // This is necessary because we can't declare them as implicits within a `for` comprehension.
-        _ <- AkkaResourceOwner.forActorSystem(() => system)
-        _ <- AkkaResourceOwner.forMaterializer(() => materializer)
-
-        config <- Config
-          .parse(name, factory.extraConfigParser, factory.defaultExtraConfig, args)
-          .fold(ResourceOwner.failed[Config[Extra]](new ConfigParseException))(
-            ResourceOwner.successful)
-
-        ledgerId = config.ledgerId.getOrElse(
-          Ref.LedgerString.assertFromString(UUID.randomUUID.toString))
-        readerWriter <- factory.owner(ledgerId, config.participantId, config.extra)
-        ledger = new KeyValueParticipantState(readerWriter, readerWriter)
-        _ <- ResourceOwner.sequenceIgnoringValues(config.archiveFiles.map { file =>
-          val submissionId = SubmissionId.assertFromString(UUID.randomUUID().toString)
-          for {
-            dar <- ResourceOwner
-              .forTry(() =>
-                DarReader { case (_, x) => Try(Archive.parseFrom(x)) }
-                  .readArchiveFromFile(file.toFile))
-            _ <- ResourceOwner
-              .forCompletionStage(() => ledger.uploadPackages(submissionId, dar.all, None))
-          } yield ()
-        })
-=======
->>>>>>> fcab7d1a
         _ <- startIndexerServer(config, readService = ledger)
         _ <- startApiServer(
           config,
@@ -93,10 +64,6 @@
     }
 
   def owner(args: Seq[String]): ResourceOwner[Unit] = {
-    val config = Config
-      .parse(name, factory.extraConfigParser, factory.defaultExtraConfig, args)
-      .getOrElse(sys.exit(1))
-
     implicit val system: ActorSystem = ActorSystem(
       "[^A-Za-z0-9_\\-]".r.replaceAllIn(name.toLowerCase, "-"))
     implicit val materializer: Materializer = Materializer(system)
