// Copyright (c) 2021 Digital Asset (Switzerland) GmbH and/or its affiliates. All rights reserved.
// SPDX-License-Identifier: Apache-2.0

package com.daml.ledger.participant.state.kvutils.app

import akka.stream.Materializer
<<<<<<< HEAD
import com.codahale.metrics.SharedMetricRegistries
import com.daml.ledger.api.auth.{AuthService, AuthServiceWildcard}
import com.daml.ledger.api.domain
import com.daml.ledger.configuration.Configuration
import com.daml.ledger.participant.state.index.v2.IndexCompletionsService
import com.daml.ledger.participant.state.kvutils.api.{KeyValueLedger, KeyValueParticipantState}
import com.daml.ledger.participant.state.kvutils.deduplication.CompletionBasedDeduplicationPeriodConverter
import com.daml.ledger.participant.state.v2.{ReadService, WriteService}
=======
import com.daml.ledger.participant.state.kvutils.api.{
  KeyValueParticipantStateReader,
  KeyValueParticipantStateWriter,
  LedgerReader,
  LedgerWriter,
}
import com.daml.ledger.participant.state.v2.{ReadService, WritePackagesService, WriteService}
>>>>>>> 93a31011
import com.daml.ledger.resources.ResourceOwner
import com.daml.lf.engine.Engine
import com.daml.logging.LoggingContext
import com.daml.metrics.Metrics
<<<<<<< HEAD
import com.daml.platform.apiserver.{ApiServerConfig, TimeServiceBackend}
import com.daml.platform.configuration.{InitialLedgerConfiguration, PartyConfiguration}
import com.daml.platform.indexer.{IndexerConfig, IndexerStartupMode}
import io.grpc.ServerInterceptor
import scopt.OptionParser

import scala.annotation.{nowarn, unused}
import scala.concurrent.ExecutionContext
import scala.concurrent.duration.FiniteDuration
=======
>>>>>>> 93a31011

import scala.concurrent.ExecutionContext

trait LedgerFactory[ExtraConfig] {
  def readWriteServiceFactoryOwner(
      config: Config[ExtraConfig],
      participantConfig: ParticipantConfig,
      engine: Engine,
<<<<<<< HEAD
      completionService: IndexCompletionsService,
=======
      metrics: Metrics,
>>>>>>> 93a31011
  )(implicit
      materializer: Materializer,
      executionContext: ExecutionContext,
      loggingContext: LoggingContext,
<<<<<<< HEAD
  ): ResourceOwner[RS]
}

trait WriteServiceOwner[+WS <: WriteService, ExtraConfig] extends ConfigProvider[ExtraConfig] {
  def writeServiceOwner(
      config: Config[ExtraConfig],
      participantConfig: ParticipantConfig,
      engine: Engine,
      completionService: IndexCompletionsService,
  )(implicit
      materializer: Materializer,
      executionContext: ExecutionContext,
      loggingContext: LoggingContext,
  ): ResourceOwner[WS]
}
=======
  ): ResourceOwner[ReadWriteServiceFactory]
}

trait ReadWriteServiceFactory {
>>>>>>> 93a31011

  def readService(): ReadService

<<<<<<< HEAD
  override final def readServiceOwner(
      config: Config[ExtraConfig],
      participantConfig: ParticipantConfig,
      engine: Engine,
      completionService: IndexCompletionsService,
  )(implicit
      materializer: Materializer,
      executionContext: ExecutionContext,
      loggingContext: LoggingContext,
  ): ResourceOwner[RWS] =
    readWriteServiceOwner(config, participantConfig, engine, completionService)

  override final def writeServiceOwner(
      config: Config[ExtraConfig],
      participantConfig: ParticipantConfig,
      engine: Engine,
      completionService: IndexCompletionsService,
  )(implicit
      materializer: Materializer,
      executionContext: ExecutionContext,
      loggingContext: LoggingContext,
  ): ResourceOwner[RWS] =
    readWriteServiceOwner(config, participantConfig, engine, completionService)

  def readWriteServiceOwner(
      config: Config[ExtraConfig],
      participantConfig: ParticipantConfig,
      engine: Engine,
      completionService: IndexCompletionsService,
  )(implicit
      materializer: Materializer,
      ec: ExecutionContext,
      loggingContext: LoggingContext,
  ): ResourceOwner[RWS]
}

object LedgerFactory {
  abstract class KeyValueLedgerFactory[KVL <: KeyValueLedger]
      extends LedgerFactory[KeyValueParticipantState, Unit] {
    override final val defaultExtraConfig: Unit = ()

    override final def readWriteServiceOwner(
        config: Config[Unit],
        participantConfig: ParticipantConfig,
        engine: Engine,
        completionService: IndexCompletionsService,
    )(implicit
        materializer: Materializer,
        executionContext: ExecutionContext,
        loggingContext: LoggingContext,
    ): ResourceOwner[KeyValueParticipantState] =
      for {
        readerWriter <- owner(config, participantConfig, engine)
      } yield new KeyValueParticipantState(
        readerWriter,
        readerWriter,
        createMetrics(participantConfig, config),
        config.enableSelfServiceErrorCodes,
        new CompletionBasedDeduplicationPeriodConverter(
          domain.LedgerId(config.ledgerId),
          completionService,
        ),
      )
=======
  def writePackageService(): WritePackagesService

  def writeService(): WriteService
}

class KeyValueReadWriteFactory(
    config: Config[_],
    metrics: Metrics,
    ledgerReader: LedgerReader,
    ledgerWriter: LedgerWriter,
) extends ReadWriteServiceFactory {

  override def readService(): ReadService = {
    KeyValueParticipantStateReader(
      ledgerReader,
      metrics,
      config.enableSelfServiceErrorCodes,
    )
  }
>>>>>>> 93a31011

  override def writePackageService(): WritePackagesService =
    writeService()

  override def writeService(): WriteService = {
    new KeyValueParticipantStateWriter(
      ledgerWriter,
      metrics,
    )
  }

}<|MERGE_RESOLUTION|>--- conflicted
+++ resolved
@@ -4,16 +4,6 @@
 package com.daml.ledger.participant.state.kvutils.app
 
 import akka.stream.Materializer
-<<<<<<< HEAD
-import com.codahale.metrics.SharedMetricRegistries
-import com.daml.ledger.api.auth.{AuthService, AuthServiceWildcard}
-import com.daml.ledger.api.domain
-import com.daml.ledger.configuration.Configuration
-import com.daml.ledger.participant.state.index.v2.IndexCompletionsService
-import com.daml.ledger.participant.state.kvutils.api.{KeyValueLedger, KeyValueParticipantState}
-import com.daml.ledger.participant.state.kvutils.deduplication.CompletionBasedDeduplicationPeriodConverter
-import com.daml.ledger.participant.state.v2.{ReadService, WriteService}
-=======
 import com.daml.ledger.participant.state.kvutils.api.{
   KeyValueParticipantStateReader,
   KeyValueParticipantStateWriter,
@@ -21,23 +11,10 @@
   LedgerWriter,
 }
 import com.daml.ledger.participant.state.v2.{ReadService, WritePackagesService, WriteService}
->>>>>>> 93a31011
 import com.daml.ledger.resources.ResourceOwner
 import com.daml.lf.engine.Engine
 import com.daml.logging.LoggingContext
 import com.daml.metrics.Metrics
-<<<<<<< HEAD
-import com.daml.platform.apiserver.{ApiServerConfig, TimeServiceBackend}
-import com.daml.platform.configuration.{InitialLedgerConfiguration, PartyConfiguration}
-import com.daml.platform.indexer.{IndexerConfig, IndexerStartupMode}
-import io.grpc.ServerInterceptor
-import scopt.OptionParser
-
-import scala.annotation.{nowarn, unused}
-import scala.concurrent.ExecutionContext
-import scala.concurrent.duration.FiniteDuration
-=======
->>>>>>> 93a31011
 
 import scala.concurrent.ExecutionContext
 
@@ -46,105 +23,18 @@
       config: Config[ExtraConfig],
       participantConfig: ParticipantConfig,
       engine: Engine,
-<<<<<<< HEAD
-      completionService: IndexCompletionsService,
-=======
       metrics: Metrics,
->>>>>>> 93a31011
   )(implicit
       materializer: Materializer,
       executionContext: ExecutionContext,
       loggingContext: LoggingContext,
-<<<<<<< HEAD
-  ): ResourceOwner[RS]
-}
-
-trait WriteServiceOwner[+WS <: WriteService, ExtraConfig] extends ConfigProvider[ExtraConfig] {
-  def writeServiceOwner(
-      config: Config[ExtraConfig],
-      participantConfig: ParticipantConfig,
-      engine: Engine,
-      completionService: IndexCompletionsService,
-  )(implicit
-      materializer: Materializer,
-      executionContext: ExecutionContext,
-      loggingContext: LoggingContext,
-  ): ResourceOwner[WS]
-}
-=======
   ): ResourceOwner[ReadWriteServiceFactory]
 }
 
 trait ReadWriteServiceFactory {
->>>>>>> 93a31011
 
   def readService(): ReadService
 
-<<<<<<< HEAD
-  override final def readServiceOwner(
-      config: Config[ExtraConfig],
-      participantConfig: ParticipantConfig,
-      engine: Engine,
-      completionService: IndexCompletionsService,
-  )(implicit
-      materializer: Materializer,
-      executionContext: ExecutionContext,
-      loggingContext: LoggingContext,
-  ): ResourceOwner[RWS] =
-    readWriteServiceOwner(config, participantConfig, engine, completionService)
-
-  override final def writeServiceOwner(
-      config: Config[ExtraConfig],
-      participantConfig: ParticipantConfig,
-      engine: Engine,
-      completionService: IndexCompletionsService,
-  )(implicit
-      materializer: Materializer,
-      executionContext: ExecutionContext,
-      loggingContext: LoggingContext,
-  ): ResourceOwner[RWS] =
-    readWriteServiceOwner(config, participantConfig, engine, completionService)
-
-  def readWriteServiceOwner(
-      config: Config[ExtraConfig],
-      participantConfig: ParticipantConfig,
-      engine: Engine,
-      completionService: IndexCompletionsService,
-  )(implicit
-      materializer: Materializer,
-      ec: ExecutionContext,
-      loggingContext: LoggingContext,
-  ): ResourceOwner[RWS]
-}
-
-object LedgerFactory {
-  abstract class KeyValueLedgerFactory[KVL <: KeyValueLedger]
-      extends LedgerFactory[KeyValueParticipantState, Unit] {
-    override final val defaultExtraConfig: Unit = ()
-
-    override final def readWriteServiceOwner(
-        config: Config[Unit],
-        participantConfig: ParticipantConfig,
-        engine: Engine,
-        completionService: IndexCompletionsService,
-    )(implicit
-        materializer: Materializer,
-        executionContext: ExecutionContext,
-        loggingContext: LoggingContext,
-    ): ResourceOwner[KeyValueParticipantState] =
-      for {
-        readerWriter <- owner(config, participantConfig, engine)
-      } yield new KeyValueParticipantState(
-        readerWriter,
-        readerWriter,
-        createMetrics(participantConfig, config),
-        config.enableSelfServiceErrorCodes,
-        new CompletionBasedDeduplicationPeriodConverter(
-          domain.LedgerId(config.ledgerId),
-          completionService,
-        ),
-      )
-=======
   def writePackageService(): WritePackagesService
 
   def writeService(): WriteService
@@ -164,7 +54,6 @@
       config.enableSelfServiceErrorCodes,
     )
   }
->>>>>>> 93a31011
 
   override def writePackageService(): WritePackagesService =
     writeService()
