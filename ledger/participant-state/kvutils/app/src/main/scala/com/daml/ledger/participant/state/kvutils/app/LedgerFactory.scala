--- conflicted
+++ resolved
@@ -4,34 +4,16 @@
 package com.daml.ledger.participant.state.kvutils.app
 
 import akka.stream.Materializer
-<<<<<<< HEAD
 import com.daml.ledger.api.domain
 import com.daml.ledger.participant.state.index.v2.IndexCompletionsService
-=======
->>>>>>> b6334f8f
-import com.daml.ledger.participant.state.kvutils.api.{
-  KeyValueParticipantStateReader,
-  KeyValueParticipantStateWriter,
-  LedgerReader,
-  LedgerWriter,
-<<<<<<< HEAD
-  WriteServiceWithDeduplicationSupport,
-}
-import com.daml.ledger.participant.state.kvutils.deduplication.{
-  CompletionBasedDeduplicationPeriodConverter,
-  DeduplicationPeriodSupport,
-=======
->>>>>>> b6334f8f
-}
+import com.daml.ledger.participant.state.kvutils.api.{KeyValueParticipantStateReader, KeyValueParticipantStateWriter, LedgerReader, LedgerWriter, WriteServiceWithDeduplicationSupport}
+import com.daml.ledger.participant.state.kvutils.deduplication.{CompletionBasedDeduplicationPeriodConverter, DeduplicationPeriodSupport}
 import com.daml.ledger.participant.state.v2.{ReadService, WritePackagesService, WriteService}
 import com.daml.ledger.resources.ResourceOwner
 import com.daml.lf.engine.Engine
 import com.daml.logging.LoggingContext
 import com.daml.metrics.Metrics
-<<<<<<< HEAD
 import com.daml.platform.server.api.validation.{DeduplicationPeriodValidator, ErrorFactories}
-=======
->>>>>>> b6334f8f
 
 import scala.concurrent.ExecutionContext
 
@@ -47,68 +29,6 @@
       loggingContext: LoggingContext,
   ): ResourceOwner[ReadWriteServiceFactory]
 }
-<<<<<<< HEAD
-
-trait ReadWriteServiceFactory {
-
-  def readService(): ReadService
-
-  def writePackagesService(): WritePackagesService
-
-  def writeService(): WriteService
-}
-
-class KeyValueReadWriteFactory(
-    config: Config[_],
-    metrics: Metrics,
-    ledgerReader: LedgerReader,
-    ledgerWriter: LedgerWriter,
-) extends ReadWriteServiceFactory {
-
-  override def readService(): ReadService = {
-    KeyValueParticipantStateReader(
-      ledgerReader,
-      metrics,
-      config.enableSelfServiceErrorCodes,
-    )
-  }
-
-  override def writePackagesService(): WritePackagesService =
-    writeService()
-
-  override def writeService(): WriteService = {
-    new KeyValueParticipantStateWriter(
-      ledgerWriter,
-      metrics,
-    )
-  }
-
-}
-
-class KeyValueDeduplicationSupportFactory(
-    delegate: ReadWriteServiceFactory,
-    config: Config[_],
-    completionsService: IndexCompletionsService,
-)(implicit materializer: Materializer, ec: ExecutionContext)
-    extends ReadWriteServiceFactory {
-  override def readService(): ReadService = delegate.readService()
-
-  override def writePackagesService(): WritePackagesService = delegate.writePackagesService()
-
-  override def writeService(): WriteService = {
-    val writeServiceDelegate = delegate.writeService()
-    val errorFactories = ErrorFactories(config.enableSelfServiceErrorCodes)
-    new WriteServiceWithDeduplicationSupport(
-      writeServiceDelegate,
-      new DeduplicationPeriodSupport(
-        new CompletionBasedDeduplicationPeriodConverter(
-          domain.LedgerId(config.ledgerId),
-          completionsService,
-        ),
-        new DeduplicationPeriodValidator(errorFactories),
-        errorFactories,
-      ),
-=======
 
 trait ReadWriteServiceFactory {
 
@@ -141,8 +61,34 @@
     new KeyValueParticipantStateWriter(
       ledgerWriter,
       metrics,
->>>>>>> b6334f8f
     )
   }
 
+}
+
+class KeyValueDeduplicationSupportFactory(
+                                           delegate: ReadWriteServiceFactory,
+                                           config: Config[_],
+                                           completionsService: IndexCompletionsService,
+                                         )(implicit materializer: Materializer, ec: ExecutionContext)
+  extends ReadWriteServiceFactory {
+  override def readService(): ReadService = delegate.readService()
+
+  override def writePackagesService(): WritePackagesService = delegate.writePackagesService()
+
+  override def writeService(): WriteService = {
+    val writeServiceDelegate = delegate.writeService()
+    val errorFactories = ErrorFactories(config.enableSelfServiceErrorCodes)
+    new WriteServiceWithDeduplicationSupport(
+      writeServiceDelegate,
+      new DeduplicationPeriodSupport(
+        new CompletionBasedDeduplicationPeriodConverter(
+          domain.LedgerId(config.ledgerId),
+          completionsService,
+        ),
+        new DeduplicationPeriodValidator(errorFactories),
+        errorFactories,
+      ),
+    )
+  }
 }