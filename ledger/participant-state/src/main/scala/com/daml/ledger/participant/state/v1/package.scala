// Copyright (c) 2021 Digital Asset (Switzerland) GmbH and/or its affiliates. All rights reserved.
// SPDX-License-Identifier: Apache-2.0

package com.daml.ledger.participant.state

import com.daml.lf.data.Ref
import com.daml.lf.transaction
import com.daml.lf.value.Value

/** Interfaces to read from and write to an (abstract) participant state.
  *
<<<<<<< HEAD
  * A DAML ledger participant is code that allows to actively participate in
=======
  * A Daml ledger participant is code that allows to actively participate in
>>>>>>> 646c9564
  * the evolution of a shared Daml ledger. Each such participant maintains a
  * particular view onto the state of the Daml ledger. We call this view the
  * participant state.
  *
  * Actual implementations of a Daml ledger participant will likely maintain
  * more state than what is exposed through the interfaces in this package,
  * which is why we talk about an abstract participant state. It abstracts
  * over the different implementations of Daml ledger participants.
  *
  * The interfaces are optimized for easy implementation. The
  * [[v1.WriteService]] interface contains the methods for changing the
  * participant state (and potentially the state of the Daml ledger), which
  * all ledger participants must support. These methods are for example
  * exposed via the Daml Ledger API. Actual ledger participant implementations
  * likely support more implementation-specific methods. They are however not
  * exposed via the Daml Ledger API. The [[v1.ReadService]] interface contains
  * the one method [[v1.ReadService.stateUpdates]] to read the state of a ledger
  * participant. It represents the participant state as a stream of
  * [[v1.Update]]s to an initial participant state. The typical consumer of this
  * method is a class that subscribes to this stream of [[v1.Update]]s and
  * reconstructs (a view of) the actual participant state. See the comments
  * on [[v1.Update]] and [[v1.ReadService.stateUpdates]] for details about the kind
  * of updates and the guarantees given to consumers of the stream of
  * [[v1.Update]]s.
  *
  * We do expect the interfaces provided in
  * [[com.daml.ledger.participant.state]] to evolve, which is why we
  * provide them all in the
  * [[com.daml.ledger.participant.state.v1]] package.  Where possible
  * we will evolve them in a backwards compatible fashion, so that a simple
  * recompile suffices to upgrade to a new version. Where that is not
  * possible, we plan to introduce new version of this API in a separate
  * package and maintain it side-by-side with the existing version if
  * possible. There can therefore potentially be multiple versions of
  * participant state APIs at the same time. We plan to deprecate and drop old
  * versions on separate and appropriate timelines.
  *
  * TODO(v2) This is the design for V2. To ease the discussion and have the changes show up as a diff,
  *  we modify `v1`` in place. All classes with modifications are supposed to be moved to a `v2` sibling package.
  */
package object v1 {

  /** Identifier for the ledger, MUST match regexp [a-zA-Z0-9-]. */
  type LedgerId = String

  /** Identifier for the participant, MUST match regexp [a-zA-Z0-9-]. */
  val ParticipantId: Ref.ParticipantId.type = Ref.ParticipantId
  type ParticipantId = Ref.ParticipantId

  /** Identifiers for transactions. */
  val TransactionId: Ref.LedgerString.type = Ref.LedgerString
  type TransactionId = Ref.LedgerString

  /** Identifiers used to correlate submission with results. */
  val CommandId: Ref.LedgerString.type = Ref.LedgerString
  type CommandId = Ref.LedgerString

  /** Identifiers used for correlating submission with a workflow. */
  val WorkflowId: Ref.LedgerString.type = Ref.LedgerString
  type WorkflowId = Ref.LedgerString

  /** Identifiers for submitting client applications. */
  val ApplicationId: Ref.LedgerString.type = Ref.LedgerString
  type ApplicationId = Ref.LedgerString

  /** Identifiers used to correlate admin submission with results. */
  val AdminSubmissionId: Ref.LedgerString.type = Ref.LedgerString
  type AdminSubmissionId = Ref.LedgerString

  /** Identifier for command submissions. */
  val SubmissionId: Ref.LedgerString.type = Ref.LedgerString
  type SubmissionId = Ref.LedgerString

  /** Identifiers for nodes in a transaction. */
  type NodeId = transaction.NodeId

  /** Identifiers for packages. */
  type PackageId = Ref.PackageId

  /** Identifiers for parties. */
  type Party = Ref.Party

  /** A transaction with contract IDs that may require suffixing.
    *
    * See the Contract Id specification for more detail daml-lf/spec/contract-id.rst
    */
  type SubmittedTransaction = transaction.SubmittedTransaction

  /** A transaction with globally unique contract IDs.
    *
    * Used to communicate transactions that have been accepted to the ledger.
    * See the Contract Id specification for more detail daml-lf/spec/contract-id.rst
    */
  type CommittedTransaction = transaction.CommittedTransaction

  /** A contract instance. */
  type ContractInst =
    Value.ContractInst[Value.VersionedValue[Value.ContractId]]

}<|MERGE_RESOLUTION|>--- conflicted
+++ resolved
@@ -9,11 +9,7 @@
 
 /** Interfaces to read from and write to an (abstract) participant state.
   *
-<<<<<<< HEAD
-  * A DAML ledger participant is code that allows to actively participate in
-=======
   * A Daml ledger participant is code that allows to actively participate in
->>>>>>> 646c9564
   * the evolution of a shared Daml ledger. Each such participant maintains a
   * particular view onto the state of the Daml ledger. We call this view the
   * participant state.
