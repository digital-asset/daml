--- conflicted
+++ resolved
@@ -5,12 +5,6 @@
 
 import akka.stream.Materializer
 import com.daml.caching
-<<<<<<< HEAD
-import com.daml.ledger.api.domain
-import com.daml.ledger.participant.state.index.v2.IndexCompletionsService
-import com.daml.ledger.participant.state.kvutils.api.KeyValueParticipantState
-=======
->>>>>>> 93a31011
 import com.daml.ledger.participant.state.kvutils.app.{
   Config,
   ConfigProvider,
@@ -20,12 +14,7 @@
   ReadWriteServiceFactory,
 }
 import com.daml.ledger.participant.state.kvutils.caching._
-<<<<<<< HEAD
-import com.daml.ledger.participant.state.kvutils.deduplication.CompletionBasedDeduplicationPeriodConverter
-import com.daml.ledger.resources.{Resource, ResourceContext, ResourceOwner}
-=======
 import com.daml.ledger.resources.ResourceOwner
->>>>>>> 93a31011
 import com.daml.lf.engine.Engine
 import com.daml.logging.LoggingContext
 import com.daml.metrics.Metrics
@@ -33,9 +22,6 @@
 
 import scala.concurrent.ExecutionContext
 
-<<<<<<< HEAD
-object SqlLedgerFactory extends LedgerFactory[ReadWriteService, ExtraConfig] {
-=======
 object SqlLedgerFactory extends LedgerFactory[ExtraConfig] {
 
   override def readWriteServiceFactoryOwner(
@@ -77,7 +63,6 @@
 
 object SqlConfigProvider extends ConfigProvider[ExtraConfig] {
 
->>>>>>> 93a31011
   override val defaultExtraConfig: ExtraConfig = ExtraConfig(
     jdbcUrl = None
   )
@@ -100,64 +85,4 @@
       )
     )
 
-<<<<<<< HEAD
-  override def readWriteServiceOwner(
-      config: Config[ExtraConfig],
-      participantConfig: ParticipantConfig,
-      engine: Engine,
-      completionService: IndexCompletionsService,
-  )(implicit
-      materializer: Materializer,
-      executionContext: ExecutionContext,
-      loggingContext: LoggingContext,
-  ): ResourceOwner[ReadWriteService] =
-    new Owner(config, participantConfig, engine, completionService)
-
-  class Owner(
-      config: Config[ExtraConfig],
-      participantConfig: ParticipantConfig,
-      engine: Engine,
-      completionService: IndexCompletionsService,
-  )(implicit
-      materializer: Materializer,
-      executionContext: ExecutionContext,
-      loggingContext: LoggingContext,
-  ) extends ResourceOwner[KeyValueParticipantState] {
-    override def acquire()(implicit
-        context: ResourceContext
-    ): Resource[KeyValueParticipantState] = {
-      val jdbcUrl = config.extra.jdbcUrl.getOrElse {
-        throw new IllegalStateException("No JDBC URL provided.")
-      }
-      val metrics = createMetrics(participantConfig, config)
-      new SqlLedgerReaderWriter.Owner(
-        ledgerId = config.ledgerId,
-        participantId = participantConfig.participantId,
-        metrics = metrics,
-        engine = engine,
-        jdbcUrl = jdbcUrl,
-        resetOnStartup = false,
-        offsetVersion = 0,
-        logEntryIdAllocator = RandomLogEntryIdAllocator,
-        stateValueCache = caching.WeightedCache.from(
-          configuration = config.stateValueCache,
-          metrics = metrics.daml.kvutils.submission.validator.stateValueCache,
-        ),
-      ).acquire()
-        .map(readerWriter =>
-          new KeyValueParticipantState(
-            readerWriter,
-            readerWriter,
-            metrics,
-            enableSelfServiceErrorCodes = config.enableSelfServiceErrorCodes,
-            new CompletionBasedDeduplicationPeriodConverter(
-              domain.LedgerId(config.ledgerId),
-              completionService,
-            ),
-          )
-        )
-    }
-  }
-=======
->>>>>>> 93a31011
 }