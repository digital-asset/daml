// Copyright (c) 2020 The DAML Authors. All rights reserved.
// SPDX-License-Identifier: Apache-2.0

package com.daml.ledger.on.sql

import java.sql.Connection
import java.time.Clock
import java.util.UUID

import akka.NotUsed
import akka.stream.Materializer
import akka.stream.scaladsl.Source
import com.daml.ledger.on.sql.SqlLedgerReaderWriter._
import com.daml.ledger.on.sql.queries.Queries.Index
import com.daml.ledger.participant.state.kvutils.DamlKvutils.{
  DamlLogEntryId,
  DamlStateKey,
  DamlStateValue,
<<<<<<< HEAD
=======
  DamlSubmission,
>>>>>>> aeaf3cea
}
import com.daml.ledger.participant.state.kvutils.api.{LedgerReader, LedgerRecord, LedgerWriter}
import com.daml.ledger.participant.state.kvutils.{Envelope, KeyValueCommitting}
import com.daml.ledger.participant.state.v1._
import com.digitalasset.daml.lf.data.Ref
import com.digitalasset.daml.lf.data.Time.Timestamp
import com.digitalasset.daml.lf.engine.Engine
import com.digitalasset.ledger.api.health.{HealthStatus, Healthy}
import com.digitalasset.logging.LoggingContext.withEnrichedLoggingContext
import com.digitalasset.logging.{ContextualizedLogger, LoggingContext}
import com.digitalasset.platform.akkastreams.dispatcher.Dispatcher
import com.digitalasset.platform.akkastreams.dispatcher.SubSource.RangeSource
import com.digitalasset.resources.ResourceOwner
import com.google.protobuf.ByteString
import javax.sql.DataSource

import scala.collection.JavaConverters._
import scala.collection.immutable.TreeSet
import scala.concurrent.duration.Duration
import scala.concurrent.{ExecutionContext, Future}
import scala.util.control.NonFatal

class SqlLedgerReaderWriter(
    ledgerId: LedgerId = Ref.LedgerString.assertFromString(UUID.randomUUID.toString),
    val participantId: ParticipantId,
    database: Database,
    dispatcher: Dispatcher[Index],
)(
    implicit executionContext: ExecutionContext,
    materializer: Materializer,
    logCtx: LoggingContext,
) extends LedgerWriter
    with LedgerReader {

  private val logger = ContextualizedLogger.get(this.getClass)

  private val engine = Engine()

  private val queries = database.queries

  // TODO: implement
  override def currentHealth(): HealthStatus = Healthy

  override def retrieveLedgerId(): LedgerId = ledgerId

  override def events(offset: Option[Offset]): Source[LedgerRecord, NotUsed] =
    dispatcher
      .startingAt(
        offset.getOrElse(StartOffset).components.head,
        RangeSource((start, end) => {
          val result = inDatabaseReadTransaction(s"Querying events [$start, $end[ from log") {
            implicit connection =>
              queries.selectFromLog(start, end)
          }
          if (result.length < end - start) {
            val missing = TreeSet(start until end: _*) -- result.map(_._1)
            Source.failed(new IllegalStateException(s"Missing entries: ${missing.mkString(", ")}"))
          } else {
            Source(result)
          }
        }),
      )
      .map { case (_, record) => record }

  override def commit(correlationId: String, envelope: Array[Byte]): Future[SubmissionResult] =
    withEnrichedLoggingContext("correlationId" -> correlationId) { implicit logCtx =>
      Future {
        val submission = Envelope
          .openSubmission(envelope)
          .getOrElse(throw new IllegalArgumentException("Not a valid submission in envelope"))
        val stateInputKeys = submission.getInputDamlStateList.asScala.toSet
        val entryId = allocateEntryId()
        val newHead = inDatabaseWriteTransaction("Committing a submission") { implicit connection =>
          val stateInputs = readState(stateInputKeys)
          val (logEntry, stateUpdates) = KeyValueCommitting.processSubmission(
            engine,
            entryId,
            currentRecordTime(),
            LedgerReader.DefaultConfiguration,
            submission,
            participantId,
            stateInputs,
          )
          queries.updateState(stateUpdates)
          val latestSequenceNo = queries.insertIntoLog(entryId, Envelope.enclose(logEntry))
          latestSequenceNo + 1
        }
        dispatcher.signalNewHead(newHead)
        SubmissionResult.Acknowledged
      }
    }

<<<<<<< HEAD
=======
  private def verifyStateUpdatesAgainstPreDeclaredOutputs(
      actualStateUpdates: Map[DamlStateKey, DamlStateValue],
      entryId: DamlLogEntryId,
      submission: DamlSubmission,
  ): Unit = {
    val expectedStateUpdates = KeyValueCommitting.submissionOutputs(entryId, submission)
    if (!(actualStateUpdates.keySet subsetOf expectedStateUpdates)) {
      val unaccountedKeys = actualStateUpdates.keySet diff expectedStateUpdates
      sys.error(
        s"CommitActor: State updates not a subset of expected updates! Keys [$unaccountedKeys] are unaccounted for!",
      )
    }
  }

>>>>>>> aeaf3cea
  private def currentRecordTime(): Timestamp =
    Timestamp.assertFromInstant(Clock.systemUTC().instant())

  private def allocateEntryId(): DamlLogEntryId =
    DamlLogEntryId.newBuilder
      .setEntryId(ByteString.copyFromUtf8(UUID.randomUUID().toString))
      .build()

  private def readState(
      stateInputKeys: Set[DamlStateKey],
  )(implicit connection: Connection): Map[DamlStateKey, Option[DamlStateValue]] = {
    val builder = Map.newBuilder[DamlStateKey, Option[DamlStateValue]]
    builder ++= stateInputKeys.map(_ -> None)
    queries
      .selectStateByKeys(stateInputKeys)
      .foldLeft(builder)(_ += _)
      .result()
  }

  private def inDatabaseReadTransaction[T](message: String)(
      body: Connection => T,
  )(implicit logCtx: LoggingContext): T = {
    inDatabaseTransaction(message, database.readerConnectionPool)(body)
  }

  private def inDatabaseWriteTransaction[T](message: String)(
      body: Connection => T,
  )(implicit logCtx: LoggingContext): T = {
    inDatabaseTransaction(message, database.writerConnectionPool)(body)
  }

  private def inDatabaseTransaction[T](
      message: String,
      connectionPool: DataSource,
  )(
      body: Connection => T,
  )(implicit logCtx: LoggingContext): T = {
    val connection =
      time(s"$message: acquiring connection")(connectionPool.getConnection())
    time(message) {
      try {
        val result = body(connection)
        connection.commit()
        result
      } catch {
        case NonFatal(exception) =>
          connection.rollback()
          throw exception
      } finally {
        connection.close()
      }
    }
  }

  private def time[T](message: String)(body: => T)(implicit logCtx: LoggingContext): T = {
    val startTime = System.nanoTime()
    logger.trace(s"$message: starting")
    val result = body
    val endTime = System.nanoTime()
    logger.trace(s"$message: finished in ${Duration.fromNanos(endTime - startTime).toMillis}ms")
    result
  }
}

object SqlLedgerReaderWriter {
  val StartIndex: Index = 1

  private val StartOffset: Offset = Offset(Array(StartIndex))

  def owner(
      ledgerId: LedgerId,
      participantId: ParticipantId,
      jdbcUrl: String,
  )(
      implicit executionContext: ExecutionContext,
      materializer: Materializer,
      logCtx: LoggingContext,
  ): ResourceOwner[SqlLedgerReaderWriter] =
    for {
      dispatcher <- ResourceOwner.forCloseable(() =>
        Dispatcher(
          "sql-participant-state",
          zeroIndex = StartIndex,
          headAtInitialization = StartIndex,
        ),
      )
<<<<<<< HEAD
      database <- Database.owner(jdbcUrl)
=======
      uninitializedDatabase <- Database.owner(jdbcUrl)
>>>>>>> aeaf3cea
    } yield {
      val database = uninitializedDatabase.migrate()
      new SqlLedgerReaderWriter(ledgerId, participantId, database, dispatcher)
    }
}<|MERGE_RESOLUTION|>--- conflicted
+++ resolved
@@ -16,12 +16,12 @@
   DamlLogEntryId,
   DamlStateKey,
   DamlStateValue,
-<<<<<<< HEAD
-=======
-  DamlSubmission,
->>>>>>> aeaf3cea
 }
-import com.daml.ledger.participant.state.kvutils.api.{LedgerReader, LedgerRecord, LedgerWriter}
+import com.daml.ledger.participant.state.kvutils.api.{
+  LedgerReader,
+  LedgerRecord,
+  LedgerWriter
+}
 import com.daml.ledger.participant.state.kvutils.{Envelope, KeyValueCommitting}
 import com.daml.ledger.participant.state.v1._
 import com.digitalasset.daml.lf.data.Ref
@@ -43,7 +43,8 @@
 import scala.util.control.NonFatal
 
 class SqlLedgerReaderWriter(
-    ledgerId: LedgerId = Ref.LedgerString.assertFromString(UUID.randomUUID.toString),
+    ledgerId: LedgerId =
+      Ref.LedgerString.assertFromString(UUID.randomUUID.toString),
     val participantId: ParticipantId,
     database: Database,
     dispatcher: Dispatcher[Index],
@@ -70,13 +71,14 @@
       .startingAt(
         offset.getOrElse(StartOffset).components.head,
         RangeSource((start, end) => {
-          val result = inDatabaseReadTransaction(s"Querying events [$start, $end[ from log") {
-            implicit connection =>
-              queries.selectFromLog(start, end)
+          val result = inDatabaseReadTransaction(
+            s"Querying events [$start, $end[ from log") { implicit connection =>
+            queries.selectFromLog(start, end)
           }
           if (result.length < end - start) {
             val missing = TreeSet(start until end: _*) -- result.map(_._1)
-            Source.failed(new IllegalStateException(s"Missing entries: ${missing.mkString(", ")}"))
+            Source.failed(new IllegalStateException(
+              s"Missing entries: ${missing.mkString(", ")}"))
           } else {
             Source(result)
           }
@@ -84,51 +86,40 @@
       )
       .map { case (_, record) => record }
 
-  override def commit(correlationId: String, envelope: Array[Byte]): Future[SubmissionResult] =
-    withEnrichedLoggingContext("correlationId" -> correlationId) { implicit logCtx =>
-      Future {
-        val submission = Envelope
-          .openSubmission(envelope)
-          .getOrElse(throw new IllegalArgumentException("Not a valid submission in envelope"))
-        val stateInputKeys = submission.getInputDamlStateList.asScala.toSet
-        val entryId = allocateEntryId()
-        val newHead = inDatabaseWriteTransaction("Committing a submission") { implicit connection =>
-          val stateInputs = readState(stateInputKeys)
-          val (logEntry, stateUpdates) = KeyValueCommitting.processSubmission(
-            engine,
-            entryId,
-            currentRecordTime(),
-            LedgerReader.DefaultConfiguration,
-            submission,
-            participantId,
-            stateInputs,
-          )
-          queries.updateState(stateUpdates)
-          val latestSequenceNo = queries.insertIntoLog(entryId, Envelope.enclose(logEntry))
-          latestSequenceNo + 1
+  override def commit(correlationId: String,
+                      envelope: Array[Byte]): Future[SubmissionResult] =
+    withEnrichedLoggingContext("correlationId" -> correlationId) {
+      implicit logCtx =>
+        Future {
+          val submission = Envelope
+            .openSubmission(envelope)
+            .getOrElse(throw new IllegalArgumentException(
+              "Not a valid submission in envelope"))
+          val stateInputKeys = submission.getInputDamlStateList.asScala.toSet
+          val entryId = allocateEntryId()
+          val newHead = inDatabaseWriteTransaction("Committing a submission") {
+            implicit connection =>
+              val stateInputs = readState(stateInputKeys)
+              val (logEntry, stateUpdates) =
+                KeyValueCommitting.processSubmission(
+                  engine,
+                  entryId,
+                  currentRecordTime(),
+                  LedgerReader.DefaultConfiguration,
+                  submission,
+                  participantId,
+                  stateInputs,
+                )
+              queries.updateState(stateUpdates)
+              val latestSequenceNo =
+                queries.insertIntoLog(entryId, Envelope.enclose(logEntry))
+              latestSequenceNo + 1
+          }
+          dispatcher.signalNewHead(newHead)
+          SubmissionResult.Acknowledged
         }
-        dispatcher.signalNewHead(newHead)
-        SubmissionResult.Acknowledged
-      }
     }
 
-<<<<<<< HEAD
-=======
-  private def verifyStateUpdatesAgainstPreDeclaredOutputs(
-      actualStateUpdates: Map[DamlStateKey, DamlStateValue],
-      entryId: DamlLogEntryId,
-      submission: DamlSubmission,
-  ): Unit = {
-    val expectedStateUpdates = KeyValueCommitting.submissionOutputs(entryId, submission)
-    if (!(actualStateUpdates.keySet subsetOf expectedStateUpdates)) {
-      val unaccountedKeys = actualStateUpdates.keySet diff expectedStateUpdates
-      sys.error(
-        s"CommitActor: State updates not a subset of expected updates! Keys [$unaccountedKeys] are unaccounted for!",
-      )
-    }
-  }
-
->>>>>>> aeaf3cea
   private def currentRecordTime(): Timestamp =
     Timestamp.assertFromInstant(Clock.systemUTC().instant())
 
@@ -139,7 +130,8 @@
 
   private def readState(
       stateInputKeys: Set[DamlStateKey],
-  )(implicit connection: Connection): Map[DamlStateKey, Option[DamlStateValue]] = {
+  )(implicit connection: Connection)
+    : Map[DamlStateKey, Option[DamlStateValue]] = {
     val builder = Map.newBuilder[DamlStateKey, Option[DamlStateValue]]
     builder ++= stateInputKeys.map(_ -> None)
     queries
@@ -183,12 +175,14 @@
     }
   }
 
-  private def time[T](message: String)(body: => T)(implicit logCtx: LoggingContext): T = {
+  private def time[T](message: String)(body: => T)(
+      implicit logCtx: LoggingContext): T = {
     val startTime = System.nanoTime()
     logger.trace(s"$message: starting")
     val result = body
     val endTime = System.nanoTime()
-    logger.trace(s"$message: finished in ${Duration.fromNanos(endTime - startTime).toMillis}ms")
+    logger.trace(
+      s"$message: finished in ${Duration.fromNanos(endTime - startTime).toMillis}ms")
     result
   }
 }
@@ -208,18 +202,15 @@
       logCtx: LoggingContext,
   ): ResourceOwner[SqlLedgerReaderWriter] =
     for {
-      dispatcher <- ResourceOwner.forCloseable(() =>
-        Dispatcher(
-          "sql-participant-state",
-          zeroIndex = StartIndex,
-          headAtInitialization = StartIndex,
+      dispatcher <- ResourceOwner.forCloseable(
+        () =>
+          Dispatcher(
+            "sql-participant-state",
+            zeroIndex = StartIndex,
+            headAtInitialization = StartIndex,
         ),
       )
-<<<<<<< HEAD
-      database <- Database.owner(jdbcUrl)
-=======
       uninitializedDatabase <- Database.owner(jdbcUrl)
->>>>>>> aeaf3cea
     } yield {
       val database = uninitializedDatabase.migrate()
       new SqlLedgerReaderWriter(ledgerId, participantId, database, dispatcher)
