# Copyright (c) 2021 Digital Asset (Switzerland) GmbH and/or its affiliates. All rights reserved.
# SPDX-License-Identifier: Apache-2.0

load(
    "//bazel_tools:scala.bzl",
    "da_scala_binary",
    "da_scala_library",
    "da_scala_test_suite",
    "silencer_plugin",
)
load("//ledger/ledger-api-test-tool:conformance.bzl", "conformance_test")
load("@oracle//:index.bzl", "oracle_testing")

supported_databases = [
    {
        "name": "h2-memory",
        "runtime_deps": [
            "@maven//:com_h2database_h2",
        ],
        "conformance_test_tags": [
            "manual",
        ],
        "conformance_test_server_args": [
            "--jdbc-url=jdbc:h2:mem:daml-on-sql-conformance-test",
        ],
    },
    {
        "name": "postgresql",
        "runtime_deps": [
            "@maven//:org_postgresql_postgresql",
        ],
        "conformance_test_server_main": "com.daml.ledger.on.sql.MainWithEphemeralPostgresql",
    },
    {
        "name": "sqlite-memory",
        "runtime_deps": [
            "@maven//:org_xerial_sqlite_jdbc",
        ],
        "conformance_test_server_args": [
            "--jdbc-url=jdbc:sqlite:file:daml-on-sql-conformance-test?mode=memory&cache=shared",
        ],
    },
]

all_database_runtime_deps = {dep: None for db in supported_databases for dep in db["runtime_deps"]}.keys()

da_scala_library(
    name = "ledger-on-sql",
    srcs = glob(["src/main/scala/**/*.scala"]),
    plugins = [
        silencer_plugin,
    ],
    resources = glob(["src/main/resources/**/*"]),
    scala_deps = [
        "@maven//:com_typesafe_akka_akka_actor",
        "@maven//:com_typesafe_akka_akka_stream",
        "@maven//:org_playframework_anorm_anorm",
        "@maven//:org_playframework_anorm_anorm_tokenizer",
        "@maven//:org_scala_lang_modules_scala_collection_compat",
        "@maven//:org_scalaz_scalaz_core",
    ],
    tags = ["maven_coordinates=com.daml:ledger-on-sql:__VERSION__"],
    visibility = [
        "//visibility:public",
    ],
    deps = [
        "//daml-lf/data",
        "//daml-lf/engine",
        "//language-support/scala/bindings",
        "//ledger/caching",
        "//ledger/ledger-api-common",
        "//ledger/ledger-api-domain",
        "//ledger/ledger-api-health",
        "//ledger/ledger-configuration",
        "//ledger/ledger-offset",
        "//ledger/ledger-resources",
        "//ledger/metrics",
        "//ledger/participant-state",
        "//ledger/participant-state/kvutils",
        "//libs-scala/concurrent",
        "//libs-scala/contextualized-logging",
        "//libs-scala/resources",
        "//libs-scala/resources-akka",
        "//libs-scala/resources-grpc",
        "@maven//:com_google_protobuf_protobuf_java",
        "@maven//:com_zaxxer_HikariCP",
        "@maven//:io_dropwizard_metrics_metrics_core",
        "@maven//:org_flywaydb_flyway_core",
    ],
)

da_scala_library(
    name = "ledger-on-sql-app",
    srcs = glob(["src/app/scala/**/*.scala"]),
    resources = glob(["src/app/resources/**/*"]),
    scala_deps = [
        "@maven//:com_github_scopt_scopt",
        "@maven//:com_typesafe_akka_akka_actor",
        "@maven//:com_typesafe_akka_akka_stream",
    ],
    visibility = ["//visibility:public"],
    deps = [
        ":ledger-on-sql",
        "//daml-lf/data",
        "//daml-lf/engine",
        "//language-support/scala/bindings",
        "//ledger/caching",
        "//ledger/ledger-api-auth",
        "//ledger/ledger-api-health",
        "//ledger/ledger-configuration",
        "//ledger/ledger-resources",
        "//ledger/metrics",
        "//ledger/participant-integration-api",
        "//ledger/participant-state",
        "//ledger/participant-state/kvutils",
        "//ledger/participant-state/kvutils/app",
        "//libs-scala/contextualized-logging",
        "//libs-scala/ports",
        "//libs-scala/resources",
    ],
)

da_scala_binary(
    name = "app",
    main_class = "com.daml.ledger.on.sql.Main",
    visibility = ["//visibility:public"],
    runtime_deps = [
        "@maven//:ch_qos_logback_logback_classic",
        "@maven//:ch_qos_logback_logback_core",
    ] + all_database_runtime_deps,
    deps = [
        ":ledger-on-sql-app",
    ],
)

da_scala_library(
    name = "ledger-on-sql-test-lib",
    srcs = glob(["src/test/lib/scala/**/*.scala"]),
    scala_deps = [
        "@maven//:com_github_scopt_scopt",
        "@maven//:com_typesafe_akka_akka_actor",
        "@maven//:com_typesafe_akka_akka_stream",
        "@maven//:org_scalactic_scalactic",
        "@maven//:org_scalatest_scalatest_core",
        "@maven//:org_scalatest_scalatest_flatspec",
        "@maven//:org_scalatest_scalatest_matchers_core",
        "@maven//:org_scalatest_scalatest_shouldmatchers",
        "@maven//:org_scalatest_scalatest_wordspec",
        "@maven//:org_scalaz_scalaz_core",
    ],
    visibility = [
        "//visibility:public",
    ],
    deps = [
        ":ledger-on-sql",
        ":ledger-on-sql-app",
        "//daml-lf/data",
        "//daml-lf/engine",
        "//language-support/scala/bindings",
        "//ledger-api/rs-grpc-bridge",
        "//ledger-api/testing-utils",
        "//ledger/caching",
        "//ledger/ledger-api-health",
        "//ledger/ledger-configuration",
        "//ledger/ledger-resources",
        "//ledger/metrics",
        "//ledger/participant-integration-api",
        "//ledger/participant-state",
        "//ledger/participant-state/kvutils",
        "//ledger/participant-state/kvutils:kvutils-tests-lib",
        "//ledger/participant-state/kvutils/app",
        "//libs-scala/concurrent",
        "//libs-scala/contextualized-logging",
        "//libs-scala/oracle-testing",
        "//libs-scala/ports",
        "//libs-scala/postgresql-testing",
        "//libs-scala/resources",
        "@maven//:com_google_protobuf_protobuf_java",
        "@maven//:io_dropwizard_metrics_metrics_core",
        "@maven//:org_scalatest_scalatest_compatible",
    ],
)

da_scala_test_suite(
    name = "ledger-on-sql-tests",
    srcs = glob(["src/test/suite/**/*.scala"]),
    data = [
        "//ledger/test-common:model-tests-default.dar",
    ],
    resources = glob(["src/test/resources/*"]),
    scala_deps = [
        "@maven//:com_typesafe_akka_akka_actor",
        "@maven//:com_typesafe_akka_akka_stream",
        "@maven//:org_scala_lang_modules_scala_java8_compat",
        "@maven//:org_scalactic_scalactic",
        "@maven//:org_scalatest_scalatest_core",
        "@maven//:org_scalatest_scalatest_flatspec",
        "@maven//:org_scalatest_scalatest_matchers_core",
        "@maven//:org_scalatest_scalatest_shouldmatchers",
        "@maven//:org_scalatest_scalatest_wordspec",
        "@maven//:org_scalaz_scalaz_core",
    ],
    runtime_deps = [
        "@maven//:ch_qos_logback_logback_classic",
        "@maven//:ch_qos_logback_logback_core",
    ] + all_database_runtime_deps,
    deps = [
        ":ledger-on-sql",
        ":ledger-on-sql-test-lib",
        "//daml-lf/data",
        "//daml-lf/engine",
        "//ledger-api/rs-grpc-bridge",
        "//ledger-api/testing-utils",
        "//ledger/ledger-api-common",
        "//ledger/ledger-api-health",
        "//ledger/ledger-configuration",
        "//ledger/ledger-resources",
        "//ledger/ledger-resources:ledger-resources-test-lib",
        "//ledger/metrics",
        "//ledger/participant-integration-api",
        "//ledger/participant-state",
        "//ledger/participant-state/kvutils",
        "//ledger/participant-state/kvutils:kvutils-tests-lib",
        "//libs-scala/concurrent",
        "//libs-scala/contextualized-logging",
        "//libs-scala/flyway-testing",
        "//libs-scala/postgresql-testing",
        "//libs-scala/resources",
        "@maven//:com_google_protobuf_protobuf_java",
        "@maven//:io_dropwizard_metrics_metrics_core",
        "@maven//:org_flywaydb_flyway_core",
        "@maven//:org_scalatest_scalatest_compatible",
    ],
)

[
    (
        da_scala_binary(
            name = "conformance-test-{}-bin".format(db["name"]),
            main_class = db.get("conformance_test_server_main", "com.daml.ledger.on.sql.Main"),
            visibility = ["//visibility:public"],
            runtime_deps = db.get("runtime_deps", []),
            deps = [
                ":ledger-on-sql",
                ":ledger-on-sql-test-lib",
            ],
        ),
        conformance_test(
            name = "conformance-test-{}".format(db["name"]),
            lf_versions = [
                "default",
                "latest",
                "preview",
            ],
            ports = [6865],
            server = ":conformance-test-{}-bin".format(db["name"]),
            server_args = [
                "--contract-id-seeding=testing-weak",
                "--participant participant-id=conformance-test,port=6865",
                "--max-deduplication-duration=PT10S",
            ] + db.get("conformance_test_server_args", []),
            tags = db.get("conformance_test_tags", []),
            test_tool_args = db.get("conformance_test_tool_args", []) + [
                "--verbose",
                "--additional=ParticipantPruningIT",
                "--additional=MultiPartySubmissionIT",
                "--additional=KVCommandDeduplicationIT",
                "--exclude=CommandDeduplicationIT",  # It's a KV ledger so it needs the KV variant
                # Disable tests targeting only append-only schema functionality
                "--exclude=ParticipantPruningIT:PRLocalAndNonLocalRetroactiveDivulgences,ParticipantPruningIT:PRRetroactiveDivulgences,ParticipantPruningIT:PRImmediateAndRetroactiveDivulgence",
            ],
        ),
        conformance_test(
<<<<<<< HEAD
=======
            name = "conformance-test-multi-party-submission-{}".format(db["name"]),
            ports = [6865],
            server = ":conformance-test-{}-bin".format(db["name"]),
            server_args = [
                "--contract-id-seeding=testing-weak",
                "--participant participant-id=conformance-test,port=6865",
            ] + db.get("conformance_test_server_args", []),
            tags = db.get("conformance_test_tags", []),
            test_tool_args = db.get("conformance_test_tool_args", []) + [
                "--verbose",
                "--include=MultiPartySubmissionIT",
            ],
        ),
        conformance_test(
            name = "conformance-test-kv-command-deduplication-{}".format(db["name"]),
            ports = [6865],
            server = ":conformance-test-{}-bin".format(db["name"]),
            server_args = [
                "--contract-id-seeding=testing-weak",
                "--participant participant-id=conformance-test,port=6865",
                "--max-deduplication-duration=PT5S",
            ] + db.get("conformance_test_server_args", []),
            tags = db.get("conformance_test_tags", []),
            test_tool_args = db.get("conformance_test_tool_args", []) + [
                "--include=KVCommandDeduplicationIT",
            ],
        ),
        conformance_test(
>>>>>>> 63f6678d
            name = "benchmark-performance-envelope-{}".format(db["name"]),
            ports = [6865],
            server = ":conformance-test-{}-bin".format(db["name"]),
            server_args = [
                "--contract-id-seeding=testing-weak",
                "--participant participant-id=example,port=6865",
            ] + db.get("conformance_test_server_args", []),
            tags = db.get("benchmark_performance_envelope_tags", []),
            test_tool_args = db.get("benchmark_performance_envelope_tags", []) + [
                "--verbose",
                "--perf-tests=PerformanceEnvelope.Throughput.TwentyOPS",
                "--perf-tests=PerformanceEnvelope.Latency.1000ms",
                "--perf-tests=PerformanceEnvelope.TransactionSize.1000KB",
            ],
        ),
    )
    for db in supported_databases
]

da_scala_binary(
    name = "conformance-test-oracle-bin",
    main_class = "com.daml.ledger.on.sql.MainWithEphemeralOracleUser",
    visibility = ["//visibility:public"],
    runtime_deps = [
        "@maven//:com_oracle_database_jdbc_ojdbc8",
    ],
    deps = [
        ":ledger-on-sql",
        ":ledger-on-sql-test-lib",
    ],
)

conformance_test(
    name = "conformance-test-append-only-postgres",
    ports = [6865],
    server = ":conformance-test-postgresql-bin",
    server_args = [
        "--contract-id-seeding=testing-weak",
        "--participant participant-id=conformance-test,port=6865,contract-state-cache-max-size=1,contract-key-state-cache-max-size=1",
        "--index-append-only-schema",
        "--mutable-contract-state-cache",
        "--max-deduplication-duration=PT10S",
    ],
    tags = [],
    test_tool_args = [
        "--verbose",
        "--additional=AppendOnlyCompletionDeduplicationInfoITCommandService",
        "--additional=AppendOnlyCompletionDeduplicationInfoITCommandSubmissionService",
        "--additional=ParticipantPruningIT",
        "--additional=MultiPartySubmissionIT",
        "--additional=KVCommandDeduplicationIT",
        "--exclude=CommandDeduplicationIT",  # It's a KV ledger so it needs the KV variant
        # Disable tests targeting only multi-participant setups
        "--exclude=ParticipantPruningIT:PRImmediateAndRetroactiveDivulgence",
    ],
)

conformance_test(
    name = "conformance-test-append-only-h2",
    ports = [6865],
    server = ":conformance-test-h2-memory-bin",
    server_args = [
        "--contract-id-seeding=testing-weak",
        "--participant participant-id=conformance-test,port=6865,contract-state-cache-max-size=1,contract-key-state-cache-max-size=1",
        "--index-append-only-schema",
        "--mutable-contract-state-cache",
        "--jdbc-url=jdbc:h2:mem:daml-on-sql-conformance-test",
        "--max-deduplication-duration=PT10S",
    ],
    tags = [],
    test_tool_args = [
        "--verbose",
        "--additional=AppendOnlyCompletionDeduplicationInfoITCommandService",
        "--additional=AppendOnlyCompletionDeduplicationInfoITCommandSubmissionService",
        "--additional=ParticipantPruningIT",
        "--additional=MultiPartySubmissionIT",
        "--additional=KVCommandDeduplicationIT",
        "--exclude=CommandDeduplicationIT",  # It's a KV ledger so it needs the KV variant
        # Disable tests targeting only multi-participant setups
        "--exclude=ParticipantPruningIT:PRImmediateAndRetroactiveDivulgence",
    ],
)

conformance_test(
    name = "conformance-test-append-only-oracle",
    ports = [6865],
    server = ":conformance-test-oracle-bin",
    server_args = [
        "--contract-id-seeding=testing-weak",
        "--participant participant-id=conformance-test,port=6865,contract-state-cache-max-size=1,contract-key-state-cache-max-size=1",
        "--index-append-only-schema",
        "--mutable-contract-state-cache",
        "--max-deduplication-duration=PT10S",
    ],
    tags = [] if oracle_testing else ["manual"],
    test_tool_args = [
        "--verbose",
        "--additional=AppendOnlyCompletionDeduplicationInfoITCommandService",
        "--additional=AppendOnlyCompletionDeduplicationInfoITCommandSubmissionService",
        "--additional=ParticipantPruningIT",
        "--additional=MultiPartySubmissionIT",
        "--additional=KVCommandDeduplicationIT",
        "--exclude=CommandDeduplicationIT",  # It's a KV ledger so it needs the KV variant
<<<<<<< HEAD
        # Disable tests targeting only multi-participant setups
        "--exclude=ParticipantPruningIT:PRImmediateAndRetroactiveDivulgence",
=======
    ],
)

conformance_test(
    name = "conformance-test-append-only-postgres-command-completion-dedup-info",
    ports = [6865],
    server = ":conformance-test-postgresql-bin",
    server_args = [
        "--contract-id-seeding=testing-weak",
        "--participant participant-id=conformance-test,port=6865,contract-state-cache-max-size=1,contract-key-state-cache-max-size=1",
        "--index-append-only-schema",
        "--mutable-contract-state-cache",
        "--max-deduplication-duration=PT5S",
    ],
    tags = [],
    test_tool_args = [
        "--verbose",
        "--include=" +
        "AppendOnlyCompletionDeduplicationInfoITCommandService" +
        ",AppendOnlyCompletionDeduplicationInfoITCommandSubmissionService" +
        ",AppendOnlyKVCommandDeduplicationIT",
    ],
)

conformance_test(
    name = "conformance-test-append-only-h2-command-completion-dedup-info",
    ports = [6865],
    server = ":conformance-test-h2-memory-bin",
    server_args = [
        "--contract-id-seeding=testing-weak",
        "--participant participant-id=conformance-test,port=6865,contract-state-cache-max-size=1,contract-key-state-cache-max-size=1",
        "--index-append-only-schema",
        "--mutable-contract-state-cache",
        "--jdbc-url=jdbc:h2:mem:daml-on-sql-conformance-test",
        "--max-deduplication-duration=PT5S",
    ],
    tags = [],
    test_tool_args = [
        "--verbose",
        "--include=" +
        "AppendOnlyCompletionDeduplicationInfoITCommandService" +
        ",AppendOnlyCompletionDeduplicationInfoITCommandSubmissionService" +
        ",AppendOnlyKVCommandDeduplicationIT",
    ],
)

conformance_test(
    name = "conformance-test-append-only-oracle-command-completion-dedup-info",
    ports = [6865],
    server = ":conformance-test-oracle-bin",
    server_args = [
        "--contract-id-seeding=testing-weak",
        "--participant participant-id=conformance-test,port=6865,contract-state-cache-max-size=1,contract-key-state-cache-max-size=1",
        "--index-append-only-schema",
        "--mutable-contract-state-cache",
        "--max-deduplication-duration=PT5S",
    ],
    tags = [] if oracle_testing else ["manual"],
    test_tool_args = [
        "--verbose",
        "--include=" +
        "AppendOnlyCompletionDeduplicationInfoITCommandService" +
        ",AppendOnlyCompletionDeduplicationInfoITCommandSubmissionService" +
        ",AppendOnlyKVCommandDeduplicationIT",
>>>>>>> 63f6678d
    ],
)

conformance_test(
    name = "conformance-test-oracle",
    ports = [6865],
    server = ":conformance-test-oracle-bin",
    server_args = [
        "--contract-id-seeding=testing-weak",
        "--participant participant-id=conformance-test,port=6865,contract-state-cache-max-size=1,contract-key-state-cache-max-size=1",
        "--max-deduplication-duration=PT10S",
    ],
    tags = [] if oracle_testing else ["manual"],
    test_tool_args = [
        "--verbose",
        "--additional=ParticipantPruningIT",
        "--additional=MultiPartySubmissionIT",
        "--additional=KVCommandDeduplicationIT",
        "--exclude=CommandDeduplicationIT",  # It's a KV ledger so it needs the KV variant
        # Disable tests targeting only append-only schema functionality
        "--exclude=ParticipantPruningIT:PRLocalAndNonLocalRetroactiveDivulgences,ParticipantPruningIT:PRRetroactiveDivulgences,ParticipantPruningIT:PRImmediateAndRetroactiveDivulgence",
    ],
)

conformance_test(
    name = "conformance-test-append-only-in-memory-fan-out-postgres",
    ports = [6865],
    server = ":conformance-test-postgresql-bin",
    server_args = [
        "--contract-id-seeding=testing-weak",
        "--participant participant-id=conformance-test,port=6865,contract-state-cache-max-size=1,contract-key-state-cache-max-size=1,ledger-api-transactions-buffer-max-size=10",
        "--index-append-only-schema",
        "--mutable-contract-state-cache",
        "--buffered-ledger-api-streams-unsafe",
        "--max-deduplication-duration=PT10S",
    ],
    tags = [],
    test_tool_args = [
        "--verbose",
        "--additional=AppendOnlyCompletionDeduplicationInfoITCommandService",
        "--additional=AppendOnlyCompletionDeduplicationInfoITCommandSubmissionService",
        "--additional=ParticipantPruningIT",
        "--additional=MultiPartySubmissionIT",
        "--additional=KVCommandDeduplicationIT",
        "--exclude=CommandDeduplicationIT",  # It's a KV ledger so it needs the KV variant
        # Disable tests targeting only multi-participant setups
        "--exclude=ParticipantPruningIT:PRImmediateAndRetroactiveDivulgence",
    ],
)

conformance_test(
    name = "conformance-test-append-only-in-memory-fan-out-oracle",
    ports = [6865],
    server = ":conformance-test-oracle-bin",
    server_args = [
        "--contract-id-seeding=testing-weak",
        "--participant participant-id=conformance-test,port=6865,contract-state-cache-max-size=1,contract-key-state-cache-max-size=1,ledger-api-transactions-buffer-max-size=10",
        "--index-append-only-schema",
        "--mutable-contract-state-cache",
        "--buffered-ledger-api-streams-unsafe",
        "--max-deduplication-duration=PT10S",
    ],
    tags = [] if oracle_testing else ["manual"],
    test_tool_args = [
        "--verbose",
        "--additional=AppendOnlyCompletionDeduplicationInfoITCommandService",
        "--additional=AppendOnlyCompletionDeduplicationInfoITCommandSubmissionService",
        "--additional=ParticipantPruningIT",
        "--additional=MultiPartySubmissionIT",
        "--additional=KVCommandDeduplicationIT",
        "--exclude=CommandDeduplicationIT",  # It's a KV ledger so it needs the KV variant
        # Disable tests targeting only multi-participant setups
        "--exclude=ParticipantPruningIT:PRImmediateAndRetroactiveDivulgence",
    ],
)

conformance_test(
    name = "conformance-test-contract-ids",
    ports = [6865],
    server = ":conformance-test-h2-memory-bin",
    server_args = [
        "--contract-id-seeding=testing-weak",
        "--participant participant-id=conformance-test,port=6865,contract-state-cache-max-size=1,contract-key-state-cache-max-size=1",
        "--jdbc-url=jdbc:h2:mem:daml-on-sql-conformance-test",
    ],
    test_tool_args = [
        "--verbose",
        "--include=ContractIdIT:RejectV0,ContractIdIT:AcceptSuffixedV1,ContractIdIT:AcceptNonSuffixedV1",
    ],
)<|MERGE_RESOLUTION|>--- conflicted
+++ resolved
@@ -257,7 +257,7 @@
             server_args = [
                 "--contract-id-seeding=testing-weak",
                 "--participant participant-id=conformance-test,port=6865",
-                "--max-deduplication-duration=PT10S",
+                "--max-deduplication-duration=PT5S",
             ] + db.get("conformance_test_server_args", []),
             tags = db.get("conformance_test_tags", []),
             test_tool_args = db.get("conformance_test_tool_args", []) + [
@@ -271,37 +271,6 @@
             ],
         ),
         conformance_test(
-<<<<<<< HEAD
-=======
-            name = "conformance-test-multi-party-submission-{}".format(db["name"]),
-            ports = [6865],
-            server = ":conformance-test-{}-bin".format(db["name"]),
-            server_args = [
-                "--contract-id-seeding=testing-weak",
-                "--participant participant-id=conformance-test,port=6865",
-            ] + db.get("conformance_test_server_args", []),
-            tags = db.get("conformance_test_tags", []),
-            test_tool_args = db.get("conformance_test_tool_args", []) + [
-                "--verbose",
-                "--include=MultiPartySubmissionIT",
-            ],
-        ),
-        conformance_test(
-            name = "conformance-test-kv-command-deduplication-{}".format(db["name"]),
-            ports = [6865],
-            server = ":conformance-test-{}-bin".format(db["name"]),
-            server_args = [
-                "--contract-id-seeding=testing-weak",
-                "--participant participant-id=conformance-test,port=6865",
-                "--max-deduplication-duration=PT5S",
-            ] + db.get("conformance_test_server_args", []),
-            tags = db.get("conformance_test_tags", []),
-            test_tool_args = db.get("conformance_test_tool_args", []) + [
-                "--include=KVCommandDeduplicationIT",
-            ],
-        ),
-        conformance_test(
->>>>>>> 63f6678d
             name = "benchmark-performance-envelope-{}".format(db["name"]),
             ports = [6865],
             server = ":conformance-test-{}-bin".format(db["name"]),
@@ -343,7 +312,7 @@
         "--participant participant-id=conformance-test,port=6865,contract-state-cache-max-size=1,contract-key-state-cache-max-size=1",
         "--index-append-only-schema",
         "--mutable-contract-state-cache",
-        "--max-deduplication-duration=PT10S",
+        "--max-deduplication-duration=PT5S",
     ],
     tags = [],
     test_tool_args = [
@@ -352,7 +321,7 @@
         "--additional=AppendOnlyCompletionDeduplicationInfoITCommandSubmissionService",
         "--additional=ParticipantPruningIT",
         "--additional=MultiPartySubmissionIT",
-        "--additional=KVCommandDeduplicationIT",
+        "--additional=AppendOnlyKVCommandDeduplicationIT",
         "--exclude=CommandDeduplicationIT",  # It's a KV ledger so it needs the KV variant
         # Disable tests targeting only multi-participant setups
         "--exclude=ParticipantPruningIT:PRImmediateAndRetroactiveDivulgence",
@@ -369,7 +338,7 @@
         "--index-append-only-schema",
         "--mutable-contract-state-cache",
         "--jdbc-url=jdbc:h2:mem:daml-on-sql-conformance-test",
-        "--max-deduplication-duration=PT10S",
+        "--max-deduplication-duration=PT5S",
     ],
     tags = [],
     test_tool_args = [
@@ -378,7 +347,7 @@
         "--additional=AppendOnlyCompletionDeduplicationInfoITCommandSubmissionService",
         "--additional=ParticipantPruningIT",
         "--additional=MultiPartySubmissionIT",
-        "--additional=KVCommandDeduplicationIT",
+        "--additional=AppendOnlyKVCommandDeduplicationIT",
         "--exclude=CommandDeduplicationIT",  # It's a KV ledger so it needs the KV variant
         # Disable tests targeting only multi-participant setups
         "--exclude=ParticipantPruningIT:PRImmediateAndRetroactiveDivulgence",
@@ -394,7 +363,7 @@
         "--participant participant-id=conformance-test,port=6865,contract-state-cache-max-size=1,contract-key-state-cache-max-size=1",
         "--index-append-only-schema",
         "--mutable-contract-state-cache",
-        "--max-deduplication-duration=PT10S",
+        "--max-deduplication-duration=PT5S",
     ],
     tags = [] if oracle_testing else ["manual"],
     test_tool_args = [
@@ -403,88 +372,21 @@
         "--additional=AppendOnlyCompletionDeduplicationInfoITCommandSubmissionService",
         "--additional=ParticipantPruningIT",
         "--additional=MultiPartySubmissionIT",
-        "--additional=KVCommandDeduplicationIT",
-        "--exclude=CommandDeduplicationIT",  # It's a KV ledger so it needs the KV variant
-<<<<<<< HEAD
+        "--additional=AppendOnlyKVCommandDeduplicationIT",
+        "--exclude=CommandDeduplicationIT",  # It's a KV ledger so it needs the KV variant
         # Disable tests targeting only multi-participant setups
         "--exclude=ParticipantPruningIT:PRImmediateAndRetroactiveDivulgence",
-=======
-    ],
-)
-
-conformance_test(
-    name = "conformance-test-append-only-postgres-command-completion-dedup-info",
-    ports = [6865],
-    server = ":conformance-test-postgresql-bin",
+    ],
+)
+
+conformance_test(
+    name = "conformance-test-oracle",
+    ports = [6865],
+    server = ":conformance-test-oracle-bin",
     server_args = [
         "--contract-id-seeding=testing-weak",
         "--participant participant-id=conformance-test,port=6865,contract-state-cache-max-size=1,contract-key-state-cache-max-size=1",
-        "--index-append-only-schema",
-        "--mutable-contract-state-cache",
-        "--max-deduplication-duration=PT5S",
-    ],
-    tags = [],
-    test_tool_args = [
-        "--verbose",
-        "--include=" +
-        "AppendOnlyCompletionDeduplicationInfoITCommandService" +
-        ",AppendOnlyCompletionDeduplicationInfoITCommandSubmissionService" +
-        ",AppendOnlyKVCommandDeduplicationIT",
-    ],
-)
-
-conformance_test(
-    name = "conformance-test-append-only-h2-command-completion-dedup-info",
-    ports = [6865],
-    server = ":conformance-test-h2-memory-bin",
-    server_args = [
-        "--contract-id-seeding=testing-weak",
-        "--participant participant-id=conformance-test,port=6865,contract-state-cache-max-size=1,contract-key-state-cache-max-size=1",
-        "--index-append-only-schema",
-        "--mutable-contract-state-cache",
-        "--jdbc-url=jdbc:h2:mem:daml-on-sql-conformance-test",
-        "--max-deduplication-duration=PT5S",
-    ],
-    tags = [],
-    test_tool_args = [
-        "--verbose",
-        "--include=" +
-        "AppendOnlyCompletionDeduplicationInfoITCommandService" +
-        ",AppendOnlyCompletionDeduplicationInfoITCommandSubmissionService" +
-        ",AppendOnlyKVCommandDeduplicationIT",
-    ],
-)
-
-conformance_test(
-    name = "conformance-test-append-only-oracle-command-completion-dedup-info",
-    ports = [6865],
-    server = ":conformance-test-oracle-bin",
-    server_args = [
-        "--contract-id-seeding=testing-weak",
-        "--participant participant-id=conformance-test,port=6865,contract-state-cache-max-size=1,contract-key-state-cache-max-size=1",
-        "--index-append-only-schema",
-        "--mutable-contract-state-cache",
-        "--max-deduplication-duration=PT5S",
-    ],
-    tags = [] if oracle_testing else ["manual"],
-    test_tool_args = [
-        "--verbose",
-        "--include=" +
-        "AppendOnlyCompletionDeduplicationInfoITCommandService" +
-        ",AppendOnlyCompletionDeduplicationInfoITCommandSubmissionService" +
-        ",AppendOnlyKVCommandDeduplicationIT",
->>>>>>> 63f6678d
-    ],
-)
-
-conformance_test(
-    name = "conformance-test-oracle",
-    ports = [6865],
-    server = ":conformance-test-oracle-bin",
-    server_args = [
-        "--contract-id-seeding=testing-weak",
-        "--participant participant-id=conformance-test,port=6865,contract-state-cache-max-size=1,contract-key-state-cache-max-size=1",
-        "--max-deduplication-duration=PT10S",
+        "--max-deduplication-duration=PT5S",
     ],
     tags = [] if oracle_testing else ["manual"],
     test_tool_args = [
@@ -508,7 +410,7 @@
         "--index-append-only-schema",
         "--mutable-contract-state-cache",
         "--buffered-ledger-api-streams-unsafe",
-        "--max-deduplication-duration=PT10S",
+        "--max-deduplication-duration=PT5S",
     ],
     tags = [],
     test_tool_args = [
@@ -517,7 +419,7 @@
         "--additional=AppendOnlyCompletionDeduplicationInfoITCommandSubmissionService",
         "--additional=ParticipantPruningIT",
         "--additional=MultiPartySubmissionIT",
-        "--additional=KVCommandDeduplicationIT",
+        "--additional=AppendOnlyKVCommandDeduplicationIT",
         "--exclude=CommandDeduplicationIT",  # It's a KV ledger so it needs the KV variant
         # Disable tests targeting only multi-participant setups
         "--exclude=ParticipantPruningIT:PRImmediateAndRetroactiveDivulgence",
@@ -534,7 +436,7 @@
         "--index-append-only-schema",
         "--mutable-contract-state-cache",
         "--buffered-ledger-api-streams-unsafe",
-        "--max-deduplication-duration=PT10S",
+        "--max-deduplication-duration=PT5S",
     ],
     tags = [] if oracle_testing else ["manual"],
     test_tool_args = [
@@ -543,7 +445,7 @@
         "--additional=AppendOnlyCompletionDeduplicationInfoITCommandSubmissionService",
         "--additional=ParticipantPruningIT",
         "--additional=MultiPartySubmissionIT",
-        "--additional=KVCommandDeduplicationIT",
+        "--additional=AppendOnlyKVCommandDeduplicationIT",
         "--exclude=CommandDeduplicationIT",  # It's a KV ledger so it needs the KV variant
         # Disable tests targeting only multi-participant setups
         "--exclude=ParticipantPruningIT:PRImmediateAndRetroactiveDivulgence",
