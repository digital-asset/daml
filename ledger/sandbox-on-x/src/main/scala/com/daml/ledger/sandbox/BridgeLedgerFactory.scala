--- conflicted
+++ resolved
@@ -47,11 +47,7 @@
         new ReadWriteServiceFactory {
           override def readService(): ReadService = readWriteService
 
-<<<<<<< HEAD
-          override def writePackagesService(): WritePackagesService = readWriteService
-=======
           override def writePackageService(): WritePackagesService = readWriteService
->>>>>>> b6334f8f
 
           override def writeService(): WriteService = readWriteService
         }
