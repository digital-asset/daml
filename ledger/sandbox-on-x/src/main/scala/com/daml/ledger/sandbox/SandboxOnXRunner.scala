--- conflicted
+++ resolved
@@ -58,26 +58,12 @@
       configAdaptor: BridgeConfigAdaptor,
       config: Config,
       bridgeConfig: BridgeConfig,
-<<<<<<< HEAD
-      explicitDisclosureUnsafeEnabled: Boolean = false,
       registerGlobalOpenTelemetry: Boolean,
-=======
->>>>>>> 71d7270f
   ): ResourceOwner[Port] =
     new ResourceOwner[Port] {
       override def acquire()(implicit context: ResourceContext): Resource[Port] =
         SandboxOnXRunner
-<<<<<<< HEAD
-          .run(
-            bridgeConfig,
-            config,
-            configAdaptor,
-            explicitDisclosureUnsafeEnabled,
-            registerGlobalOpenTelemetry,
-          )
-=======
-          .run(bridgeConfig, config, configAdaptor)
->>>>>>> 71d7270f
+          .run(bridgeConfig, config, configAdaptor, registerGlobalOpenTelemetry)
           .acquire()
     }
 
@@ -85,11 +71,7 @@
       bridgeConfig: BridgeConfig,
       config: Config,
       configAdaptor: BridgeConfigAdaptor,
-<<<<<<< HEAD
-      explicitDisclosureUnsafeEnabled: Boolean,
       registerGlobalOpenTelemetry: Boolean,
-=======
->>>>>>> 71d7270f
   ): ResourceOwner[Port] = newLoggingContext { implicit loggingContext =>
     implicit val actorSystem: ActorSystem = ActorSystem(RunnerName)
     implicit val materializer: Materializer = Materializer(actorSystem)
