--- conflicted
+++ resolved
@@ -135,16 +135,11 @@
         servicesExecutionContext = servicesExecutionContext,
         metrics = metrics,
         explicitDisclosureUnsafeEnabled = true,
-<<<<<<< HEAD
         rateLimitingInterceptor = participantConfig.apiServer.rateLimit.map(config =>
           (dbExecutor: QueueAwareExecutionContextExecutorService) =>
             buildRateLimitingInterceptor(metrics, dbExecutor, servicesExecutionContext)(config)
         ),
-=======
-        rateLimitingInterceptor =
-          participantConfig.apiServer.rateLimit.map(buildRateLimitingInterceptor(metrics)),
         telemetry = new DefaultOpenTelemetry(openTelemetry),
->>>>>>> 85eff293
       )(actorSystem, materializer).owner
     } yield {
       logInitializationHeader(
