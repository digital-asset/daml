// Copyright (c) 2021 Digital Asset (Switzerland) GmbH and/or its affiliates. All rights reserved.
// SPDX-License-Identifier: Apache-2.0

package com.daml.ledger.api.tls

import com.daml.ledger.api.tls.TlsVersion.{TlsVersion, V1, V1_1, V1_2, V1_3}
import io.grpc.netty.GrpcSslContexts
import io.netty.buffer.ByteBufAllocator
import io.netty.handler.ssl.{ClientAuth, SslContext}
import org.slf4j.LoggerFactory

import java.io.{ByteArrayInputStream, File, FileInputStream, InputStream}
import java.lang
import java.nio.file.Files
<<<<<<< HEAD
import javax.net.ssl.SSLEngine
=======
>>>>>>> 0c32e3ba
import scala.jdk.CollectionConverters._
import scala.util.control.NonFatal

final case class TlsInfo(
    enabledCipherSuites: Seq[String],
    enabledProtocols: Seq[String],
    supportedCipherSuites: Seq[String],
    supportedProtocols: Seq[String],
)

object TlsInfo {
  def fromSslContext(sslContext: SslContext): TlsInfo = {
    val engine: SSLEngine = sslContext.newEngine(ByteBufAllocator.DEFAULT)
    TlsInfo(
      enabledCipherSuites = engine.getEnabledCipherSuites.toIndexedSeq,
      enabledProtocols = engine.getEnabledProtocols.toIndexedSeq,
      supportedCipherSuites = engine.getSupportedCipherSuites.toIndexedSeq,
      supportedProtocols = engine.getSupportedProtocols.toIndexedSeq,
    )
  }
}

final case class TlsConfiguration(
    enabled: Boolean,
    keyCertChainFile: Option[File] = None, // mutual auth is disabled if null
    keyFile: Option[File] = None,
    trustCertCollectionFile: Option[File] = None, // System default if null
    secretsUrl: Option[SecretsUrl] = None,
    clientAuth: ClientAuth =
      ClientAuth.REQUIRE, // Client auth setting used by the server. This is not used in the client configuration.
    enableCertRevocationChecking: Boolean = false,
    minimumServerProtocolVersion: Option[TlsVersion] = None,
<<<<<<< HEAD
    clientProtocolVersion: Option[TlsVersion] = None,
=======
>>>>>>> 0c32e3ba
) {

  private val logger = LoggerFactory.getLogger(getClass)

  /** If enabled and all required fields are present, it returns an SslContext suitable for client usage */
  def client(enabledProtocols: Seq[TlsVersion] = Seq.empty): Option[SslContext] = {
    if (enabled) {
      val enabledProtocolsNames =
<<<<<<< HEAD
        if (enabledProtocols.isEmpty) {
          // TODO PBATKO clientProtocolVersion vs. enabledProtocols
          if (clientProtocolVersion.isEmpty) {
            null
          } else {
            Seq(clientProtocolVersion.get.version).asJava
          }
        } else
=======
        if (enabledProtocols.isEmpty)
          null
        else
>>>>>>> 0c32e3ba
          enabledProtocols.map(_.version).asJava
      val sslContext = GrpcSslContexts
        .forClient()
        .keyManager(
          keyCertChainFile.orNull,
          keyFile.orNull,
        )
        .trustManager(trustCertCollectionFile.orNull)
        .protocols(enabledProtocolsNames)
        .sslProvider(SslContext.defaultClientProvider())
        .build()
      logTlsProtocolsAndCipherSuites(sslContext, isServer = false)
      Some(sslContext)
    } else None
  }

  /** If enabled and all required fields are present, it returns an SslContext suitable for server usage
    *
    *  Details:
    *  We create two instances of sslContext:
    *  1) The first one with default protocols: in order to query it for a set of supported protocols.
    *  2) The second one with a custom set of protocols to enable.
    *     We have used previously obtained set of supported protocols to make sure every protocol we want to enable is supported.
    *     @see [[javax.net.ssl.SSLEngine#setEnabledProtocols]]
    */
  def server: Option[SslContext] =
    if (enabled) {
<<<<<<< HEAD

=======
>>>>>>> 0c32e3ba
      val tlsInfo = scala.util.Using.resources(
        keyCertChainInputStreamOrFail,
        keyInputStreamOrFail,
      ) { (keyCertChain: InputStream, key: InputStream) =>
<<<<<<< HEAD
        val protocols = null.asInstanceOf[lang.Iterable[String]]
        val defaultSslContext = buildServersSslContext(
          keyCertChain = keyCertChain,
          key = key,
          protocols = protocols,
=======
        val defaultSslContext = buildServersSslContext(
          keyCertChain = keyCertChain,
          key = key,
          protocols = null.asInstanceOf[lang.Iterable[String]],
>>>>>>> 0c32e3ba
        )
        TlsInfo.fromSslContext(defaultSslContext)
      }

      scala.util.Using.resources(
        keyCertChainInputStreamOrFail,
        keyInputStreamOrFail,
      ) { (keyCertChain: InputStream, key: InputStream) =>
<<<<<<< HEAD
        val protocols = protocolsNames(tlsInfo)
        val sslContext = buildServersSslContext(
          keyCertChain = keyCertChain,
          key = key,
          protocols = protocols,
=======
        val sslContext = buildServersSslContext(
          keyCertChain = keyCertChain,
          key = key,
          protocols = filterSupportedProtocols(tlsInfo),
>>>>>>> 0c32e3ba
        )
        logTlsProtocolsAndCipherSuites(sslContext, isServer = true)
        Some(sslContext)
      }

    } else {
      logger.info(s"Server's TLS: Disabled.")
      None
    }

  private def buildServersSslContext(
      keyCertChain: InputStream,
      key: InputStream,
      protocols: lang.Iterable[String],
  ) = {
    GrpcSslContexts
      .forServer(
        keyCertChain,
        key,
      )
      .trustManager(trustCertCollectionFile.orNull)
      .clientAuth(clientAuth)
      .protocols(protocols)
      .sslProvider(SslContext.defaultServerProvider())
      .build()
  }

  private[tls] def logTlsProtocolsAndCipherSuites(
      sslContext: SslContext,
      isServer: Boolean,
  ): Unit = {
<<<<<<< HEAD
    val who = if (isServer) "server" else "client"
    val tlsInfo = TlsInfo.fromSslContext(sslContext)
    logger.info(s"TLS $who: Enabled.")
    logger.debug(s"TLS $who: Supported protocols: ${tlsInfo.supportedProtocols.mkString(", ")}.")
    logger.info(s"TLS $who: Enabled protocols: ${tlsInfo.enabledProtocols.mkString(", ")}.")
    logger.debug(
      s"TLS $who: Supported cipher suites: ${tlsInfo.supportedCipherSuites.mkString(", ")}."
    )
    logger.info(s"TLS $who: Enabled cipher suites: ${tlsInfo.enabledCipherSuites.mkString(", ")}.")
=======
    val who = if (isServer) "Server" else "Client"
    val tlsInfo = TlsInfo.fromSslContext(sslContext)
    logger.info(s"$who TLS - enabled.")
    logger.debug(s"$who TLS - supported protocols: ${tlsInfo.supportedProtocols.mkString(", ")}.")
    logger.info(s"$who TLS - enabled protocols: ${tlsInfo.enabledProtocols.mkString(", ")}.")
    logger.debug(
      s"$who TLS $who - supported cipher suites: ${tlsInfo.supportedCipherSuites.mkString(", ")}."
    )
    logger.info(s"$who TLS - enabled cipher suites: ${tlsInfo.enabledCipherSuites.mkString(", ")}.")
>>>>>>> 0c32e3ba
  }

  /** This is a side-effecting method. It modifies JVM TLS properties according to the TLS configuration. */
  def setJvmTlsProperties(): Unit =
    if (enabled && enableCertRevocationChecking) OcspProperties.enableOcsp()

<<<<<<< HEAD
  private[tls] def protocolsNames(tlsInfo: TlsInfo): java.lang.Iterable[String] = {
=======
  private[tls] def filterSupportedProtocols(tlsInfo: TlsInfo): java.lang.Iterable[String] = {
>>>>>>> 0c32e3ba
    minimumServerProtocolVersion match {
      case None => null
      case Some(tlsVersion) =>
        val versions = tlsVersion match {
          case V1 | V1_1 =>
            throw new IllegalArgumentException(s"Unsupported TLS version: ${tlsVersion}")
          case V1_2 => Seq[TlsVersion](V1_2, V1_3)
          case V1_3 => Seq(V1_3)
          case _ =>
            throw new IllegalStateException(s"Could not recognize TLS version: |${tlsVersion}|!")
        }
        versions
          .map(_.version)
          .filter(tlsInfo.supportedProtocols.contains(_))
          .asJava
    }
  }

  private[tls] def keyInputStreamOrFail: InputStream = {
    val keyFileOrFail = keyFile.getOrElse(
      throw new IllegalArgumentException(
        s"Unable to convert ${this.toString} to SSL Context: cannot create SSL context without keyFile."
      )
    )
    prepareKeyInputStream(keyFileOrFail)
  }

  private[tls] def prepareKeyInputStream(keyFile: File): InputStream = {
    val bytes = if (keyFile.getName.endsWith(".enc")) {
      try {
        val params = DecryptionParameters.fromSecretsServer(secretsUrlOrFail)
        params.decrypt(encrypted = keyFile)
      } catch {
        case NonFatal(e) => throw new PrivateKeyDecryptionException(e)
      }
    } else {
      Files.readAllBytes(keyFile.toPath)
    }
    new ByteArrayInputStream(bytes)
  }

  private def secretsUrlOrFail: SecretsUrl = secretsUrl.getOrElse(
    throw new IllegalStateException(
      s"Unable to convert ${this.toString} to SSL Context: cannot decrypt keyFile without secretsUrl."
    )
  )

  private def keyCertChainInputStreamOrFail: InputStream = {
    val msg =
      s"Unable to convert ${this.toString} to SSL Context: cannot create SSL context without keyCertChainFile."
    val keyFile = keyCertChainFile.getOrElse(throw new IllegalStateException(msg))
    new FileInputStream(keyFile)
  }

}

object TlsConfiguration {
  val Empty: TlsConfiguration = TlsConfiguration(
    enabled = true,
    keyCertChainFile = None,
    keyFile = None,
    trustCertCollectionFile = None,
  )
}<|MERGE_RESOLUTION|>--- conflicted
+++ resolved
@@ -5,38 +5,14 @@
 
 import com.daml.ledger.api.tls.TlsVersion.{TlsVersion, V1, V1_1, V1_2, V1_3}
 import io.grpc.netty.GrpcSslContexts
-import io.netty.buffer.ByteBufAllocator
 import io.netty.handler.ssl.{ClientAuth, SslContext}
 import org.slf4j.LoggerFactory
 
 import java.io.{ByteArrayInputStream, File, FileInputStream, InputStream}
 import java.lang
 import java.nio.file.Files
-<<<<<<< HEAD
-import javax.net.ssl.SSLEngine
-=======
->>>>>>> 0c32e3ba
 import scala.jdk.CollectionConverters._
 import scala.util.control.NonFatal
-
-final case class TlsInfo(
-    enabledCipherSuites: Seq[String],
-    enabledProtocols: Seq[String],
-    supportedCipherSuites: Seq[String],
-    supportedProtocols: Seq[String],
-)
-
-object TlsInfo {
-  def fromSslContext(sslContext: SslContext): TlsInfo = {
-    val engine: SSLEngine = sslContext.newEngine(ByteBufAllocator.DEFAULT)
-    TlsInfo(
-      enabledCipherSuites = engine.getEnabledCipherSuites.toIndexedSeq,
-      enabledProtocols = engine.getEnabledProtocols.toIndexedSeq,
-      supportedCipherSuites = engine.getSupportedCipherSuites.toIndexedSeq,
-      supportedProtocols = engine.getSupportedProtocols.toIndexedSeq,
-    )
-  }
-}
 
 final case class TlsConfiguration(
     enabled: Boolean,
@@ -48,10 +24,7 @@
       ClientAuth.REQUIRE, // Client auth setting used by the server. This is not used in the client configuration.
     enableCertRevocationChecking: Boolean = false,
     minimumServerProtocolVersion: Option[TlsVersion] = None,
-<<<<<<< HEAD
     clientProtocolVersion: Option[TlsVersion] = None,
-=======
->>>>>>> 0c32e3ba
 ) {
 
   private val logger = LoggerFactory.getLogger(getClass)
@@ -60,20 +33,14 @@
   def client(enabledProtocols: Seq[TlsVersion] = Seq.empty): Option[SslContext] = {
     if (enabled) {
       val enabledProtocolsNames =
-<<<<<<< HEAD
         if (enabledProtocols.isEmpty) {
-          // TODO PBATKO clientProtocolVersion vs. enabledProtocols
+          // TODO PBATKO redundancy to simplify: clientProtocolVersion vs. enabledProtocols
           if (clientProtocolVersion.isEmpty) {
             null
           } else {
             Seq(clientProtocolVersion.get.version).asJava
           }
         } else
-=======
-        if (enabledProtocols.isEmpty)
-          null
-        else
->>>>>>> 0c32e3ba
           enabledProtocols.map(_.version).asJava
       val sslContext = GrpcSslContexts
         .forClient()
@@ -101,26 +68,14 @@
     */
   def server: Option[SslContext] =
     if (enabled) {
-<<<<<<< HEAD
-
-=======
->>>>>>> 0c32e3ba
       val tlsInfo = scala.util.Using.resources(
         keyCertChainInputStreamOrFail,
         keyInputStreamOrFail,
       ) { (keyCertChain: InputStream, key: InputStream) =>
-<<<<<<< HEAD
-        val protocols = null.asInstanceOf[lang.Iterable[String]]
-        val defaultSslContext = buildServersSslContext(
-          keyCertChain = keyCertChain,
-          key = key,
-          protocols = protocols,
-=======
         val defaultSslContext = buildServersSslContext(
           keyCertChain = keyCertChain,
           key = key,
           protocols = null.asInstanceOf[lang.Iterable[String]],
->>>>>>> 0c32e3ba
         )
         TlsInfo.fromSslContext(defaultSslContext)
       }
@@ -129,18 +84,10 @@
         keyCertChainInputStreamOrFail,
         keyInputStreamOrFail,
       ) { (keyCertChain: InputStream, key: InputStream) =>
-<<<<<<< HEAD
-        val protocols = protocolsNames(tlsInfo)
-        val sslContext = buildServersSslContext(
-          keyCertChain = keyCertChain,
-          key = key,
-          protocols = protocols,
-=======
         val sslContext = buildServersSslContext(
           keyCertChain = keyCertChain,
           key = key,
           protocols = filterSupportedProtocols(tlsInfo),
->>>>>>> 0c32e3ba
         )
         logTlsProtocolsAndCipherSuites(sslContext, isServer = true)
         Some(sslContext)
@@ -172,17 +119,6 @@
       sslContext: SslContext,
       isServer: Boolean,
   ): Unit = {
-<<<<<<< HEAD
-    val who = if (isServer) "server" else "client"
-    val tlsInfo = TlsInfo.fromSslContext(sslContext)
-    logger.info(s"TLS $who: Enabled.")
-    logger.debug(s"TLS $who: Supported protocols: ${tlsInfo.supportedProtocols.mkString(", ")}.")
-    logger.info(s"TLS $who: Enabled protocols: ${tlsInfo.enabledProtocols.mkString(", ")}.")
-    logger.debug(
-      s"TLS $who: Supported cipher suites: ${tlsInfo.supportedCipherSuites.mkString(", ")}."
-    )
-    logger.info(s"TLS $who: Enabled cipher suites: ${tlsInfo.enabledCipherSuites.mkString(", ")}.")
-=======
     val who = if (isServer) "Server" else "Client"
     val tlsInfo = TlsInfo.fromSslContext(sslContext)
     logger.info(s"$who TLS - enabled.")
@@ -192,18 +128,13 @@
       s"$who TLS $who - supported cipher suites: ${tlsInfo.supportedCipherSuites.mkString(", ")}."
     )
     logger.info(s"$who TLS - enabled cipher suites: ${tlsInfo.enabledCipherSuites.mkString(", ")}.")
->>>>>>> 0c32e3ba
   }
 
   /** This is a side-effecting method. It modifies JVM TLS properties according to the TLS configuration. */
   def setJvmTlsProperties(): Unit =
     if (enabled && enableCertRevocationChecking) OcspProperties.enableOcsp()
 
-<<<<<<< HEAD
-  private[tls] def protocolsNames(tlsInfo: TlsInfo): java.lang.Iterable[String] = {
-=======
   private[tls] def filterSupportedProtocols(tlsInfo: TlsInfo): java.lang.Iterable[String] = {
->>>>>>> 0c32e3ba
     minimumServerProtocolVersion match {
       case None => null
       case Some(tlsVersion) =>
