--- conflicted
+++ resolved
@@ -71,12 +71,6 @@
 
     for {
       partial <- commonValidations(req)
-<<<<<<< HEAD
-      _ <- offsetIsBeforeEndIfAbsolute("Begin", partial.begin, ledgerEnd, offsetOrdering)
-      _ <- partial.end.fold[Result[Unit]](Right(()))(
-        offsetIsBeforeEndIfAbsolute("End", _, ledgerEnd, offsetOrdering))
-      convertedFilter <- TransactionFilterValidator.validate(partial.transactionFilter)
-=======
       _ <- LedgerOffsetValidator.offsetIsBeforeEndIfAbsolute(
         "Begin",
         partial.begin,
@@ -87,10 +81,7 @@
         partial.end,
         ledgerEnd,
         offsetOrdering)
-      convertedFilter <- TransactionFilterValidator.validate(
-        partial.transactionFilter,
-        "filter.filters_by_party")
->>>>>>> a0e7e8f5
+      convertedFilter <- TransactionFilterValidator.validate(partial.transactionFilter)
     } yield {
       transaction.GetTransactionsRequest(
         ledgerId,
@@ -109,12 +100,6 @@
 
     for {
       partial <- commonValidations(req)
-<<<<<<< HEAD
-      _ <- offsetIsBeforeEndIfAbsolute("Begin", partial.begin, ledgerEnd, offsetOrdering)
-      _ <- partial.end.fold[Result[Unit]](Right(()))(
-        offsetIsBeforeEndIfAbsolute("End", _, ledgerEnd, offsetOrdering))
-      convertedFilter <- transactionFilterToPartySet(partial.transactionFilter)
-=======
       _ <- LedgerOffsetValidator.offsetIsBeforeEndIfAbsolute(
         "Begin",
         partial.begin,
@@ -125,10 +110,7 @@
         partial.end,
         ledgerEnd,
         offsetOrdering)
-      convertedFilter <- transactionFilterToPartySet(
-        partial.transactionFilter,
-        "filter.filters_by_party")
->>>>>>> a0e7e8f5
+      convertedFilter <- transactionFilterToPartySet(partial.transactionFilter)
     } yield {
       transaction.GetTransactionTreesRequest(
         partial.ledgerId,
