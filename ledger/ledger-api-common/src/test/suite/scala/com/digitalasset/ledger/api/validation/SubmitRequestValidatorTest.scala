--- conflicted
+++ resolved
@@ -81,14 +81,8 @@
     )
   }
 
-<<<<<<< HEAD
-  val commandsValidator =
-    new CommandsValidator(ledgerId, new IdentifierResolver(_ => Future.successful(None)))
-  val valueValidator = new ValueValidator(new IdentifierResolver(_ => Future.successful(None)))
-  import valueValidator.validateValue
-=======
   val commandsValidator = new CommandsValidator(ledgerId)
->>>>>>> 1a84c007
+  import ValueValidator.validateValue
 
   def recordFieldWithValue(value: Value) = RecordField("label", Some(value))
 
