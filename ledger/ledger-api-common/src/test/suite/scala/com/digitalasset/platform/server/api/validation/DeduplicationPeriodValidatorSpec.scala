// Copyright (c) 2022 Digital Asset (Switzerland) GmbH and/or its affiliates. All rights reserved.
// SPDX-License-Identifier: Apache-2.0

package com.daml.platform.server.api.validation

import java.time
import java.time.Duration

import com.daml.error.definitions.LedgerApiErrors.RequestValidation.InvalidDeduplicationPeriodField.ValidMaxDeduplicationFieldKey
import com.daml.error.{ContextualizedErrorLogger, NoLogging}
import com.daml.ledger.api.DeduplicationPeriod.DeduplicationDuration
import com.daml.ledger.api.validation.ValidatorTestUtils
import io.grpc.Status.Code.FAILED_PRECONDITION
import org.scalatest.matchers.should.Matchers
import org.scalatest.prop.TableDrivenPropertyChecks
import org.scalatest.wordspec.AnyWordSpec

class DeduplicationPeriodValidatorSpec
    extends AnyWordSpec
    with Matchers
    with ValidatorTestUtils
    with TableDrivenPropertyChecks {

  private implicit val contextualizedErrorLogger: ContextualizedErrorLogger = NoLogging
  private val maxDeduplicationDuration = time.Duration.ofSeconds(5)
  private val validator = new DeduplicationPeriodValidator(ErrorFactories())

  "not allow deduplication duration exceeding maximum deduplication duration" in {
    val durationSecondsExceedingMax = maxDeduplicationDuration.plusSeconds(1).getSeconds
    requestMustFailWith(
      request = validator.validate(
        DeduplicationDuration(
          Duration.ofSeconds(durationSecondsExceedingMax)
        ),
        maxDeduplicationDuration,
      ),
<<<<<<< HEAD
      expectedCodeV1 = INVALID_ARGUMENT,
      expectedDescriptionV1 =
        s"Invalid field deduplication_period: The given deduplication duration of ${java.time.Duration
          .ofSeconds(durationSecondsExceedingMax)} exceeds the maximum deduplication duration of ${maxDeduplicationDuration}",
      expectedCodeV2 = FAILED_PRECONDITION,
      expectedDescriptionV2 =
        s"INVALID_DEDUPLICATION_PERIOD(9,0): The submitted command had an invalid deduplication period: The given deduplication duration of ${java.time.Duration
          .ofSeconds(durationSecondsExceedingMax)} exceeds the maximum deduplication duration of ${maxDeduplicationDuration}",
      metadataV2 = Map(
=======
      code = FAILED_PRECONDITION,
      description =
        s"INVALID_DEDUPLICATION_PERIOD(9,0): The submitted command had an invalid deduplication period: The given deduplication duration of ${java.time.Duration
          .ofSeconds(durationSecondsExceedingMax)} exceeds the maximum deduplication time of ${maxDeduplicationDuration}",
      metadata = Map(
>>>>>>> f3af828f
        ValidMaxDeduplicationFieldKey -> maxDeduplicationDuration.toString
      ),
    )
  }
}<|MERGE_RESOLUTION|>--- conflicted
+++ resolved
@@ -34,23 +34,11 @@
         ),
         maxDeduplicationDuration,
       ),
-<<<<<<< HEAD
-      expectedCodeV1 = INVALID_ARGUMENT,
-      expectedDescriptionV1 =
-        s"Invalid field deduplication_period: The given deduplication duration of ${java.time.Duration
-          .ofSeconds(durationSecondsExceedingMax)} exceeds the maximum deduplication duration of ${maxDeduplicationDuration}",
-      expectedCodeV2 = FAILED_PRECONDITION,
-      expectedDescriptionV2 =
-        s"INVALID_DEDUPLICATION_PERIOD(9,0): The submitted command had an invalid deduplication period: The given deduplication duration of ${java.time.Duration
-          .ofSeconds(durationSecondsExceedingMax)} exceeds the maximum deduplication duration of ${maxDeduplicationDuration}",
-      metadataV2 = Map(
-=======
       code = FAILED_PRECONDITION,
       description =
         s"INVALID_DEDUPLICATION_PERIOD(9,0): The submitted command had an invalid deduplication period: The given deduplication duration of ${java.time.Duration
-          .ofSeconds(durationSecondsExceedingMax)} exceeds the maximum deduplication time of ${maxDeduplicationDuration}",
+          .ofSeconds(durationSecondsExceedingMax)} exceeds the maximum deduplication duration of ${maxDeduplicationDuration}",
       metadata = Map(
->>>>>>> f3af828f
         ValidMaxDeduplicationFieldKey -> maxDeduplicationDuration.toString
       ),
     )
