--- conflicted
+++ resolved
@@ -33,18 +33,6 @@
 
   "ErrorFactories" should {
 
-<<<<<<< HEAD
-    "return the internalError" in {
-      assertVersionedError(_.internalError("message123"))(
-        v1_code = Code.INTERNAL,
-        v1_message = "message123",
-        v1_details = Seq.empty,
-        v2_code = Code.INTERNAL,
-        v2_message =
-          s"An error occurred. Please contact the operator and inquire about the request trace-id",
-        v2_details = Seq[ErrorDetails.ErrorDetail](
-          ErrorDetails.ErrorInfoDetail("LEDGER_API_INTERNAL_ERROR"),
-=======
     "return malformedPackageId" in {
       assertVersionedError(
         _.malformedPackageId(request = "request123", message = "message123")(
@@ -60,14 +48,11 @@
         v2_message = s"MALFORMED_PACKAGE_ID(8,$correlationId): message123",
         v2_details = Seq[ErrorDetails.ErrorDetail](
           ErrorDetails.ErrorInfoDetail("MALFORMED_PACKAGE_ID"),
->>>>>>> 5f5af30c
-          DefaultTraceIdRequestInfo,
-        ),
-      )
-    }
-
-<<<<<<< HEAD
-=======
+          DefaultTraceIdRequestInfo,
+        ),
+      )
+    }
+
     "return packageNotFound" in {
       assertVersionedError(_.packageNotFound("packageId123"))(
         v1_code = Code.NOT_FOUND,
@@ -83,7 +68,21 @@
       )
     }
 
->>>>>>> 5f5af30c
+    "return the internalError" in {
+      assertVersionedError(_.internalError("message123"))(
+        v1_code = Code.INTERNAL,
+        v1_message = "message123",
+        v1_details = Seq.empty,
+        v2_code = Code.INTERNAL,
+        v2_message =
+          s"An error occurred. Please contact the operator and inquire about the request trace-id",
+        v2_details = Seq[ErrorDetails.ErrorDetail](
+          ErrorDetails.ErrorInfoDetail("LEDGER_API_INTERNAL_ERROR"),
+          DefaultTraceIdRequestInfo,
+        ),
+      )
+    }
+
     "return the DuplicateCommandException" in {
       assertVersionedError(_.duplicateCommandException)(
         v1_code = Code.ALREADY_EXISTS,
