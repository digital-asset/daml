// Copyright (c) 2021 Digital Asset (Switzerland) GmbH and/or its affiliates. All rights reserved.
// SPDX-License-Identifier: Apache-2.0

package com.daml

import com.daml.error.{
  ContextualizedErrorLogger,
  DamlContextualizedErrorLogger,
  ErrorCodesVersionSwitcher,
}
import com.daml.ledger.api.domain.LedgerId
import com.daml.lf.data.Ref
import com.daml.logging.{ContextualizedLogger, LoggingContext}
import com.daml.platform.server.api.validation.ErrorFactories
import com.daml.platform.server.api.validation.ErrorFactories._
import com.google.protobuf
import com.google.rpc._
import io.grpc.Status.Code
import io.grpc.StatusRuntimeException
import io.grpc.protobuf.StatusProto
import org.scalatest.matchers.should.Matchers
import org.scalatest.prop.TableDrivenPropertyChecks
import org.scalatest.wordspec.AnyWordSpec

import scala.jdk.CollectionConverters._

class ErrorFactoriesSpec extends AnyWordSpec with Matchers with TableDrivenPropertyChecks {
  private val correlationId = "trace-id"
  private val logger = ContextualizedLogger.get(getClass)
  private val loggingContext = LoggingContext.ForTesting

  private implicit val contextualizedErrorLogger: ContextualizedErrorLogger =
    new DamlContextualizedErrorLogger(logger, loggingContext, Some(correlationId))

  private val DefaultTraceIdRequestInfo: ErrorDetails.RequestInfoDetail =
    ErrorDetails.RequestInfoDetail("trace-id")

  "ErrorFactories" should {
    "return malformedPackageId" in {
      assertVersionedError(
        _.malformedPackageId(request = "request123", message = "message123")(
          contextualizedErrorLogger = contextualizedErrorLogger,
          logger = logger,
          loggingContext = loggingContext,
        )
      )(
        v1_code = Code.INVALID_ARGUMENT,
        v1_message = "message123",
        v1_details = Seq.empty,
        v2_code = Code.INVALID_ARGUMENT,
        v2_message = s"MALFORMED_PACKAGE_ID(8,$correlationId): message123",
        v2_details = Seq[ErrorDetails.ErrorDetail](
          ErrorDetails.ErrorInfoDetail("MALFORMED_PACKAGE_ID"),
          DefaultTraceIdRequestInfo,
        ),
      )
    }

    "return packageNotFound" in {
      assertVersionedError(_.packageNotFound("packageId123"))(
        v1_code = Code.NOT_FOUND,
        v1_message = "",
        v1_details = Seq.empty,
        v2_code = Code.NOT_FOUND,
        v2_message = s"PACKAGE_NOT_FOUND(11,$correlationId): Could not find package.",
        v2_details = Seq[ErrorDetails.ErrorDetail](
          ErrorDetails.ErrorInfoDetail("PACKAGE_NOT_FOUND"),
          DefaultTraceIdRequestInfo,
          ErrorDetails.ResourceInfoDetail("PACKAGE", "packageId123"),
        ),
      )
    }

<<<<<<< HEAD
    "return the configurationEntryRejected" in {
      assertVersionedError(_.configurationEntryRejected("message123", None))(
        v1_code = Code.ABORTED,
        v1_message = "message123",
        v1_details = Seq.empty,
        v2_code = Code.FAILED_PRECONDITION,
        v2_message = s"CONFIGURATION_ENTRY_REJECTED(9,$correlationId): message123",
        v2_details = Seq[ErrorDetails.ErrorDetail](
          ErrorDetails.ErrorInfoDetail("CONFIGURATION_ENTRY_REJECTED"),
=======
    "return the internalError" in {
      assertVersionedError(_.versionServiceInternalError("message123"))(
        v1_code = Code.INTERNAL,
        v1_message = "message123",
        v1_details = Seq.empty,
        v2_code = Code.INTERNAL,
        v2_message =
          s"An error occurred. Please contact the operator and inquire about the request trace-id",
        v2_details = Seq[ErrorDetails.ErrorDetail](
          ErrorDetails.ErrorInfoDetail("VERSION_SERVICE_INTERNAL_ERROR"),
>>>>>>> 443b64df
          DefaultTraceIdRequestInfo,
        ),
      )
    }

    "return a transactionNotFound error" in {
      assertVersionedError(_.transactionNotFound(Ref.TransactionId.assertFromString("tId")))(
        v1_code = Code.NOT_FOUND,
        v1_message = "Transaction not found, or not visible.",
        v1_details = Seq.empty,
        v2_code = Code.NOT_FOUND,
        v2_message =
          s"TRANSACTION_NOT_FOUND(11,$correlationId): Transaction not found, or not visible.",
        v2_details = Seq[ErrorDetails.ErrorDetail](
          ErrorDetails.ErrorInfoDetail("TRANSACTION_NOT_FOUND"),
          DefaultTraceIdRequestInfo,
          ErrorDetails.ResourceInfoDetail("TRANSACTION_ID", "tId"),
        ),
      )
    }

    "return the DuplicateCommandException" in {
      assertVersionedError(_.duplicateCommandException)(
        v1_code = Code.ALREADY_EXISTS,
        v1_message = "Duplicate command",
        v1_details = Seq(definiteAnswers(false)),
        v2_code = Code.ALREADY_EXISTS,
        v2_message =
          s"DUPLICATE_COMMAND(10,$correlationId): A command with the given command id has already been successfully processed",
        v2_details = Seq[ErrorDetails.ErrorDetail](
          ErrorDetails.ErrorInfoDetail("DUPLICATE_COMMAND"),
          DefaultTraceIdRequestInfo,
        ),
      )
    }

    "return a permissionDenied error" in {
      assertVersionedError(_.permissionDenied("some cause"))(
        v1_code = Code.PERMISSION_DENIED,
        v1_message = "",
        v1_details = Seq.empty,
        v2_code = Code.PERMISSION_DENIED,
        v2_message =
          s"An error occurred. Please contact the operator and inquire about the request $correlationId",
        v2_details = Seq[ErrorDetails.ErrorDetail](
          ErrorDetails.ErrorInfoDetail("PERMISSION_DENIED"),
          DefaultTraceIdRequestInfo,
        ),
      )
    }

    "return an unauthenticatedMissingJwtToken error" in {
      assertVersionedError(_.unauthenticatedMissingJwtToken())(
        v1_code = Code.UNAUTHENTICATED,
        v1_message = "",
        v1_details = Seq.empty,
        v2_code = Code.UNAUTHENTICATED,
        v2_message =
          s"An error occurred. Please contact the operator and inquire about the request $correlationId",
        v2_details = Seq[ErrorDetails.ErrorDetail](
          ErrorDetails.ErrorInfoDetail("UNAUTHENTICATED"),
          DefaultTraceIdRequestInfo,
        ),
      )
    }

    "return an internalAuthenticationError" in {
      val someSecuritySafeMessage = "nothing security sensitive in here"
      val someThrowable = new RuntimeException("some internal authentication error")
      assertVersionedError(_.internalAuthenticationError(someSecuritySafeMessage, someThrowable))(
        v1_code = Code.INTERNAL,
        v1_message = someSecuritySafeMessage,
        v1_details = Seq.empty,
        v2_code = Code.INTERNAL,
        v2_message =
          s"An error occurred. Please contact the operator and inquire about the request $correlationId",
        v2_details = Seq[ErrorDetails.ErrorDetail](
          ErrorDetails.ErrorInfoDetail("INTERNAL_AUTHORIZATION_ERROR"),
          DefaultTraceIdRequestInfo,
        ),
      )
    }

    "return a missingLedgerConfig error" in {
      val testCases = Table(
        ("definite answer", "expected details"),
        (None, Seq.empty),
        (Some(false), Seq(definiteAnswers(false))),
      )

      forEvery(testCases) { (definiteAnswer, expectedDetails) =>
        assertVersionedError(_.missingLedgerConfig(definiteAnswer))(
          v1_code = Code.UNAVAILABLE,
          v1_message = "The ledger configuration is not available.",
          v1_details = expectedDetails,
          v2_code = Code.NOT_FOUND,
          v2_message =
            s"LEDGER_CONFIGURATION_NOT_FOUND(11,$correlationId): The ledger configuration is not available.",
          v2_details = Seq[ErrorDetails.ErrorDetail](
            ErrorDetails.ErrorInfoDetail("LEDGER_CONFIGURATION_NOT_FOUND"),
            DefaultTraceIdRequestInfo,
          ),
        )
      }
    }

    "return an aborted error" in {
      // TODO error codes: This error code is not specific enough.
      //                   Break down into more specific errors.
      val testCases = Table(
        ("definite answer", "expected details"),
        (None, Seq.empty),
        (Some(false), Seq(definiteAnswers(false))),
      )

      forEvery(testCases) { (definiteAnswer, expectedDetails) =>
        val exception = aborted("my message", definiteAnswer)
        val status = StatusProto.fromThrowable(exception)
        status.getCode shouldBe Code.ABORTED.value()
        status.getMessage shouldBe "my message"
        status.getDetailsList.asScala shouldBe expectedDetails
      }
    }

    "return an invalidField error" in {
      val testCases = Table(
        ("definite answer", "expected details"),
        (None, Seq.empty),
        (Some(false), Seq(definiteAnswers(false))),
      )

      forEvery(testCases) { (definiteAnswer, expectedDetails) =>
        assertVersionedError(_.invalidField("my field", "my message", definiteAnswer))(
          v1_code = Code.INVALID_ARGUMENT,
          v1_message = "Invalid field my field: my message",
          v1_details = expectedDetails,
          v2_code = Code.INVALID_ARGUMENT,
          v2_message =
            s"INVALID_FIELD(8,$correlationId): The submitted command has a field with invalid value: Invalid field my field: my message",
          v2_details = Seq[ErrorDetails.ErrorDetail](
            ErrorDetails.ErrorInfoDetail("INVALID_FIELD"),
            DefaultTraceIdRequestInfo,
          ),
        )
      }
    }

    "return a ledgerIdMismatch error" in {
      val testCases = Table(
        ("definite answer", "expected details"),
        (None, Seq.empty),
        (Some(false), Seq(definiteAnswers(false))),
      )

      forEvery(testCases) { (definiteAnswer, expectedDetails) =>
        assertVersionedError(
          _.ledgerIdMismatch(LedgerId("expected"), LedgerId("received"), definiteAnswer)
        )(
          v1_code = Code.NOT_FOUND,
          v1_message = "Ledger ID 'received' not found. Actual Ledger ID is 'expected'.",
          v1_details = expectedDetails,
          v2_code = Code.NOT_FOUND,
          v2_message =
            s"LEDGER_ID_MISMATCH(11,$correlationId): Ledger ID 'received' not found. Actual Ledger ID is 'expected'.",
          v2_details = Seq[ErrorDetails.ErrorDetail](
            ErrorDetails.ErrorInfoDetail("LEDGER_ID_MISMATCH"),
            DefaultTraceIdRequestInfo,
          ),
        )
      }
    }

    "fail on creating a ledgerIdMismatch error due to a wrong definite answer" in {
      an[IllegalArgumentException] should be thrownBy ledgerIdMismatch(
        LedgerId("expected"),
        LedgerId("received"),
        definiteAnswer = Some(true),
      )
    }

    "return a participantPrunedDataAccessed error" in {
      assertVersionedError(_.participantPrunedDataAccessed("my message"))(
        v1_code = Code.NOT_FOUND,
        v1_message = "my message",
        v1_details = Seq.empty,
        v2_code = Code.OUT_OF_RANGE,
        v2_message = s"PARTICIPANT_PRUNED_DATA_ACCESSED(12,$correlationId): my message",
        v2_details = Seq[ErrorDetails.ErrorDetail](
          ErrorDetails.ErrorInfoDetail("PARTICIPANT_PRUNED_DATA_ACCESSED"),
          DefaultTraceIdRequestInfo,
        ),
      )
    }

    "return an offsetAfterLedgerEnd error" in {
      assertVersionedError(_.offsetAfterLedgerEnd("my message"))(
        v1_code = Code.OUT_OF_RANGE,
        v1_message = "my message",
        v1_details = Seq.empty,
        v2_code = Code.OUT_OF_RANGE,
        v2_message = s"REQUESTED_OFFSET_OUT_OF_RANGE(12,$correlationId): my message",
        v2_details = Seq[ErrorDetails.ErrorDetail](
          ErrorDetails.ErrorInfoDetail("REQUESTED_OFFSET_OUT_OF_RANGE"),
          DefaultTraceIdRequestInfo,
        ),
      )
    }

    "return a serviceNotRunning error" in {
      val testCases = Table(
        ("definite answer", "expected details"),
        (None, Seq.empty),
        (Some(false), Seq(definiteAnswers(false))),
      )

      forEvery(testCases) { (definiteAnswer, expectedDetails) =>
        assertVersionedError(_.serviceNotRunning(definiteAnswer))(
          v1_code = Code.UNAVAILABLE,
          v1_message = "Service has been shut down.",
          v1_details = expectedDetails,
          v2_code = Code.UNAVAILABLE,
          v2_message = s"SERVICE_NOT_RUNNING(1,$correlationId): Service has been shut down.",
          v2_details = Seq[ErrorDetails.ErrorDetail](
            ErrorDetails.ErrorInfoDetail("SERVICE_NOT_RUNNING"),
            DefaultTraceIdRequestInfo,
            ErrorDetails.RetryInfoDetail(1),
          ),
        )
      }
    }

    "return a missingLedgerConfigUponRequest error" in {
      assertVersionedError(_.missingLedgerConfigUponRequest)(
        v1_code = Code.NOT_FOUND,
        v1_message = "The ledger configuration is not available.",
        v1_details = Seq.empty,
        v2_code = Code.NOT_FOUND,
        v2_message =
          s"LEDGER_CONFIGURATION_NOT_FOUND(11,$correlationId): The ledger configuration is not available.",
        v2_details = Seq[ErrorDetails.ErrorDetail](
          ErrorDetails.ErrorInfoDetail("LEDGER_CONFIGURATION_NOT_FOUND"),
          DefaultTraceIdRequestInfo,
        ),
      )
    }

    "return a missingField error" in {
      val testCases = Table(
        ("definite answer", "expected details"),
        (None, Seq.empty),
        (Some(false), Seq(definiteAnswers(false))),
      )

      forEvery(testCases) { (definiteAnswer, expectedDetails) =>
        assertVersionedError(_.missingField("my field", definiteAnswer))(
          v1_code = Code.INVALID_ARGUMENT,
          v1_message = "Missing field: my field",
          v1_details = expectedDetails,
          v2_code = Code.INVALID_ARGUMENT,
          v2_message =
            s"MISSING_FIELD(8,$correlationId): The submitted command is missing a mandatory field: my field",
          v2_details = Seq[ErrorDetails.ErrorDetail](
            ErrorDetails.ErrorInfoDetail("MISSING_FIELD"),
            DefaultTraceIdRequestInfo,
          ),
        )
      }
    }

    "return an invalidArgument error" in {
      val testCases = Table(
        ("definite answer", "expected details"),
        (None, Seq.empty),
        (Some(false), Seq(definiteAnswers(false))),
      )

      forEvery(testCases) { (definiteAnswer, expectedDetails) =>
        assertVersionedError(_.invalidArgument(definiteAnswer)("my message"))(
          v1_code = Code.INVALID_ARGUMENT,
          v1_message = "Invalid argument: my message",
          v1_details = expectedDetails,
          v2_code = Code.INVALID_ARGUMENT,
          v2_message =
            s"INVALID_ARGUMENT(8,$correlationId): The submitted command has invalid arguments: my message",
          v2_details = Seq[ErrorDetails.ErrorDetail](
            ErrorDetails.ErrorInfoDetail("INVALID_ARGUMENT"),
            DefaultTraceIdRequestInfo,
          ),
        )
      }
    }

    "return an invalidArgument (with legacy error code as NOT_FOUND) error" in {
      val testCases = Table(
        ("definite answer", "expected details"),
        (None, Seq.empty),
        (Some(false), Seq(definiteAnswers(false))),
      )

      forEvery(testCases) { (definiteAnswer, expectedDetails) =>
        assertVersionedError(_.invalidArgumentWasNotFound(definiteAnswer)("my message"))(
          v1_code = Code.NOT_FOUND,
          v1_message = "my message",
          v1_details = expectedDetails,
          v2_code = Code.INVALID_ARGUMENT,
          v2_message =
            s"INVALID_ARGUMENT(8,$correlationId): The submitted command has invalid arguments: my message",
          v2_details = Seq[ErrorDetails.ErrorDetail](
            ErrorDetails.ErrorInfoDetail("INVALID_ARGUMENT"),
            DefaultTraceIdRequestInfo,
          ),
        )
      }
    }

    "should create an ApiException without the stack trace" in {
      val status = Status.newBuilder().setCode(Code.INTERNAL.value()).build()
      val exception = grpcError(status)
      exception.getStackTrace shouldBe Array.empty
    }
  }

  private def assertVersionedError(
      error: ErrorFactories => StatusRuntimeException
  )(
      v1_code: Code,
      v1_message: String,
      v1_details: Seq[Any],
      v2_code: Code,
      v2_message: String,
      v2_details: Seq[ErrorDetails.ErrorDetail],
  ): Unit = {
    val errorFactoriesV1 = ErrorFactories(new ErrorCodesVersionSwitcher(false))
    val errorFactoriesV2 = ErrorFactories(new ErrorCodesVersionSwitcher(true))
    assertV1Error(error(errorFactoriesV1))(v1_code, v1_message, v1_details)
    assertV2Error(error(errorFactoriesV2))(v2_code, v2_message, v2_details)
  }

  private def assertV1Error(
      statusRuntimeException: StatusRuntimeException
  )(expectedCode: Code, expectedMessage: String, expectedDetails: Seq[Any]): Unit = {
    val status = StatusProto.fromThrowable(statusRuntimeException)
    status.getCode shouldBe expectedCode.value()
    status.getMessage shouldBe expectedMessage
    val _ = status.getDetailsList.asScala shouldBe expectedDetails
  }

  private def assertV2Error(
      statusRuntimeException: StatusRuntimeException
  )(
      expectedCode: Code,
      expectedMessage: String,
      expectedDetails: Seq[ErrorDetails.ErrorDetail],
  ): Unit = {
    val status = StatusProto.fromThrowable(statusRuntimeException)
    status.getCode shouldBe expectedCode.value()
    status.getMessage shouldBe expectedMessage
    val details = status.getDetailsList.asScala.toSeq
    val _ = ErrorDetails.from(details) should contain theSameElementsAs (expectedDetails)
    // TODO error codes: Assert logging
  }
}

object ErrorDetails {

  sealed trait ErrorDetail

  final case class ResourceInfoDetail(name: String, typ: String) extends ErrorDetail

  final case class ErrorInfoDetail(reason: String) extends ErrorDetail

  final case class RetryInfoDetail(retryDelayInSeconds: Long) extends ErrorDetail

  final case class RequestInfoDetail(requestId: String) extends ErrorDetail

  def from(anys: Seq[protobuf.Any]): Seq[ErrorDetail] = {
    anys.toList.map(from)
  }

  private def from(any: protobuf.Any): ErrorDetail = {
    if (any.is(classOf[ResourceInfo])) {
      val v = any.unpack(classOf[ResourceInfo])
      ResourceInfoDetail(v.getResourceType, v.getResourceName)
    } else if (any.is(classOf[ErrorInfo])) {
      val v = any.unpack(classOf[ErrorInfo])
      ErrorInfoDetail(v.getReason)
    } else if (any.is(classOf[RetryInfo])) {
      val v = any.unpack(classOf[RetryInfo])
      RetryInfoDetail(v.getRetryDelay.getSeconds)
    } else if (any.is(classOf[RequestInfo])) {
      val v = any.unpack(classOf[RequestInfo])
      RequestInfoDetail(v.getRequestId)
    } else {
      throw new IllegalStateException(s"Could not unpack value of: |$any|")
    }
  }
}<|MERGE_RESOLUTION|>--- conflicted
+++ resolved
@@ -71,7 +71,21 @@
       )
     }
 
-<<<<<<< HEAD
+    "return the internalError" in {
+      assertVersionedError(_.versionServiceInternalError("message123"))(
+        v1_code = Code.INTERNAL,
+        v1_message = "message123",
+        v1_details = Seq.empty,
+        v2_code = Code.INTERNAL,
+        v2_message =
+          s"An error occurred. Please contact the operator and inquire about the request trace-id",
+        v2_details = Seq[ErrorDetails.ErrorDetail](
+          ErrorDetails.ErrorInfoDetail("VERSION_SERVICE_INTERNAL_ERROR"),
+          DefaultTraceIdRequestInfo,
+        ),
+      )
+    }
+
     "return the configurationEntryRejected" in {
       assertVersionedError(_.configurationEntryRejected("message123", None))(
         v1_code = Code.ABORTED,
@@ -81,18 +95,6 @@
         v2_message = s"CONFIGURATION_ENTRY_REJECTED(9,$correlationId): message123",
         v2_details = Seq[ErrorDetails.ErrorDetail](
           ErrorDetails.ErrorInfoDetail("CONFIGURATION_ENTRY_REJECTED"),
-=======
-    "return the internalError" in {
-      assertVersionedError(_.versionServiceInternalError("message123"))(
-        v1_code = Code.INTERNAL,
-        v1_message = "message123",
-        v1_details = Seq.empty,
-        v2_code = Code.INTERNAL,
-        v2_message =
-          s"An error occurred. Please contact the operator and inquire about the request trace-id",
-        v2_details = Seq[ErrorDetails.ErrorDetail](
-          ErrorDetails.ErrorInfoDetail("VERSION_SERVICE_INTERNAL_ERROR"),
->>>>>>> 443b64df
           DefaultTraceIdRequestInfo,
         ),
       )
