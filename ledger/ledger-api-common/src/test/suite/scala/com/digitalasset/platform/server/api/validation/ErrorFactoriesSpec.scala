--- conflicted
+++ resolved
@@ -71,7 +71,6 @@
       )
     }
 
-<<<<<<< HEAD
     "return the internalError" in {
       assertVersionedError(_.internalError("message123"))(
         v1_code = Code.INTERNAL,
@@ -83,7 +82,10 @@
         v2_details = Seq[ErrorDetails.ErrorDetail](
           ErrorDetails.ErrorInfoDetail("LEDGER_API_INTERNAL_ERROR"),
           DefaultTraceIdRequestInfo,
-=======
+        ),
+      )
+    }
+
     "return a transactionNotFound error" in {
       assertVersionedError(_.transactionNotFound(Ref.TransactionId.assertFromString("tId")))(
         v1_code = Code.NOT_FOUND,
@@ -96,7 +98,6 @@
           ErrorDetails.ErrorInfoDetail("TRANSACTION_NOT_FOUND"),
           DefaultTraceIdRequestInfo,
           ErrorDetails.ResourceInfoDetail("TRANSACTION_ID", "tId"),
->>>>>>> 73c94b5b
         ),
       )
     }
