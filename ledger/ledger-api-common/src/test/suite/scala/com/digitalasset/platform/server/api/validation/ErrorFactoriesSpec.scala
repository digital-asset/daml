// Copyright (c) 2021 Digital Asset (Switzerland) GmbH and/or its affiliates. All rights reserved.
// SPDX-License-Identifier: Apache-2.0

package com.daml

import error.{ContextualizedErrorLogger, DamlContextualizedErrorLogger, ErrorCodesVersionSwitcher}
import ledger.api.domain.LedgerId
import logging.{ContextualizedLogger, LoggingContext}
import platform.server.api.validation.ErrorFactories
import platform.server.api.validation.ErrorFactories._

import com.google.protobuf
import com.google.rpc._
import io.grpc.Status.Code
import io.grpc.StatusRuntimeException
import io.grpc.protobuf.StatusProto
import org.scalatest.matchers.should.Matchers
import org.scalatest.prop.TableDrivenPropertyChecks
import org.scalatest.wordspec.AnyWordSpec

import scala.jdk.CollectionConverters._

class ErrorFactoriesSpec extends AnyWordSpec with Matchers with TableDrivenPropertyChecks {
  private val correlationId = "trace-id"
  private val logger = ContextualizedLogger.get(getClass)
  private val loggingContext = LoggingContext.ForTesting

  private implicit val contextualizedErrorLogger: ContextualizedErrorLogger =
    new DamlContextualizedErrorLogger(logger, loggingContext, Some(correlationId))

  private val DefaultTraceIdRequestInfo: ErrorDetails.RequestInfoDetail =
    ErrorDetails.RequestInfoDetail("trace-id")

  "ErrorFactories" should {

<<<<<<< HEAD
    "return the configurationEntryRejected" in {
      assertVersionedError(_.configurationEntryRejected("message123", None))(
        v1_code = Code.ABORTED,
        v1_message = "message123",
        v1_details = Seq.empty,
        v2_code = Code.FAILED_PRECONDITION,
        v2_message = s"CONFIGURATION_ENTRY_REJECTED(9,$correlationId): message123",
        v2_details = Seq[ErrorDetails.ErrorDetail](
          ErrorDetails.ErrorInfoDetail("CONFIGURATION_ENTRY_REJECTED"),
=======
    "return malformedPackageId" in {
      assertVersionedError(
        _.malformedPackageId(request = "request123", message = "message123")(
          contextualizedErrorLogger = contextualizedErrorLogger,
          logger = logger,
          loggingContext = loggingContext,
        )
      )(
        v1_code = Code.INVALID_ARGUMENT,
        v1_message = "message123",
        v1_details = Seq.empty,
        v2_code = Code.INVALID_ARGUMENT,
        v2_message = s"MALFORMED_PACKAGE_ID(8,$correlationId): message123",
        v2_details = Seq[ErrorDetails.ErrorDetail](
          ErrorDetails.ErrorInfoDetail("MALFORMED_PACKAGE_ID"),
>>>>>>> f9e67ada
          DefaultTraceIdRequestInfo,
        ),
      )
    }

<<<<<<< HEAD
=======
    "return packageNotFound" in {
      assertVersionedError(_.packageNotFound("packageId123"))(
        v1_code = Code.NOT_FOUND,
        v1_message = "",
        v1_details = Seq.empty,
        v2_code = Code.NOT_FOUND,
        v2_message = s"PACKAGE_NOT_FOUND(11,$correlationId): Could not find package.",
        v2_details = Seq[ErrorDetails.ErrorDetail](
          ErrorDetails.ErrorInfoDetail("PACKAGE_NOT_FOUND"),
          DefaultTraceIdRequestInfo,
          ErrorDetails.ResourceInfoDetail("PACKAGE", "packageId123"),
        ),
      )
    }

>>>>>>> f9e67ada
    "return the DuplicateCommandException" in {
      assertVersionedError(_.duplicateCommandException)(
        v1_code = Code.ALREADY_EXISTS,
        v1_message = "Duplicate command",
        v1_details = Seq(definiteAnswers(false)),
        v2_code = Code.ALREADY_EXISTS,
        v2_message =
          s"DUPLICATE_COMMAND(10,$correlationId): A command with the given command id has already been successfully processed",
        v2_details = Seq[ErrorDetails.ErrorDetail](
          ErrorDetails.ErrorInfoDetail("DUPLICATE_COMMAND"),
          DefaultTraceIdRequestInfo,
        ),
      )
    }

    "return a permissionDenied error" in {
      assertVersionedError(_.permissionDenied("some cause"))(
        v1_code = Code.PERMISSION_DENIED,
        v1_message = "",
        v1_details = Seq.empty,
        v2_code = Code.PERMISSION_DENIED,
        v2_message =
          s"An error occurred. Please contact the operator and inquire about the request $correlationId",
        v2_details = Seq[ErrorDetails.ErrorDetail](
          ErrorDetails.ErrorInfoDetail("PERMISSION_DENIED"),
          DefaultTraceIdRequestInfo,
        ),
      )
    }

    "return an unauthenticatedMissingJwtToken error" in {
      assertVersionedError(_.unauthenticatedMissingJwtToken())(
        v1_code = Code.UNAUTHENTICATED,
        v1_message = "",
        v1_details = Seq.empty,
        v2_code = Code.UNAUTHENTICATED,
        v2_message =
          s"An error occurred. Please contact the operator and inquire about the request $correlationId",
        v2_details = Seq[ErrorDetails.ErrorDetail](
          ErrorDetails.ErrorInfoDetail("UNAUTHENTICATED"),
          DefaultTraceIdRequestInfo,
        ),
      )
    }

    "return an internalAuthenticationError" in {
      val someSecuritySafeMessage = "nothing security sensitive in here"
      val someThrowable = new RuntimeException("some internal authentication error")
      assertVersionedError(_.internalAuthenticationError(someSecuritySafeMessage, someThrowable))(
        v1_code = Code.INTERNAL,
        v1_message = someSecuritySafeMessage,
        v1_details = Seq.empty,
        v2_code = Code.INTERNAL,
        v2_message =
          s"An error occurred. Please contact the operator and inquire about the request $correlationId",
        v2_details = Seq[ErrorDetails.ErrorDetail](
          ErrorDetails.ErrorInfoDetail("INTERNAL_AUTHORIZATION_ERROR"),
          DefaultTraceIdRequestInfo,
        ),
      )
    }

    "return a missingLedgerConfig error" in {
      val testCases = Table(
        ("definite answer", "expected details"),
        (None, Seq.empty),
        (Some(false), Seq(definiteAnswers(false))),
      )

      forEvery(testCases) { (definiteAnswer, expectedDetails) =>
        assertVersionedError(_.missingLedgerConfig(definiteAnswer))(
          v1_code = Code.UNAVAILABLE,
          v1_message = "The ledger configuration is not available.",
          v1_details = expectedDetails,
          v2_code = Code.NOT_FOUND,
          v2_message =
            s"LEDGER_CONFIGURATION_NOT_FOUND(11,$correlationId): The ledger configuration is not available.",
          v2_details = Seq[ErrorDetails.ErrorDetail](
            ErrorDetails.ErrorInfoDetail("LEDGER_CONFIGURATION_NOT_FOUND"),
            DefaultTraceIdRequestInfo,
          ),
        )
      }
    }

    "return an aborted error" in {
      // TODO error codes: This error code is not specific enough.
      //                   Break down into more specific errors.
      val testCases = Table(
        ("definite answer", "expected details"),
        (None, Seq.empty),
        (Some(false), Seq(definiteAnswers(false))),
      )

      forEvery(testCases) { (definiteAnswer, expectedDetails) =>
        val exception = aborted("my message", definiteAnswer)
        val status = StatusProto.fromThrowable(exception)
        status.getCode shouldBe Code.ABORTED.value()
        status.getMessage shouldBe "my message"
        status.getDetailsList.asScala shouldBe expectedDetails
      }
    }

    "return an invalidField error" in {
      val testCases = Table(
        ("definite answer", "expected details"),
        (None, Seq.empty),
        (Some(false), Seq(definiteAnswers(false))),
      )

      forEvery(testCases) { (definiteAnswer, expectedDetails) =>
        assertVersionedError(_.invalidField("my field", "my message", definiteAnswer))(
          v1_code = Code.INVALID_ARGUMENT,
          v1_message = "Invalid field my field: my message",
          v1_details = expectedDetails,
          v2_code = Code.INVALID_ARGUMENT,
          v2_message =
            s"INVALID_FIELD(8,$correlationId): The submitted command has a field with invalid value: Invalid field my field: my message",
          v2_details = Seq[ErrorDetails.ErrorDetail](
            ErrorDetails.ErrorInfoDetail("INVALID_FIELD"),
            DefaultTraceIdRequestInfo,
          ),
        )
      }
    }

    "return a ledgerIdMismatch error" in {
      val testCases = Table(
        ("definite answer", "expected details"),
        (None, Seq.empty),
        (Some(false), Seq(definiteAnswers(false))),
      )

      forEvery(testCases) { (definiteAnswer, expectedDetails) =>
        assertVersionedError(
          _.ledgerIdMismatch(LedgerId("expected"), LedgerId("received"), definiteAnswer)
        )(
          v1_code = Code.NOT_FOUND,
          v1_message = "Ledger ID 'received' not found. Actual Ledger ID is 'expected'.",
          v1_details = expectedDetails,
          v2_code = Code.NOT_FOUND,
          v2_message =
            s"LEDGER_ID_MISMATCH(11,$correlationId): Ledger ID 'received' not found. Actual Ledger ID is 'expected'.",
          v2_details = Seq[ErrorDetails.ErrorDetail](
            ErrorDetails.ErrorInfoDetail("LEDGER_ID_MISMATCH"),
            DefaultTraceIdRequestInfo,
          ),
        )
      }
    }

    "fail on creating a ledgerIdMismatch error due to a wrong definite answer" in {
      an[IllegalArgumentException] should be thrownBy ledgerIdMismatch(
        LedgerId("expected"),
        LedgerId("received"),
        definiteAnswer = Some(true),
      )
    }

    "return a participantPrunedDataAccessed error" in {
      assertVersionedError(_.participantPrunedDataAccessed("my message"))(
        v1_code = Code.NOT_FOUND,
        v1_message = "my message",
        v1_details = Seq.empty,
        v2_code = Code.OUT_OF_RANGE,
        v2_message = s"PARTICIPANT_PRUNED_DATA_ACCESSED(12,$correlationId): my message",
        v2_details = Seq[ErrorDetails.ErrorDetail](
          ErrorDetails.ErrorInfoDetail("PARTICIPANT_PRUNED_DATA_ACCESSED"),
          DefaultTraceIdRequestInfo,
        ),
      )
    }

    "return an offsetAfterLedgerEnd error" in {
      assertVersionedError(_.offsetAfterLedgerEnd("my message"))(
        v1_code = Code.OUT_OF_RANGE,
        v1_message = "my message",
        v1_details = Seq.empty,
        v2_code = Code.OUT_OF_RANGE,
        v2_message = s"REQUESTED_OFFSET_OUT_OF_RANGE(12,$correlationId): my message",
        v2_details = Seq[ErrorDetails.ErrorDetail](
          ErrorDetails.ErrorInfoDetail("REQUESTED_OFFSET_OUT_OF_RANGE"),
          DefaultTraceIdRequestInfo,
        ),
      )
    }

    "return a serviceNotRunning error" in {
      val testCases = Table(
        ("definite answer", "expected details"),
        (None, Seq.empty),
        (Some(false), Seq(definiteAnswers(false))),
      )

      forEvery(testCases) { (definiteAnswer, expectedDetails) =>
        assertVersionedError(_.serviceNotRunning(definiteAnswer))(
          v1_code = Code.UNAVAILABLE,
          v1_message = "Service has been shut down.",
          v1_details = expectedDetails,
          v2_code = Code.UNAVAILABLE,
          v2_message = s"SERVICE_NOT_RUNNING(1,$correlationId): Service has been shut down.",
          v2_details = Seq[ErrorDetails.ErrorDetail](
            ErrorDetails.ErrorInfoDetail("SERVICE_NOT_RUNNING"),
            DefaultTraceIdRequestInfo,
            ErrorDetails.RetryInfoDetail(1),
          ),
        )
      }
    }

    "return a missingLedgerConfigUponRequest error" in {
      assertVersionedError(_.missingLedgerConfigUponRequest)(
        v1_code = Code.NOT_FOUND,
        v1_message = "The ledger configuration is not available.",
        v1_details = Seq.empty,
        v2_code = Code.NOT_FOUND,
        v2_message =
          s"LEDGER_CONFIGURATION_NOT_FOUND(11,$correlationId): The ledger configuration is not available.",
        v2_details = Seq[ErrorDetails.ErrorDetail](
          ErrorDetails.ErrorInfoDetail("LEDGER_CONFIGURATION_NOT_FOUND"),
          DefaultTraceIdRequestInfo,
        ),
      )
    }

    "return a missingField error" in {
      val testCases = Table(
        ("definite answer", "expected details"),
        (None, Seq.empty),
        (Some(false), Seq(definiteAnswers(false))),
      )

      forEvery(testCases) { (definiteAnswer, expectedDetails) =>
        assertVersionedError(_.missingField("my field", definiteAnswer))(
          v1_code = Code.INVALID_ARGUMENT,
          v1_message = "Missing field: my field",
          v1_details = expectedDetails,
          v2_code = Code.INVALID_ARGUMENT,
          v2_message =
            s"MISSING_FIELD(8,$correlationId): The submitted command is missing a mandatory field: my field",
          v2_details = Seq[ErrorDetails.ErrorDetail](
            ErrorDetails.ErrorInfoDetail("MISSING_FIELD"),
            DefaultTraceIdRequestInfo,
          ),
        )
      }
    }

    "return an invalidArgument error" in {
      val testCases = Table(
        ("definite answer", "expected details"),
        (None, Seq.empty),
        (Some(false), Seq(definiteAnswers(false))),
      )

      forEvery(testCases) { (definiteAnswer, expectedDetails) =>
        assertVersionedError(_.invalidArgument(definiteAnswer)("my message"))(
          v1_code = Code.INVALID_ARGUMENT,
          v1_message = "Invalid argument: my message",
          v1_details = expectedDetails,
          v2_code = Code.INVALID_ARGUMENT,
          v2_message =
            s"INVALID_ARGUMENT(8,$correlationId): The submitted command has invalid arguments: my message",
          v2_details = Seq[ErrorDetails.ErrorDetail](
            ErrorDetails.ErrorInfoDetail("INVALID_ARGUMENT"),
            DefaultTraceIdRequestInfo,
          ),
        )
      }
    }

    "should create an ApiException without the stack trace" in {
      val status = Status.newBuilder().setCode(Code.INTERNAL.value()).build()
      val exception = grpcError(status)
      exception.getStackTrace shouldBe Array.empty
    }
  }

  private def assertVersionedError(
      error: ErrorFactories => StatusRuntimeException
  )(
      v1_code: Code,
      v1_message: String,
      v1_details: Seq[Any],
      v2_code: Code,
      v2_message: String,
      v2_details: Seq[ErrorDetails.ErrorDetail],
  ): Unit = {
    val errorFactoriesV1 = ErrorFactories(new ErrorCodesVersionSwitcher(false))
    val errorFactoriesV2 = ErrorFactories(new ErrorCodesVersionSwitcher(true))
    assertV1Error(error(errorFactoriesV1))(v1_code, v1_message, v1_details)
    assertV2Error(error(errorFactoriesV2))(v2_code, v2_message, v2_details)
  }

  private def assertV1Error(
      statusRuntimeException: StatusRuntimeException
  )(expectedCode: Code, expectedMessage: String, expectedDetails: Seq[Any]): Unit = {
    val status = StatusProto.fromThrowable(statusRuntimeException)
    status.getCode shouldBe expectedCode.value()
    status.getMessage shouldBe expectedMessage
    val _ = status.getDetailsList.asScala shouldBe expectedDetails
  }

  private def assertV2Error(
      statusRuntimeException: StatusRuntimeException
  )(
      expectedCode: Code,
      expectedMessage: String,
      expectedDetails: Seq[ErrorDetails.ErrorDetail],
  ): Unit = {
    val status = StatusProto.fromThrowable(statusRuntimeException)
    status.getCode shouldBe expectedCode.value()
    status.getMessage shouldBe expectedMessage
    val details = status.getDetailsList.asScala.toSeq
    val _ = ErrorDetails.from(details) should contain theSameElementsAs (expectedDetails)
    // TODO error codes: Assert logging
  }
}

object ErrorDetails {

  sealed trait ErrorDetail

  final case class ResourceInfoDetail(name: String, typ: String) extends ErrorDetail

  final case class ErrorInfoDetail(reason: String) extends ErrorDetail

  final case class RetryInfoDetail(retryDelayInSeconds: Long) extends ErrorDetail

  final case class RequestInfoDetail(requestId: String) extends ErrorDetail

  def from(anys: Seq[protobuf.Any]): Seq[ErrorDetail] = {
    anys.toList.map(from)
  }

  private def from(any: protobuf.Any): ErrorDetail = {
    if (any.is(classOf[ResourceInfo])) {
      val v = any.unpack(classOf[ResourceInfo])
      ResourceInfoDetail(v.getResourceType, v.getResourceName)
    } else if (any.is(classOf[ErrorInfo])) {
      val v = any.unpack(classOf[ErrorInfo])
      ErrorInfoDetail(v.getReason)
    } else if (any.is(classOf[RetryInfo])) {
      val v = any.unpack(classOf[RetryInfo])
      RetryInfoDetail(v.getRetryDelay.getSeconds)
    } else if (any.is(classOf[RequestInfo])) {
      val v = any.unpack(classOf[RequestInfo])
      RequestInfoDetail(v.getRequestId)
    } else {
      throw new IllegalStateException(s"Could not unpack value of: |$any|")
    }
  }
}<|MERGE_RESOLUTION|>--- conflicted
+++ resolved
@@ -33,17 +33,6 @@
 
   "ErrorFactories" should {
 
-<<<<<<< HEAD
-    "return the configurationEntryRejected" in {
-      assertVersionedError(_.configurationEntryRejected("message123", None))(
-        v1_code = Code.ABORTED,
-        v1_message = "message123",
-        v1_details = Seq.empty,
-        v2_code = Code.FAILED_PRECONDITION,
-        v2_message = s"CONFIGURATION_ENTRY_REJECTED(9,$correlationId): message123",
-        v2_details = Seq[ErrorDetails.ErrorDetail](
-          ErrorDetails.ErrorInfoDetail("CONFIGURATION_ENTRY_REJECTED"),
-=======
     "return malformedPackageId" in {
       assertVersionedError(
         _.malformedPackageId(request = "request123", message = "message123")(
@@ -59,14 +48,11 @@
         v2_message = s"MALFORMED_PACKAGE_ID(8,$correlationId): message123",
         v2_details = Seq[ErrorDetails.ErrorDetail](
           ErrorDetails.ErrorInfoDetail("MALFORMED_PACKAGE_ID"),
->>>>>>> f9e67ada
-          DefaultTraceIdRequestInfo,
-        ),
-      )
-    }
-
-<<<<<<< HEAD
-=======
+          DefaultTraceIdRequestInfo,
+        ),
+      )
+    }
+
     "return packageNotFound" in {
       assertVersionedError(_.packageNotFound("packageId123"))(
         v1_code = Code.NOT_FOUND,
@@ -82,7 +68,20 @@
       )
     }
 
->>>>>>> f9e67ada
+    "return the configurationEntryRejected" in {
+      assertVersionedError(_.configurationEntryRejected("message123", None))(
+        v1_code = Code.ABORTED,
+        v1_message = "message123",
+        v1_details = Seq.empty,
+        v2_code = Code.FAILED_PRECONDITION,
+        v2_message = s"CONFIGURATION_ENTRY_REJECTED(9,$correlationId): message123",
+        v2_details = Seq[ErrorDetails.ErrorDetail](
+          ErrorDetails.ErrorInfoDetail("CONFIGURATION_ENTRY_REJECTED"),
+          DefaultTraceIdRequestInfo,
+        ),
+      )
+    }
+
     "return the DuplicateCommandException" in {
       assertVersionedError(_.duplicateCommandException)(
         v1_code = Code.ALREADY_EXISTS,
