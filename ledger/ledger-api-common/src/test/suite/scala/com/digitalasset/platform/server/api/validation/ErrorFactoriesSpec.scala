// Copyright (c) 2021 Digital Asset (Switzerland) GmbH and/or its affiliates. All rights reserved.
// SPDX-License-Identifier: Apache-2.0

package com.daml

import com.daml.error.{
  ContextualizedErrorLogger,
  DamlContextualizedErrorLogger,
  ErrorCodesVersionSwitcher,
}
import com.daml.ledger.api.domain.LedgerId
import com.daml.lf.data.Ref
import com.daml.logging.{ContextualizedLogger, LoggingContext}
import com.daml.platform.server.api.validation.ErrorFactories
import com.daml.platform.server.api.validation.ErrorFactories._
import com.google.protobuf
import com.google.rpc._
import io.grpc.Status.Code
import io.grpc.StatusRuntimeException
import io.grpc.protobuf.StatusProto
import org.scalatest.matchers.should.Matchers
import org.scalatest.prop.TableDrivenPropertyChecks
import org.scalatest.wordspec.AnyWordSpec

import scala.jdk.CollectionConverters._

class ErrorFactoriesSpec extends AnyWordSpec with Matchers with TableDrivenPropertyChecks {
  private val correlationId = "trace-id"
  private val logger = ContextualizedLogger.get(getClass)
  private val loggingContext = LoggingContext.ForTesting

  private implicit val contextualizedErrorLogger: ContextualizedErrorLogger =
    new DamlContextualizedErrorLogger(logger, loggingContext, Some(correlationId))

  private val DefaultTraceIdRequestInfo: ErrorDetails.RequestInfoDetail =
    ErrorDetails.RequestInfoDetail("trace-id")

  "ErrorFactories" should {
    "return malformedPackageId" in {
      assertVersionedError(
        _.malformedPackageId(request = "request123", message = "message123")(
          contextualizedErrorLogger = contextualizedErrorLogger,
          logger = logger,
          loggingContext = loggingContext,
        )
      )(
        v1_code = Code.INVALID_ARGUMENT,
        v1_message = "message123",
        v1_details = Seq.empty,
        v2_code = Code.INVALID_ARGUMENT,
        v2_message = s"MALFORMED_PACKAGE_ID(8,$correlationId): message123",
        v2_details = Seq[ErrorDetails.ErrorDetail](
          ErrorDetails.ErrorInfoDetail("MALFORMED_PACKAGE_ID"),
          DefaultTraceIdRequestInfo,
        ),
      )
    }

    "return packageNotFound" in {
      assertVersionedError(_.packageNotFound("packageId123"))(
        v1_code = Code.NOT_FOUND,
        v1_message = "",
        v1_details = Seq.empty,
        v2_code = Code.NOT_FOUND,
        v2_message = s"PACKAGE_NOT_FOUND(11,$correlationId): Could not find package.",
        v2_details = Seq[ErrorDetails.ErrorDetail](
          ErrorDetails.ErrorInfoDetail("PACKAGE_NOT_FOUND"),
          DefaultTraceIdRequestInfo,
          ErrorDetails.ResourceInfoDetail("PACKAGE", "packageId123"),
        ),
      )
    }

<<<<<<< HEAD
    "return the configurationEntryRejected" in {
      assertVersionedError(_.configurationEntryRejected("message123", None))(
        v1_code = Code.ABORTED,
        v1_message = "message123",
        v1_details = Seq.empty,
        v2_code = Code.FAILED_PRECONDITION,
        v2_message = s"CONFIGURATION_ENTRY_REJECTED(9,$correlationId): message123",
        v2_details = Seq[ErrorDetails.ErrorDetail](
          ErrorDetails.ErrorInfoDetail("CONFIGURATION_ENTRY_REJECTED"),
          DefaultTraceIdRequestInfo,
=======
    "return a transactionNotFound error" in {
      assertVersionedError(_.transactionNotFound(Ref.TransactionId.assertFromString("tId")))(
        v1_code = Code.NOT_FOUND,
        v1_message = "Transaction not found, or not visible.",
        v1_details = Seq.empty,
        v2_code = Code.NOT_FOUND,
        v2_message =
          s"TRANSACTION_NOT_FOUND(11,$correlationId): Transaction not found, or not visible.",
        v2_details = Seq[ErrorDetails.ErrorDetail](
          ErrorDetails.ErrorInfoDetail("TRANSACTION_NOT_FOUND"),
          DefaultTraceIdRequestInfo,
          ErrorDetails.ResourceInfoDetail("TRANSACTION_ID", "tId"),
>>>>>>> 73c94b5b
        ),
      )
    }

    "return the DuplicateCommandException" in {
      assertVersionedError(_.duplicateCommandException)(
        v1_code = Code.ALREADY_EXISTS,
        v1_message = "Duplicate command",
        v1_details = Seq(definiteAnswers(false)),
        v2_code = Code.ALREADY_EXISTS,
        v2_message =
          s"DUPLICATE_COMMAND(10,$correlationId): A command with the given command id has already been successfully processed",
        v2_details = Seq[ErrorDetails.ErrorDetail](
          ErrorDetails.ErrorInfoDetail("DUPLICATE_COMMAND"),
          DefaultTraceIdRequestInfo,
        ),
      )
    }

    "return a permissionDenied error" in {
      assertVersionedError(_.permissionDenied("some cause"))(
        v1_code = Code.PERMISSION_DENIED,
        v1_message = "",
        v1_details = Seq.empty,
        v2_code = Code.PERMISSION_DENIED,
        v2_message =
          s"An error occurred. Please contact the operator and inquire about the request $correlationId",
        v2_details = Seq[ErrorDetails.ErrorDetail](
          ErrorDetails.ErrorInfoDetail("PERMISSION_DENIED"),
          DefaultTraceIdRequestInfo,
        ),
      )
    }

    "return an unauthenticatedMissingJwtToken error" in {
      assertVersionedError(_.unauthenticatedMissingJwtToken())(
        v1_code = Code.UNAUTHENTICATED,
        v1_message = "",
        v1_details = Seq.empty,
        v2_code = Code.UNAUTHENTICATED,
        v2_message =
          s"An error occurred. Please contact the operator and inquire about the request $correlationId",
        v2_details = Seq[ErrorDetails.ErrorDetail](
          ErrorDetails.ErrorInfoDetail("UNAUTHENTICATED"),
          DefaultTraceIdRequestInfo,
        ),
      )
    }

    "return an internalAuthenticationError" in {
      val someSecuritySafeMessage = "nothing security sensitive in here"
      val someThrowable = new RuntimeException("some internal authentication error")
      assertVersionedError(_.internalAuthenticationError(someSecuritySafeMessage, someThrowable))(
        v1_code = Code.INTERNAL,
        v1_message = someSecuritySafeMessage,
        v1_details = Seq.empty,
        v2_code = Code.INTERNAL,
        v2_message =
          s"An error occurred. Please contact the operator and inquire about the request $correlationId",
        v2_details = Seq[ErrorDetails.ErrorDetail](
          ErrorDetails.ErrorInfoDetail("INTERNAL_AUTHORIZATION_ERROR"),
          DefaultTraceIdRequestInfo,
        ),
      )
    }

    "return a missingLedgerConfig error" in {
      val testCases = Table(
        ("definite answer", "expected details"),
        (None, Seq.empty),
        (Some(false), Seq(definiteAnswers(false))),
      )

      forEvery(testCases) { (definiteAnswer, expectedDetails) =>
        assertVersionedError(_.missingLedgerConfig(definiteAnswer))(
          v1_code = Code.UNAVAILABLE,
          v1_message = "The ledger configuration is not available.",
          v1_details = expectedDetails,
          v2_code = Code.NOT_FOUND,
          v2_message =
            s"LEDGER_CONFIGURATION_NOT_FOUND(11,$correlationId): The ledger configuration is not available.",
          v2_details = Seq[ErrorDetails.ErrorDetail](
            ErrorDetails.ErrorInfoDetail("LEDGER_CONFIGURATION_NOT_FOUND"),
            DefaultTraceIdRequestInfo,
          ),
        )
      }
    }

    "return an aborted error" in {
      // TODO error codes: This error code is not specific enough.
      //                   Break down into more specific errors.
      val testCases = Table(
        ("definite answer", "expected details"),
        (None, Seq.empty),
        (Some(false), Seq(definiteAnswers(false))),
      )

      forEvery(testCases) { (definiteAnswer, expectedDetails) =>
        val exception = aborted("my message", definiteAnswer)
        val status = StatusProto.fromThrowable(exception)
        status.getCode shouldBe Code.ABORTED.value()
        status.getMessage shouldBe "my message"
        status.getDetailsList.asScala shouldBe expectedDetails
      }
    }

    "return an invalidField error" in {
      val testCases = Table(
        ("definite answer", "expected details"),
        (None, Seq.empty),
        (Some(false), Seq(definiteAnswers(false))),
      )

      forEvery(testCases) { (definiteAnswer, expectedDetails) =>
        assertVersionedError(_.invalidField("my field", "my message", definiteAnswer))(
          v1_code = Code.INVALID_ARGUMENT,
          v1_message = "Invalid field my field: my message",
          v1_details = expectedDetails,
          v2_code = Code.INVALID_ARGUMENT,
          v2_message =
            s"INVALID_FIELD(8,$correlationId): The submitted command has a field with invalid value: Invalid field my field: my message",
          v2_details = Seq[ErrorDetails.ErrorDetail](
            ErrorDetails.ErrorInfoDetail("INVALID_FIELD"),
            DefaultTraceIdRequestInfo,
          ),
        )
      }
    }

    "return a ledgerIdMismatch error" in {
      val testCases = Table(
        ("definite answer", "expected details"),
        (None, Seq.empty),
        (Some(false), Seq(definiteAnswers(false))),
      )

      forEvery(testCases) { (definiteAnswer, expectedDetails) =>
        assertVersionedError(
          _.ledgerIdMismatch(LedgerId("expected"), LedgerId("received"), definiteAnswer)
        )(
          v1_code = Code.NOT_FOUND,
          v1_message = "Ledger ID 'received' not found. Actual Ledger ID is 'expected'.",
          v1_details = expectedDetails,
          v2_code = Code.NOT_FOUND,
          v2_message =
            s"LEDGER_ID_MISMATCH(11,$correlationId): Ledger ID 'received' not found. Actual Ledger ID is 'expected'.",
          v2_details = Seq[ErrorDetails.ErrorDetail](
            ErrorDetails.ErrorInfoDetail("LEDGER_ID_MISMATCH"),
            DefaultTraceIdRequestInfo,
          ),
        )
      }
    }

    "fail on creating a ledgerIdMismatch error due to a wrong definite answer" in {
      an[IllegalArgumentException] should be thrownBy ledgerIdMismatch(
        LedgerId("expected"),
        LedgerId("received"),
        definiteAnswer = Some(true),
      )
    }

    "return a participantPrunedDataAccessed error" in {
      assertVersionedError(_.participantPrunedDataAccessed("my message"))(
        v1_code = Code.NOT_FOUND,
        v1_message = "my message",
        v1_details = Seq.empty,
        v2_code = Code.OUT_OF_RANGE,
        v2_message = s"PARTICIPANT_PRUNED_DATA_ACCESSED(12,$correlationId): my message",
        v2_details = Seq[ErrorDetails.ErrorDetail](
          ErrorDetails.ErrorInfoDetail("PARTICIPANT_PRUNED_DATA_ACCESSED"),
          DefaultTraceIdRequestInfo,
        ),
      )
    }

    "return an offsetAfterLedgerEnd error" in {
      assertVersionedError(_.offsetAfterLedgerEnd("my message"))(
        v1_code = Code.OUT_OF_RANGE,
        v1_message = "my message",
        v1_details = Seq.empty,
        v2_code = Code.OUT_OF_RANGE,
        v2_message = s"REQUESTED_OFFSET_OUT_OF_RANGE(12,$correlationId): my message",
        v2_details = Seq[ErrorDetails.ErrorDetail](
          ErrorDetails.ErrorInfoDetail("REQUESTED_OFFSET_OUT_OF_RANGE"),
          DefaultTraceIdRequestInfo,
        ),
      )
    }

    "return a serviceNotRunning error" in {
      val testCases = Table(
        ("definite answer", "expected details"),
        (None, Seq.empty),
        (Some(false), Seq(definiteAnswers(false))),
      )

      forEvery(testCases) { (definiteAnswer, expectedDetails) =>
        assertVersionedError(_.serviceNotRunning(definiteAnswer))(
          v1_code = Code.UNAVAILABLE,
          v1_message = "Service has been shut down.",
          v1_details = expectedDetails,
          v2_code = Code.UNAVAILABLE,
          v2_message = s"SERVICE_NOT_RUNNING(1,$correlationId): Service has been shut down.",
          v2_details = Seq[ErrorDetails.ErrorDetail](
            ErrorDetails.ErrorInfoDetail("SERVICE_NOT_RUNNING"),
            DefaultTraceIdRequestInfo,
            ErrorDetails.RetryInfoDetail(1),
          ),
        )
      }
    }

    "return a missingLedgerConfigUponRequest error" in {
      assertVersionedError(_.missingLedgerConfigUponRequest)(
        v1_code = Code.NOT_FOUND,
        v1_message = "The ledger configuration is not available.",
        v1_details = Seq.empty,
        v2_code = Code.NOT_FOUND,
        v2_message =
          s"LEDGER_CONFIGURATION_NOT_FOUND(11,$correlationId): The ledger configuration is not available.",
        v2_details = Seq[ErrorDetails.ErrorDetail](
          ErrorDetails.ErrorInfoDetail("LEDGER_CONFIGURATION_NOT_FOUND"),
          DefaultTraceIdRequestInfo,
        ),
      )
    }

    "return a missingField error" in {
      val testCases = Table(
        ("definite answer", "expected details"),
        (None, Seq.empty),
        (Some(false), Seq(definiteAnswers(false))),
      )

      forEvery(testCases) { (definiteAnswer, expectedDetails) =>
        assertVersionedError(_.missingField("my field", definiteAnswer))(
          v1_code = Code.INVALID_ARGUMENT,
          v1_message = "Missing field: my field",
          v1_details = expectedDetails,
          v2_code = Code.INVALID_ARGUMENT,
          v2_message =
            s"MISSING_FIELD(8,$correlationId): The submitted command is missing a mandatory field: my field",
          v2_details = Seq[ErrorDetails.ErrorDetail](
            ErrorDetails.ErrorInfoDetail("MISSING_FIELD"),
            DefaultTraceIdRequestInfo,
          ),
        )
      }
    }

    "return an invalidArgument error" in {
      val testCases = Table(
        ("definite answer", "expected details"),
        (None, Seq.empty),
        (Some(false), Seq(definiteAnswers(false))),
      )

      forEvery(testCases) { (definiteAnswer, expectedDetails) =>
        assertVersionedError(_.invalidArgument(definiteAnswer)("my message"))(
          v1_code = Code.INVALID_ARGUMENT,
          v1_message = "Invalid argument: my message",
          v1_details = expectedDetails,
          v2_code = Code.INVALID_ARGUMENT,
          v2_message =
            s"INVALID_ARGUMENT(8,$correlationId): The submitted command has invalid arguments: my message",
          v2_details = Seq[ErrorDetails.ErrorDetail](
            ErrorDetails.ErrorInfoDetail("INVALID_ARGUMENT"),
            DefaultTraceIdRequestInfo,
          ),
        )
      }
    }

    "return an invalidArgument (with legacy error code as NOT_FOUND) error" in {
      val testCases = Table(
        ("definite answer", "expected details"),
        (None, Seq.empty),
        (Some(false), Seq(definiteAnswers(false))),
      )

      forEvery(testCases) { (definiteAnswer, expectedDetails) =>
        assertVersionedError(_.invalidArgumentWasNotFound(definiteAnswer)("my message"))(
          v1_code = Code.NOT_FOUND,
          v1_message = "my message",
          v1_details = expectedDetails,
          v2_code = Code.INVALID_ARGUMENT,
          v2_message =
            s"INVALID_ARGUMENT(8,$correlationId): The submitted command has invalid arguments: my message",
          v2_details = Seq[ErrorDetails.ErrorDetail](
            ErrorDetails.ErrorInfoDetail("INVALID_ARGUMENT"),
            DefaultTraceIdRequestInfo,
          ),
        )
      }
    }

    "should create an ApiException without the stack trace" in {
      val status = Status.newBuilder().setCode(Code.INTERNAL.value()).build()
      val exception = grpcError(status)
      exception.getStackTrace shouldBe Array.empty
    }
  }

  private def assertVersionedError(
      error: ErrorFactories => StatusRuntimeException
  )(
      v1_code: Code,
      v1_message: String,
      v1_details: Seq[Any],
      v2_code: Code,
      v2_message: String,
      v2_details: Seq[ErrorDetails.ErrorDetail],
  ): Unit = {
    val errorFactoriesV1 = ErrorFactories(new ErrorCodesVersionSwitcher(false))
    val errorFactoriesV2 = ErrorFactories(new ErrorCodesVersionSwitcher(true))
    assertV1Error(error(errorFactoriesV1))(v1_code, v1_message, v1_details)
    assertV2Error(error(errorFactoriesV2))(v2_code, v2_message, v2_details)
  }

  private def assertV1Error(
      statusRuntimeException: StatusRuntimeException
  )(expectedCode: Code, expectedMessage: String, expectedDetails: Seq[Any]): Unit = {
    val status = StatusProto.fromThrowable(statusRuntimeException)
    status.getCode shouldBe expectedCode.value()
    status.getMessage shouldBe expectedMessage
    val _ = status.getDetailsList.asScala shouldBe expectedDetails
  }

  private def assertV2Error(
      statusRuntimeException: StatusRuntimeException
  )(
      expectedCode: Code,
      expectedMessage: String,
      expectedDetails: Seq[ErrorDetails.ErrorDetail],
  ): Unit = {
    val status = StatusProto.fromThrowable(statusRuntimeException)
    status.getCode shouldBe expectedCode.value()
    status.getMessage shouldBe expectedMessage
    val details = status.getDetailsList.asScala.toSeq
    val _ = ErrorDetails.from(details) should contain theSameElementsAs (expectedDetails)
    // TODO error codes: Assert logging
  }
}

object ErrorDetails {

  sealed trait ErrorDetail

  final case class ResourceInfoDetail(name: String, typ: String) extends ErrorDetail

  final case class ErrorInfoDetail(reason: String) extends ErrorDetail

  final case class RetryInfoDetail(retryDelayInSeconds: Long) extends ErrorDetail

  final case class RequestInfoDetail(requestId: String) extends ErrorDetail

  def from(anys: Seq[protobuf.Any]): Seq[ErrorDetail] = {
    anys.toList.map(from)
  }

  private def from(any: protobuf.Any): ErrorDetail = {
    if (any.is(classOf[ResourceInfo])) {
      val v = any.unpack(classOf[ResourceInfo])
      ResourceInfoDetail(v.getResourceType, v.getResourceName)
    } else if (any.is(classOf[ErrorInfo])) {
      val v = any.unpack(classOf[ErrorInfo])
      ErrorInfoDetail(v.getReason)
    } else if (any.is(classOf[RetryInfo])) {
      val v = any.unpack(classOf[RetryInfo])
      RetryInfoDetail(v.getRetryDelay.getSeconds)
    } else if (any.is(classOf[RequestInfo])) {
      val v = any.unpack(classOf[RequestInfo])
      RequestInfoDetail(v.getRequestId)
    } else {
      throw new IllegalStateException(s"Could not unpack value of: |$any|")
    }
  }
}<|MERGE_RESOLUTION|>--- conflicted
+++ resolved
@@ -71,7 +71,6 @@
       )
     }
 
-<<<<<<< HEAD
     "return the configurationEntryRejected" in {
       assertVersionedError(_.configurationEntryRejected("message123", None))(
         v1_code = Code.ABORTED,
@@ -82,7 +81,10 @@
         v2_details = Seq[ErrorDetails.ErrorDetail](
           ErrorDetails.ErrorInfoDetail("CONFIGURATION_ENTRY_REJECTED"),
           DefaultTraceIdRequestInfo,
-=======
+        ),
+      )
+    }
+
     "return a transactionNotFound error" in {
       assertVersionedError(_.transactionNotFound(Ref.TransactionId.assertFromString("tId")))(
         v1_code = Code.NOT_FOUND,
@@ -95,7 +97,6 @@
           ErrorDetails.ErrorInfoDetail("TRANSACTION_NOT_FOUND"),
           DefaultTraceIdRequestInfo,
           ErrorDetails.ResourceInfoDetail("TRANSACTION_ID", "tId"),
->>>>>>> 73c94b5b
         ),
       )
     }
