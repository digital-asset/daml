--- conflicted
+++ resolved
@@ -50,14 +50,7 @@
          }
          """
 
-<<<<<<< HEAD
-  private val commandValidator = new ValueValidator(
-    new IdentifierResolver(_ => Future.successful(Some(pkg)))
-=======
-  private val commandValidator = new CommandsValidator(
-    LedgerId("ledger-id")
->>>>>>> 1a84c007
-  )
+  private val commandValidator = ValueValidator
 
   private def roundTrip(v: Value): Either[String, Value] =
     for {
