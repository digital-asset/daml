// Copyright (c) 2021 Digital Asset (Switzerland) GmbH and/or its affiliates. All rights reserved.
// SPDX-License-Identifier: Apache-2.0

package com.daml.ledger.client.services.commands.tracker

import java.time.{Instant, Duration => JDuration}

import akka.stream.stage._
import akka.stream.{Attributes, Inlet, Outlet}
import com.daml.grpc.{GrpcException, GrpcStatus}
import com.daml.ledger.api.v1.command_submission_service._
import com.daml.ledger.api.v1.commands.Commands.DeduplicationPeriod
import com.daml.ledger.api.v1.completion.Completion
import com.daml.ledger.api.v1.ledger_offset.LedgerOffset
import com.daml.ledger.client.services.commands.tracker.CompletionResponse.{
  CompletionFailure,
  CompletionSuccess,
  NotOkResponse,
}
import com.daml.ledger.client.services.commands.{CompletionStreamElement, tracker}
import com.daml.platform.server.api.validation.ErrorFactories
import com.daml.util.Ctx
import com.google.protobuf.empty.Empty
import com.google.rpc.status.{Status => StatusProto}
import io.grpc.Status
import org.slf4j.LoggerFactory

import scala.collection.compat._
import scala.collection.{immutable, mutable}
import scala.concurrent.duration.DurationInt
import scala.concurrent.{Future, Promise}
import scala.util.control.NoStackTrace
import scala.util.{Failure, Success, Try}

/** Implements the logic of command tracking via two streams, a submit request and command completion stream.
  * These streams behave like standard `Flows`, applying tracking and processing logic along the way,
  * except that:
  * <ul><li>
  * if the command completion stream is failed, cancelled or completed, the submit request
  * stream is completed,
  * </li><li>
  * if the request stream is cancelled or completed, and there are no outstanding tracked commands,
  * the command stream is completed, and
  * </li><li>
  * if the request stream is failed, the stage completes and failure is transmitted to the result stream outlet.
  * </li></ul>
  * Materializes a future that completes when this stage completes or fails,
  * yielding a map containing any commands that were not completed.
  * </li></ul>
  * We also have an output for offsets, so the most recent offsets can be reused for recovery.
  */
// TODO(mthvedt): This should have unit tests.
private[commands] class CommandTracker[Context](maxDeduplicationTime: () => Option[JDuration])
    extends GraphStageWithMaterializedValue[CommandTrackerShape[Context], Future[
      immutable.Map[String, Context]
    ]] {

  private val logger = LoggerFactory.getLogger(this.getClass.getName)

  val submitRequestIn: Inlet[Ctx[Context, SubmitRequest]] =
    Inlet[Ctx[Context, SubmitRequest]]("submitRequestIn")
  val submitRequestOut: Outlet[Ctx[(Context, String), SubmitRequest]] =
    Outlet[Ctx[(Context, String), SubmitRequest]]("submitRequestOut")
  val commandResultIn: Inlet[Either[Ctx[(Context, String), Try[Empty]], CompletionStreamElement]] =
    Inlet[Either[Ctx[(Context, String), Try[Empty]], CompletionStreamElement]]("commandResultIn")
  val resultOut: Outlet[Ctx[Context, Either[CompletionFailure, CompletionSuccess]]] =
    Outlet[Ctx[Context, Either[CompletionFailure, CompletionSuccess]]]("resultOut")
  val offsetOut: Outlet[LedgerOffset] =
    Outlet[LedgerOffset]("offsetOut")

  override def createLogicAndMaterializedValue(
      inheritedAttributes: Attributes
  ): (GraphStageLogic, Future[Map[String, Context]]) = {

    val promise = Promise[immutable.Map[String, Context]]()

    val logic: TimerGraphStageLogic = new TimerGraphStageLogic(shape) {

      val timeout_detection = "timeout-detection"
      override def preStart(): Unit = {
        scheduleWithFixedDelay(timeout_detection, 1.second, 1.second)

      }

      override protected def onTimer(timerKey: Any): Unit = {
        timerKey match {
          case `timeout_detection` =>
            val timeouts = getOutputForTimeout(Instant.now)
            if (timeouts.nonEmpty) emitMultiple(resultOut, timeouts)
          case _ => // unknown timer, nothing to do
        }
      }

      private val pendingCommands = new mutable.HashMap[String, TrackingData[Context]]()

      setHandler(
        submitRequestOut,
        new OutHandler {
          override def onPull(): Unit = pull(submitRequestIn)

          override def onDownstreamFinish(cause: Throwable): Unit = {
            cancel(submitRequestIn)
            completeStageIfTerminal()
          }
        },
      )

      setHandler(
        submitRequestIn,
        new InHandler {
          override def onPush(): Unit = {
            val submitRequest = grab(submitRequestIn)
            registerSubmission(submitRequest)
            logger.trace(
              "Submitted command {}",
              submitRequest.value.getCommands.commandId,
            )
            push(submitRequestOut, submitRequest.enrich(_ -> _.getCommands.commandId))
          }

          override def onUpstreamFinish(): Unit = {
            logger.trace("Command upstream finished.")
            complete(submitRequestOut)
            completeStageIfTerminal()
          }

          override def onUpstreamFailure(ex: Throwable): Unit = {
            fail(resultOut, ex)
          }
        },
      )

      setHandler(
        resultOut,
        new OutHandler {
          override def onPull(): Unit = if (!hasBeenPulled(commandResultIn)) pull(commandResultIn)
        },
      )

      setHandler(
        commandResultIn,
        new InHandler {

          /** This port was pulled by [[resultOut]], so that port expects an output.
            * If processing the input produces one, we push it through [[resultOut]], otherwise we pull this port again.
            * If multiple outputs are produced (possible with timeouts only) we get rid of them with emitMultiple.
            */
          override def onPush(): Unit = {
            grab(commandResultIn) match {
              case Left(submitResponse) =>
                pushResultOrPullCommandResultIn(handleSubmitResponse(submitResponse))

              case Right(CompletionStreamElement.CompletionElement(completion)) =>
                pushResultOrPullCommandResultIn(getOutputForCompletion(completion))

              case Right(CompletionStreamElement.CheckpointElement(checkpoint)) =>
                if (!hasBeenPulled(commandResultIn)) pull(commandResultIn)
                checkpoint.offset.foreach(emit(offsetOut, _))
            }

            completeStageIfTerminal()
          }
        },
      )

      setHandler(
        offsetOut,
        new OutHandler {
          override def onPull(): Unit =
            () //nothing to do here as the offset stream will be read with constant demand, storing the latest element
        },
      )

      private def pushResultOrPullCommandResultIn(
          compl: Option[Ctx[Context, Either[CompletionFailure, CompletionSuccess]]]
      ): Unit = {
        // The command tracker detects timeouts outside the regular pull/push
        // mechanism of the input/output ports. Basically the timeout
        // detection jumps the line when emitting outputs on `resultOut`. If it
        // then processes a regular completion, it tries to push to `resultOut`
        // even though it hasn't been pulled again in the meantime. Using `emit`
        // instead of `push` when a completion arrives makes akka take care of
        // handling the signaling properly.
        compl.fold(if (!hasBeenPulled(commandResultIn)) pull(commandResultIn))(emit(resultOut, _))
      }

      private def completeStageIfTerminal(): Unit = {
        if (isClosed(submitRequestIn) && pendingCommands.isEmpty) {
          completeStage()
        }
      }

      import CommandTracker.nonTerminalCodes

      private def handleSubmitResponse(submitResponse: Ctx[(Context, String), Try[Empty]]) = {
        val Ctx((_, commandId), value, _) = submitResponse
        value match {
          case Failure(GrpcException(status @ GrpcStatus(code, _), _)) if !nonTerminalCodes(code) =>
            getOutputForTerminalStatusCode(commandId, GrpcStatus.toProto(status))
          case Failure(throwable) =>
            logger.warn(
              s"Service responded with error for submitting command with context ${submitResponse.context}. Status of command is unknown. watching for completion...",
              throwable,
            )
            None
          case Success(_) =>
            logger.trace("Received confirmation that command {} was accepted.", commandId)
            None
        }
      }

      private def registerSubmission(submitRequest: Ctx[Context, SubmitRequest]): Unit =
        submitRequest.value.commands match {
          case None =>
            throw new IllegalArgumentException(
              "Commands field is missing from received SubmitRequest in CommandTracker"
            ) with NoStackTrace
          case Some(commands) =>
            val commandId = commands.commandId
            logger.trace("Begin tracking of command {}", commandId)
            if (pendingCommands.contains(commandId)) {
              // TODO return an error identical to the server side duplicate command error once that's defined.
              throw new IllegalStateException(
                s"A command with id $commandId is already being tracked. CommandIds submitted to the CommandTracker must be unique."
              ) with NoStackTrace
            }
<<<<<<< HEAD
            val commandTimeout = maxTimeoutFromDeduplicationPeriod(commands.deduplicationPeriod)

            pendingCommands += (commandId ->
              TrackingData(
                commandId,
                commandTimeout,
                submitRequest.context,
              ))
          }
        ()
      }
=======
            maxDeduplicationTime() match {
              case None =>
                emit(
                  resultOut,
                  submitRequest.map { _ =>
                    val status = GrpcStatus.toProto(ErrorFactories.missingLedgerConfig().getStatus)
                    Left(NotOkResponse(commandId, status))
                  },
                )
              case Some(maxDedup) =>
                val deduplicationDuration = commands.deduplicationTime
                  .map(d => JDuration.ofSeconds(d.seconds, d.nanos.toLong))
                  .getOrElse(maxDedup)
                val trackingData = TrackingData(
                  commandId = commandId,
                  commandTimeout = Instant.now().plus(deduplicationDuration),
                  context = submitRequest.context,
                )
                pendingCommands += commandId -> trackingData
            }
            ()
        }
>>>>>>> a00608c8

      private def getOutputForTimeout(instant: Instant) = {
        logger.trace("Checking timeouts at {}", instant)
        pendingCommands.view
          .flatMap { case (commandId, trackingData) =>
            if (trackingData.commandTimeout.isBefore(instant)) {
              pendingCommands -= commandId
              logger.info(
                s"Command {} (command timeout {}) timed out at checkpoint {}.",
                commandId,
                trackingData.commandTimeout,
                instant,
              )
              List(
                Ctx(
                  trackingData.context,
                  Left(
                    CompletionResponse.TimeoutResponse(
                      commandId = trackingData.commandId
                    )
                  ),
                )
              )
            } else {
              Nil
            }
          }
          .to(immutable.Seq)
      }

      private def getOutputForCompletion(completion: Completion) = {
        val (commandId, errorText) = {
          completion.status match {
            case Some(StatusProto(code, _, _, _)) if code == Status.Code.OK.value =>
              completion.commandId -> "successful completion of command"
            case _ =>
              completion.commandId -> "failed completion of command"
          }
        }

        logger.trace("Handling {} {}", errorText, completion.commandId: Any)
        pendingCommands.remove(commandId).map { t =>
          Ctx(t.context, tracker.CompletionResponse(completion))
        }
      }

      private def getOutputForTerminalStatusCode(
          commandId: String,
          status: StatusProto,
      ): Option[Ctx[Context, Either[CompletionFailure, CompletionSuccess]]] = {
        logger.trace("Handling failure of command {}", commandId)
        pendingCommands
          .remove(commandId)
          .map { t =>
            Ctx(t.context, tracker.CompletionResponse(Completion(commandId, Some(status))))
          }
          .orElse {
            logger.trace("Platform signaled failure for unknown command {}", commandId)
            None
          }
      }

      override def postStop(): Unit = {
        promise.tryComplete(Success(pendingCommands.view.map { case (k, v) =>
          k -> v.context
        }.toMap))
        super.postStop()
      }
    }

    logic -> promise.future
  }

  private def maxTimeoutFromDeduplicationPeriod(deduplicationPeriod: DeduplicationPeriod) = {
    lazy val maxDeduplicationDuration = maxDeduplicationTime()
    val timeoutDuration = deduplicationPeriod match {
      case DeduplicationPeriod.Empty =>
        maxDeduplicationDuration
      case DeduplicationPeriod.DeduplicationTime(duration) =>
        JDuration.ofSeconds(duration.seconds, duration.nanos.toLong)
      case DeduplicationPeriod.DeduplicationOffset(
            _
          ) => //no way of extracting the duration from here, will be removed soon
        maxDeduplicationDuration
    }
    Instant
      .now()
      .plus(timeoutDuration)
  }

  override def shape: CommandTrackerShape[Context] =
    CommandTrackerShape(submitRequestIn, submitRequestOut, commandResultIn, resultOut, offsetOut)

}

object CommandTracker {
  private val nonTerminalCodes =
    Set(Status.Code.UNKNOWN, Status.Code.INTERNAL, Status.Code.OK)
}<|MERGE_RESOLUTION|>--- conflicted
+++ resolved
@@ -224,19 +224,6 @@
                 s"A command with id $commandId is already being tracked. CommandIds submitted to the CommandTracker must be unique."
               ) with NoStackTrace
             }
-<<<<<<< HEAD
-            val commandTimeout = maxTimeoutFromDeduplicationPeriod(commands.deduplicationPeriod)
-
-            pendingCommands += (commandId ->
-              TrackingData(
-                commandId,
-                commandTimeout,
-                submitRequest.context,
-              ))
-          }
-        ()
-      }
-=======
             maxDeduplicationTime() match {
               case None =>
                 emit(
@@ -247,19 +234,17 @@
                   },
                 )
               case Some(maxDedup) =>
-                val deduplicationDuration = commands.deduplicationTime
-                  .map(d => JDuration.ofSeconds(d.seconds, d.nanos.toLong))
-                  .getOrElse(maxDedup)
+                val commandTimeout =
+                  maxTimeoutFromDeduplicationPeriod(commands.deduplicationPeriod, maxDedup)
                 val trackingData = TrackingData(
                   commandId = commandId,
-                  commandTimeout = Instant.now().plus(deduplicationDuration),
+                  commandTimeout = commandTimeout,
                   context = submitRequest.context,
                 )
                 pendingCommands += commandId -> trackingData
             }
             ()
         }
->>>>>>> a00608c8
 
       private def getOutputForTimeout(instant: Instant) = {
         logger.trace("Checking timeouts at {}", instant)
@@ -333,8 +318,10 @@
     logic -> promise.future
   }
 
-  private def maxTimeoutFromDeduplicationPeriod(deduplicationPeriod: DeduplicationPeriod) = {
-    lazy val maxDeduplicationDuration = maxDeduplicationTime()
+  private def maxTimeoutFromDeduplicationPeriod(
+      deduplicationPeriod: DeduplicationPeriod,
+      maxDeduplicationDuration: JDuration,
+  ) = {
     val timeoutDuration = deduplicationPeriod match {
       case DeduplicationPeriod.Empty =>
         maxDeduplicationDuration
