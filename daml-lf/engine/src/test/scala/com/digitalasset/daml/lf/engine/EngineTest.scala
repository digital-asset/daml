// Copyright (c) 2021 Digital Asset (Switzerland) GmbH and/or its affiliates. All rights reserved.
// SPDX-License-Identifier: Apache-2.0

package com.daml.lf
package engine

import java.util
import java.io.File

import com.daml.lf.archive.{Decode, UniversalArchiveReader}
import com.daml.bazeltools.BazelRunfiles
import com.daml.lf.data.Ref._
import com.daml.lf.data._
import com.daml.lf.language.Ast._
import com.daml.lf.language.Util._
import com.daml.lf.transaction.{
  ContractKeyUniquenessMode,
  GlobalKey,
  GlobalKeyWithMaintainers,
  Node,
  NodeId,
  SubmittedTransaction,
  VersionedTransaction,
  GenTransaction => GenTx,
  Transaction => Tx,
  TransactionVersion => TxVersions,
}
import com.daml.lf.transaction.Validation.isReplayedBy
import com.daml.lf.value.Value
import Value._
import com.daml.lf.speedy.{InitialSeeding, SValue, svalue}
import com.daml.lf.speedy.SValue._
import com.daml.lf.command._
import com.daml.lf.engine.Error.Interpretation
import com.daml.lf.transaction.Node.{GenActionNode, GenNode}
import com.daml.lf.transaction.test.TransactionBuilder.assertAsVersionedValue
import org.scalactic.Equality
import org.scalatest.prop.TableDrivenPropertyChecks
import org.scalatest.EitherValues
import org.scalatest.wordspec.AnyWordSpec
import org.scalatest.matchers.should.Matchers
import org.scalatest.Inside._
import scalaz.std.either._
import scalaz.syntax.apply._

import scala.collection.immutable.HashMap
import scala.language.implicitConversions

@SuppressWarnings(
  Array(
    "org.wartremover.warts.Any",
    "org.wartremover.warts.Serializable",
    "org.wartremover.warts.Product",
  )
)
class EngineTest
    extends AnyWordSpec
    with Matchers
    with TableDrivenPropertyChecks
    with EitherValues
    with BazelRunfiles {

  import EngineTest._

  private def hash(s: String) = crypto.Hash.hashPrivateKey(s)
  private def participant = Ref.ParticipantId.assertFromString("participant")

  private[this] def byKeyNodes[Nid, _](tx: VersionedTransaction[Nid, _]) =
    tx.nodes.collect { case (nodeId, node: GenActionNode[_, _]) if node.byKey => nodeId }.toSet

  private val party = Party.assertFromString("Party")
  private val alice = Party.assertFromString("Alice")
  private val bob = Party.assertFromString("Bob")
  private val clara = Party.assertFromString("Clara")

  private def loadPackage(resource: String): (PackageId, Package, Map[PackageId, Package]) = {
    val packages =
      UniversalArchiveReader().readFile(new File(rlocation(resource))).get
    val packagesMap = Map(packages.all.map { case (pkgId, pkgArchive) =>
      Decode.readArchivePayloadAndVersion(pkgId, pkgArchive)._1
    }: _*)
    val (mainPkgId, mainPkgArchive) = packages.main
    val mainPkg = Decode.readArchivePayloadAndVersion(mainPkgId, mainPkgArchive)._1._2
    (mainPkgId, mainPkg, packagesMap)
  }

  private val (basicTestsPkgId, basicTestsPkg, allPackages) = loadPackage(
    "daml-lf/tests/BasicTests.dar"
  )

  val basicTestsSignatures = language.Interface(Map(basicTestsPkgId -> basicTestsPkg))

  val withKeyTemplate = "BasicTests:WithKey"
  val BasicTests_WithKey = Identifier(basicTestsPkgId, withKeyTemplate)
  val withKeyContractInst: ContractInst[Value.VersionedValue[ContractId]] =
    ContractInst(
      TypeConName(basicTestsPkgId, withKeyTemplate),
      assertAsVersionedValue(
        ValueRecord(
          Some(BasicTests_WithKey),
          ImmArray(
            (Some[Ref.Name]("p"), ValueParty(alice)),
            (Some[Ref.Name]("k"), ValueInt64(42)),
          ),
        )
      ),
      "",
    )

  val defaultContracts: Map[ContractId, ContractInst[Value.VersionedValue[ContractId]]] =
    Map(
      toContractId("#BasicTests:Simple:1") ->
        ContractInst(
          TypeConName(basicTestsPkgId, "BasicTests:Simple"),
          assertAsVersionedValue(
            ValueRecord(
              Some(Identifier(basicTestsPkgId, "BasicTests:Simple")),
              ImmArray((Some[Name]("p"), ValueParty(party))),
            )
          ),
          "",
        ),
      toContractId("#BasicTests:CallablePayout:1") ->
        ContractInst(
          TypeConName(basicTestsPkgId, "BasicTests:CallablePayout"),
          assertAsVersionedValue(
            ValueRecord(
              Some(Identifier(basicTestsPkgId, "BasicTests:CallablePayout")),
              ImmArray(
                (Some[Ref.Name]("giver"), ValueParty(alice)),
                (Some[Ref.Name]("receiver"), ValueParty(bob)),
              ),
            )
          ),
          "",
        ),
      toContractId("#BasicTests:WithKey:1") ->
        withKeyContractInst,
    )

  val lookupContract = defaultContracts.get(_)

  def lookupPackage(pkgId: PackageId): Option[Package] = {
    allPackages.get(pkgId)
  }

  def lookupKey(key: GlobalKeyWithMaintainers): Option[ContractId] =
    (key.globalKey.templateId, key.globalKey.key) match {
      case (
            BasicTests_WithKey,
            ValueRecord(_, ImmArray((_, ValueParty(`alice`)), (_, ValueInt64(42)))),
          ) =>
        Some(toContractId("#BasicTests:WithKey:1"))
      case _ =>
        None
    }

  // TODO make these two per-test, so that we make sure not to pollute the package cache and other possibly mutable stuff
  val engine = Engine.DevEngine()
  val preprocessor =
    new preprocessing.Preprocessor(ConcurrentCompiledPackages(engine.config.getCompilerConfig))

  "valid data variant identifier" should {
    "found and return the argument types" in {
      val id = Identifier(basicTestsPkgId, "BasicTests:Tree")
      val Right(lookupResult) = basicTestsSignatures.lookupDataVariant(id)
      val params = lookupResult.dataType.params
      val variants = lookupResult.dataVariant.variants
      params should have length 1
      variants.find(_._1 == "Leaf") shouldBe Some(("Leaf", TVar(params(0)._1)))
    }
  }

  "valid data record identifier" should {
    "found and return the argument types" in {
      val id = Identifier(basicTestsPkgId, "BasicTests:MyRec")
      val Right(lookupResult) = basicTestsSignatures.lookupDataRecord(id)
      lookupResult.dataRecord.fields shouldBe ImmArray(("foo", TBuiltin(BTText)))
    }
  }

  "valid template Identifier" should {
    "return the right argument type" in {
      val id = Identifier(basicTestsPkgId, "BasicTests:Simple")
      val Right(lookupResult) = basicTestsSignatures.lookupDataRecord(id)
      lookupResult.dataRecord.fields shouldBe ImmArray(("p", TBuiltin(BTParty)))
    }
  }

  "command translation" should {
    "translate create commands argument including labels" in {
      val id = Identifier(basicTestsPkgId, "BasicTests:Simple")
      val command =
        CreateCommand(id, ValueRecord(Some(id), ImmArray((Some[Name]("p"), ValueParty(party)))))

      val res = preprocessor
        .preprocessCommands(ImmArray(command))
        .consume(lookupContract, lookupPackage, lookupKey)
      res shouldBe a[Right[_, _]]

    }

    "translate create commands argument without labels" in {
      val id = Identifier(basicTestsPkgId, "BasicTests:Simple")
      val command =
        CreateCommand(id, ValueRecord(Some(id), ImmArray((None, ValueParty(party)))))

      val res = preprocessor
        .preprocessCommands(ImmArray(command))
        .consume(lookupContract, lookupPackage, lookupKey)
      res shouldBe a[Right[_, _]]
    }

    "not translate create commands argument wrong label" in {
      val id = Identifier(basicTestsPkgId, "BasicTests:Simple")
      val command =
        CreateCommand(
          id,
          ValueRecord(Some(id), ImmArray((Some[Name]("this_is_not_the_one"), ValueParty(party)))),
        )

      val res = preprocessor
        .preprocessCommands(ImmArray(command))
        .consume(lookupContract, lookupPackage, lookupKey)
      inside(res) { case Left(Error.Preprocessing(error)) =>
        error shouldBe a[Error.Preprocessing.TypeMismatch]
      }
    }

    "translate exercise commands argument including labels" in {
      val originalCoid = toContractId("#BasicTests:CallablePayout:1")
      val templateId = Identifier(basicTestsPkgId, "BasicTests:CallablePayout")
      val command = ExerciseCommand(
        templateId,
        originalCoid,
        "Transfer",
        ValueRecord(None, ImmArray((Some[Name]("newReceiver"), ValueParty(clara)))),
      )

      val res = preprocessor
        .preprocessCommands(ImmArray(command))
        .consume(lookupContract, lookupPackage, lookupKey)
      res shouldBe a[Right[_, _]]
    }

    "translate exercise commands argument without labels" in {
      val originalCoid = toContractId("#BasicTests:CallablePayout:1")
      val templateId = Identifier(basicTestsPkgId, "BasicTests:CallablePayout")
      val command = ExerciseCommand(
        templateId,
        originalCoid,
        "Transfer",
        ValueRecord(None, ImmArray((None, ValueParty(clara)))),
      )

      val res = preprocessor
        .preprocessCommands(ImmArray(command))
        .consume(lookupContract, lookupPackage, lookupKey)
      res shouldBe a[Right[_, _]]
    }

    "translate exercise-by-key commands with argument with labels" in {
      val templateId = Identifier(basicTestsPkgId, "BasicTests:WithKey")
      val command = ExerciseByKeyCommand(
        templateId,
        ValueRecord(None, ImmArray((None, ValueParty(alice)), (None, ValueInt64(42)))),
        "SumToK",
        ValueRecord(None, ImmArray((Some[Name]("n"), ValueInt64(5)))),
      )

      val res = preprocessor
        .preprocessCommands(ImmArray(command))
        .consume(lookupContract, lookupPackage, lookupKey)
      res shouldBe a[Right[_, _]]
    }

    "translate exercise-by-key commands with argument without labels" in {
      val templateId = Identifier(basicTestsPkgId, "BasicTests:WithKey")
      val command = ExerciseByKeyCommand(
        templateId,
        ValueRecord(None, ImmArray((None, ValueParty(alice)), (None, ValueInt64(42)))),
        "SumToK",
        ValueRecord(None, ImmArray((None, ValueInt64(5)))),
      )

      val res = preprocessor
        .preprocessCommands(ImmArray(command))
        .consume(lookupContract, lookupPackage, lookupKey)
      res shouldBe a[Right[_, _]]
    }

    "not translate exercise-by-key commands with argument with wrong labels" in {
      val templateId = Identifier(basicTestsPkgId, "BasicTests:WithKey")
      val command = ExerciseByKeyCommand(
        templateId,
        ValueRecord(None, ImmArray((None, ValueParty(alice)), (None, ValueInt64(42)))),
        "SumToK",
        ValueRecord(None, ImmArray((Some[Name]("WRONG"), ValueInt64(5)))),
      )

      val res = preprocessor
        .preprocessCommands(ImmArray(command))
        .consume(lookupContract, lookupPackage, lookupKey)
      inside(res) { case Left(Error.Preprocessing(error)) =>
        error shouldBe a[Error.Preprocessing.TypeMismatch]
        error.msg should startWith("Missing record label n for record")
      }
    }

    "not translate exercise-by-key commands if the template specifies no key" in {
      val templateId = Identifier(basicTestsPkgId, "BasicTests:CallablePayout")
      val command = ExerciseByKeyCommand(
        templateId,
        ValueRecord(None, ImmArray((None, ValueParty(alice)), (None, ValueInt64(42)))),
        "Transfer",
        ValueRecord(None, ImmArray((None, ValueParty(clara)))),
      )

      val res = preprocessor
        .preprocessCommands(ImmArray(command))
        .consume(lookupContract, lookupPackage, lookupKey)
      inside(res) { case Left(Error.Preprocessing(Error.Preprocessing.Lookup(error))) =>
        error shouldBe a[language.LookupError.TemplateKey]
      }
    }

    "not translate exercise-by-key commands if the given key does not match the type specified in the template" in {
      val templateId = Identifier(basicTestsPkgId, "BasicTests:WithKey")
      val command = ExerciseByKeyCommand(
        templateId,
        ValueRecord(None, ImmArray((None, ValueInt64(42)), (None, ValueInt64(42)))),
        "SumToK",
        ValueRecord(None, ImmArray((None, ValueInt64(5)))),
      )

      val res = preprocessor
        .preprocessCommands(ImmArray(command))
        .consume(lookupContract, lookupPackage, lookupKey)
      inside(res) { case Left(Error.Preprocessing(error)) =>
        error shouldBe a[Error.Preprocessing.TypeMismatch]
      }
    }

    "translate create-and-exercise commands argument including labels" in {
      val id = Identifier(basicTestsPkgId, "BasicTests:CallablePayout")
      val command =
        CreateAndExerciseCommand(
          id,
          ValueRecord(
            Some(Identifier(basicTestsPkgId, "BasicTests:CallablePayout")),
            ImmArray(
              (Some[Ref.Name]("giver"), ValueParty(clara)),
              (Some[Ref.Name]("receiver"), ValueParty(clara)),
            ),
          ),
          "Transfer",
          ValueRecord(None, ImmArray((Some[Name]("newReceiver"), ValueParty(clara)))),
        )

      val res = preprocessor
        .preprocessCommands(ImmArray(command))
        .consume(lookupContract, lookupPackage, lookupKey)
      res shouldBe a[Right[_, _]]

    }

    "translate create-and-exercise commands argument without labels" in {
      val id = Identifier(basicTestsPkgId, "BasicTests:CallablePayout")
      val command =
        CreateAndExerciseCommand(
          id,
          ValueRecord(
            Some(Identifier(basicTestsPkgId, "BasicTests:CallablePayout")),
            ImmArray((None, ValueParty(clara)), (None, ValueParty(clara))),
          ),
          "Transfer",
          ValueRecord(None, ImmArray((None, ValueParty(clara)))),
        )

      val res = preprocessor
        .preprocessCommands(ImmArray(command))
        .consume(lookupContract, lookupPackage, lookupKey)
      res shouldBe a[Right[_, _]]
    }

    "not translate create-and-exercise commands argument wrong label in create arguments" in {
      val id = Identifier(basicTestsPkgId, "BasicTests:CallablePayout")
      val command =
        CreateAndExerciseCommand(
          id,
          ValueRecord(
            Some(Identifier(basicTestsPkgId, "BasicTests:CallablePayout")),
            ImmArray(
              (None, ValueParty(clara)),
              (Some[Ref.Name]("this_is_not_the_one"), ValueParty(clara)),
            ),
          ),
          "Transfer",
          ValueRecord(None, ImmArray((None, ValueParty(clara)))),
        )

      val res = preprocessor
        .preprocessCommands(ImmArray(command))
        .consume(lookupContract, lookupPackage, lookupKey)
      inside(res) { case Left(Error.Preprocessing(error)) =>
        error shouldBe a[Error.Preprocessing.TypeMismatch]
      }
    }

    "not translate create-and-exercise commands argument wrong label in choice arguments" in {
      val id = Identifier(basicTestsPkgId, "BasicTests:CallablePayout")
      val command =
        CreateAndExerciseCommand(
          id,
          ValueRecord(
            Some(Identifier(basicTestsPkgId, "BasicTests:CallablePayout")),
            ImmArray((None, ValueParty(clara)), (None, ValueParty(clara))),
          ),
          "Transfer",
          ValueRecord(None, ImmArray((Some[Name]("this_is_not_the_one"), ValueParty(clara)))),
        )

      val res = preprocessor
        .preprocessCommands(ImmArray(command))
        .consume(lookupContract, lookupPackage, lookupKey)
      inside(res) { case Left(Error.Preprocessing(error)) =>
        error shouldBe a[Error.Preprocessing.TypeMismatch]
      }
    }

    "translate Optional values" in {
      val (optionalPkgId, _, allOptionalPackages) =
        loadPackage("daml-lf/tests/Optional.dar")

      val translator =
        new preprocessing.Preprocessor(ConcurrentCompiledPackages(engine.config.getCompilerConfig))

      val id = Identifier(optionalPkgId, "Optional:Rec")
      val someValue =
        ValueRecord(
          Some(id),
          ImmArray(Some[Name]("recField") -> ValueOptional(Some(ValueText("foo")))),
        )
      val noneValue =
        ValueRecord(Some(id), ImmArray(Some[Name]("recField") -> ValueOptional(None)))
      val typ = TTyConApp(id, ImmArray.empty)

      translator
        .translateValue(typ, someValue)
        .consume(lookupContract, allOptionalPackages.get, lookupKey) shouldEqual
        Right(SRecord(id, ImmArray("recField"), ArrayList(SOptional(Some(SText("foo"))))))

      translator
        .translateValue(typ, noneValue)
        .consume(lookupContract, allOptionalPackages.get, lookupKey) shouldEqual
        Right(SRecord(id, ImmArray("recField"), ArrayList(SOptional(None))))

    }

    "returns correct error when resuming" in {
      val translator =
        new preprocessing.Preprocessor(ConcurrentCompiledPackages(engine.config.getCompilerConfig))
      val id = Identifier(basicTestsPkgId, "BasicTests:MyRec")
      val wrongRecord =
        ValueRecord(Some(id), ImmArray(Some[Name]("wrongLbl") -> ValueText("foo")))
      val res = translator
        .translateValue(
          TTyConApp(id, ImmArray.empty),
          wrongRecord,
        )
        .consume(lookupContract, lookupPackage, lookupKey)
      inside(res) { case Left(Error.Preprocessing(error)) =>
        error shouldBe a[Error.Preprocessing.TypeMismatch]
      }
    }
  }

  "minimal create command" should {
    val id = Identifier(basicTestsPkgId, "BasicTests:Simple")
    val let = Time.Timestamp.now()
    val command =
      CreateCommand(id, ValueRecord(Some(id), ImmArray((Some[Name]("p"), ValueParty(party)))))
    val submissionSeed = hash("minimal create command")
    val submitters = Set(party)
    val readAs = (Set.empty: Set[Party])
    val res = preprocessor
      .preprocessCommands(ImmArray(command))
      .consume(lookupContract, lookupPackage, lookupKey)
    res shouldBe a[Right[_, _]]
    val interpretResult = engine
      .submit(
        submitters,
        readAs,
        Commands(ImmArray(command), let, "test"),
        participant,
        submissionSeed,
      )
      .consume(lookupContract, lookupPackage, lookupKey)

    "be translated" in {
      interpretResult shouldBe a[Right[_, _]]
    }

    "reinterpret to the same result" in {
      val Right((tx, txMeta)) = interpretResult

      val Right((rtx, newMeta)) =
        reinterpret(
          engine,
          Set(party),
          tx.roots,
          tx,
          txMeta,
          let,
          lookupPackage,
        )
      isReplayedBy(tx, rtx) shouldBe Right(())
      txMeta.nodeSeeds shouldBe newMeta.nodeSeeds
    }

    "be validated" in {
      val Right((tx, meta)) = interpretResult
      val Right(submitter) = tx.guessSubmitter
      val submitters = Set(submitter)
      val validated = engine
        .validate(submitters, tx, let, participant, meta.submissionTime, submissionSeed)
        .consume(lookupContract, lookupPackage, lookupKey)
      validated match {
        case Left(e) =>
          fail(e.msg)
        case Right(()) => ()
      }
    }

    "cause used package to show up in transaction" in {
      // NOTE(JM): Other packages are pulled in by BasicTests.daml, e.g. daml-prim, but we
      // don't know the package ids here.
      interpretResult.map(_._2.usedPackages.contains(basicTestsPkgId)) shouldBe Right(true)
    }

    "not mark any node as byKey" in {
      interpretResult.map { case (tx, _) => byKeyNodes(tx).size } shouldBe Right(0)
    }

  }

  "multi-party create command" should {
    val multiPartyTemplate = "BasicTests:SimpleMultiParty"

    val cases = Table(
      ("templateId", "signatories", "submitters"),
      (multiPartyTemplate, Set("p1" -> alice, "p2" -> bob), Set(alice, bob)),
      (multiPartyTemplate, Set("p1" -> alice, "p2" -> bob), Set(alice, bob, clara)),
    )

    def id(templateId: String) = Identifier(basicTestsPkgId, templateId)
    def command(templateId: String, signatories: Set[(String, Party)]) = {
      val templateArgs: Set[(Some[Name], ValueParty)] = signatories.map { case (label, party) =>
        Some[Name](label) -> ValueParty(party)
      }
      CreateCommand(id(templateId), ValueRecord(Some(id(templateId)), ImmArray(templateArgs)))
    }

    val let = Time.Timestamp.now()
    val submissionSeed = hash("multi-party create command")

    def interpretResult(
        templateId: String,
        signatories: Set[(String, Party)],
        actAs: Set[Party],
    ) = {
      val readAs = (Set.empty: Set[Party])
      val cmd = command(templateId, signatories)
      val res = preprocessor
        .preprocessCommands(ImmArray(cmd))
        .consume(lookupContract, lookupPackage, lookupKey)
      withClue("Preprocessing result: ")(res shouldBe a[Right[_, _]])

      engine
        .submit(actAs, readAs, Commands(ImmArray(cmd), let, "test"), participant, submissionSeed)
        .consume(lookupContract, lookupPackage, lookupKey)
    }

    "be translated" in {
      forAll(cases) { case (templateId, signatories, submitters) =>
        interpretResult(templateId, signatories, submitters) shouldBe a[Right[_, _]]
      }
    }

    "reinterpret to the same result" in {
      forAll(cases) { case (templateId, signatories, submitters) =>
        val Right((tx, txMeta)) = interpretResult(templateId, signatories, submitters)

        val Right((rtx, _)) =
          reinterpret(
            engine,
            signatories.map(_._2),
            tx.roots,
            tx,
            txMeta,
            let,
            lookupPackage,
          )
        isReplayedBy(tx, rtx) shouldBe Right(())
      }
    }

    "be validated" in {
      forAll(cases) { case (templateId, signatories, submitters) =>
        val Right((tx, meta)) = interpretResult(templateId, signatories, submitters)
        val validated = engine
          .validate(submitters, tx, let, participant, meta.submissionTime, submissionSeed)
          .consume(
            lookupContract,
            lookupPackage,
            lookupKey,
          )
        validated match {
          case Left(e) =>
            fail(e.msg)
          case Right(()) => succeed
        }
      }
    }

    "allow replay with a superset of submitters" in {
      forAll(cases) { case (templateId, signatories, submitters) =>
        val Right((tx, _)) = interpretResult(templateId, signatories, submitters)

        val replaySubmitters = submitters + party
        val replayResult = engine.replay(
          submitters = replaySubmitters,
          tx = tx,
          ledgerEffectiveTime = let,
          participantId = participant,
          submissionTime = let,
          submissionSeed = submissionSeed,
        )

        replayResult shouldBe a[ResultDone[_]]
      }
    }

    "not allow replay with a subset of submitters" in {
      forAll(cases) { case (templateId, signatories, submitters) =>
        val Right((tx, _)) = interpretResult(templateId, signatories, submitters)

        val replaySubmitters = submitters.drop(1)
        val replayResult = engine.replay(
          submitters = replaySubmitters,
          tx = tx,
          ledgerEffectiveTime = let,
          participantId = participant,
          submissionTime = let,
          submissionSeed = submissionSeed,
        )

        replayResult shouldBe a[ResultError]
      }
    }
  }

  "exercise command" should {
    val submissionSeed = hash("exercise command")
    val templateId = Identifier(basicTestsPkgId, "BasicTests:Simple")
    val hello = Identifier(basicTestsPkgId, "BasicTests:Hello")
    val let = Time.Timestamp.now()
    val seeding = Engine.initialSeeding(submissionSeed, participant, let)
    val cid = toContractId("#BasicTests:Simple:1")
    val command =
      ExerciseCommand(templateId, cid, "Hello", ValueRecord(Some(hello), ImmArray.empty))
    val submitters = Set(party)
    val readAs = (Set.empty: Set[Party])

    val res = preprocessor
      .preprocessCommands(ImmArray(command))
      .consume(lookupContract, lookupPackage, lookupKey)
    res shouldBe a[Right[_, _]]
    val interpretResult =
      res
        .flatMap { case (cmds, globalCids) =>
          engine
            .interpretCommands(
              validating = false,
              submitters = submitters,
              readAs = readAs,
              commands = cmds,
              ledgerTime = let,
              submissionTime = let,
              seeding = seeding,
              globalCids = globalCids,
            )
            .consume(
              lookupContract,
              lookupPackage,
              lookupKey,
            )
        }
    val Right((tx, txMeta)) = interpretResult
    val Right(submitter) = tx.guessSubmitter

    "be translated" in {
      val Right((rtx, _)) = engine
        .submit(
          Set(party),
          readAs,
          Commands(ImmArray(command), let, "test"),
          participant,
          submissionSeed,
        )
        .consume(
          lookupContract,
          lookupPackage,
          lookupKey,
        )
      isReplayedBy(tx, rtx) shouldBe Right(())
    }

    "reinterpret to the same result" in {
      val Right((rtx, _)) =
        reinterpret(
          engine,
          Set(party),
          tx.roots,
          tx,
          txMeta,
          let,
          lookupPackage,
          defaultContracts,
        )
      isReplayedBy(tx, rtx) shouldBe Right(())
    }

    "be validated" in {
      val validated = engine
        .validate(Set(submitter), tx, let, participant, let, submissionSeed)
        .consume(
          lookupContract,
          lookupPackage,
          lookupKey,
        )
      validated match {
        case Left(e) =>
          fail(e.msg)
        case Right(()) => ()
      }
    }
  }

  "exercise-by-key command with missing key" should {
    val submissionSeed = hash("exercise-by-key command with missing key")
    val templateId = Identifier(basicTestsPkgId, "BasicTests:WithKey")
    val let = Time.Timestamp.now()
    val command = ExerciseByKeyCommand(
      templateId,
      ValueRecord(None, ImmArray((None, ValueParty(alice)), (None, ValueInt64(43)))),
      "SumToK",
      ValueRecord(None, ImmArray((None, ValueInt64(5)))),
    )
    val submitters = Set(alice)
    val readAs = (Set.empty: Set[Party])

    val res = preprocessor
      .preprocessCommands(ImmArray(command))
      .consume(lookupContract, lookupPackage, lookupKey)
    res shouldBe a[Right[_, _]]

    "fail at submission" in {
      val submitResult = engine
<<<<<<< HEAD
        .submit(
          submitters,
          readAs,
          Commands(ImmArray(command), let, "test"),
          participant,
          submissionSeed,
        )
        .consume(lookupContract, lookupPackage, lookupKey)
      inside(submitResult) { case Left(err) =>
        err shouldBe Error.Interpretation(
          Error.Interpretation.ContractKeyNotFound(
=======
        .submit(submitters, Commands(ImmArray(command), let, "test"), participant, submissionSeed)
        .consume(lookupContract, lookupPackage, lookupKey, VisibleByKey.fromSubmitters(submitters))
      inside(submitResult) { case Left(Error.Interpretation(err, _)) =>
        err shouldBe Interpretation.DamlException(
          interpretation.Error.ContractKeyNotFound(
>>>>>>> ffc88d52
            GlobalKey.assertBuild(
              BasicTests_WithKey,
              ValueRecord(
                Some(BasicTests_WithKey),
                ImmArray(
                  (Some[Ref.Name]("p"), ValueParty(alice)),
                  (Some[Ref.Name]("k"), ValueInt64(43)),
                ),
              ),
            )
          )
        )
      }
    }
  }

  "exercise-by-key command with existing key" should {
    val submissionSeed = hash("exercise-by-key command with existing key")
    val templateId = Identifier(basicTestsPkgId, "BasicTests:WithKey")
    val let = Time.Timestamp.now()
    val seeding = Engine.initialSeeding(submissionSeed, participant, let)
    val command = ExerciseByKeyCommand(
      templateId,
      ValueRecord(None, ImmArray((None, ValueParty(alice)), (None, ValueInt64(42)))),
      "SumToK",
      ValueRecord(None, ImmArray((None, ValueInt64(5)))),
    )
    val submitters = Set(alice)
    val readAs = (Set.empty: Set[Party])

    val res = preprocessor
      .preprocessCommands(ImmArray(command))
      .consume(lookupContract, lookupPackage, lookupKey)
    res shouldBe a[Right[_, _]]
    val result =
      res
        .flatMap { case (cmds, globalCids) =>
          engine
            .interpretCommands(
              validating = false,
              submitters = submitters,
              readAs = readAs,
              commands = cmds,
              ledgerTime = let,
              submissionTime = let,
              seeding = seeding,
              globalCids = globalCids,
            )
            .consume(
              lookupContract,
              lookupPackage,
              lookupKey,
            )
        }
    val Right((tx, txMeta)) = result

    "be translated" in {
      val submitResult = engine
        .submit(
          submitters,
          readAs,
          Commands(ImmArray(command), let, "test"),
          participant,
          submissionSeed,
        )
        .consume(
          lookupContract,
          lookupPackage,
          lookupKey,
        )
        .map(_._1)
      (result.map(_._1) |@| submitResult)((tx, rtx) => isReplayedBy(tx, rtx)) shouldBe Right(
        Right(())
      )
    }

    "reinterpret to the same result" in {

      val reinterpretResult =
        reinterpret(engine, Set(alice), tx.roots, tx, txMeta, let, lookupPackage, defaultContracts)
          .map(_._1)
      (result.map(_._1) |@| reinterpretResult)((tx, rtx) => isReplayedBy(tx, rtx)) shouldBe Right(
        Right(())
      )
    }

    "be validated" in {
      val validated = engine
        .validate(submitters, tx, let, participant, let, submissionSeed)
        .consume(
          lookupContract,
          lookupPackage,
          lookupKey,
        )
      validated match {
        case Left(e) =>
          fail(e.msg)
        case Right(()) => ()
      }
    }

    "mark all the exercise nodes as performed byKey" in {
      val expectedNodes = tx.nodes.collect { case (id, _: Node.NodeExercises[_, _]) =>
        id
      }
      val actualNodes = byKeyNodes(tx)
      actualNodes shouldBe Symbol("nonEmpty")
      actualNodes shouldBe expectedNodes.toSet
    }
  }

  "exercise-by-key" should {
    val seed = hash("exercise-by-key")

    val now = Time.Timestamp.now()

    "crash if use a contract key with an empty set of maintainers" in {
      val templateId =
        Identifier(basicTestsPkgId, "BasicTests:NoMaintainer")

      val cmds = ImmArray(
        speedy.Command.ExerciseByKey(
          templateId = templateId,
          contractKey = SParty(alice),
          choiceId = ChoiceName.assertFromString("Noop"),
          argument = SValue.SUnit,
        )
      )
      val submitters = Set(alice)

      val result = engine
        .interpretCommands(
          validating = false,
          submitters = submitters,
          readAs = Set.empty,
          commands = cmds,
          ledgerTime = now,
          submissionTime = now,
          seeding = InitialSeeding.TransactionSeed(seed),
          globalCids = Set.empty,
        )
        .consume(_ => None, lookupPackage, lookupKey)

      inside(result) { case Left(err) =>
        err.msg should include(
          "Update failed due to a contract key with an empty sey of maintainers"
        )
      }
    }
  }

  "fecth-by-key" should {
    val seed = hash("fetch-by-key")

    val now = Time.Timestamp.now()

    "crash if use a contract key with an empty set of maintainers" in {
      val templateId =
        Identifier(basicTestsPkgId, "BasicTests:NoMaintainer")

      val cmds = ImmArray(
        speedy.Command.FetchByKey(
          templateId = templateId,
          key = SParty(alice),
        )
      )

      val submitters = Set(alice)

      val result = engine
        .interpretCommands(
          validating = false,
          submitters = submitters,
          readAs = Set.empty,
          commands = cmds,
          ledgerTime = now,
          submissionTime = now,
          seeding = InitialSeeding.TransactionSeed(seed),
          globalCids = Set.empty,
        )
        .consume(_ => None, lookupPackage, lookupKey)

      inside(result) { case Left(err) =>
        err.msg should include(
          "Update failed due to a contract key with an empty sey of maintainers"
        )
      }
    }

    "error if the engine fails to find the key" in {
      val templateId = Identifier(basicTestsPkgId, "BasicTests:WithKey")

      val cmds = ImmArray(
        speedy.Command.FetchByKey(
          templateId = templateId,
          key = SRecord(
            BasicTests_WithKey,
            ImmArray("p", "k"),
            ArrayList(SParty(alice), SInt64(43)),
          ),
        )
      )

      val submitters = Set(alice)

      val result = engine
        .interpretCommands(
          validating = false,
          submitters = submitters,
          readAs = Set.empty,
          commands = cmds,
          ledgerTime = now,
          submissionTime = now,
          seeding = InitialSeeding.TransactionSeed(seed),
          globalCids = Set.empty,
        )
        .consume(_ => None, lookupPackage, lookupKey)

      inside(result) { case Left(Error.Interpretation(err, _)) =>
        err shouldBe
          Interpretation.DamlException(
            interpretation.Error.ContractKeyNotFound(
              GlobalKey.assertBuild(
                BasicTests_WithKey,
                ValueRecord(
                  Some(BasicTests_WithKey),
                  ImmArray(
                    (Some[Ref.Name]("p"), ValueParty(alice)),
                    (Some[Ref.Name]("k"), ValueInt64(43)),
                  ),
                ),
              )
            )
          )
      }
    }
    "error if Speedy fails to find the key" in {
      val templateId = Identifier(basicTestsPkgId, "BasicTests:FailedFetchByKey")

      // This first does a negative lookupByKey which succeeds
      // and then a fetchByKey which fails in speedy without calling back to the engine.
      val cmds = ImmArray(
        speedy.Command.CreateAndExercise(
          templateId = templateId,
          SRecord(templateId, ImmArray.empty, ArrayList(SParty(alice))),
          "FetchAfterLookup",
          SRecord(templateId, ImmArray.empty, ArrayList(SInt64(43))),
        )
      )

      val submitters = Set(alice)

      val result = engine
        .interpretCommands(
          validating = false,
          submitters = submitters,
          readAs = Set.empty,
          commands = cmds,
          ledgerTime = now,
          submissionTime = now,
          seeding = InitialSeeding.TransactionSeed(seed),
          globalCids = Set.empty,
        )
        .consume(_ => None, lookupPackage, lookupKey)

      inside(result) { case Left(Error.Interpretation(err, _)) =>
        err shouldBe
          Interpretation.DamlException(
            interpretation.Error.ContractKeyNotFound(
              GlobalKey.assertBuild(
                BasicTests_WithKey,
                ValueRecord(
                  Some(BasicTests_WithKey),
                  ImmArray(
                    (Some[Ref.Name]("p"), ValueParty(alice)),
                    (Some[Ref.Name]("k"), ValueInt64(43)),
                  ),
                ),
              )
            )
          )
      }
    }
  }

  "create-and-exercise command" should {
    val submissionSeed = hash("create-and-exercise command")
    val templateId = Identifier(basicTestsPkgId, "BasicTests:Simple")
    val hello = Identifier(basicTestsPkgId, "BasicTests:Hello")
    val let = Time.Timestamp.now()
    val txSeed = crypto.Hash.deriveTransactionSeed(submissionSeed, participant, let)
    val command =
      CreateAndExerciseCommand(
        templateId,
        ValueRecord(Some(templateId), ImmArray(Some[Name]("p") -> ValueParty(party))),
        "Hello",
        ValueRecord(Some(hello), ImmArray.empty),
      )

    val submitters = Set(party)

    val res = preprocessor
      .preprocessCommands(ImmArray(command))
      .consume(lookupContract, lookupPackage, lookupKey)
    res shouldBe a[Right[_, _]]
    val interpretResult =
      res
        .flatMap { case (cmds, globalCids) =>
          engine
            .interpretCommands(
              validating = false,
              submitters = submitters,
              readAs = Set.empty,
              commands = cmds,
              ledgerTime = let,
              submissionTime = let,
              seeding = InitialSeeding.TransactionSeed(txSeed),
              globalCids = globalCids,
            )
            .consume(
              lookupContract,
              lookupPackage,
              lookupKey,
            )
        }

    val Right((tx, txMeta)) = interpretResult
    val Right(submitter) = tx.guessSubmitter

    "be translated" in {
      tx.roots should have length 2
      tx.nodes.keySet.toList should have length 2
      val ImmArray(create, exercise) = tx.roots.map(tx.nodes)
      create shouldBe a[Node.NodeCreate[_]]
      exercise shouldBe a[Node.NodeExercises[_, _]]
    }

    "reinterpret to the same result" in {

      val reinterpretResult =
        reinterpret(engine, Set(party), tx.roots, tx, txMeta, let, lookupPackage)
          .map(_._1)
      (interpretResult.map(_._1) |@| reinterpretResult)((tx, rtx) =>
        isReplayedBy(tx, rtx)
      ) shouldBe Right(Right(()))
    }

    "be validated" in {
      val validated = engine
        .validate(Set(submitter), tx, let, participant, let, submissionSeed)
        .consume(
          lookupContract,
          lookupPackage,
          lookupKey,
        )
      validated match {
        case Left(e) =>
          fail(e.msg)
        case Right(()) => ()
      }
    }

    "not mark any node as byKey" in {
      interpretResult.map { case (tx, _) => byKeyNodes(tx).size } shouldBe Right(0)
    }
  }

  "translate list value" should {
    "translate empty list" in {
      val list = ValueNil
      val res = preprocessor
        .translateValue(TList(TBuiltin(BTInt64)), list)
        .consume(lookupContract, lookupPackage, lookupKey)

      res shouldEqual Right(SList(FrontStack.empty))
    }

    "translate singleton" in {
      val list = ValueList(FrontStack(ValueInt64(1)))
      val res = preprocessor
        .translateValue(TList(TBuiltin(BTInt64)), list)
        .consume(lookupContract, lookupPackage, lookupKey)

      res shouldEqual Right(SList(FrontStack(ImmArray(SInt64(1)))))
    }

    "translate average list" in {
      val list = ValueList(
        FrontStack(ValueInt64(1), ValueInt64(2), ValueInt64(3), ValueInt64(4), ValueInt64(5))
      )
      val res = preprocessor
        .translateValue(TList(TBuiltin(BTInt64)), list)
        .consume(lookupContract, lookupPackage, lookupKey)

      res shouldEqual Right(
        SValue.SList(FrontStack(ImmArray(SInt64(1), SInt64(2), SInt64(3), SInt64(4), SInt64(5))))
      )
    }

    "does not translate command with nesting of more than the value limit" in {
      val nested = (1 to 149).foldRight(ValueRecord(None, ImmArray((None, ValueInt64(42))))) {
        case (_, v) => ValueRecord(None, ImmArray((None, v)))
      }
      preprocessor
        .translateValue(
          TTyConApp(TypeConName(basicTestsPkgId, "BasicTests:Nesting0"), ImmArray.empty),
          nested,
        )
        .consume(lookupContract, lookupPackage, lookupKey)
        .swap
        .toOption
        .get
        .msg should include("Provided value exceeds maximum nesting level")
    }
  }

  "record value translation" should {
    "work with nested records" in {
      val rec = ValueRecord(
        Some(Identifier(basicTestsPkgId, "BasicTests:MyNestedRec")),
        ImmArray(
          (Some[Name]("bar"), ValueText("bar")),
          (
            Some[Name]("nested"),
            ValueRecord(
              Some(Identifier(basicTestsPkgId, "BasicTests:MyRec")),
              ImmArray(
                (Some[Name]("foo"), ValueText("bar"))
              ),
            ),
          ),
        ),
      )

      val Right(DDataType(_, ImmArray(), _)) =
        basicTestsSignatures.lookupDataType(Identifier(basicTestsPkgId, "BasicTests:MyNestedRec"))
      val res = preprocessor
        .translateValue(
          TTyConApp(Identifier(basicTestsPkgId, "BasicTests:MyNestedRec"), ImmArray.empty),
          rec,
        )
        .consume(lookupContract, lookupPackage, lookupKey)
      res shouldBe a[Right[_, _]]
    }

    "work with fields with type parameters" in {
      val rec = ValueRecord(
        Some(Identifier(basicTestsPkgId, "BasicTests:TypeWithParameters")),
        ImmArray(
          (Some[Name]("p"), ValueParty(alice)),
          (Some[Name]("v"), ValueOptional(Some(ValueInt64(42)))),
        ),
      )

      val Right(DDataType(_, ImmArray(), _)) =
        basicTestsSignatures.lookupDataType(
          Identifier(basicTestsPkgId, "BasicTests:TypeWithParameters")
        )
      val res = preprocessor
        .translateValue(
          TTyConApp(Identifier(basicTestsPkgId, "BasicTests:TypeWithParameters"), ImmArray.empty),
          rec,
        )
        .consume(lookupContract, lookupPackage, lookupKey)

      res shouldBe a[Right[_, _]]
    }

    "work with fields with labels, in the wrong order" in {
      val rec = ValueRecord(
        Some(Identifier(basicTestsPkgId, "BasicTests:TypeWithParameters")),
        ImmArray(
          (Some[Name]("v"), ValueOptional(Some(ValueInt64(42)))),
          (Some[Name]("p"), ValueParty(alice)),
        ),
      )

      val Right(DDataType(_, ImmArray(), _)) =
        basicTestsSignatures.lookupDataType(
          Identifier(basicTestsPkgId, "BasicTests:TypeWithParameters")
        )
      val res = preprocessor
        .translateValue(
          TTyConApp(Identifier(basicTestsPkgId, "BasicTests:TypeWithParameters"), ImmArray.empty),
          rec,
        )
        .consume(lookupContract, lookupPackage, lookupKey)

      res shouldBe a[Right[_, _]]
    }

    "fail with fields with labels, with repetitions" in {
      val rec = ValueRecord(
        Some(Identifier(basicTestsPkgId, "BasicTests:TypeWithParameters")),
        ImmArray((Some(toName("p")), ValueParty(alice)), (Some(toName("p")), ValueParty(bob))),
      )

      val Right(DDataType(_, ImmArray(), _)) =
        basicTestsSignatures.lookupDataType(
          Identifier(basicTestsPkgId, "BasicTests:TypeWithParameters")
        )
      val res = preprocessor
        .translateValue(
          TTyConApp(Identifier(basicTestsPkgId, "BasicTests:TypeWithParameters"), ImmArray.empty),
          rec,
        )
        .consume(lookupContract, lookupPackage, lookupKey)

      inside(res) { case Left(Error.Preprocessing(error)) =>
        error shouldBe a[Error.Preprocessing.TypeMismatch]
      }
    }

    "work with fields without labels, in right order" in {
      val rec = ValueRecord(
        Some(Identifier(basicTestsPkgId, "BasicTests:TypeWithParameters")),
        ImmArray((None, ValueParty(alice)), (None, ValueOptional(Some(ValueInt64(42))))),
      )

      val Right(DDataType(_, ImmArray(), _)) =
        basicTestsSignatures.lookupDataType(
          Identifier(basicTestsPkgId, "BasicTests:TypeWithParameters")
        )
      val res = preprocessor
        .translateValue(
          TTyConApp(Identifier(basicTestsPkgId, "BasicTests:TypeWithParameters"), ImmArray.empty),
          rec,
        )
        .consume(lookupContract, lookupPackage, lookupKey)

      res shouldBe a[Right[_, _]]
    }

    "fail with fields without labels, in the wrong order" in {
      val rec = ValueRecord(
        Some(Identifier(basicTestsPkgId, "BasicTests:TypeWithParameters")),
        ImmArray((None, ValueOptional(Some(ValueInt64(42)))), (None, ValueParty(alice))),
      )

      val Right(DDataType(_, ImmArray(), _)) =
        basicTestsSignatures.lookupDataType(
          Identifier(basicTestsPkgId, "BasicTests:TypeWithParameters")
        )
      val res = preprocessor
        .translateValue(
          TTyConApp(Identifier(basicTestsPkgId, "BasicTests:TypeWithParameters"), ImmArray.empty),
          rec,
        )
        .consume(lookupContract, lookupPackage, lookupKey)

      inside(res) { case Left(Error.Preprocessing(error)) =>
        error shouldBe a[Error.Preprocessing.TypeMismatch]
      }
    }

  }

  "exercise callable command" should {
    val submissionSeed = hash("exercise callable command")
    val originalCoid = toContractId("#BasicTests:CallablePayout:1")
    val templateId = Identifier(basicTestsPkgId, "BasicTests:CallablePayout")
    // we need to fix time as cid are depending on it
    val let = Time.Timestamp.assertFromString("1969-07-20T20:17:00Z")
    val command = ExerciseCommand(
      templateId,
      originalCoid,
      "Transfer",
      ValueRecord(None, ImmArray((Some[Name]("newReceiver"), ValueParty(clara)))),
    )

    val submitters = Set(bob)
    val readAs = (Set.empty: Set[Party])

    val Right((tx, txMeta)) = engine
      .submit(
        submitters,
        readAs,
        Commands(ImmArray(command), let, "test"),
        participant,
        submissionSeed,
      )
      .consume(lookupContract, lookupPackage, lookupKey)

    val submissionTime = txMeta.submissionTime

    val txSeed =
      crypto.Hash.deriveTransactionSeed(submissionSeed, participant, submissionTime)
    val Right((cmds, globalCids)) = preprocessor
      .preprocessCommands(ImmArray(command))
      .consume(lookupContract, lookupPackage, lookupKey)
    val Right((rtx, _)) = engine
      .interpretCommands(
        validating = false,
        submitters = submitters,
        readAs = Set.empty,
        commands = cmds,
        ledgerTime = let,
        submissionTime = submissionTime,
        seeding = InitialSeeding.TransactionSeed(txSeed),
        globalCids = globalCids,
      )
      .consume(lookupContract, lookupPackage, lookupKey)

    "be translated" in {
      isReplayedBy(tx, rtx) shouldBe Right(())
    }

    val blindingInfo = Blinding.blind(tx)

    "reinterpret to the same result" in {

      val Right((rtx, _)) =
        reinterpret(
          engine,
          Set(bob),
          tx.transaction.roots,
          tx,
          txMeta,
          let,
          lookupPackage,
          defaultContracts,
        )
      isReplayedBy(rtx, tx) shouldBe Right(())
    }

    "blinded correctly" in {

      // Bob sees both the archive and the create
      val bobView = Blinding.divulgedTransaction(blindingInfo.disclosure, bob, tx.transaction)
      bobView.nodes.size shouldBe 2
      findNodeByIdx(bobView.nodes, 0).getOrElse(fail("node not found")) match {
        case Node.NodeExercises(
              coid,
              _,
              choice,
              _,
              consuming,
              actingParties,
              _,
              _,
              _,
              _,
              children,
              _,
              _,
              _,
              _,
            ) =>
          coid shouldBe originalCoid
          consuming shouldBe true
          actingParties shouldBe Set(bob)
          children.map(_.index) shouldBe ImmArray(1)
          choice shouldBe "Transfer"
        case _ => fail("exercise expected first for Bob")
      }

      findNodeByIdx(bobView.nodes, 1).getOrElse(fail("node not found")) match {
        case create: Node.NodeCreate[ContractId] =>
          create.templateId shouldBe templateId
          create.stakeholders shouldBe Set(alice, clara)
        case _ => fail("create event is expected")
      }

      // clara only sees create
      val claraView =
        Blinding.divulgedTransaction(blindingInfo.disclosure, clara, tx.transaction)

      claraView.nodes.size shouldBe 1
      findNodeByIdx(claraView.nodes, 1).getOrElse(fail("node not found")) match {
        case create: Node.NodeCreate[ContractId] =>
          create.templateId shouldBe templateId
          create.stakeholders shouldBe Set(alice, clara)
        case _ => fail("create event is expected")
      }
    }
  }

  "dynamic fetch actors" should {
    // Basic test: an exercise (on a "Fetcher" contract) with a single consequence, a fetch of the "Fetched" contract
    // Test a couple of scenarios, with different combination of signatories/observers/actors on the parent action

    val submissionSeed = hash("dynamic fetch actors")
    val fetchedCid = toContractId("#1")
    val fetchedStrTid = "BasicTests:Fetched"
    val fetchedTArgs = ImmArray(
      (Some[Name]("sig1"), ValueParty(alice)),
      (Some[Name]("sig2"), ValueParty(bob)),
      (Some[Name]("obs"), ValueParty(clara)),
    )

    val fetcherStrTid = "BasicTests:Fetcher"
    val fetcherTid = Identifier(basicTestsPkgId, fetcherStrTid)

    val fetcher1Cid = toContractId("#2")
    val fetcher1TArgs = ImmArray(
      (Some[Name]("sig"), ValueParty(alice)),
      (Some[Name]("obs"), ValueParty(bob)),
      (Some[Name]("fetcher"), ValueParty(clara)),
    )

    val fetcher2Cid = toContractId("#3")
    val fetcher2TArgs = ImmArray(
      (Some[Name]("sig"), ValueParty(party)),
      (Some[Name]("obs"), ValueParty(alice)),
      (Some[Name]("fetcher"), ValueParty(clara)),
    )

    def makeContract[Cid <: ContractId](
        tid: Ref.QualifiedName,
        targs: ImmArray[(Option[Name], Value[Cid])],
    ) =
      ContractInst(
        TypeConName(basicTestsPkgId, tid),
        assertAsVersionedValue(ValueRecord(Some(Identifier(basicTestsPkgId, tid)), targs)),
        "",
      )

    def lookupContract(id: ContractId): Option[ContractInst[Value.VersionedValue[ContractId]]] = {
      id match {
        case `fetchedCid` => Some(makeContract(fetchedStrTid, fetchedTArgs))
        case `fetcher1Cid` => Some(makeContract(fetcherStrTid, fetcher1TArgs))
        case `fetcher2Cid` => Some(makeContract(fetcherStrTid, fetcher2TArgs))
        case _ => None
      }
    }

    val let = Time.Timestamp.now()
    val seeding = Engine.initialSeeding(submissionSeed, participant, let)

    def actFetchActors[Nid, Cid](n: Node.GenNode[Nid, Cid]): Set[Party] = {
      n match {
        case Node.NodeFetch(_, _, _, actingParties, _, _, _, _, _) => actingParties
        case _ => Set()
      }
    }

    def txFetchActors[Nid, Cid](tx: GenTx[Nid, Cid]): Set[Party] =
      tx.fold(Set[Party]()) { case (actors, (_, n)) =>
        actors union actFetchActors(n)
      }

    def runExample(cid: ContractId, exerciseActor: Party) = {
      val command = ExerciseCommand(
        fetcherTid,
        cid,
        "DoFetch",
        ValueRecord(None, ImmArray((Some[Name]("cid"), ValueContractId(fetchedCid)))),
      )

      val submitters = Set(exerciseActor)

      val res = preprocessor
        .preprocessCommands(ImmArray(command))
        .consume(lookupContract, lookupPackage, lookupKey)

      res
        .flatMap { case (cmds, globalCids) =>
          engine
            .interpretCommands(
              validating = false,
              submitters = submitters,
              readAs = Set.empty,
              commands = cmds,
              ledgerTime = let,
              submissionTime = let,
              seeding = seeding,
              globalCids = globalCids,
            )
            .consume(
              lookupContract,
              lookupPackage,
              lookupKey,
            )
        }

    }

    "propagate the parent's signatories and actors (but not observers) when stakeholders" in {

      val Right((tx, _)) = runExample(fetcher1Cid, clara)
      txFetchActors(tx.transaction) shouldBe Set(alice, clara)
    }

    "not propagate the parent's signatories nor actors when not stakeholders" in {

      val Right((tx, _)) = runExample(fetcher2Cid, clara)
      txFetchActors(tx.transaction) shouldBe Set(clara)
    }

    "be retained when reinterpreting single fetch nodes" in {
      val Right((tx, txMeta)) = runExample(fetcher1Cid, clara)
      val fetchNodes = tx.nodes.iterator.collect { case (nid, fetch: Node.NodeFetch[ContractId]) =>
        nid -> fetch
      }

      fetchNodes.foreach { case (nid, n) =>
        val fetchTx = VersionedTransaction(n.version, Map(nid -> n), ImmArray(nid))
        val Right((reinterpreted, _)) =
          engine
            .reinterpret(
              n.requiredAuthorizers,
              FetchCommand(n.templateId, n.coid),
              txMeta.nodeSeeds.toSeq.collectFirst { case (`nid`, seed) => seed },
              txMeta.submissionTime,
              let,
            )
            .consume(
              lookupContract,
              lookupPackage,
              lookupKey,
            )
        isReplayedBy(fetchTx, reinterpreted) shouldBe Right(())
      }
    }

    "not mark any node as byKey" in {
      runExample(fetcher2Cid, clara).map { case (tx, _) => byKeyNodes(tx).size } shouldBe Right(0)
    }
  }

  "reinterpreting fetch nodes" should {

    val fetchedCid = toContractId("#1")
    val fetchedStrTid = "BasicTests:Fetched"
    val fetchedTid = Identifier(basicTestsPkgId, fetchedStrTid)

    val fetchedContract = ContractInst(
      TypeConName(basicTestsPkgId, fetchedStrTid),
      assertAsVersionedValue(
        ValueRecord(
          Some(Identifier(basicTestsPkgId, fetchedStrTid)),
          ImmArray(
            (Some[Name]("sig1"), ValueParty(alice)),
            (Some[Name]("sig2"), ValueParty(bob)),
            (Some[Name]("obs"), ValueParty(clara)),
          ),
        )
      ),
      "",
    )

    def lookupContract(id: ContractId): Option[ContractInst[Value.VersionedValue[ContractId]]] = {
      id match {
        case `fetchedCid` => Some(fetchedContract)
        case _ => None
      }
    }

    "succeed with a fresh engine, correctly compiling packages" in {
      val engine = Engine.DevEngine()

      val fetchNode = FetchCommand(
        templateId = fetchedTid,
        coid = fetchedCid,
      )

      val let = Time.Timestamp.now()

      val submitters = Set(alice)

      val reinterpreted =
        engine
          .reinterpret(submitters, fetchNode, None, let, let)
          .consume(
            lookupContract,
            lookupPackage,
            lookupKey,
          )

      reinterpreted shouldBe a[Right[_, _]]
    }

  }

  "lookup by key" should {

    val seed = hash("interpreting lookup by key nodes")

    val lookedUpCid = toContractId("#1")
    val lookerUpTemplate = "BasicTests:LookerUpByKey"
    val lookerUpTemplateId = Identifier(basicTestsPkgId, lookerUpTemplate)
    val lookerUpCid = toContractId("#2")
    val lookerUpInst = ContractInst(
      TypeConName(basicTestsPkgId, lookerUpTemplate),
      assertAsVersionedValue(
        ValueRecord(Some(lookerUpTemplateId), ImmArray((Some[Name]("p"), ValueParty(alice))))
      ),
      "",
    )

    def lookupKey(key: GlobalKeyWithMaintainers): Option[ContractId] = {
      (key.globalKey.templateId, key.globalKey.key) match {
        case (
              BasicTests_WithKey,
              ValueRecord(_, ImmArray((_, ValueParty(`alice`)), (_, ValueInt64(42)))),
            ) =>
          Some(lookedUpCid)
        case _ =>
          None
      }
    }

    def lookupContractMap = Map(
      lookedUpCid -> withKeyContractInst,
      lookerUpCid -> lookerUpInst,
    )

    def firstLookupNode[Nid, Cid](
        tx: GenTx[Nid, Cid]
    ): Option[(Nid, Node.NodeLookupByKey[Cid])] =
      tx.nodes.collectFirst { case (nid, nl @ Node.NodeLookupByKey(_, _, _, _, _)) =>
        nid -> nl
      }

    val now = Time.Timestamp.now()

    "mark all lookupByKey nodes as byKey" in {
      val exerciseCmd = ExerciseCommand(
        lookerUpTemplateId,
        lookerUpCid,
        "Lookup",
        ValueRecord(None, ImmArray((Some[Name]("n"), ValueInt64(42)))),
      )
      val submitters = Set(alice)
      val readAs = (Set.empty: Set[Party])
      val Right((tx, _)) = engine
        .submit(submitters, readAs, Commands(ImmArray(exerciseCmd), now, "test"), participant, seed)
        .consume(
          lookupContractMap.get,
          lookupPackage,
          lookupKey,
        )

      val expectedByKeyNodes = tx.transaction.nodes.collect {
        case (id, _: Node.NodeLookupByKey[_]) => id
      }
      val actualByKeyNodes = byKeyNodes(tx)
      actualByKeyNodes shouldBe Symbol("nonEmpty")
      actualByKeyNodes shouldBe expectedByKeyNodes.toSet
    }

    "be reinterpreted to the same node when lookup finds a contract" in {
      val exerciseCmd = ExerciseCommand(
        lookerUpTemplateId,
        lookerUpCid,
        "Lookup",
        ValueRecord(None, ImmArray((Some[Name]("n"), ValueInt64(42)))),
      )
      val submitters = Set(alice)
      val readAs = (Set.empty: Set[Party])

      val Right((tx, txMeta)) = engine
        .submit(submitters, readAs, Commands(ImmArray(exerciseCmd), now, "test"), participant, seed)
        .consume(
          lookupContractMap.get,
          lookupPackage,
          lookupKey,
        )
      val nodeSeedMap = HashMap(txMeta.nodeSeeds.toSeq: _*)

      val Some((nid, lookupNode)) = firstLookupNode(tx.transaction)
      lookupNode.result shouldBe Some(lookedUpCid)

      val Right((reinterpreted, _)) =
        Engine
          .DevEngine()
          .reinterpret(
            submitters,
            LookupByKeyCommand(lookupNode.templateId, lookupNode.key.key),
            nodeSeedMap.get(nid),
            txMeta.submissionTime,
            now,
          )
          .consume(
            lookupContract,
            lookupPackage,
            lookupKey,
          )

      firstLookupNode(reinterpreted.transaction).map(_._2) shouldEqual Some(lookupNode)
    }

    "be reinterpreted to the same node when lookup doesn't find a contract" in {
      val exerciseCmd = ExerciseCommand(
        lookerUpTemplateId,
        lookerUpCid,
        "Lookup",
        ValueRecord(None, ImmArray((Some[Name]("n"), ValueInt64(57)))),
      )
      val submitters = Set(alice)
      val readAs = (Set.empty: Set[Party])

      val Right((tx, txMeta)) = engine
        .submit(submitters, readAs, Commands(ImmArray(exerciseCmd), now, "test"), participant, seed)
        .consume(
          lookupContractMap.get,
          lookupPackage,
          lookupKey,
        )

      val nodeSeedMap = HashMap(txMeta.nodeSeeds.toSeq: _*)

      val Some((nid, lookupNode)) = firstLookupNode(tx.transaction)
      lookupNode.result shouldBe None

      val Right((reinterpreted, _)) =
        Engine
          .DevEngine()
          .reinterpret(
            submitters,
            LookupByKeyCommand(lookupNode.templateId, lookupNode.key.key),
            nodeSeedMap.get(nid),
            txMeta.submissionTime,
            now,
          )
          .consume(
            lookupContract,
            lookupPackage,
            lookupKey,
          )

      firstLookupNode(reinterpreted.transaction).map(_._2) shouldEqual Some(lookupNode)
    }

    "crash if use a contract key with an empty set of maintainers" in {
      val templateId =
        Identifier(basicTestsPkgId, "BasicTests:NoMaintainer")

      val cmds = ImmArray(
        speedy.Command.LookupByKey(templateId, SParty(alice))
      )

      val submitters = Set(alice)

      val result = engine
        .interpretCommands(
          validating = false,
          submitters = submitters,
          readAs = Set.empty,
          commands = cmds,
          ledgerTime = now,
          submissionTime = now,
          seeding = InitialSeeding.TransactionSeed(seed),
          globalCids = Set.empty,
        )
        .consume(_ => None, lookupPackage, lookupKey)

      inside(result) { case Left(err) =>
        err.msg should include(
          "Update failed due to a contract key with an empty sey of maintainers"
        )
      }
    }
  }

  "getTime set dependsOnTime flag" in {
    val templateId = Identifier(basicTestsPkgId, "BasicTests:TimeGetter")
    def run(choiceName: ChoiceName) = {
      val submissionSeed = hash(s"getTime set dependsOnTime flag: ($choiceName)")
      val command =
        CreateAndExerciseCommand(
          templateId = templateId,
          createArgument = ValueRecord(None, ImmArray(None -> ValueParty(party))),
          choiceId = choiceName,
          choiceArgument = ValueRecord(None, ImmArray.empty),
        )
      val submitters = Set(party)
      val readAs = (Set.empty: Set[Party])
      engine
        .submit(
          submitters,
          readAs,
          Commands(ImmArray(command), Time.Timestamp.now(), "test"),
          participant,
          submissionSeed,
        )
        .consume(lookupContract, lookupPackage, lookupKey)
    }

    run("FactorialOfThree").map(_._2.dependsOnTime) shouldBe Right(false)
    run("GetTime").map(_._2.dependsOnTime) shouldBe Right(true)
    run("FactorialOfThree").map(_._2.dependsOnTime) shouldBe Right(false)

  }

  "fetching contracts that have keys correctly fills in the transaction structure" when {
    val fetchedCid = toContractId("#1")
    val now = Time.Timestamp.now()
    val submissionSeed = crypto.Hash.hashPrivateKey(
      "fetching contracts that have keys correctly fills in the transaction structure"
    )
    val txSeed = crypto.Hash.deriveTransactionSeed(submissionSeed, participant, now)

    "fetched via a fetch" in {

      val lookupContractMap = Map(fetchedCid -> withKeyContractInst)

      val cmd = speedy.Command.Fetch(BasicTests_WithKey, SValue.SContractId(fetchedCid))

      val submitters = Set(alice)

      val Right((tx, _)) = engine
        .interpretCommands(
          validating = false,
          submitters = submitters,
          readAs = Set.empty,
          commands = ImmArray(cmd),
          ledgerTime = now,
          submissionTime = now,
          seeding = InitialSeeding.TransactionSeed(txSeed),
          globalCids = Set(fetchedCid),
        )
        .consume(
          lookupContractMap.get,
          lookupPackage,
          lookupKey,
        )

      tx.transaction.nodes.values.headOption match {
        case Some(Node.NodeFetch(_, _, _, _, _, _, key, _, _)) =>
          key match {
            // just test that the maintainers match here, getting the key out is a bit hairier
            case Some(Node.KeyWithMaintainers(_, maintainers)) =>
              assert(maintainers == Set(alice))
            case None => fail("the recomputed fetch didn't have a key")
          }
        case _ => fail("Recomputed a non-fetch or no nodes at all")
      }
    }

    "fetched via a fetchByKey" in {
      val fetcherTemplate = "BasicTests:FetcherByKey"
      val fetcherTemplateId = Identifier(basicTestsPkgId, fetcherTemplate)
      val fetcherCid = toContractId("#2")
      val fetcherInst = ContractInst(
        TypeConName(basicTestsPkgId, fetcherTemplate),
        assertAsVersionedValue(
          ValueRecord(Some(fetcherTemplateId), ImmArray((Some[Name]("p"), ValueParty(alice))))
        ),
        "",
      )

      def lookupKey(key: GlobalKeyWithMaintainers): Option[ContractId] = {
        (key.globalKey.templateId, key.globalKey.key) match {
          case (
                BasicTests_WithKey,
                ValueRecord(_, ImmArray((_, ValueParty(`alice`)), (_, ValueInt64(42)))),
              ) =>
            Some(fetchedCid)
          case _ =>
            None
        }
      }

      val lookupContractMap = Map(fetchedCid -> withKeyContractInst, fetcherCid -> fetcherInst)

      val submitters = Set(alice)

      val Right((cmds, globalCids)) = preprocessor
        .preprocessCommands(
          ImmArray(
            ExerciseCommand(
              fetcherTemplateId,
              fetcherCid,
              "Fetch",
              ValueRecord(None, ImmArray((Some[Name]("n"), ValueInt64(42)))),
            )
          )
        )
        .consume(
          lookupContractMap.get,
          lookupPackage,
          lookupKey,
        )

      val Right((tx, _)) = engine
        .interpretCommands(
          validating = false,
          submitters = submitters,
          readAs = Set.empty,
          commands = cmds,
          ledgerTime = now,
          submissionTime = now,
          seeding = InitialSeeding.TransactionSeed(txSeed),
          globalCids = globalCids,
        )
        .consume(
          lookupContractMap.get,
          lookupPackage,
          lookupKey,
        )

      tx.transaction.nodes
        .collectFirst { case (id, nf: Node.NodeFetch[_]) =>
          nf.key match {
            // just test that the maintainers match here, getting the key out is a bit hairier
            case Some(Node.KeyWithMaintainers(_, maintainers)) =>
              assert(maintainers == Set(alice))
            case None => fail("the recomputed fetch didn't have a key")
          }
          byKeyNodes(tx) shouldBe Set(id)
        }
        .getOrElse(fail("didn't find the fetch node resulting from fetchByKey"))
    }
  }

  "wrongly typed contract id" should {
    val withKeyId = Identifier(basicTestsPkgId, "BasicTests:WithKey")
    val simpleId = Identifier(basicTestsPkgId, "BasicTests:Simple")
    val fetcherId = Identifier(basicTestsPkgId, "BasicTests:Fetcher")
    val cid = toContractId("#BasicTests:WithKey:1")
    val fetcherCid = toContractId("#42")
    val fetcherInst = ContractInst(
      fetcherId,
      assertAsVersionedValue(
        ValueRecord(
          None,
          ImmArray((None, ValueParty(alice)), (None, ValueParty(alice)), (None, ValueParty(alice))),
        )
      ),
      "",
    )
    val contracts = defaultContracts + (fetcherCid -> fetcherInst)
    val lookupContract = contracts.get(_)
    val correctCommand =
      ExerciseCommand(withKeyId, cid, "SumToK", ValueRecord(None, ImmArray((None, ValueInt64(42)))))
    val incorrectCommand =
      ExerciseCommand(simpleId, cid, "Hello", ValueRecord(None, ImmArray.empty))
    val incorrectFetch =
      ExerciseCommand(
        fetcherId,
        fetcherCid,
        "DoFetch",
        ValueRecord(None, ImmArray((None, ValueContractId(cid)))),
      )

    val now = Time.Timestamp.now()
    val submissionSeed = hash("wrongly-typed cid")
    val submitters = Set(alice)
    val readAs = (Set.empty: Set[Party])
    def run(cmds: ImmArray[ApiCommand]) =
      engine
        .submit(submitters, readAs, Commands(cmds, now, ""), participant, submissionSeed)
        .consume(lookupContract, lookupPackage, lookupKey)

    "error on fetch" in {
      val result = run(ImmArray(incorrectFetch))
      inside(result) { case Left(e) =>
        e.msg should include("wrongly typed contract id")
      }
    }
    "error on exercise" in {
      val result = run(ImmArray(incorrectCommand))
      inside(result) { case Left(e) =>
        e.msg should include("wrongly typed contract id")
      }
    }
    "error on exercise even if used correctly before" in {
      val result = run(ImmArray(correctCommand, incorrectCommand))
      inside(result) { case Left(e) =>
        e.msg should include("wrongly typed contract id")
      }
    }
  }

  "nested transactions" should {

    val forkableTemplate = "BasicTests:Forkable"
    val forkableTemplateId = Identifier(basicTestsPkgId, forkableTemplate)
    val forkableInst =
      ValueRecord(
        Some(forkableTemplateId),
        ImmArray(
          (Some[Name]("party"), ValueParty(party)),
          (Some[Name]("parent"), ValueOptional(None)),
        ),
      )

    val submissionSeed = hash("nested transaction test")
    val let = Time.Timestamp.now()

    def run(n: Int) = {
      val command = CreateAndExerciseCommand(
        templateId = forkableTemplateId,
        createArgument = forkableInst,
        choiceId = "Fork",
        choiceArgument = ValueRecord(None, ImmArray((None, ValueInt64(n.toLong)))),
      )
      val submitters = Set(party)
      val readAs = (Set.empty: Set[Party])
      engine
        .submit(
          submitters,
          readAs,
          Commands(ImmArray(command), let, "test"),
          participant,
          submissionSeed,
        )
        .consume(_ => None, lookupPackage, _ => None)
    }

    "produce a quadratic number of nodes" in {
      run(0).map(_._1.transaction.nodes.size) shouldBe Right(2)
      run(1).map(_._1.transaction.nodes.size) shouldBe Right(6)
      run(2).map(_._1.transaction.nodes.size) shouldBe Right(14)
      run(3).map(_._1.transaction.nodes.size) shouldBe Right(30)
    }

    "be validable in whole" in {
      def validate(tx: SubmittedTransaction, metaData: Tx.Metadata) =
        for {
          submitter <-
            tx.guessSubmitter.left.map(msg => Error.Validation(Error.Validation.Generic(msg)))
          res <- engine
            .validate(Set(submitter), tx, let, participant, metaData.submissionTime, submissionSeed)
            .consume(
              _ => None,
              lookupPackage,
              _ => None,
            )
        } yield res

      run(0).flatMap { case (tx, metaData) => validate(tx, metaData) } shouldBe Right(())
      run(3).flatMap { case (tx, metaData) => validate(tx, metaData) } shouldBe Right(())
    }

    "be partially reinterpretable" in {
      val Right((tx, txMeta)) = run(3)
      val ImmArray(_, exeNode1) = tx.transaction.roots
      val Node.NodeExercises(_, _, _, _, _, _, _, _, _, _, children, _, _, _, _) =
        tx.transaction.nodes(exeNode1)
      val nids = children.toSeq.take(2).toImmArray

      reinterpret(
        engine,
        Set(party),
        nids,
        tx,
        txMeta,
        let,
        lookupPackage,
      ) shouldBe a[Right[_, _]]

    }
  }

  "contract key" should {
    val now = Time.Timestamp.now()
    val submissionSeed = crypto.Hash.hashPrivateKey("contract key")
    val txSeed = crypto.Hash.deriveTransactionSeed(submissionSeed, participant, now)

    "be evaluated only when executing create" in {
      val templateId =
        Identifier(basicTestsPkgId, "BasicTests:ComputeContractKeyWhenExecutingCreate")
      val createArg =
        ValueRecord(
          Some(templateId),
          ImmArray((Some[Name]("owner"), ValueParty(alice))),
        )
      val exerciseArg =
        ValueRecord(
          Some(Identifier(basicTestsPkgId, "BasicTests:DontExecuteCreate")),
          ImmArray.empty,
        )

      val submitters = Set(alice)

      val Right((cmds, globalCids)) = preprocessor
        .preprocessCommands(
          ImmArray(
            CreateAndExerciseCommand(templateId, createArg, "DontExecuteCreate", exerciseArg)
          )
        )
        .consume(_ => None, lookupPackage, lookupKey)

      val result = engine
        .interpretCommands(
          validating = false,
          submitters = submitters,
          readAs = Set.empty,
          commands = cmds,
          ledgerTime = now,
          submissionTime = now,
          seeding = InitialSeeding.TransactionSeed(txSeed),
          globalCids = globalCids,
        )
        .consume(_ => None, lookupPackage, lookupKey)
      result shouldBe a[Right[_, _]]
    }

    "be evaluated after ensure clause" in {
      val templateId =
        Identifier(basicTestsPkgId, "BasicTests:ComputeContractKeyAfterEnsureClause")
      val createArg =
        ValueRecord(
          Some(templateId),
          ImmArray((Some[Name]("owner"), ValueParty(alice))),
        )

      val submitters = Set(alice)

      val Right((cmds, globalCids)) = preprocessor
        .preprocessCommands(ImmArray(CreateCommand(templateId, createArg)))
        .consume(_ => None, lookupPackage, lookupKey)

      val result = engine
        .interpretCommands(
          validating = false,
          submitters = submitters,
          readAs = Set.empty,
          commands = cmds,
          ledgerTime = now,
          submissionTime = now,
          seeding = InitialSeeding.TransactionSeed(txSeed),
          globalCids = globalCids,
        )
        .consume(_ => None, lookupPackage, lookupKey)
      result shouldBe a[Left[_, _]]
      val Left(err) = result
      err.msg should not include ("Boom")
      err.msg should include("precondition violation")
    }

    "not be create if has an empty set of maintainer" in {
      val templateId =
        Identifier(basicTestsPkgId, "BasicTests:NoMaintainer")
      val createArg =
        ValueRecord(
          Some(templateId),
          ImmArray((Some[Name]("sig"), ValueParty(alice))),
        )

      val submitters = Set(alice)

      val Right((cmds, globalCids)) = preprocessor
        .preprocessCommands(ImmArray(CreateCommand(templateId, createArg)))
        .consume(_ => None, lookupPackage, lookupKey)
      val result = engine
        .interpretCommands(
          validating = false,
          submitters = submitters,
          readAs = Set.empty,
          commands = cmds,
          ledgerTime = now,
          submissionTime = now,
          seeding = InitialSeeding.TransactionSeed(txSeed),
          globalCids = globalCids,
        )
        .consume(_ => None, lookupPackage, lookupKey)

      inside(result) { case Left(err) =>
        err.msg should include(
          "Update failed due to a contract key with an empty sey of maintainers"
        )
      }
    }

    // Note that we provide no stability for multi key semantics so
    // these tests serve only as an indication of the current behavior
    // but can be changed freely.
    "multi keys" should {
      import com.daml.lf.language.{LanguageVersion => LV}
      val nonUckEngine = new Engine(
        EngineConfig(
          allowedLanguageVersions = LV.DevVersions,
          contractKeyUniqueness = ContractKeyUniquenessMode.Off,
        )
      )
      val uckEngine = new Engine(
        EngineConfig(
          allowedLanguageVersions = LV.DevVersions,
          contractKeyUniqueness = ContractKeyUniquenessMode.On,
        )
      )
      val (multiKeysPkgId, _, allMultiKeysPkgs) = loadPackage("daml-lf/tests/MultiKeys.dar")
      val lookupPackage = allMultiKeysPkgs.get(_)
      val keyedId = Identifier(multiKeysPkgId, "MultiKeys:Keyed")
      val opsId = Identifier(multiKeysPkgId, "MultiKeys:KeyOperations")
      val let = Time.Timestamp.now()
      val submissionSeed = hash("multikeys")
      val seeding = Engine.initialSeeding(submissionSeed, participant, let)

      val cid1 = toContractId("#1")
      val cid2 = toContractId("#2")
      val keyedInst = ContractInst(
        TypeConName(multiKeysPkgId, "MultiKeys:Keyed"),
        assertAsVersionedValue(ValueRecord(None, ImmArray((None, ValueParty(party))))),
        "",
      )
      val contracts = Map(cid1 -> keyedInst, cid2 -> keyedInst)
      val lookupContract = contracts.get(_)
      def lookupKey(key: GlobalKeyWithMaintainers): Option[ContractId] =
        (key.globalKey.templateId, key.globalKey.key) match {
          case (
                `keyedId`,
                ValueParty(`party`),
              ) =>
            Some(cid1)
          case _ =>
            None
        }
      def run(engine: Engine, choice: String, argument: Value[Value.ContractId]) = {
        val cmd = CreateAndExerciseCommand(
          opsId,
          ValueRecord(None, ImmArray((None, ValueParty(party)))),
          choice,
          argument,
        )
        val Right((cmds, globalCids)) = preprocessor
          .preprocessCommands(ImmArray(cmd))
          .consume(lookupContract, lookupPackage, lookupKey)
        engine
          .interpretCommands(
            validating = false,
            submitters = Set(party),
            readAs = Set.empty,
            commands = cmds,
            ledgerTime = let,
            submissionTime = let,
            seeding = seeding,
            globalCids = globalCids,
          )
          .consume(lookupContract, lookupPackage, lookupKey)
      }
      val emptyRecord = ValueRecord(None, ImmArray.empty)
      // The cid returned by a fetchByKey at the beginning
      val keyResultCid = ValueRecord(None, ImmArray((None, ValueContractId(cid1))))
      // The cid not returned by a fetchByKey at the beginning
      val nonKeyResultCid = ValueRecord(None, ImmArray((None, ValueContractId(cid2))))
      val twoCids =
        ValueRecord(None, ImmArray((None, ValueContractId(cid1)), (None, ValueContractId(cid2))))
      val createOverwritesLocal = ("CreateOverwritesLocal", emptyRecord)
      val createOverwritesUnknownGlobal = ("CreateOverwritesUnknownGlobal", emptyRecord)
      val createOverwritesKnownGlobal = ("CreateOverwritesKnownGlobal", emptyRecord)
      val fetchDoesNotOverwriteGlobal = ("FetchDoesNotOverwriteGlobal", nonKeyResultCid)
      val fetchDoesNotOverwriteLocal = ("FetchDoesNotOverwriteLocal", keyResultCid)
      val localArchiveOverwritesUnknownGlobal = ("LocalArchiveOverwritesUnknownGlobal", emptyRecord)
      val localArchiveOverwritesKnownGlobal = ("LocalArchiveOverwritesKnownGlobal", emptyRecord)
      val globalArchiveOverwritesUnknownGlobal = ("GlobalArchiveOverwritesUnknownGlobal", twoCids)
      val globalArchiveOverwritesKnownGlobal1 = ("GlobalArchiveOverwritesKnownGlobal1", twoCids)
      val globalArchiveOverwritesKnownGlobal2 = ("GlobalArchiveOverwritesKnownGlobal2", twoCids)
      val rollbackCreateNonRollbackFetchByKey = ("RollbackCreateNonRollbackFetchByKey", emptyRecord)
      val rollbackFetchByKeyRollbackCreateNonRollbackFetchByKey =
        ("RollbackFetchByKeyRollbackCreateNonRollbackFetchByKey", emptyRecord)
      val rollbackFetchByKeyNonRollbackCreate = ("RollbackFetchByKeyNonRollbackCreate", emptyRecord)
      val rollbackFetchNonRollbackCreate = ("RollbackFetchNonRollbackCreate", keyResultCid)
      val rollbackGlobalArchiveNonRollbackCreate =
        ("RollbackGlobalArchiveNonRollbackCreate", keyResultCid)
      val rollbackCreateNonRollbackGlobalArchive =
        ("RollbackCreateNonRollbackGlobalArchive", keyResultCid)
      val rollbackGlobalArchiveUpdates =
        ("RollbackGlobalArchiveUpdates", twoCids)

      val allCases = Table(
        ("choice", "argument"),
        createOverwritesLocal,
        createOverwritesUnknownGlobal,
        createOverwritesKnownGlobal,
        fetchDoesNotOverwriteGlobal,
        fetchDoesNotOverwriteLocal,
        localArchiveOverwritesUnknownGlobal,
        localArchiveOverwritesKnownGlobal,
        globalArchiveOverwritesUnknownGlobal,
        globalArchiveOverwritesKnownGlobal1,
        globalArchiveOverwritesKnownGlobal2,
        rollbackCreateNonRollbackFetchByKey,
        rollbackFetchByKeyRollbackCreateNonRollbackFetchByKey,
        rollbackFetchByKeyNonRollbackCreate,
        rollbackFetchNonRollbackCreate,
        rollbackGlobalArchiveNonRollbackCreate,
        rollbackCreateNonRollbackGlobalArchive,
        rollbackGlobalArchiveUpdates,
      )

      val uckFailures = Set(
        "CreateOverwritesLocal",
        "CreateOverwritesKnownGlobal",
        "LocalArchiveOverwritesKnownGlobal",
        "RollbackCreateNonRollbackFetchByKey",
        "RollbackFetchByKeyRollbackCreateNonRollbackFetchByKey",
        "RollbackFetchByKeyNonRollbackCreate",
      )

      "non-uck mode" in {
        forEvery(allCases) { case (name, arg) =>
          run(nonUckEngine, name, arg) shouldBe a[Right[_, _]]
        }
      }
      "uck mode" in {
        forEvery(allCases) { case (name, arg) =>
          if (uckFailures.contains(name)) {
            run(uckEngine, name, arg) shouldBe a[Left[_, _]]
          } else {
            run(uckEngine, name, arg) shouldBe a[Right[_, _]]
          }
        }
      }
    }

    "exceptions" should {
      val (exceptionsPkgId, _, allExceptionsPkgs) = loadPackage("daml-lf/tests/Exceptions.dar")
      val lookupPackage = allExceptionsPkgs.get(_)
      val kId = Identifier(exceptionsPkgId, "Exceptions:K")
      val tId = Identifier(exceptionsPkgId, "Exceptions:T")
      val let = Time.Timestamp.now()
      val submissionSeed = hash("rollback")
      val seeding = Engine.initialSeeding(submissionSeed, participant, let)
      val cid = toContractId("#1")
      val contracts = Map(
        cid -> ContractInst(
          TypeConName(exceptionsPkgId, "Exceptions:K"),
          assertAsVersionedValue(
            ValueRecord(None, ImmArray((None, ValueParty(party)), (None, ValueInt64(0))))
          ),
          "",
        )
      )
      val lookupContract = contracts.get(_)
      def lookupKey(key: GlobalKeyWithMaintainers): Option[ContractId] =
        (key.globalKey.templateId, key.globalKey.key) match {
          case (
                `kId`,
                ValueRecord(_, ImmArray((_, ValueParty(`party`)), (_, ValueInt64(0)))),
              ) =>
            Some(cid)
          case _ =>
            None
        }
      def run(cmd: ApiCommand) = {
        val submitters = Set(party)
        val Right((cmds, globalCids)) = preprocessor
          .preprocessCommands(ImmArray(cmd))
          .consume(
            lookupContract,
            lookupPackage,
            lookupKey,
          )
        engine
          .interpretCommands(
            validating = false,
            submitters = submitters,
            readAs = Set.empty,
            commands = cmds,
            ledgerTime = let,
            submissionTime = let,
            seeding = seeding,
            globalCids = globalCids,
          )
          .consume(
            lookupContract,
            lookupPackage,
            lookupKey,
          )
      }
      "rolled-back archive of transient contract does not prevent consuming choice after rollback" in {
        val command = CreateAndExerciseCommand(
          tId,
          ValueRecord(None, ImmArray((None, ValueParty(party)))),
          "RollbackArchiveTransient",
          ValueRecord(None, ImmArray((None, ValueInt64(0)))),
        )
        run(command) shouldBe a[Right[_, _]]
      }
      "archive of transient contract in try prevents consuming choice after try if not rolled back" in {
        val command = CreateAndExerciseCommand(
          tId,
          ValueRecord(None, ImmArray((None, ValueParty(party)))),
          "ArchiveTransient",
          ValueRecord(None, ImmArray((None, ValueInt64(0)))),
        )
        run(command) shouldBe a[Left[_, _]]
      }
      "rolled-back archive of non-transient contract does not prevent consuming choice after rollback" in {
        val command = CreateAndExerciseCommand(
          tId,
          ValueRecord(None, ImmArray((None, ValueParty(party)))),
          "RollbackArchiveNonTransient",
          ValueRecord(None, ImmArray((None, ValueContractId(cid)))),
        )
        run(command) shouldBe a[Right[_, _]]
      }
      "archive of non-transient contract in try prevents consuming choice after try if not rolled back" in {
        val command = CreateAndExerciseCommand(
          tId,
          ValueRecord(None, ImmArray((None, ValueParty(party)))),
          "ArchiveNonTransient",
          ValueRecord(None, ImmArray((None, ValueContractId(cid)))),
        )
        run(command) shouldBe a[Left[_, _]]
      }
      "key updates in rollback node are rolled back" in {
        val command = CreateAndExerciseCommand(
          tId,
          ValueRecord(None, ImmArray((None, ValueParty(party)))),
          "RollbackKey",
          ValueRecord(None, ImmArray((None, ValueInt64(0)))),
        )
        run(command) shouldBe a[Right[_, _]]
      }
      "key updates in try are not rolled back if no exception is thrown" in {
        val command = CreateAndExerciseCommand(
          tId,
          ValueRecord(None, ImmArray((None, ValueParty(party)))),
          "Key",
          ValueRecord(None, ImmArray((None, ValueInt64(0)))),
        )
        run(command) shouldBe a[Right[_, _]]
      }
    }

    "action node seeds" should {
      val (exceptionsPkgId, _, allExceptionsPkgs) = loadPackage("daml-lf/tests/Exceptions.dar")
      val lookupPackage = allExceptionsPkgs.get(_)
      val kId = Identifier(exceptionsPkgId, "Exceptions:K")
      val seedId = Identifier(exceptionsPkgId, "Exceptions:NodeSeeds")
      val let = Time.Timestamp.now()
      val submissionSeed = hash("rollback")
      val seeding = Engine.initialSeeding(submissionSeed, participant, let)
      val cid = toContractId("#1")
      val contracts = Map(
        cid -> ContractInst(
          TypeConName(exceptionsPkgId, "Exceptions:K"),
          assertAsVersionedValue(
            ValueRecord(None, ImmArray((None, ValueParty(party)), (None, ValueInt64(0))))
          ),
          "",
        )
      )
      val lookupContract = contracts.get(_)
      def lookupKey(key: GlobalKeyWithMaintainers): Option[ContractId] =
        (key.globalKey.templateId, key.globalKey.key) match {
          case (
                `kId`,
                ValueRecord(_, ImmArray((_, ValueParty(`party`)), (_, ValueInt64(0)))),
              ) =>
            Some(cid)
          case _ =>
            None
        }
      def run(cmd: ApiCommand) = {
        val submitters = Set(party)
        val Right((cmds, globalCids)) = preprocessor
          .preprocessCommands(ImmArray(cmd))
          .consume(
            lookupContract,
            lookupPackage,
            lookupKey,
          )
        engine
          .interpretCommands(
            validating = false,
            submitters = submitters,
            readAs = Set.empty,
            commands = cmds,
            ledgerTime = let,
            submissionTime = let,
            seeding = seeding,
            globalCids = globalCids,
          )
          .consume(
            lookupContract,
            lookupPackage,
            lookupKey,
          )
      }
      "Only create and exercise nodes end up in actionNodeSeeds" in {
        val command = CreateAndExerciseCommand(
          seedId,
          ValueRecord(None, ImmArray((None, ValueParty(party)))),
          "CreateAllTypes",
          ValueRecord(None, ImmArray((None, ValueContractId(cid)))),
        )
        inside(run(command)) { case Right((tx, meta)) =>
          tx.nodes.size shouldBe 9
          tx.nodes(NodeId(0)) shouldBe a[Node.NodeCreate[_]]
          tx.nodes(NodeId(1)) shouldBe a[Node.NodeExercises[_, _]]
          tx.nodes(NodeId(2)) shouldBe a[Node.NodeFetch[_]]
          tx.nodes(NodeId(3)) shouldBe a[Node.NodeLookupByKey[_]]
          tx.nodes(NodeId(4)) shouldBe a[Node.NodeCreate[_]]
          tx.nodes(NodeId(5)) shouldBe a[Node.NodeRollback[_]]
          tx.nodes(NodeId(6)) shouldBe a[Node.NodeFetch[_]]
          tx.nodes(NodeId(7)) shouldBe a[Node.NodeLookupByKey[_]]
          tx.nodes(NodeId(8)) shouldBe a[Node.NodeCreate[_]]
          meta.nodeSeeds.map(_._1.index) shouldBe ImmArray(0, 1, 4, 8)
        }
      }
    }

    "global key lookups" should {
      val (exceptionsPkgId, _, allExceptionsPkgs) = loadPackage("daml-lf/tests/Exceptions.dar")
      val lookupPackage = allExceptionsPkgs.get(_)
      val kId = Identifier(exceptionsPkgId, "Exceptions:K")
      val tId = Identifier(exceptionsPkgId, "Exceptions:GlobalLookups")
      val let = Time.Timestamp.now()
      val submissionSeed = hash("global-keys")
      val seeding = Engine.initialSeeding(submissionSeed, participant, let)
      val cid = toContractId("#1")
      val contracts = Map(
        cid -> ContractInst(
          TypeConName(exceptionsPkgId, "Exceptions:K"),
          assertAsVersionedValue(
            ValueRecord(None, ImmArray((None, ValueParty(party)), (None, ValueInt64(0))))
          ),
          "",
        )
      )
      val lookupContract = contracts.get(_)
      def lookupKey(key: GlobalKeyWithMaintainers): Option[ContractId] =
        (key.globalKey.templateId, key.globalKey.key) match {
          case (
                `kId`,
                ValueRecord(_, ImmArray((_, ValueParty(`party`)), (_, ValueInt64(0)))),
              ) =>
            Some(cid)
          case _ =>
            None
        }
      def run(cmd: ApiCommand): Int = {
        val submitters = Set(party)
        var keyLookups = 0
        def mockedKeyLookup(key: GlobalKeyWithMaintainers) = {
          keyLookups += 1
          lookupKey(key)
        }
        val Right((cmds, globalCids)) = preprocessor
          .preprocessCommands(ImmArray(cmd))
          .consume(
            lookupContract,
            lookupPackage,
            mockedKeyLookup,
          )
        val result = engine
          .interpretCommands(
            validating = false,
            submitters = submitters,
            readAs = Set.empty,
            commands = cmds,
            ledgerTime = let,
            submissionTime = let,
            seeding = seeding,
            globalCids = globalCids,
          )
          .consume(
            lookupContract,
            lookupPackage,
            mockedKeyLookup,
          )
        inside(result) { case Right(_) =>
          keyLookups
        }
      }
      val cidArg = ValueRecord(None, ImmArray((None, ValueContractId(cid))))
      val emptyArg = ValueRecord(None, ImmArray.empty)
      "Lookup a global key at most once" in {
        val cases = Table(
          ("choice", "argument", "lookups"),
          ("LookupTwice", emptyArg, 1),
          ("LookupAfterCreate", emptyArg, 0),
          ("LookupAfterCreateArchive", emptyArg, 0),
          ("LookupAfterFetch", cidArg, 1),
          ("LookupAfterArchive", cidArg, 1),
          ("LookupAfterRollbackCreate", emptyArg, 0),
          ("LookupAfterRollbackLookup", emptyArg, 1),
          ("LookupAfterArchiveAfterRollbackLookup", cidArg, 1),
        )
        forAll(cases) { case (choice, argument, lookups) =>
          val command = CreateAndExerciseCommand(
            tId,
            ValueRecord(None, ImmArray((None, ValueParty(party)))),
            choice,
            argument,
          )
          run(command) shouldBe lookups
        }
      }
    }
  }

  "Engine.preloadPackage" should {

    import com.daml.lf.language.{LanguageVersion => LV}

    def engine(min: LV, max: LV) =
      new Engine(
        EngineConfig(
          allowedLanguageVersions = VersionRange(min, max)
        )
      )

    val pkgId = Ref.PackageId.assertFromString("-pkg-")

    def pkg(version: LV) =
      language.Ast.Package(
        Iterable.empty,
        Iterable.empty,
        version,
        None,
      )

    "reject disallow packages" in {
      val negativeTestCases = Table(
        ("pkg version", "minVersion", "maxversion"),
        (LV.v1_6, LV.v1_6, LV.v1_8),
        (LV.v1_7, LV.v1_6, LV.v1_8),
        (LV.v1_8, LV.v1_6, LV.v1_8),
        (LV.v1_dev, LV.v1_6, LV.v1_dev),
      )
      val positiveTestCases = Table(
        ("pkg version", "minVersion", "maxversion"),
        (LV.v1_6, LV.v1_7, LV.v1_dev),
        (LV.v1_7, LV.v1_8, LV.v1_8),
        (LV.v1_8, LV.v1_6, LV.v1_7),
        (LV.v1_dev, LV.v1_6, LV.v1_8),
      )

      forEvery(negativeTestCases)((v, min, max) =>
        engine(min, max).preloadPackage(pkgId, pkg(v)) shouldBe a[ResultDone[_]]
      )

      forEvery(positiveTestCases)((v, min, max) =>
        engine(min, max).preloadPackage(pkgId, pkg(v)) shouldBe a[ResultError]
      )

    }

  }

}

object EngineTest {

  private implicit def qualifiedNameStr(s: String): QualifiedName =
    QualifiedName.assertFromString(s)

  private implicit def toName(s: String): Name =
    Name.assertFromString(s)

  private def toContractId(s: String): ContractId =
    ContractId.assertFromString(s)

  private def ArrayList[X](as: X*): util.ArrayList[X] = {
    val a = new util.ArrayList[X](as.length)
    as.foreach(a.add)
    a
  }

  private def findNodeByIdx[Cid](nodes: Map[NodeId, Node.GenNode[NodeId, Cid]], idx: Int) =
    nodes.collectFirst { case (nodeId, node) if nodeId.index == idx => node }

  @SuppressWarnings(Array("org.wartremover.warts.Any"))
  private implicit def resultEq: Equality[Either[Error, SValue]] = {
    case (Right(v1: SValue), Right(v2: SValue)) => svalue.Equality.areEqual(v1, v2)
    case (Left(e1), Left(e2)) => e1 == e2
    case _ => false
  }

  private def reinterpret(
      engine: Engine,
      submitters: Set[Party],
      nodes: ImmArray[NodeId],
      tx: Tx.Transaction,
      txMeta: Tx.Metadata,
      ledgerEffectiveTime: Time.Timestamp,
      lookupPackages: PackageId => Option[Package],
      contracts: Map[ContractId, ContractInst[Value.VersionedValue[ContractId]]] = Map.empty,
  ): Either[Error, (Tx.Transaction, Tx.Metadata)] = {
    type Acc =
      (
          HashMap[NodeId, GenNode[NodeId, ContractId]],
          BackStack[NodeId],
          Boolean,
          BackStack[(NodeId, crypto.Hash)],
          Map[ContractId, ContractInst[Value.VersionedValue[ContractId]]],
          Map[GlobalKey, ContractId],
      )
    val nodeSeedMap = txMeta.nodeSeeds.toSeq.toMap

    val iterate =
      nodes.foldLeft[Either[Error, Acc]](
        Right((HashMap.empty, BackStack.empty, false, BackStack.empty, contracts, Map.empty))
      ) { case (acc, nodeId) =>
        for {
          previousStep <- acc
          (nodes, roots, dependsOnTime, nodeSeeds, contracts0, keys0) = previousStep
          cmd = tx.transaction.nodes(nodeId) match {
            case create: Node.NodeCreate[ContractId] =>
              CreateCommand(create.templateId, create.arg)
            case fetch: Node.NodeFetch[ContractId] =>
              FetchCommand(fetch.templateId, fetch.coid)
            case lookup: Node.NodeLookupByKey[ContractId] =>
              LookupByKeyCommand(lookup.templateId, lookup.key.key)
            case exe: Node.NodeExercises[NodeId, ContractId] =>
              ExerciseCommand(exe.templateId, exe.targetCoid, exe.choiceId, exe.chosenValue)
            case _: Node.NodeRollback[NodeId] =>
              sys.error("unexpected rollback node")
          }
          currentStep <- engine
            .reinterpret(
              submitters,
              cmd,
              nodeSeedMap.get(nodeId),
              txMeta.submissionTime,
              ledgerEffectiveTime,
            )
            .consume(
              contracts0.get,
              lookupPackages,
              k => keys0.get(k.globalKey),
            )
          (tr1, meta1) = currentStep
          (contracts1, keys1) = tr1.transaction.fold((contracts0, keys0)) {
            case (
                  (contracts, keys),
                  (
                    _,
                    Node.NodeExercises(
                      targetCoid: ContractId,
                      _,
                      _,
                      _,
                      consuming @ true,
                      _,
                      _,
                      _,
                      _,
                      _,
                      _,
                      _,
                      _,
                      _,
                      _,
                    ),
                  ),
                ) =>
              (contracts - targetCoid, keys)
            case ((contracts, keys), (_, create: Node.NodeCreate[ContractId])) =>
              (
                contracts.updated(
                  create.coid,
                  create.versionedCoinst,
                ),
                create.key.fold(keys)(k =>
                  keys.updated(GlobalKey.assertBuild(create.templateId, k.key), create.coid)
                ),
              )
            case (acc, _) => acc
          }
          n = nodes.size
          nodeRenaming = (nid: NodeId) => NodeId(nid.index + n)
          tr = tr1.transaction.mapNodeId(nodeRenaming)
        } yield (
          nodes ++ tr.nodes,
          roots :++ tr.roots,
          dependsOnTime || meta1.dependsOnTime,
          nodeSeeds :++ meta1.nodeSeeds.map { case (nid, seed) => nodeRenaming(nid) -> seed },
          contracts1,
          keys1,
        )
      }

    iterate.map { case (nodes, roots, dependsOnTime, nodeSeeds, _, _) =>
      (
        TxVersions.asVersionedTransaction(
          GenTx(
            nodes,
            roots.toImmArray,
          )
        ),
        Tx.Metadata(
          submissionSeed = None,
          submissionTime = txMeta.submissionTime,
          usedPackages = Set.empty,
          dependsOnTime = dependsOnTime,
          nodeSeeds = nodeSeeds.toImmArray,
        ),
      )
    }
  }

}<|MERGE_RESOLUTION|>--- conflicted
+++ resolved
@@ -767,25 +767,11 @@
 
     "fail at submission" in {
       val submitResult = engine
-<<<<<<< HEAD
-        .submit(
-          submitters,
-          readAs,
-          Commands(ImmArray(command), let, "test"),
-          participant,
-          submissionSeed,
-        )
-        .consume(lookupContract, lookupPackage, lookupKey)
-      inside(submitResult) { case Left(err) =>
-        err shouldBe Error.Interpretation(
-          Error.Interpretation.ContractKeyNotFound(
-=======
-        .submit(submitters, Commands(ImmArray(command), let, "test"), participant, submissionSeed)
+        .submit(submitters, readAs, Commands(ImmArray(command), let, "test"), participant, submissionSeed)
         .consume(lookupContract, lookupPackage, lookupKey, VisibleByKey.fromSubmitters(submitters))
       inside(submitResult) { case Left(Error.Interpretation(err, _)) =>
         err shouldBe Interpretation.DamlException(
           interpretation.Error.ContractKeyNotFound(
->>>>>>> ffc88d52
             GlobalKey.assertBuild(
               BasicTests_WithKey,
               ValueRecord(
