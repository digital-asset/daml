// Copyright (c) 2021 Digital Asset (Switzerland) GmbH and/or its affiliates. All rights reserved.
// SPDX-License-Identifier: Apache-2.0

package com.daml.lf.engine

import com.daml.lf.language.LanguageVersion
import org.scalatest.matchers.should.Matchers
import org.scalatest.wordspec.AnyWordSpec

class EngineInfoTest extends AnyWordSpec with Matchers {

  "EngineInfo" should {

    val Seq(engineInfoLegacy, engineInfoStable, engineEarlyAccess, engineInfoDev) =
      List(
        LanguageVersion.LegacyVersions,
        LanguageVersion.StableVersions,
        LanguageVersion.EarlyAccessVersions,
        LanguageVersion.DevVersions,
      ).map(versions => new EngineInfo(EngineConfig(allowedLanguageVersions = versions)))

    "show supported LF, Transaction and Value versions" in {

      engineInfoLegacy.show shouldBe
        "Daml-LF Engine supports LF versions: 1.6, 1.7, 1.8"

      engineInfoStable.show shouldBe
<<<<<<< HEAD
        "Daml-LF Engine supports LF versions: 1.6, 1.7, 1.8, 1.11, 1.12"
=======
        "DAML LF Engine supports LF versions: 1.6, 1.7, 1.8, 1.11, 1.12, 1.13"
>>>>>>> 679ce3b7

      engineEarlyAccess.show shouldBe
        "Daml-LF Engine supports LF versions: 1.6, 1.7, 1.8, 1.11, 1.12, 1.13"

      engineInfoDev.show shouldBe
        "Daml-LF Engine supports LF versions: 1.6, 1.7, 1.8, 1.11, 1.12, 1.13, 1.dev"
    }

    "toString returns the same value as show" in {
      engineInfoStable.toString shouldBe engineInfoStable.show
    }
  }
}<|MERGE_RESOLUTION|>--- conflicted
+++ resolved
@@ -25,11 +25,7 @@
         "Daml-LF Engine supports LF versions: 1.6, 1.7, 1.8"
 
       engineInfoStable.show shouldBe
-<<<<<<< HEAD
-        "Daml-LF Engine supports LF versions: 1.6, 1.7, 1.8, 1.11, 1.12"
-=======
-        "DAML LF Engine supports LF versions: 1.6, 1.7, 1.8, 1.11, 1.12, 1.13"
->>>>>>> 679ce3b7
+        "Daml-LF Engine supports LF versions: 1.6, 1.7, 1.8, 1.11, 1.12, 1.13"
 
       engineEarlyAccess.show shouldBe
         "Daml-LF Engine supports LF versions: 1.6, 1.7, 1.8, 1.11, 1.12, 1.13"
