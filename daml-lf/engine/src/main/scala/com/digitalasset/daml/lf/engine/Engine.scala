// Copyright (c) 2022 Digital Asset (Switzerland) GmbH and/or its affiliates. All rights reserved.
// SPDX-License-Identifier: Apache-2.0

package com.daml.lf
package engine

import com.daml.lf.command._
import com.daml.lf.data._
import com.daml.lf.data.Ref.{Identifier, PackageId, ParticipantId, Party}
import com.daml.lf.language.Ast._
import com.daml.lf.speedy.{InitialSeeding, PartialTransaction, Pretty, SError, SValue}
import com.daml.lf.speedy.SExpr.{SEApp, SEValue, SExpr}
import com.daml.lf.speedy.Speedy.Machine
import com.daml.lf.speedy.SResult._
import com.daml.lf.transaction.{
  Node,
  SubmittedTransaction,
  Versioned,
  VersionedTransaction,
  Transaction => Tx,
}

import java.nio.file.Files
import com.daml.lf.value.Value
import com.daml.lf.value.Value.{ContractId, VersionedContractInstance}
import com.daml.lf.language.{LanguageVersion, LookupError, PackageInterface, StablePackage}
import com.daml.lf.validation.Validation
import com.daml.logging.LoggingContext
import com.daml.nameof.NameOf
import com.daml.scalautil.Statement.discard

/** Allows for evaluating [[Commands]] and validating [[Transaction]]s.
  * <p>
  *
  * This class does not dereference contract ids or package ids on its own.
  * Instead, when an instance of this class needs to dereference a contract id or package id,
  * it returns a [[ResultNeedContract]] or [[ResultNeedPackage]] to the caller.
  * The caller can then resume the computation by calling `result.resume`.
  * The engine may or may not cache and reuse the provided contract instance or package.
  * <p>
  *
  * The caller must dereference contract and package ids consistently, i.e.,
  * if the '''same engine''' returns `result1` and `result2`,
  * `result1` and `result2` request to dereference the same contract or package id, and
  * the caller invokes `result1.resume(x1)` and `result2.resume(x2)`,
  * then `x1` must equal `x2`.
  * <p>
  *
  * The caller may deference ids inconsistently across different engines.
  * Namely, if '''two different engines''' return `result1` and `result2`,
  * then the caller may call `result1.resume(x1)` and `result2.resume(x2)` with `x1 != x2`,
  * even if `result1` and `result2` request to dereference the same id.
  * <p>
  *
  * The class requires a pseudo random generator (`nextRandomInt`) to randomize the
  * submission time. This generator does not have to be cryptographically secure.
  * <p>
  *
  * This class is thread safe as long `nextRandomInt` is.
  */
class Engine(val config: EngineConfig = Engine.StableConfig) {

  config.profileDir.foreach(Files.createDirectories(_))

  private[this] val compiledPackages = ConcurrentCompiledPackages(config.getCompilerConfig)

  private[this] val stablePackageIds = StablePackage.ids(config.allowedLanguageVersions)

  private[engine] val preprocessor =
    new preprocessing.Preprocessor(
      compiledPackages = compiledPackages,
      requireV1ContractIdSuffix = config.requireSuffixedGlobalContractId,
    )

  def info = new EngineInfo(config)

  /** Executes commands `cmds` under the authority of `submitters`, with additional readers `readAs`,
    * and returns one of the following:
    * <ul>
    * <li> `ResultDone(tx)` if `cmds` could be successfully executed, where `tx` is the resulting transaction.
    *      The transaction `tx` conforms to the Daml model consisting of the packages that have been supplied via
    *      `ResultNeedPackage.resume` to this [[Engine]].
    *      The transaction `tx` is internally consistent.
    * </li>
    * <li> `ResultNeedContract(contractId, resume)` if the contract referenced by `contractId` is needed to execute
    *      `cmds`.
    * </li>
    * <li> `ResultNeedPackage(packageId, resume)` if the package referenced by `packageId` is needed to execute `cmds`.
    * </li>
    * <li> `ResultError` if the execution of `cmds` fails.
    *      The execution may fail due to an error during Daml evaluation (e.g. execution of "abort") or
    *      because the caller has not provided a required contract instance or package.
    * </li>
    * </ul>
    *
    * [[transactionSeed]] is the master hash used to derive node and contractId discriminator.
    * If left undefined, no discriminator will be generated.
    *
    * This method does perform authorization checks
    *
    * The resulting transaction is annotated with packages required to validate it.
    */
  def submit(
      submitters: Set[Party],
      readAs: Set[Party],
      cmds: ApiCommands,
      disclosures: ImmArray[DisclosedContract] = ImmArray.empty,
      participantId: ParticipantId,
      submissionSeed: crypto.Hash,
  )(implicit loggingContext: LoggingContext): Result[(SubmittedTransaction, Tx.Metadata)] = {

    // TODO (drsk) remove this assertion once disclosed contracts feature becomes stable.
    // https://github.com/digital-asset/daml/issues/13952.
    assert(
      disclosures.isEmpty || config.allowedLanguageVersions.contains(
        LanguageVersion.Features.explicitDisclosure
      )
    )
    val submissionTime = cmds.ledgerEffectiveTime

    for {
      processedCmds <- preprocessor.preprocessApiCommands(cmds.commands)
      processedDiscs <- preprocessor.preprocessDisclosedContracts(disclosures)
      result <-
        interpretCommands(
          validating = false,
          submitters = submitters,
          readAs = readAs,
          commands = processedCmds,
          disclosures = processedDiscs,
          ledgerTime = cmds.ledgerEffectiveTime,
          submissionTime = submissionTime,
          seeding = Engine.initialSeeding(submissionSeed, participantId, submissionTime),
        )
      (tx, meta) = result
    } yield tx -> meta.copy(submissionSeed = Some(submissionSeed))
  }

  /** Behaves like `submit`, but it takes a single command argument.
    * It can be used to reinterpret partially an already interpreted transaction.
    *
    * If the command would fail with an unhandled exception, we return a transaction containing a
    * single rollback node. (This is achieving by compiling with `unsafeCompileForReinterpretation`
    * which wraps the command with a catch-everything exception handler.)
    *
    * [[nodeSeed]] is the seed of the Create and Exercise node as generated during submission.
    * If undefined the contract IDs are derive using V0 scheme.
    * The value of [[nodeSeed]] does not matter for other kind of nodes.
    *
    * The reinterpretation does not recompute the package dependencies, so the field `usedPackages` in the
    * `Tx.MetaData` component of the output is always set to `empty`.
    */
  def reinterpret(
      submitters: Set[Party],
      command: ReplayCommand,
      nodeSeed: Option[crypto.Hash],
      submissionTime: Time.Timestamp,
      ledgerEffectiveTime: Time.Timestamp,
  )(implicit loggingContext: LoggingContext): Result[(SubmittedTransaction, Tx.Metadata)] =
    for {
      speedyCommand <- preprocessor.preprocessReplayCommand(command)
      sexpr <- runCompilerSafely(
        NameOf.qualifiedNameOfCurrentFunc,
        compiledPackages.compiler.unsafeCompileForReinterpretation(speedyCommand),
      )
      // reinterpret is never used for submission, only for validation.
      result <- interpretExpression(
        validating = true,
        submitters = submitters,
        readAs = Set.empty,
        disclosures = ImmArray.empty,
        sexpr = sexpr,
        ledgerTime = ledgerEffectiveTime,
        submissionTime = submissionTime,
        seeding = InitialSeeding.RootNodeSeeds(ImmArray(nodeSeed)),
      )
    } yield result

  def replay(
      submitters: Set[Party],
      tx: SubmittedTransaction,
      ledgerEffectiveTime: Time.Timestamp,
      participantId: Ref.ParticipantId,
      submissionTime: Time.Timestamp,
      submissionSeed: crypto.Hash,
  )(implicit loggingContext: LoggingContext): Result[(SubmittedTransaction, Tx.Metadata)] =
    for {
      commands <- preprocessor.translateTransactionRoots(tx)
      result <- interpretCommands(
        validating = true,
        submitters = submitters,
        readAs = Set.empty,
        commands = commands,
        disclosures = ImmArray.empty,
        ledgerTime = ledgerEffectiveTime,
        submissionTime = submissionTime,
        seeding = Engine.initialSeeding(submissionSeed, participantId, submissionTime),
      )
    } yield result

  /** Check if the given transaction is a valid result of some single-submitter command.
    *
    * Formally, for all tx, pcs, pkgs, keys:
    *   evaluate(validate(tx, ledgerEffectiveTime)) == ResultDone(()) <==> exists cmds. evaluate(submit(cmds)) = tx
    * where:
    *   evaluate(result) = result.consume(pcs, pkgs, keys)
    *
    * A transaction may contain relative contract IDs and still pass validation, but not in the root nodes.
    *
    * This is enforced since commands cannot contain relative contract ids, and we check that root nodes come from commands.
    *
    *  @param tx a complete unblinded Transaction to be validated
    *  @param ledgerEffectiveTime time when the transaction is claimed to be submitted
    */
  def validate(
      submitters: Set[Party],
      tx: SubmittedTransaction,
      ledgerEffectiveTime: Time.Timestamp,
      participantId: Ref.ParticipantId,
      submissionTime: Time.Timestamp,
      submissionSeed: crypto.Hash,
  )(implicit loggingContext: LoggingContext): Result[Unit] = {
    // reinterpret
    for {
      result <- replay(
        submitters,
        tx,
        ledgerEffectiveTime,
        participantId,
        submissionTime,
        submissionSeed,
      )
      (rtx, _) = result
      validationResult <-
        transaction.Validation
          .isReplayedBy(tx, rtx)
          .fold(
            e => ResultError(Error.Validation.ReplayMismatch(e)),
            _ => ResultDone.Unit,
          )
    } yield validationResult
  }

  private[engine] def loadPackage(pkgId: PackageId, context: language.Reference): Result[Unit] =
    ResultNeedPackage(
      pkgId,
      {
        case Some(pkg) =>
          compiledPackages.addPackage(pkgId, pkg)
        case None =>
          ResultError(Error.Package.MissingPackage(pkgId, context))
      },
    )

  @inline
  private[this] def runCompilerSafely[X](funcName: => String, run: => X): Result[X] =
    try {
      ResultDone(run)
    } catch {
      // The two following error should be prevented by the type checking does by translateCommand
      // so it’s an internal error.
      case speedy.Compiler.PackageNotFound(pkgId, context) =>
        ResultError(
          Error.Preprocessing.Internal(
            funcName,
            s"CompilationError: " + LookupError.MissingPackage.pretty(pkgId, context),
            None,
          )
        )
      case err @ speedy.Compiler.CompilationError(msg) =>
        ResultError(Error.Preprocessing.Internal(funcName, s"CompilationError: $msg", Some(err)))
    }

  // command-list compilation, followed by interpretation
  private[engine] def interpretCommands(
      validating: Boolean,
      submitters: Set[Party],
      readAs: Set[Party],
      commands: ImmArray[speedy.Command],
      disclosures: ImmArray[speedy.DisclosedContract] = ImmArray.empty,
      ledgerTime: Time.Timestamp,
      submissionTime: Time.Timestamp,
      seeding: speedy.InitialSeeding,
  )(implicit loggingContext: LoggingContext): Result[(SubmittedTransaction, Tx.Metadata)] =
    for {
      sexpr <- runCompilerSafely(
        NameOf.qualifiedNameOfCurrentFunc,
<<<<<<< HEAD
        compiledPackages.compiler.unsafeCompileWithContractDisclosures(commands, disclosures),
=======
        compiledPackages.compiler.unsafeCompile(commands),
>>>>>>> 54892da6
      )
      result <- interpretExpression(
        validating,
        submitters,
        readAs,
        sexpr,
        disclosures,
        ledgerTime,
        submissionTime,
        seeding,
      )
    } yield result

  /** Interprets the given commands under the authority of @submitters, with additional readers @readAs
    *
    * Submitters are a set, in order to support interpreting subtransactions
    * (a subtransaction can be authorized by multiple parties).
    *
    * [[seeding]] is seeding used to derive node seed and contractId discriminator.
    */
  private[engine] def interpretExpression(
      validating: Boolean,
      /* See documentation for `Speedy.Machine` for the meaning of this field */
      submitters: Set[Party],
      readAs: Set[Party],
      sexpr: SExpr,
      disclosures: ImmArray[speedy.DisclosedContract],
      ledgerTime: Time.Timestamp,
      submissionTime: Time.Timestamp,
      seeding: speedy.InitialSeeding,
  )(implicit loggingContext: LoggingContext): Result[(SubmittedTransaction, Tx.Metadata)] = {
    val machine = Machine(
      compiledPackages = compiledPackages,
      submissionTime = submissionTime,
      initialSeeding = seeding,
      expr = SEApp(sexpr, Array(SEValue.Token)),
      committers = submitters,
      readAs = readAs,
      validating = validating,
      contractKeyUniqueness = config.contractKeyUniqueness,
      limits = config.limits,
      disclosedContracts = disclosures,
    )
    interpretLoop(machine, ledgerTime)
  }

  @SuppressWarnings(Array("org.wartremover.warts.Return"))
  private[engine] def deps(tx: VersionedTransaction): Result[Set[PackageId]] = {
    val nodePkgIds =
      tx.nodes.values.collect { case node: Node.Action => node.packageIds }.flatten.toSet
    val deps = nodePkgIds.foldLeft(nodePkgIds)((acc, pkgId) =>
      acc | compiledPackages
        .getPackageDependencies(pkgId)
        .getOrElse(
          return ResultError(
            Error.Interpretation.Internal(
              NameOf.qualifiedNameOfCurrentFunc,
              s"INTERNAL ERROR: Missing dependencies of package $pkgId",
              None,
            )
          )
        )
    )
    ResultDone(deps)
  }

  private def handleError(err: SError.SError, detailMsg: Option[String]): ResultError = {
    err match {
      case SError.SErrorDamlException(error) =>
        ResultError(Error.Interpretation.DamlException(error), detailMsg)
      case err @ SError.SErrorCrash(where, reason) =>
        ResultError(Error.Interpretation.Internal(where, reason, Some(err)))
    }
  }

  // TODO SC remove 'return', notwithstanding a love of unhandled exceptions
  @SuppressWarnings(Array("org.wartremover.warts.Return"))
  private[engine] def interpretLoop(
      machine: Machine,
      time: Time.Timestamp,
  ): Result[(SubmittedTransaction, Tx.Metadata)] = machine.withOnLedger("Daml Engine") { onLedger =>
    def detailMsg = Some(
      s"Last location: ${Pretty.prettyLoc(machine.lastLocation).render(80)}, partial transaction: ${onLedger.nodesToString}"
    )
    def versionDisclosedContract(d: speedy.DisclosedContract): Versioned[DisclosedContract] = {
      val version = machine.tmplId2TxVersion(d.templateId)
      val arg = machine.normValue(d.templateId, d.argument)
      val coid = d.contractId.value

      Versioned(version, DisclosedContract(d.templateId, coid, arg, d.metadata))
    }

    var finished: Boolean = false
    var finalValue: SResultFinal = null

    while (!finished) {
      machine.run() match {
        case fv: SResultFinal =>
          finished = true
          finalValue = fv

        case SResultNeedTime(callback) =>
          callback(time)

        case SResultError(err) =>
          return handleError(err, detailMsg)

        case SResultNeedPackage(pkgId, context, callback) =>
          return Result.needPackage(
            pkgId,
            context,
            pkg => {
              compiledPackages.addPackage(pkgId, pkg).flatMap { _ =>
                callback(compiledPackages)
                interpretLoop(machine, time)
              }
            },
          )

        case SResultNeedContract(contractId, _, callback) =>
          def continueWithContract = (coinst: VersionedContractInstance) => {
            callback(coinst.unversioned)
            interpretLoop(machine, time)
          }
          return Result.needContract(contractId, continueWithContract)

        case SResultNeedKey(gk, _, cb) =>
          def continueWithCoid = (result: Option[ContractId]) => {
            discard[Boolean](cb(result))
            interpretLoop(machine, time)
          }
          return ResultNeedKey(
            gk,
            continueWithCoid,
          )

        case err @ (_: SResultScenarioSubmit | _: SResultScenarioPassTime |
            _: SResultScenarioGetParty) =>
          return ResultError(
            Error.Interpretation.Internal(
              NameOf.qualifiedNameOfCurrentFunc,
              s"unexpected ${err.getClass.getSimpleName}",
              None,
            )
          )
      }
    }

    finalValue match {
      case SResultFinal(
            _,
            Some(
              PartialTransaction.Result(
                tx,
                _,
                nodeSeeds,
                globalKeyMapping,
                disclosedContracts,
              )
            ),
          ) =>
        deps(tx).flatMap { deps =>
          val meta = Tx.Metadata(
            submissionSeed = None,
            submissionTime = machine.submissionTime,
            usedPackages = deps,
            dependsOnTime = onLedger.dependsOnTime,
            nodeSeeds = nodeSeeds,
            globalKeyMapping = globalKeyMapping,
            disclosures = disclosedContracts.map(versionDisclosedContract),
          )
          config.profileDir.foreach { dir =>
            val desc = Engine.profileDesc(tx)
            machine.profile.name = s"${meta.submissionTime}-$desc"
            val profileFile = dir.resolve(s"${meta.submissionTime}-$desc.json")
            machine.profile.writeSpeedscopeJson(profileFile)
          }
          ResultDone((tx, meta))
        }

      case SResultFinal(_, None) =>
        ResultError(
          Error.Interpretation.Internal(
            NameOf.qualifiedNameOfCurrentFunc,
            "Interpretation error: completed transaction expected",
            None,
          )
        )
    }
  }

  def clearPackages(): Unit = compiledPackages.clear()

  /** Note: it's important we return a [[com.daml.lf.CompiledPackages]],
    * and not a [[ConcurrentCompiledPackages]], otherwise people would be able
    * to modify them.
    */
  def compiledPackages(): CompiledPackages = compiledPackages

  /** This function can be used to give a package to the engine pre-emptively,
    * rather than having the engine to ask about it through
    * [[ResultNeedPackage]].
    *
    * Returns a [[Result]] because the package might need another package to
    * be loaded.
    */
  def preloadPackage(pkgId: PackageId, pkg: Package): Result[Unit] =
    compiledPackages.addPackage(pkgId, pkg)

  /** This method checks a set of packages is self-consistent (it
    * contains all its dependencies), contains only well-formed
    * packages (See Daml-LF spec for more details) and uses only the
    * allowed language versions (as described by the engine
    * config).
    * This is not affected by [[config.packageValidation]] flag.
    * Package in [[pkgIds]] but not in [[pkgs]] are assumed to be
    * preloaded.
    */
  def validatePackages(
      pkgs: Map[PackageId, Package]
  ): Either[Error.Package.Error, Unit] = {
    for {
      _ <- pkgs
        .collectFirst {
          case (pkgId, pkg)
              if !stablePackageIds.contains(pkgId) && !config.allowedLanguageVersions
                .contains(pkg.languageVersion) =>
            Error.Package.AllowedLanguageVersion(
              pkgId,
              pkg.languageVersion,
              config.allowedLanguageVersions,
            )
        }
        .toLeft(())
      pkgIds = pkgs.keySet
      missingDeps = pkgs.valuesIterator.flatMap(_.directDeps).toSet.filterNot(pkgIds)
      _ <- Either.cond(missingDeps.isEmpty, (), Error.Package.SelfConsistency(pkgIds, missingDeps))
      pkgInterface = PackageInterface(pkgs)
      _ <- {
        pkgs.iterator
          // we trust already loaded packages
          .collect {
            case (pkgId, pkg) if !compiledPackages.packageIds.contains(pkgId) =>
              Validation.checkPackage(pkgInterface, pkgId, pkg)
          }
          .collectFirst { case Left(err) => Error.Package.Validation(err) }
      }.toLeft(())

    } yield ()
  }

  /** Given a contract argument of the given template id, calculate the interface
    * view of that API.
    */
  def computeInterfaceView(
      templateId: Identifier,
      argument: Value,
      interfaceId: Identifier,
  )(implicit loggingContext: LoggingContext): Result[Versioned[Value]] = {
    def interpret(machine: Machine): Result[SValue] = {
      machine.run() match {
        case SResultFinal(v, _) => ResultDone(v)
        case SResultError(err) => handleError(err, None)
        case err @ (_: SResultNeedPackage | _: SResultNeedContract | _: SResultNeedKey |
            _: SResultNeedTime | _: SResultScenarioGetParty | _: SResultScenarioPassTime |
            _: SResultScenarioSubmit) =>
          ResultError(
            Error.Interpretation.Internal(
              NameOf.qualifiedNameOfCurrentFunc,
              s"unexpected ${err.getClass.getSimpleName}",
              None,
            )
          )
      }
    }
    for {
      view <- preprocessor.preprocessInterfaceView(templateId, argument, interfaceId)
      sexpr <- runCompilerSafely(
        NameOf.qualifiedNameOfCurrentFunc,
        compiledPackages.compiler.unsafeCompileInterfaceView(view),
      )
      machine = Machine.fromPureSExpr(compiledPackages, sexpr)
      r <- interpret(machine)
    } yield
    // TODO https://github.com/digital-asset/daml/issues/14114
    // Double check that the interface version is the right thing to use here.
    Versioned(view.interfaceVersion, r.toNormalizedValue(view.interfaceVersion))
  }

}

object Engine {

  type Packages = Map[PackageId, Package]

  def initialSeeding(
      submissionSeed: crypto.Hash,
      participant: Ref.ParticipantId,
      submissionTime: Time.Timestamp,
  ): InitialSeeding =
    InitialSeeding.TransactionSeed(
      crypto.Hash.deriveTransactionSeed(submissionSeed, participant, submissionTime)
    )

  private def profileDesc(tx: VersionedTransaction): String = {
    if (tx.roots.length == 1) {
      val makeDesc = (kind: String, tmpl: Ref.Identifier, extra: Option[String]) =>
        s"$kind:${tmpl.qualifiedName.name}${extra.map(extra => s":$extra").getOrElse("")}"
      tx.nodes.get(tx.roots(0)).toList.head match {
        case _: Node.Rollback => "rollback"
        case create: Node.Create => makeDesc("create", create.templateId, None)
        case exercise: Node.Exercise =>
          makeDesc("exercise", exercise.templateId, Some(exercise.choiceId))
        case fetch: Node.Fetch => makeDesc("fetch", fetch.templateId, None)
        case lookup: Node.LookupByKey => makeDesc("lookup", lookup.templateId, None)
      }
    } else {
      s"compound:${tx.roots.length}"
    }
  }

  private def StableConfig =
    EngineConfig(allowedLanguageVersions = LanguageVersion.StableVersions)

  def StableEngine(): Engine = new Engine(StableConfig)

  def DevEngine(): Engine = new Engine(
    StableConfig.copy(allowedLanguageVersions = LanguageVersion.DevVersions)
  )
}<|MERGE_RESOLUTION|>--- conflicted
+++ resolved
@@ -285,11 +285,7 @@
     for {
       sexpr <- runCompilerSafely(
         NameOf.qualifiedNameOfCurrentFunc,
-<<<<<<< HEAD
-        compiledPackages.compiler.unsafeCompileWithContractDisclosures(commands, disclosures),
-=======
         compiledPackages.compiler.unsafeCompile(commands),
->>>>>>> 54892da6
       )
       result <- interpretExpression(
         validating,
