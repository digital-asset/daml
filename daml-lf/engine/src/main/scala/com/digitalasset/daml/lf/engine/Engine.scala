--- conflicted
+++ resolved
@@ -395,12 +395,7 @@
   def preloadPackage(pkgId: PackageId, pkg: Package): Result[Unit] =
     compiledPackages.addPackage(pkgId, pkg)
 
-<<<<<<< HEAD
-  def startProfiling(profileDir: Path): Unit = {
-    this.profileDir = Some(profileDir)
-    compiledPackages.profilingMode = speedy.Compiler.FullProfile
-=======
-  def setProfileDir(optProfileDir: Option[Path]) = {
+  def setProfileDir(optProfileDir: Option[Path]): Unit = {
     optProfileDir match {
       case None =>
         compiledPackages.profilingMode = speedy.Compiler.NoProfile
@@ -414,7 +409,6 @@
   def enableStackTraces(enable: Boolean) = {
     compiledPackages.stackTraceMode =
       if (enable) speedy.Compiler.FullStackTrace else speedy.Compiler.NoStackTrace
->>>>>>> c6ec40f2
   }
 }
 
