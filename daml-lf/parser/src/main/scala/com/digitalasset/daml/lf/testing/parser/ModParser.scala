--- conflicted
+++ resolved
@@ -128,11 +128,11 @@
     }
 
   private lazy val interfaceInstanceBody: Parser[InterfaceInstanceBody] =
-    `{` ~> rep(method <~ `;`) <~ `}` ^^ { case methods =>
+    `{` ~> (implementsView <~ `;`) ~ rep(method <~ `;`) <~ `}` ^^ { case view ~ methods =>
       // TODO: Represent a view method and parse it. Currently hardcoding views to unit
       InterfaceInstanceBody.build(
         methods,
-        EAbs((Ref.Name.assertFromString("this"), TUnit), EPrimCon(PCUnit), None),
+        view,
       )
     }
 
@@ -140,25 +140,12 @@
     Id("view") ~>! `=` ~>! expr
 
   private lazy val implements: Parser[TemplateImplements] =
-<<<<<<< HEAD
-    Id("implements") ~>! fullIdentifier ~ `{` ~
-      (implementsView <~ `;`) ~
-      rep(method <~ `;`) <~
-      `}` ^^ { case ifaceId ~ _ ~ view ~ methods =>
-        TemplateImplements.build(
-          ifaceId,
-          methods,
-          view,
-        )
-      }
-=======
     Id("implements") ~>! fullIdentifier ~ interfaceInstanceBody ^^ { case ifaceId ~ body =>
       TemplateImplements.build(
         ifaceId,
         body,
       )
     }
->>>>>>> 78b92b0f
 
   private lazy val templateDefinition: Parser[TemplDef] =
     (Id("template") ~ `(` ~> id ~ `:` ~ dottedName ~ `)` ~ `=` ~ `{` ~
@@ -253,27 +240,6 @@
       InterfaceMethod(name, typ)
     }
 
-<<<<<<< HEAD
-  private lazy val coImplementsMethod: Parser[InterfaceCoImplementsMethod] =
-    Id("method") ~>! id ~ `=` ~ expr ^^ { case (name ~ _ ~ value) =>
-      InterfaceCoImplementsMethod(name, value)
-    }
-
-  private lazy val coImplementsView: Parser[Expr] =
-    Id("view") ~>! `=` ~>! expr
-
-  private lazy val coImplements: Parser[InterfaceCoImplements] =
-    Id("coimplements") ~>! fullIdentifier ~ `{` ~
-      (coImplementsView <~ `;`) ~
-      rep(coImplementsMethod <~ `;`) <~
-      `}` ^^ { case tplId ~ _ ~ view ~ methods =>
-        InterfaceCoImplements.build(
-          tplId,
-          methods,
-          view,
-        )
-      }
-=======
   private lazy val coImplements: Parser[InterfaceCoImplements] =
     Id("coimplements") ~>! fullIdentifier ~ interfaceInstanceBody ^^ { case tplId ~ body =>
       InterfaceCoImplements.build(
@@ -281,7 +247,6 @@
         body,
       )
     }
->>>>>>> 78b92b0f
 
   private val serializableTag = Ref.Name.assertFromString("serializable")
   private val isTestTag = Ref.Name.assertFromString("isTest")
