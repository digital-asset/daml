// Copyright (c) 2022 Digital Asset (Switzerland) GmbH and/or its affiliates. All rights reserved.
// SPDX-License-Identifier: Apache-2.0

package com.daml.lf.testing.parser

import java.math.BigDecimal

import com.daml.lf.data.Ref._
import com.daml.lf.data.{ImmArray, Numeric, Struct, Time}
import com.daml.lf.language.Ast._
import com.daml.lf.language.Util._
import com.daml.lf.testing.parser.Implicits._
import org.scalatest.matchers.should.Matchers
import org.scalatest.wordspec.AnyWordSpec
import org.scalatestplus.scalacheck.ScalaCheckPropertyChecks
import scala.collection.immutable.VectorMap

import scala.language.implicitConversions

class ParsersSpec extends AnyWordSpec with ScalaCheckPropertyChecks with Matchers {

  private implicit def toScale(i: Int): Numeric.Scale = Numeric.Scale.assertFromInt(i)

  "kind parser" should {

    "parses properly kinds" in {
      val testCases = Table[String, Kind](
        "string to parse" -> "expected kind",
        "*" -> KStar,
        "nat" -> KNat,
        "* -> *" -> KArrow(KStar, KStar),
        "* -> * -> *" -> KArrow(KStar, KArrow(KStar, KStar)),
        "(* -> *) -> *" -> KArrow(KArrow(KStar, KStar), KStar),
        "* -> nat -> *" -> KArrow(KStar, KArrow(KNat, KStar)),
        "(nat -> *) -> *" -> KArrow(KArrow(KNat, KStar), KStar),
      )

      forEvery(testCases)((stringToParse, expectedKind) =>
        parseKind(stringToParse) shouldBe Right(expectedKind)
      )
    }

    "does not parse keywords alone" in {
      forEvery(keywords)(
        parseKind(_) shouldBe an[Left[String, Type]]
      )
    }
  }

  "type parser" should {
    "parses properly BuiltinType" in {

      val testCases = Table[String, BuiltinType](
        "string to parse" -> "expected builtin type",
        "Int64" -> BTInt64,
        "Numeric" -> BTNumeric,
        "Text" -> BTText,
        "Timestamp" -> BTTimestamp,
        "Party" -> BTParty,
        "Unit" -> BTUnit,
        "Bool" -> BTBool,
        "List" -> BTList,
        "Update" -> BTUpdate,
        "Scenario" -> BTScenario,
        "Date" -> BTDate,
        "ContractId" -> BTContractId,
        "Arrow" -> BTArrow,
        "Option" -> BTOptional,
        "TextMap" -> BTTextMap,
        "BigNumeric" -> BTBigNumeric,
        "RoundingMode" -> BTRoundingMode,
        "AnyException" -> BTAnyException,
        "TypeRep" -> BTTypeRep,
      )

      forEvery(testCases)((stringToParse, expectedBuiltinType) =>
        parseType(stringToParse) shouldBe Right(TBuiltin(expectedBuiltinType))
      )
    }

    "parses properly type constructor" in {
      val testCases = Table[String, TypeConName](
        "string to parse" -> "expected type constructor",
        "Mod:T" -> T.tycon,
        "'-pkgId-':Mod:T" -> T.tycon,
        "A.B:C.D" -> Identifier(
          defaultPackageId,
          QualifiedName(
            DottedName.assertFromSegments(ImmArray("A", "B").toSeq),
            DottedName.assertFromSegments(ImmArray("C", "D").toSeq),
          ),
        ),
      )

      forEvery(testCases)((stringToParse, expectedTypeConstructor) =>
        parseType(stringToParse) shouldBe Right(TTyCon(expectedTypeConstructor))
      )
    }

    "parses properly types" in {
      val testCases = Table[String, Type](
        "string to parse" -> "expected type",
        "a" -> α,
        "$alpha$" -> TVar(n"$$alpha$$"),
        "a b" -> TApp(α, β),
        "3" -> TNat(3),
        "a 3" -> TApp(α, TNat(3)),
        "Mod:T a b" -> TApp(TApp(T, α), β),
        "a -> b" -> TApp(TApp(TBuiltin(BTArrow), α), β),
        "a -> b -> a" -> TApp(TApp(TBuiltin(BTArrow), α), TApp(TApp(TBuiltin(BTArrow), β), α)),
        "forall (a: *). Mod:T a" -> TForall((α.name, KStar), TApp(T, α)),
        "<f1: a, f2: Bool, f3:Mod:T>" ->
          TStruct(Struct.assertFromSeq(List(n"f1" -> α, n"f2" -> TBuiltin(BTBool), n"f3" -> T))),
      )

      forEvery(testCases)((stringToParse, expectedType) =>
        parseType(stringToParse) shouldBe Right(expectedType)
      )
    }

    "does not parse keywords alone" in {
      forEvery(keywords)(stringToParse => parseType(stringToParse) shouldBe an[Left[String, Type]])
    }
  }

  "expression parser" should {

    "parses properly primitiveCons" in {
      val testCases = Table[String, PrimCon](
        "string to parse" -> "expected primitive constructor",
        "()" -> PCUnit,
        "False" -> PCFalse,
        "True" -> PCTrue,
      )

      forEvery(testCases)((stringToParse, expectedCons) =>
        parseExpr(stringToParse) shouldBe Right(EPrimCon(expectedCons))
      )
    }

    "parses properly literal" in {

      val testCases = Table[String, PrimLit](
        "string to parse" -> "expected literal",
        "1" -> PLInt64(1),
        "-2" -> PLInt64(-2),
        "1.0000000000" -> PLNumeric(Numeric.assertFromBigDecimal(10, BigDecimal.ONE)),
        "1.0" -> PLNumeric(Numeric.assertFromBigDecimal(1, BigDecimal.ONE)),
        "-10.00" -> PLNumeric(Numeric.assertFromBigDecimal(2, BigDecimal.TEN.negate)),
        """"some text"""" -> PLText("some text"),
        """ " \n\r\"\\ " """ -> PLText(" \n\r\"\\ "),
        """ "français" """ -> PLText("français"),
        "1970-01-02" -> PLDate(Time.Date.assertFromDaysSinceEpoch(1)),
        "1970-01-01T00:00:00.000001Z" -> PLTimestamp(Time.Timestamp.assertFromLong(1)),
        "1970-01-01T00:00:01Z" -> PLTimestamp(Time.Timestamp.assertFromLong(1000000)),
        "ROUNDING_UP" -> PLRoundingMode(java.math.RoundingMode.UP),
      )

      forEvery(testCases)((stringToParse, expectedCons) =>
        parseExpr(stringToParse) shouldBe Right(EPrimLit(expectedCons))
      )
    }

    "reject literal that do not map a valid value" in {
      val testCases = Table[String](
        "string to parsed",
        "9223372036854775808",
        "-9223372036854775809",
        "10000000000000000000000000000.0000000000",
        "-100000000000000000000000000000000000000.",
        "0000-01-01",
        "2100-02-29",
        "2019-13-28",
        "2019-13-28T00:00:00.000000Z",
        "1970-01-01T25:00:00.000000Z",
        "1970-01-01T00:61:00.000000Z",
        """ "\a" """,
        """ '\a' """,
        """ 'français' """,
      )

      forEvery(testCases)(
        parseExpr(_) shouldBe an[Left[String, Expr]]
      )
    }

    "parses properly builtin functions" in {
      val testCases = Table[String, BuiltinFunction](
        "string to parse" -> "builtin",
        "TRACE" -> BTrace,
        "ADD_NUMERIC" -> BAddNumeric,
        "SUB_NUMERIC" -> BSubNumeric,
        "MUL_NUMERIC" -> BMulNumeric,
        "DIV_NUMERIC" -> BDivNumeric,
        "ROUND_NUMERIC" -> BRoundNumeric,
        "CAST_NUMERIC" -> BCastNumeric,
        "SHIFT_NUMERIC" -> BShiftNumeric,
        "ADD_INT64" -> BAddInt64,
        "SUB_INT64" -> BSubInt64,
        "MUL_INT64" -> BMulInt64,
        "DIV_INT64" -> BDivInt64,
        "MOD_INT64" -> BModInt64,
        "EXP_INT64" -> BExpInt64,
        "INT64_TO_NUMERIC" -> BInt64ToNumeric,
        "NUMERIC_TO_INT64" -> BNumericToInt64,
        "DATE_TO_UNIX_DAYS" -> BDateToUnixDays,
        "UNIX_DAYS_TO_DATE" -> BUnixDaysToDate,
        "TIMESTAMP_TO_UNIX_MICROSECONDS" -> BTimestampToUnixMicroseconds,
        "UNIX_MICROSECONDS_TO_TIMESTAMP" -> BUnixMicrosecondsToTimestamp,
        "FOLDL" -> BFoldl,
        "FOLDR" -> BFoldr,
        "EXPLODE_TEXT" -> BExplodeText,
        "IMPLODE_TEXT" -> BImplodeText,
        "APPEND_TEXT" -> BAppendText,
        "INT64_TO_TEXT" -> BInt64ToText,
        "NUMERIC_TO_TEXT" -> BNumericToText,
        "TEXT_TO_TEXT" -> BTextToText,
        "TIMESTAMP_TO_TEXT" -> BTimestampToText,
        "PARTY_TO_TEXT" -> BPartyToText,
        "DATE_TO_TEXT" -> BDateToText,
        "ERROR" -> BError,
        "LESS_NUMERIC" -> BLessNumeric,
        "LESS_EQ_NUMERIC" -> BLessEqNumeric,
        "GREATER_NUMERIC" -> BGreaterNumeric,
        "GREATER_EQ_NUMERIC" -> BGreaterEqNumeric,
        "EQUAL_NUMERIC" -> BEqualNumeric,
        "EQUAL_LIST" -> BEqualList,
        "EQUAL_CONTRACT_ID" -> BEqualContractId,
        "EQUAL" -> BEqual,
        "LESS" -> BLess,
        "LESS_EQ" -> BLessEq,
        "GREATER" -> BGreater,
        "GREATER_EQ" -> BGreaterEq,
        "COERCE_CONTRACT_ID" -> BCoerceContractId,
        "ANY_EXCEPTION_MESSAGE" -> BAnyExceptionMessage,
        "TYPEREP_TYCON_NAME" -> BTypeRepTyConName,
      )

      forEvery(testCases)((stringToParse, expectedBuiltin) =>
        parseExpr(stringToParse) shouldBe Right(EBuiltin(expectedBuiltin))
      )
    }

    "parses properly expressions " in {
      val testCases = Table[String, Expr](
        "string to parse" ->
          "expected expression",
        "x" ->
          x,
        "Mod:v" ->
          v,
        "'-pkgId-':Mod:v" ->
          v,
        "Mod:R {}" ->
          ERecCon(TypeConApp(R.tycon, ImmArray.Empty), ImmArray.Empty),
        "Mod:R @Int64 @Bool {f1 = 1, f2 = False}" ->
          ERecCon(RIntBool, ImmArray(n"f1" -> e"1", n"f2" -> e"False")),
        "'-pkgId-':Mod:R @Int64 @Bool {f1 = 1, f2 = False}" ->
          ERecCon(RIntBool, ImmArray(n"f1" -> e"1", n"f2" -> e"False")),
        "Mod:R @Int64 @Bool {f1} x" ->
          ERecProj(RIntBool, n"f1", e"x"),
        "'-pkgId-':Mod:R @Int64 @Bool {f1} x" ->
          ERecProj(RIntBool, n"f1", e"x"),
        "Mod:R @Int64 @Bool {x with f1 = 1}" ->
          ERecUpd(RIntBool, n"f1", e"x", e"1"),
        "'-pkgId-':Mod:R @Int64 @Bool {x with f1 = 1}" ->
          ERecUpd(RIntBool, n"f1", e"x", e"1"),
        "Mod:R:V @Int64 @Bool 1" ->
          EVariantCon(RIntBool, n"V", e"1"),
        "'-pkgId-':Mod:R:V @Int64 @Bool 1" ->
          EVariantCon(RIntBool, n"V", e"1"),
        "Mod:R:C" ->
          EEnumCon(R.tycon, n"C"),
        "'-pkgId-':Mod:R:C" ->
          EEnumCon(R.tycon, n"C"),
        "< f1 =2, f2=False >" ->
          EStructCon(ImmArray(n"f1" -> e"2", n"f2" -> e"False")),
        "(x).f1" ->
          EStructProj(n"f1", e"x"),
        "x y" ->
          EApp(e"x", e"y"),
        "x y z" ->
          EApp(EApp(e"x", e"y"), e"z"),
        "x (y z)" ->
          EApp(e"x", EApp(e"y", e"z")),
        "x @Int64" ->
          ETyApp(e"x", t"Int64"),
        "x @Int64 @Bool" ->
          ETyApp(ETyApp(e"x", t"Int64"), t"Bool"),
        """\ (x:Int64) -> x""" ->
          EAbs((x.value, t"Int64"), e"x", None),
        """\ (x:Int64) (y:Bool) -> <f1=x, f2=y>""" -> EAbs(
          (x.value, t"Int64"),
          e"""\ (y:Bool) -> <f1=x, f2=y>""",
          None,
        ),
        """/\ (a:*). x @a""" ->
          ETyAbs(n"a" -> KStar, e"x @a"),
        "Nil @a" ->
          ENil(TVar(n"a")),
        "Cons @a [e1, e2] tail" ->
          ECons(TVar(n"a"), ImmArray(EVar(n"e1"), EVar(n"e2")), EVar(n"tail")),
        "None @a" ->
          ENone(TVar(n"a")),
        "Some @a e" ->
          ESome(TVar(n"a"), EVar(n"e")),
        "let x:Int64 = 2 in x" ->
          ELet(Binding(Some(x.value), t"Int64", e"2"), e"x"),
        "let _:Int64 = 2 in 3" ->
          ELet(Binding(None, t"Int64", e"2"), e"3"),
        "case e of () -> ()" ->
          ECase(e"e", ImmArray(CaseAlt(CPPrimCon(PCUnit), e"()"))),
        "case e of True -> False" ->
          ECase(e"e", ImmArray(CaseAlt(CPPrimCon(PCTrue), e"False"))),
        "case e of False -> True" ->
          ECase(e"e", ImmArray(CaseAlt(CPPrimCon(PCFalse), e"True"))),
        "case e of Nil -> True" ->
          ECase(e"e", ImmArray(CaseAlt(CPNil, e"True"))),
        "case e of Cons h t -> Mod:f h t" ->
          ECase(e"e", ImmArray(CaseAlt(CPCons(n"h", n"t"), e"Mod:f h t"))),
        "case e of None -> ()" ->
          ECase(e"e", ImmArray(CaseAlt(CPNone, e"()"))),
        "case e of Some x -> x" ->
          ECase(e"e", ImmArray(CaseAlt(CPSome(n"x"), e"x"))),
        "case e of Mod:T:V x -> x " ->
          ECase(e"e", ImmArray(CaseAlt(CPVariant(T.tycon, n"V", n"x"), e"x"))),
        "case e of True -> False | False -> True" ->
          ECase(
            e"e",
            ImmArray(CaseAlt(CPPrimCon(PCTrue), e"False"), CaseAlt(CPPrimCon(PCFalse), e"True")),
          ),
        "to_any_exception @Mod:E exception" ->
          EToAnyException(E, e"exception"),
        "from_any_exception @Mod:E anyException" ->
          EFromAnyException(E, e"anyException"),
        "throw @Unit @Mod:E exception" ->
          EThrow(TUnit, E, e"exception"),
        "call_method @Mod:I method body" ->
          ECallInterface(I.tycon, n"method", e"body"),
        "call_method @'-pkgId-':Mod:I method body" ->
          ECallInterface(I.tycon, n"method", e"body"),
        "to_interface @Mod:T @Mod:I body" ->
          EToInterface(T.tycon, I.tycon, e"body"),
        "to_interface @'-pkgId-':Mod:T @'-pkgId-':Mod:I body" ->
          EToInterface(T.tycon, I.tycon, e"body"),
        "from_interface @Mod:T @Mod:I body" ->
          EFromInterface(T.tycon, I.tycon, e"body"),
        "from_interface @'-pkgId-':Mod:T @'-pkgId-':Mod:I body" ->
          EFromInterface(T.tycon, I.tycon, e"body"),
        "unsafe_from_interface @Mod:T @Mod:I cid body" ->
          EUnsafeFromInterface(T.tycon, I.tycon, e"cid", e"body"),
        "unsafe_from_interface @'-pkgId-':Mod:T @'-pkgId-':Mod:I cid body" ->
          EUnsafeFromInterface(T.tycon, I.tycon, e"cid", e"body"),
        "to_required_interface @Mod:T @Mod:I body" ->
          EToRequiredInterface(T.tycon, I.tycon, e"body"),
        "to_required_interface @'-pkgId-':Mod:T @'-pkgId-':Mod:I body" ->
          EToRequiredInterface(T.tycon, I.tycon, e"body"),
        "from_required_interface @Mod:T @Mod:I body" ->
          EFromRequiredInterface(T.tycon, I.tycon, e"body"),
        "from_required_interface @'-pkgId-':Mod:T @'-pkgId-':Mod:I body" ->
          EFromRequiredInterface(T.tycon, I.tycon, e"body"),
        "unsafe_from_required_interface @Mod:T @Mod:I cid body" ->
          EUnsafeFromRequiredInterface(T.tycon, I.tycon, e"cid", e"body"),
        "unsafe_from_required_interface @'-pkgId-':Mod:T @'-pkgId-':Mod:I cid body" ->
          EUnsafeFromRequiredInterface(T.tycon, I.tycon, e"cid", e"body"),
        "interface_template_type_rep @Mod:I body" ->
          EInterfaceTemplateTypeRep(I.tycon, e"body"),
        "interface_template_type_rep @'-pkgId-':Mod:I body" ->
          EInterfaceTemplateTypeRep(I.tycon, e"body"),
        "signatory_interface @Mod:I body" ->
          ESignatoryInterface(I.tycon, e"body"),
        "signatory_interface @'-pkgId-':Mod:I body" ->
          ESignatoryInterface(I.tycon, e"body"),
        "observer_interface @Mod:I body" ->
          EObserverInterface(I.tycon, e"body"),
        "observer_interface @'-pkgId-':Mod:I body" ->
          EObserverInterface(I.tycon, e"body"),
      )

      forEvery(testCases)((stringToParse, expectedExp) =>
        parseExpr(stringToParse) shouldBe Right(expectedExp)
      )
    }

    "parse properly rounding Mode" in {
      import java.math.RoundingMode._

      val testCases = Table(
        "string" -> "rounding mode",
        "ROUNDING_UP" -> UP,
        "ROUNDING_DOWN" -> DOWN,
        "ROUNDING_CEILING" -> CEILING,
        "ROUNDING_FLOOR" -> FLOOR,
        "ROUNDING_HALF_UP" -> HALF_UP,
        "ROUNDING_HALF_DOWN" -> HALF_DOWN,
        "ROUNDING_HALF_EVEN" -> HALF_EVEN,
        "ROUNDING_UNNECESSARY" -> UNNECESSARY,
      )

      forEvery(testCases)((stringToParse, expectedMode) =>
        parseExpr(stringToParse) shouldBe Right(EPrimLit(PLRoundingMode(expectedMode)))
      )

    }

    "parses properly experiment" in {
      parseExpr("experimental ANSWER (Unit -> Int64)") shouldBe Right(
        EExperimental("ANSWER", t"Unit -> Int64")
      )
    }

    "parses properly scenarios" in {
      val testCases = Table[String, Scenario](
        "string to parse" ->
          "expected scenario",
        "spure @tau e" ->
          ScenarioPure(t"tau", e"e"),
        "sbind x: tau <- e in f x" ->
          ScenarioBlock(ImmArray(Binding(Some(n"x"), t"tau", e"e")), e"f x"),
        "sbind x: tau <- e1 ; y: sigma <- e2 in f x y" ->
          ScenarioBlock(
            ImmArray(Binding(Some(n"x"), t"tau", e"e1"), Binding(Some(n"y"), t"sigma", e"e2")),
            e"f x y",
          ),
        "commit @tau party body" ->
          ScenarioCommit(e"party", e"body", t"tau"),
        "must_fail_at @tau party update" ->
          ScenarioMustFailAt(e"party", e"update", t"tau"),
        "pass e" ->
          ScenarioPass(e"e"),
        "sget_time" ->
          ScenarioGetTime,
        "sget_party party" ->
          ScenarioGetParty(e"party"),
        "sembed_expr @tau e" -> ScenarioEmbedExpr(t"tau", e"e"),
      )

      forEvery(testCases)((stringToParse, expectedScenario) =>
        parseExpr(stringToParse) shouldBe Right(EScenario(expectedScenario))
      )
    }

    "parses update properly" in {
      val testCases = Table[String, Update](
        "string to parse" ->
          "expected update statement",
        "upure @tau e" ->
          UpdatePure(t"tau", e"e"),
        "ubind x: tau <- e in f x" ->
          UpdateBlock(ImmArray(Binding(Some(n"x"), t"tau", e"e")), e"f x"),
        "ubind x: tau <- e1; y: sigma <- e2 in f x y" ->
          UpdateBlock(
            ImmArray(Binding(Some(n"x"), t"tau", e"e1"), Binding(Some(n"y"), t"sigma", e"e2")),
            e"f x y",
          ),
        "create @Mod:T e" ->
          UpdateCreate(T.tycon, e"e"),
        "create_by_interface @Mod:I e" ->
          UpdateCreateInterface(I.tycon, e"e"),
        "fetch_template @Mod:T e" ->
          UpdateFetchTemplate(T.tycon, e"e"),
        "fetch_interface @Mod:I e" ->
          UpdateFetchInterface(I.tycon, e"e"),
        "exercise @Mod:T Choice cid arg" ->
          UpdateExercise(T.tycon, n"Choice", e"cid", e"arg"),
        "exercise_interface @Mod:I Choice cid arg" ->
          UpdateExerciseInterface(I.tycon, n"Choice", e"cid", e"arg", None),
        "exercise_interface_with_guard @Mod:I Choice cid arg guard" ->
          UpdateExerciseInterface(I.tycon, n"Choice", e"cid", e"arg", Some(e"guard")),
        "exercise_by_key @Mod:T Choice key arg" ->
          UpdateExerciseByKey(T.tycon, n"Choice", e"key", e"arg"),
        "fetch_by_key @Mod:T e" ->
          UpdateFetchByKey(RetrieveByKey(T.tycon, e"e")),
        "lookup_by_key @Mod:T e" ->
          UpdateLookupByKey(RetrieveByKey(T.tycon, e"e")),
        "uget_time" ->
          UpdateGetTime,
        "uembed_expr @tau e" ->
          UpdateEmbedExpr(t"tau", e"e"),
        "try @tau body catch err -> handler err" ->
          UpdateTryCatch(t"tau", e"body", n"err", e"handler err"),
      )

      forEvery(testCases)((stringToParse, expectedUpdate) =>
        parseExpr(stringToParse) shouldBe Right(EUpdate(expectedUpdate))
      )
    }

    "does not parse keywords alone" in {
      forEvery(keywords)(
        parseExpr(_) shouldBe an[Left[String, Type]]
      )
    }
  }

  "program parser" should {

    "parses variant/record/enum definitions" in {

      val p =
        """
          module Mod {

            variant Tree (a : * ) = Leaf : Unit | Node : Mod:Tree.Node a ;
            record Tree.Node (a: *) = { value: a, left : Mod:Tree a, right : Mod:Tree a };
            enum Color = Red | Green | Blue;

          }
        """.stripMargin

      val varDef = DDataType(
        false,
        ImmArray(n"a" -> KStar),
        DataVariant(ImmArray(n"Leaf" -> t"Unit", n"Node" -> t"Mod:Tree.Node a")),
      )
      val recDef = DDataType(
        false,
        ImmArray(n"a" -> KStar),
        DataRecord(ImmArray(n"value" -> t"a", n"left" -> t"Mod:Tree a", n"right" -> t"Mod:Tree a")),
      )
      val enumDef = DDataType(
        false,
        ImmArray.Empty,
        DataEnum(ImmArray(n"Red", n"Green", n"Blue")),
      )

      parseModules(p) shouldBe Right(
        List(
          Module.build(
            name = modName,
            definitions = List(
              DottedName.assertFromSegments(ImmArray("Tree", "Node").toSeq) -> recDef,
              DottedName.assertFromSegments(ImmArray("Tree").toSeq) -> varDef,
              DottedName.assertFromSegments(ImmArray("Color").toSeq) -> enumDef,
            ),
            templates = List.empty,
            exceptions = List.empty,
            interfaces = List.empty,
            featureFlags = FeatureFlags.default,
          )
        )
      )

    }

    "parse value definitions" in {

      val p =
        """
         module Mod {

           val fact : Int64 -> Int64 = \(x: Int64) -> ERROR @INT64 "not implemented";

         }
        """

      val valDef =
        DValue(t"Int64 -> Int64", e"""\(x: Int64) -> ERROR @INT64 "not implemented"""", false)

      parseModules(p) shouldBe Right(
        List(
          Module(
            name = modName,
            definitions = Map(DottedName.assertFromString("fact") -> valDef),
            templates = Map.empty,
            exceptions = Map.empty,
            interfaces = Map.empty,
            featureFlags = FeatureFlags.default,
          )
        )
      )

    }

    "parse template definitions" in {

      val p =
        """
        module Mod {

          record @serializable Person = { person: Party, name: Text } ;

          template (this : Person) =  {
            precondition True;
            signatories Cons @Party [person] (Nil @Party);
            observers Cons @Party [Mod:Person {person} this] (Nil @Party);
            agreement "Agreement";
            choice Sleep (self) (u:Unit) : ContractId Mod:Person
              , controllers Cons @Party [person] (Nil @Party)
              to upure @(ContractId Mod:Person) self;
            choice @nonConsuming Nap (self) (i : Int64): Int64
              , controllers Cons @Party [person] (Nil @Party)
              , observers Nil @Party
              to upure @Int64 i;
            choice @nonConsuming PowerNap (self) (i : Int64): Int64
              , controllers Cons @Party [person] (Nil @Party)
              , observers Cons @Party [person] (Nil @Party)
              to upure @Int64 i;
            implements Mod1:Human {
              view = Mod1:HumanView { name = "Foo B. Baz" };
              method age = 42;
              method alive = True;
            };
            implements '-pkgId-':Mod2:Referenceable {
              view = Mod1:ReferenceableView { indirect = False };
              method uuid = "123e4567-e89b-12d3-a456-426614174000";
            };
            key @Party (Mod:Person {name} this) (\ (p: Party) -> p);
          } ;
        }
      """

      val TTyCon(human) = t"Mod1:Human"
      val TTyCon(referenceable) = t"Mod2:Referenceable"

      val template =
        Template(
          param = n"this",
          precond = e"True",
          signatories = e"Cons @Party [person] (Nil @Party)",
          agreementText = e""" "Agreement" """,
          choices = Map(
            n"Sleep" ->
              TemplateChoice(
                name = n"Sleep",
                consuming = true,
                controllers = e"Cons @Party [person] (Nil @Party)",
                choiceObservers = None,
                selfBinder = n"self",
                argBinder = n"u" -> TUnit,
                returnType = t"ContractId Mod:Person",
                update = e"upure @(ContractId Mod:Person) self",
              ),
            n"Nap" ->
              TemplateChoice(
                name = n"Nap",
                consuming = false,
                controllers = e"Cons @Party [person] (Nil @Party)",
                choiceObservers = Some(e"Nil @Party"),
                selfBinder = n"self",
                argBinder = n"i" -> TInt64,
                returnType = t"Int64",
                update = e"upure @Int64 i",
              ),
            n"PowerNap" ->
              TemplateChoice(
                name = n"PowerNap",
                consuming = false,
                controllers = e"Cons @Party [person] (Nil @Party)",
                choiceObservers = Some(e"Cons @Party [person] (Nil @Party)"),
                selfBinder = n"self",
                argBinder = n"i" -> TInt64,
                returnType = t"Int64",
                update = e"upure @Int64 i",
              ),
          ),
          observers = e"Cons @Party [Mod:Person {person} this] (Nil @Party)",
          key = Some(TemplateKey(t"Party", e"(Mod:Person {name} this)", e"""\ (p: Party) -> p""")),
          implements = VectorMap(
            human ->
              TemplateImplements(
                human,
                InterfaceInstanceBody(
                  Map(
                    n"age" -> InterfaceInstanceMethod(n"age", e"42"),
                    n"alive" -> InterfaceInstanceMethod(n"alive", e"True"),
                  ),
                  EAbs((Name.assertFromString("this"), TUnit), EPrimCon(PCUnit), None),
                ),
<<<<<<< HEAD
                e"""Mod1:HumanView { name = "Foo B. Baz" }""",
=======
>>>>>>> 78b92b0f
              ),
            referenceable -> TemplateImplements(
              referenceable,
              InterfaceInstanceBody(
                Map(
                  n"uuid" -> InterfaceInstanceMethod(
                    n"uuid",
                    e""""123e4567-e89b-12d3-a456-426614174000"""",
                  )
                ),
                EAbs((Name.assertFromString("this"), TUnit), EPrimCon(PCUnit), None),
              ),
<<<<<<< HEAD
              e"Mod1:ReferenceableView { indirect = False }",
=======
>>>>>>> 78b92b0f
            ),
          ),
        )

      val recDef = DDataType(
        true,
        ImmArray.Empty,
        DataRecord(ImmArray(n"person" -> t"Party", n"name" -> t"Text")),
      )
      val name = DottedName.assertFromString("Person")
      parseModules(p) shouldBe Right(
        List(
          Module(
            name = modName,
            definitions = Map(name -> recDef),
            templates = Map(name -> template),
            exceptions = Map.empty,
            interfaces = Map.empty,
            featureFlags = FeatureFlags.default,
          )
        )
      )

    }

    "parses template without key" in {

      val p =
        """
          module Mod {

            record @serializable R = { } ;

            template (this : R) =  {
              precondition True;
              signatories Nil @Unit;
              observers Nil @Unit;
              agreement "Agreement";
            } ;
          }
        """

      val template =
        Template.build(
          param = n"this",
          precond = e"True",
          signatories = e"Nil @Unit",
          agreementText = e""" "Agreement" """,
          choices = List.empty,
          observers = e"Nil @Unit",
          key = None,
          implements = List.empty,
        )

      val recDef = DDataType(
        true,
        ImmArray.Empty,
        DataRecord(ImmArray.Empty),
      )
      val name = DottedName.assertFromString("R")
      parseModules(p) shouldBe Right(
        List(
          Module(
            name = modName,
            definitions = Map(name -> recDef),
            templates = Map(name -> template),
            exceptions = Map.empty,
            interfaces = Map.empty,
            featureFlags = FeatureFlags.default,
          )
        )
      )

    }

    "parses exception definition" in {

      val p =
        """
          module Mod {

            record @serializable Exception = { message: Text } ;

            exception Exception = {
              message \(e: Mod:Exception) -> Mod:Exception {message} e
            } ;
          }
      """

      val recDef = DDataType(
        true,
        ImmArray.Empty,
        DataRecord(ImmArray(n"message" -> TText)),
      )
      val name = DottedName.assertFromString("Exception")
      val exception = DefException(e"""\(e: Mod:Exception) -> Mod:Exception {message} e""")
      parseModules(p) shouldBe Right(
        List(
          Module(
            name = modName,
            definitions = Map(name -> recDef),
            templates = Map.empty,
            exceptions = Map(name -> exception),
            interfaces = Map.empty,
            featureFlags = FeatureFlags.default,
          )
        )
      )
    }

    "parses interface definition" in {

      val p = """
       module Mod {
          interface (this: Person) = {
            viewtype Mod1:PersonView;
            method asParty: Party;
            method getName: Text;
            choice Sleep (self) (u:Unit) : ContractId Mod:Person
              , controllers Cons @Party [call_method @Mod:Person asParty this] (Nil @Party)
              to upure @(ContractId Mod:Person) self;
            choice @nonConsuming Nap (self) (i : Int64): Int64
              , controllers Cons @Party [call_method @Mod:Person asParty this] (Nil @Party)
              , observers Nil @Party
              to upure @Int64 i;
            coimplements Mod1:Company {
              view = Mod1:PersonView { name = callMethod @Mod:Person getName this };
              method asParty = Mod1:Company {party} this;
              method getName = Mod1:Company {legalName} this;
            };
          } ;
       }

      """
      val TTyCon(company) = t"Mod1:Company"

      val interface =
        DefInterface(
          requires = Set.empty,
          param = n"this",
          methods = Map(
            n"asParty" -> InterfaceMethod(n"asParty", t"Party"),
            n"getName" -> InterfaceMethod(n"getName", t"Text"),
          ),
          choices = Map(
            n"Sleep" -> TemplateChoice(
              name = n"Sleep",
              consuming = true,
              controllers = e"Cons @Party [call_method @Mod:Person asParty this] (Nil @Party)",
              choiceObservers = None,
              selfBinder = n"self",
              argBinder = n"u" -> TUnit,
              returnType = t"ContractId Mod:Person",
              update = e"upure @(ContractId Mod:Person) self",
            ),
            n"Nap" -> TemplateChoice(
              name = n"Nap",
              consuming = false,
              controllers = e"Cons @Party [call_method @Mod:Person asParty this] (Nil @Party)",
              choiceObservers = Some(e"Nil @Party"),
              selfBinder = n"self",
              argBinder = n"i" -> TInt64,
              returnType = t"Int64",
              update = e"upure @Int64 i",
            ),
          ),
          coImplements = Map(
            company ->
              InterfaceCoImplements(
                company,
                InterfaceInstanceBody(
                  Map(
                    n"asParty" -> InterfaceInstanceMethod(
                      n"asParty",
                      e"Mod1:Company {party} this",
                    ),
                    n"getName" -> InterfaceInstanceMethod(
                      n"getName",
                      e"Mod1:Company {legalName} this",
                    ),
                  ),
                  EAbs((Name.assertFromString("this"), TUnit), EPrimCon(PCUnit), None),
                ),
<<<<<<< HEAD
                e"Mod1:PersonView { name = callMethod @Mod:Person getName this }",
=======
>>>>>>> 78b92b0f
              )
          ),
          view = t"Mod1:PersonView",
        )

      val person = DottedName.assertFromString("Person")
      parseModules(p) shouldBe Right(
        List(
          Module(
            name = modName,
            definitions = Map(person -> DDataType.Interface),
            templates = Map.empty,
            exceptions = Map.empty,
            interfaces = Map(person -> interface),
            featureFlags = FeatureFlags.default,
          )
        )
      )
    }

    "parses location annotations" in {
      e"loc(Mod, def, 0, 1, 2, 3) f" shouldEqual
        ELocation(
          Location(
            defaultPackageId,
            ModuleName.assertFromString("Mod"),
            "def",
            (0, 1),
            (2, 3),
          ),
          EVar(n"f"),
        )
    }

    "rejects bad location annotations" in {
      a[ParsingError] should be thrownBy e"loc(Mod, def, 0, 1, 2, 3) f g"
    }
  }

  private val keywords = Table(
    "Cons",
    "Nil",
    "Some",
    "None",
    "forall",
    "let",
    "in",
    "with",
    "case",
    "of",
    "to",
    "to_any",
    "from_any",
    "type_rep",
    "loc",
    "to_any_exception",
    "from_any_exception",
    "throw",
    "catch",
    "to_interface",
    "from_interface",
    "unsafe_from_interface",
    "to_required_interface",
    "from_required_interface",
    "unsafe_from_required_interface",
    "interface_template_type_rep",
    "signatory_interface",
    "observer_interface",
  )

  private val modName = DottedName.assertFromString("Mod")

  private def qualify(s: String) =
    Identifier(defaultPackageId, QualifiedName(modName, DottedName.assertFromString(s)))

  private val E: TTyCon = TTyCon(qualify("E"))
  private val I: TTyCon = TTyCon(qualify("I"))
  private val R: TTyCon = TTyCon(qualify("R"))
  private val RIntBool = TypeConApp(R.tycon, ImmArray(t"Int64", t"Bool"))
  private val T: TTyCon = TTyCon(qualify("T"))
  private val α: TVar = TVar(n"a")
  private val β: TVar = TVar(n"b")

  private val x = EVar(n"x")
  private val v = EVal(qualify("v"))
}<|MERGE_RESOLUTION|>--- conflicted
+++ resolved
@@ -665,12 +665,8 @@
                     n"age" -> InterfaceInstanceMethod(n"age", e"42"),
                     n"alive" -> InterfaceInstanceMethod(n"alive", e"True"),
                   ),
-                  EAbs((Name.assertFromString("this"), TUnit), EPrimCon(PCUnit), None),
+                  e"""Mod1:HumanView { name = "Foo B. Baz" }""",
                 ),
-<<<<<<< HEAD
-                e"""Mod1:HumanView { name = "Foo B. Baz" }""",
-=======
->>>>>>> 78b92b0f
               ),
             referenceable -> TemplateImplements(
               referenceable,
@@ -681,12 +677,8 @@
                     e""""123e4567-e89b-12d3-a456-426614174000"""",
                   )
                 ),
-                EAbs((Name.assertFromString("this"), TUnit), EPrimCon(PCUnit), None),
+                e"Mod1:ReferenceableView { indirect = False }",
               ),
-<<<<<<< HEAD
-              e"Mod1:ReferenceableView { indirect = False }",
-=======
->>>>>>> 78b92b0f
             ),
           ),
         )
@@ -868,12 +860,8 @@
                       e"Mod1:Company {legalName} this",
                     ),
                   ),
-                  EAbs((Name.assertFromString("this"), TUnit), EPrimCon(PCUnit), None),
+                  e"Mod1:PersonView { name = callMethod @Mod:Person getName this }",
                 ),
-<<<<<<< HEAD
-                e"Mod1:PersonView { name = callMethod @Mod:Person getName this }",
-=======
->>>>>>> 78b92b0f
               )
           ),
           view = t"Mod1:PersonView",
