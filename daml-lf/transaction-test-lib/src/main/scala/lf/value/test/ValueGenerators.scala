--- conflicted
+++ resolved
@@ -258,14 +258,8 @@
   val contractInstanceGen: Gen[ContractInstance] = {
     for {
       template <- idGen
-<<<<<<< HEAD
       arg <- valueGen()
-      agreement <- Arbitrary.arbitrary[String]
-    } yield ContractInstance(template, arg, agreement)
-=======
-      arg <- valueGen
     } yield ContractInstance(template, arg)
->>>>>>> 566b564f
   }
 
   val versionedContractInstanceGen: Gen[Value.VersionedContractInstance] =
