// Copyright (c) 2023 Digital Asset (Switzerland) GmbH and/or its affiliates. All rights reserved.
// SPDX-License-Identifier: Apache-2.0

// .proto representation of the first version of the Daml-LF language,
// as specified by
// <https://github.com/digital-asset/daml/blob/main/daml-lf/spec/daml-lf-1.rst>.
//
// A few notes:
//
// * We generally "compress" structures that are often repeated, such as
//   application, let bindings, abstractions, etc.. In the Haskell / Scala
//   AST we probably will use the normal binary forms.
// * We generally never "newtype" strings, even if it might be good in
//   the actual AST. This is to keep the message structure relatively flat
//   and light.


// Minor version history:
// * 0 (somewhen in December 2018): initial version
// * 1 --  2019-01-10: Add Optional type
//     --  2019-01-27: Add <, <=, =>, > for Party
//     --  2019-01-29: Add PrimType.ARROW
// * 2 --  2019-03-18: Add BuiltinFunction.{SHA256_TEXT, PARTY_TO_TEXT, TEXT_TO_PARTY}
//     --  2019-03-18: Add flexible controllers (change scoping of controller expressions)
// * 3 --  2019-03-25: Add contract keys
//     --  2019-03-27: Add Map type
// * 4 --  2019-05-15: Add complex contract keys
// * 5 --  2019-05-22: Relax serializability constraints for contract ids
//         2019-05-23: Add BuiltinFunction.COERCE_CONTRACT_ID
//         2019-05-24: Make actors in exercise optional
// * 6 --  2019-05-27: Add enum type.
//         2019-06-04: Add BuiltinFunction.{CODE_POINTS_TO_TEXT, TEXT_TO_CODE_POINTS}
//         2019-06-12: Add Package.interned_package_ids and PackageRef.interned_id
// * 7 --  2019-07-29: Add nat kind and Nat types, Numeric types and Numeric builtins
//         2019-09-17: Add Any type and, `to_any` and `from_any` builtins
//         2019-09-17: Drop support for Decimal
//         2019-09-30: Add interning of strings and dotted names
//         2019-11-04: Add Type representation values
// * 8 --  2019-11-22: Rename Map to TextMap
//         2019-11-28: Rename Tuple to Struct
//         2019-12-03: Add type synonyms
//         2020-02-20: Add PackageMetadata.
// * 11 -- 2019-11-12: Add Generic Map (GenMap)
//         2019-12-05: Add Generic Equality builtin
//         2019-10-13: Add ExerciseByKey Update
//         2020-11-04: Add interning of types
//         2020-11-20: Add choice-observers
// * 12 -- 2021-01-27: No Archive changes
// * 13 -- 2021-04-06: Add BigNumeric
// * 14 -- 2021-03-06: Add Exception
// * 15 -- 2022-06-18: Add Interfaces
// * dev (special staging area for the next version to be released)

syntax = "proto3";
package daml_lf_1;

option java_package = "com.daml.daml_lf_dev";
option csharp_namespace = "Com.Daml.Daml_Lf_Dev.DamlLf1";

// Canonical encoding in one-ofs for cases that carry no meaningful
// values.
message Unit {}

// Package reference
message PackageRef {
  oneof Sum {

    // Reference to the package of which the package this reference
    // belongs.
    Unit self = 1;

    // A `Package identifier` for an imported Package.
    // *Must be a list of valid packageId string*
    string package_id_str = 2; // *Available in versions < 1.7*

    // An index into `interned_package_ids` of the Package containing
    // this reference.
    // *Must be a valid interned package Id string*
    int32 package_id_interned_str = 3;
  }
}

// A `name`, e.g. Util.Either.isLeft
// *Available in version < 1.7*
message DottedName {

  // *Must be a non-empty list of a valid identifiers*
  repeated string segments = 1;

}

// A fully qualified module reference
message ModuleRef {

  // package where the module is defined.
  PackageRef package_ref = 1;

  oneof module_name {
    // module name
    DottedName module_name_dname = 2; // *Available in version < 1.7*

    int32 module_name_interned_dname = 3; // *Available in version >= 1.7*
  }

}

// A fully qualified reference to a type constructor name.
message TypeConName {

  // Module where the type is defined.
  ModuleRef module = 1;

  oneof name {
    // type constructor name.
    DottedName name_dname = 2;

    // *Must be a valid interned name*
    int32 name_interned_dname = 3; // *Available in versions >= 1.7*
  }
}

// A fully qualified reference to a type synonym name.
// *Available in versions >= 1.8*
message TypeSynName {

  // Module where the type is defined.
  ModuleRef module = 1;

  oneof name {
    // type synonym name.
    DottedName name_dname = 2;

    // *Must be a valid interned name*
    int32 name_interned_dname = 3;
  }
}

// A fully qualified reference to a value definition.
message ValName {

  // Module where the value is defined
  ModuleRef module = 1;

  // *Must be a non-empty list of valid identifier*
  repeated string name_dname = 2; // *Available in version < 1.7*

  // *Must be a valid interned name*
  int32 name_interned_dname = 3; // *Available in versions >= 1.7*
}

// A field name definition in a record or a variant associated with a type.
message FieldWithType {

  oneof field {
      // *Must be a valid identifier*
      string field_str = 1; // *Available in version < 1.7*

      // *Must a valid interned identifier*
      int32 field_interned_str = 3; // *Available in versions >= 1.7*
  }

  // Type associated
  Type type = 2;
}

// Binder associated with a type.
message VarWithType {

  // Name of the bound expression variable.
  oneof var {
    // *Must be a valid identifier*
    string var_str = 1; // *Available in version < 1.7*

    // *Must be a valid interned identifier*
    int32 var_interned_str = 3; // *Available in versions >= 1.7*
  }

  // Type of the bound variable
  Type type = 2;
}

// Type binder associated with a kind.
message TypeVarWithKind {

  // Name of the bound expression variable
  oneof var {
    // *Must be a valid identifier*
    string var_str = 1; // *Available in version < 1.7*

    // *Must be a valid interned identifier*
    int32 var_interned_str = 3; // *Available in versions >= 1.7*
  }

  // Kind of the bound variable
  Kind kind = 2;
}

// A field in a record with its value.
message FieldWithExpr {

  oneof field {
    // *Must be a valid identifier*
    string field_str = 1; // *Available in version < 1.7*

    // *Must be a valid interned identifier*
    int32 field_interned_str = 3; // *Available in versions >= 1.7*
  }

  // Value of the field
  Expr expr = 2;
}

// A binding of a typed binder to an expression
message Binding {
  // The binder (expression variable and type)
  VarWithType binder = 1;
  // The value to which the variable is bound.
  Expr bound = 2;
}

// Kinds
message Kind {

  // The kind of polimorphic type.
  message Arrow {
    // parameter of the kind
    // *Must be non-empty*
    repeated Kind params = 1;
    Kind result = 2;
  }

  oneof Sum {
    // Kind of monomorphic type.
    Unit star = 1;
    // Kind of polymorphic type.
    Arrow arrow = 2;
    // kind of TNat type;
    // *Available in versions >= 1.7*
    Unit nat = 3;
  }
}

// Builtin primitive types
enum PrimType {
  // Builtin type 'Unit'
  UNIT = 0;

  // Builtin type 'Bool'
  BOOL = 1;

  // Builtin type 'Int64'
  INT64 = 2;

  // Builtin type for legacy 'Decimal'
  // Alias for (Numeric 10)
  // *available in version < 1.7*
  DECIMAL = 3;

  // CHAR = 4; // we have removed this in favor of TEXT for everything text related.

  // Builtin type 'Text'
  TEXT = 5;

  // Builtin type 'Timestamp'
  TIMESTAMP = 6;

  // RELTIME = 7; // we removed this in favor of INT64.

  // Builtin tpe 'Party'
  PARTY = 8;

  // Builtin type 'List'
  LIST = 9;

  // Builtin type 'Update'
  UPDATE = 10;

  // Builtin type 'Scenario'
  SCENARIO = 11;

  // Builtin type 'Date'
  DATE = 12;

  // Builtin type 'ContractId'
  CONTRACT_ID = 13;

  // Builtin type 'Optional'
  OPTIONAL = 14;

  // Builtin type `TArrow`
  ARROW = 15;

  // Builtin type 'TTextMap`
  TEXTMAP = 16;

  // Builtin type 'Numeric'
  // *Available in versions >= 1.7*
  NUMERIC = 17;

  // Builtin type 'Any'
  // *Available in versions >= 1.7*
  ANY = 18;

  // Builtin type 'TypeRep'
  // *Available in versions >= 1.7*
  TYPE_REP = 19;

  // Builtin type 'TGenMap`
  // *Available in versions >= 1.11*
  GENMAP = 20;

  // Builtin type 'TBigNumeric'
  // *Available in versions >= 1.13*
  BIGNUMERIC = 21;

  // Builtin type 'TRoundingMode'
  // *Available in versions >= 1.13*
  ROUNDING_MODE = 22;

  // Builtin type 'TAnyException'
  // *Available in versions >= 1.14*
  ANY_EXCEPTION = 23;
}

// Types
message Type {

  // Possibly applied type variable 'TyVar'
  message Var {

    // Name of the variable.
    oneof var {
      // *Must be a valid identifier*
      string var_str = 1; // *Available in version < 1.7*

      // *Must be a valid interned identifier*
      int32 var_interned_str = 3; // *Available in versions >= 1.7*
    }

    // Types to which the variable is applied
    repeated Type args = 2;
  }

  // Possibly applied type constructor 'TyCon'
  message Con {

    // Name of the type constructor name
    TypeConName tycon = 1;

    // Type to which the constructor name is applied.
    repeated Type args = 2;
  }

  // Fully applied type constructor 'TySyn'
  // *Available in versions >= 1.8*
  message Syn {

    // Name of the type synonym
    TypeSynName tysyn = 1;

    // Types to which the synonym is applied.
    repeated Type args = 2;
  }

  // Possibly applied builtin types
  message Prim {

    // Builtin type
    // FixMe: Rename
    PrimType prim = 1;

    // Types to which the builtin type is applied.
    repeated Type args = 2;
  }

  // Universal quantification 'TyForAll'
  message Forall {
    // binders of the quantification
    // *Must be non-empty*
    repeated TypeVarWithKind vars = 1;
    // Body of the quantification
    Type body = 2;
  }

  // Struct type
  message Struct {
    // name of the field with their types.
    repeated FieldWithType fields = 1;
  }

  oneof Sum {
    Var var = 1;
    Con con = 2;
    Prim prim = 3; // FixMe: renamed
    Forall forall = 5;
    Struct struct = 7;
    // *Available in versions >= 1.7*
    // *Must be between 0 and 37 (bounds inclusive)*
    // use standard signed long for future usage.
    sint64 nat = 11;
    Syn syn = 12; // *Available in versions >= 1.8*

    int32 interned = 13; // *Available in versions >= 1.11*
  }

  reserved 4; // This was fun.  Removed in favour of PrimType.ARROW
  reserved 6; // This was list. Removed in favour of PrimType.LIST
  reserved 8; // This was contract_id. Removed in favour of PrimType.CONTRACT_ID
  reserved 9; // This was update. Removed in favour of PrimType.UPDATE
  reserved 10; // This was scenario. Removed in favor of PrimType.SCENARIO

}

// Primitive constructors
enum PrimCon {

  // Unit value '()'
  CON_UNIT = 0;

  // 'False' boolean value
  CON_FALSE = 1;

  // 'True' boolean value
  CON_TRUE = 2;
}

// Builtin functions
// Refer to Daml-LF major version 1 specification for types and behavior of those.
enum BuiltinFunction {
  ADD_DECIMAL = 0; // *Available in versions < 1.7*
  SUB_DECIMAL = 1; // *Available in versions < 1.7*
  MUL_DECIMAL = 2; // *Available in versions < 1.7*
  DIV_DECIMAL = 3; // *Available in versions < 1.7*
  ROUND_DECIMAL = 6; // *Available in versions < 1.7*

  ADD_NUMERIC = 107;           // *Available in versions >= 1.7*
  SUB_NUMERIC = 108;           // *Available in versions >= 1.7*
  MUL_NUMERIC_LEGACY = 109;    // *Available in 1.7 <= versions < 1.dev*
  MUL_NUMERIC = 149;           // *Available in versions >= 1.dev*
  DIV_NUMERIC_LEGACY = 110;    // *Available in 1.7 <= versions < 1.dev*
  DIV_NUMERIC = 150;           // *Available in  versions >= 1.dev*
  ROUND_NUMERIC = 111;         // *Available in versions >= 1.7*
  CAST_NUMERIC_LEGACY = 121;   // *Available in 1.7 <= versions < 1.dev*
  CAST_NUMERIC = 151;          // *Available in versions >= 1.dev*
  SHIFT_NUMERIC_LEGACY = 122;  // *Available in 1.7 <= versions < 1.dev*
  SHIFT_NUMERIC = 152;         // *Available in versions >= 1.dev*

  ADD_INT64 = 7;
  SUB_INT64 = 8;
  MUL_INT64 = 9;
  DIV_INT64 = 10;
  MOD_INT64 = 11;
  EXP_INT64 = 12;

  FOLDL = 20;
  FOLDR = 21;

  TEXTMAP_EMPTY = 96;
  TEXTMAP_INSERT = 97;
  TEXTMAP_LOOKUP = 98;
  TEXTMAP_DELETE = 99;
  TEXTMAP_TO_LIST = 100;
  TEXTMAP_SIZE = 101;

  GENMAP_EMPTY = 124; // *Available in versions >= 1.11*
  GENMAP_INSERT = 125; // *Available in versions >= 1.11*
  GENMAP_LOOKUP = 126; // *Available in versions >= 1.11*
  GENMAP_DELETE = 127; // *Available in versions >= 1.11*
  GENMAP_KEYS = 128; // *Available in versions >= 1.11*
  GENMAP_VALUES = 129; // *Available in versions >= 1.11*
  GENMAP_SIZE = 130; // *Available in versions >= 1.11*

  EXPLODE_TEXT = 23;
  APPEND_TEXT = 24;

  ERROR = 25;
  ANY_EXCEPTION_MESSAGE = 147;              // *Available in versions >= 1.14*

  LEQ_INT64 = 33;         // *Available in versions < 1.11*
  LEQ_DECIMAL = 34;       // *Available in versions < 1.7*
  LEQ_NUMERIC = 112;      // *Available in versions >= 1.7 and < 1.11*
  LEQ_TEXT = 36;          // *Available in versions < 1.11*
  LEQ_TIMESTAMP = 37;     // *Available in versions < 1.11*
  LEQ_DATE = 67;          // *Available in versions < 1.11*
  LEQ_PARTY = 89;         // *Available in versions >= 1.1 and < 1.11*

  LESS_INT64 = 39;        // *Available in versions < 1.11*
  LESS_DECIMAL = 40;      // *Available in versions < 1.7*
  LESS_NUMERIC = 113;     // *Available in versions >= 1.7 and < 1.11*
  LESS_TEXT = 42;         // *Available in versions < 1.11*
  LESS_TIMESTAMP = 43;    // *Available in versions < 1.11*
  LESS_DATE = 68;         // *Available in versions < 1.11*
  LESS_PARTY = 90;        // *Available in versions >= 1.1 and < 1.11*

  GEQ_INT64 = 45;         // *Available in versions < 1.11*
  GEQ_DECIMAL = 46;       // *Available in versions < 1.7*
  GEQ_NUMERIC = 114;      // *Available in versions >= 1.7 and < 1.11*
  GEQ_TEXT = 48;          // *Available in versions < 1.11*
  GEQ_TIMESTAMP = 49;     // *Available in versions < 1.11*
  GEQ_DATE = 69;          // *Available in versions < 1.11*
  GEQ_PARTY = 91;         // *Available in versions >= 1.1 and < 1.11*

  GREATER_INT64 = 51;     // *Available in versions < 1.11*
  GREATER_DECIMAL = 52;   // *Available in versions < 1.7*
  GREATER_NUMERIC = 115;  // *Available in versions >= 1.7 and < 1.11*
  GREATER_TEXT = 54;      // *Available in versions < 1.11*
  GREATER_TIMESTAMP = 55; // *Available in versions < 1.11*
  GREATER_DATE = 70;      // *Available in versions < 1.11*
  GREATER_PARTY = 92;     // *Available in versions >= 1.1 and < 1.11*

  INT64_TO_TEXT = 57;
  DECIMAL_TO_TEXT = 58;  // *Available in versions < 1.7*
  NUMERIC_TO_TEXT = 116;  // *Available in versions >= 1.7*
  TEXT_TO_TEXT = 60;
  TIMESTAMP_TO_TEXT = 61;
  DATE_TO_TEXT = 71;
  PARTY_TO_QUOTED_TEXT = 63; // *Available in versions < 1.14*
  PARTY_TO_TEXT = 94;
  TEXT_TO_PARTY = 95;
  TEXT_TO_INT64 = 103;
  TEXT_TO_DECIMAL = 104;
  TEXT_TO_NUMERIC_LEGACY = 117; // *Available in 1.7 <= versions < 1.dev*
  TEXT_TO_NUMERIC = 153; // *Available in versions >= 1.dev*
  CONTRACT_ID_TO_TEXT = 136; // *Available in versions >= 1.11*
  SHA256_TEXT = 93;

  DATE_TO_UNIX_DAYS = 72; // Date -> Int64
  UNIX_DAYS_TO_DATE = 73; // Int64 -> Date

  TIMESTAMP_TO_UNIX_MICROSECONDS = 74; // Timestamp -> Int64
  UNIX_MICROSECONDS_TO_TIMESTAMP = 75; // Int64 -> Timestamp

  INT64_TO_DECIMAL = 76;  // *Available in versions < 1.7*
  DECIMAL_TO_INT64 = 77;  // *Available in versions < 1.7*

  INT64_TO_NUMERIC_LEGACY = 118;  // *Available in 1.7 <= versions < 1.dev*
  INT64_TO_NUMERIC = 154;  // *Available in versions >= 1.dev*
  NUMERIC_TO_INT64 = 119;  // *Available in versions >= 1.7*

  IMPLODE_TEXT = 78;

  EQUAL_INT64 = 79;       // *Available in versions < 1.11*
  EQUAL_DECIMAL = 80;     // *Available in versions < 1.7*
  EQUAL_NUMERIC = 120;    // *Available in versions >= 1.7 and < 1.11*
  EQUAL_TEXT = 81;        // *Available in versions < 1.11*
  EQUAL_TIMESTAMP = 82;   // *Available in versions < 1.11*
  EQUAL_DATE = 83;        // *Available in versions < 1.11*
  EQUAL_PARTY = 84;       // *Available in versions < 1.11*
  EQUAL_BOOL = 85;        // *Available in versions < 1.11*
  EQUAL_CONTRACT_ID = 86; // *Available in versions < 1.11*
  EQUAL_LIST = 87;
  EQUAL_TYPE_REP = 123;   // *Available in versions = 1.8*

  EQUAL = 131;            // *Available in versions >= 1.11*
  LESS_EQ = 132;          // *Available in versions >= 1.11*
  LESS = 133;             // *Available in versions >= 1.11*
  GREATER_EQ = 134;       // *Available in versions >= 1.11*
  GREATER = 135;          // *Available in versions >= 1.11*

  TRACE = 88;

  COERCE_CONTRACT_ID = 102;

  CODE_POINTS_TO_TEXT = 105;
  TEXT_TO_CODE_POINTS = 106;

  SCALE_BIGNUMERIC = 137;             // *Available in versions >= 1.13*
  PRECISION_BIGNUMERIC = 138;         // *Available in versions >= 1.13*
  ADD_BIGNUMERIC = 139;               // *Available in versions >= 1.13*
  SUB_BIGNUMERIC = 140;               // *Available in versions >= 1.13*
  MUL_BIGNUMERIC = 141;               // *Available in versions >= 1.13*
  DIV_BIGNUMERIC = 142;               // *Available in versions >= 1.13*
  SHIFT_RIGHT_BIGNUMERIC = 143;       // *Available in versions >= 1.13*
  BIGNUMERIC_TO_NUMERIC_LEGACY = 144; // *Available in 1.13 <= versions < 1.dev*
  BIGNUMERIC_TO_NUMERIC = 155;        // *Available in versions >= 1.dev*
  NUMERIC_TO_BIGNUMERIC = 145;        // *Available in versions >= 1.13*
  BIGNUMERIC_TO_TEXT = 146;           // *Available in versions >= 1.13*

  TYPE_REP_TYCON_NAME = 148; // *Available in versions >= 1.dev*

<<<<<<< HEAD
  // Next id is 149.
=======
  // Next id is 156.

  // EXPERIMENTAL TEXT PRIMITIVES -- these do not yet have stable numbers.
  TEXT_TO_UPPER = 9901; // *Available in versions >= 1.dev*
  TEXT_TO_LOWER = 9902; // *Available in versions >= 1.dev*
  TEXT_SLICE = 9903; // *Available in versions >= 1.dev*
  TEXT_SLICE_INDEX = 9904; // *Available in versions >= 1.dev*
  TEXT_CONTAINS_ONLY = 9905; // *Available in versions >= 1.dev*
  TEXT_REPLICATE = 9906; // *Available in versions >= 1.dev*
  TEXT_SPLIT_ON = 9907; // *Available in versions >= 1.dev*
  TEXT_INTERCALATE = 9908; // *Available in versions >= 1.dev*
>>>>>>> bd43e54d
}

// Builtin literals
// FixMe: Renamed
message PrimLit {

  // match java.math.BigDecimal.ROUND_XXX constants
  enum RoundingMode {
    UP = 0;
    DOWN = 1;
    CEILING = 2;
    FLOOR = 3;
    HALF_UP = 4;
    HALF_DOWN = 5;
    HALF_EVEN = 6;
    UNNECESSARY = 7;
  }

  oneof Sum {

    //  64-bit integer literal ('LitInt64')
    sint64 int64 = 1;

    // *Must be a valid representation of decimal*
    string decimal_str = 2; // *Available in versions < 1.7*

    // *Must be a valid interned numeric */
    int32 numeric_interned_str = 10; // *Available in versions >= 1.7*

    string text_str = 4; // *Available in version < 1.7*

    // *Must be a valid interned text*
    int32 text_interned_str = 11; // *Available in versions >= 1.7*

    // *Must be a valid timestamp*
    sfixed64 timestamp = 5;

    // *Must be a valid PartyId string*
    string party_str = 7; // *Available in version < 1.7*

    // *Must be a valid interned PartyId string*
    int32 party_interned_str = 12; // *Available in versions >= 1.7*

    // *Must be a valid date*
    int32 date = 8;

    // rounding mode for arithmetic operation
    // *Available in versions >= 1.13*
    RoundingMode rounding_mode = 13;
  }

  reserved 3; // This was char.
  reserved 6; // This was reltime;
}

// Source code locations
message Location {

  // 0-indexed start and end line and column numbers.
  message Range {
    int32 start_line = 1;
    int32 start_col = 2;
    int32 end_line = 3;
    int32 end_col = 4;
  }

  ModuleRef module = 1; // (*optional*), if missing the line is within the current module.
  Range range = 2;
}


// Expressions
message Expr {

  // Record construction ('ExpRecCon')
  message RecCon {

    // type of the record being constructed
    Type.Con tycon = 1;

    // Field names and the associated values.
    repeated FieldWithExpr fields = 2;
  }

  // Record projection (ExpRecProj)
  message RecProj {

    // type of the record being projected.
    Type.Con tycon = 1;

    // Name of the record field to be projected on.
    oneof field {
      // *Must be a valid identifier*
      string field_str = 2; // *Available in version < 1.7*

      // *Must be a valid interned identifier*
      int32 field_interned_str = 4; // *Available in versions >= 1.7*
    }

    // projected expression
    Expr record = 3;
  }

  // Record update ('ExpRecUp')
  message RecUpd {

    // type of the record being updated
    Type.Con tycon = 1;

    // Name of the updated field.
    oneof field {
      // *Must be a valid identifier*
      string field_str = 2; // *Available in version < 1.7*

      // *Must be a valid interned identifier*
      int32 field_interned_str = 5; // *Available in versions >= 1.7*
    }

    // Actual record being updated
    Expr record = 3;

    // Value to wich the record is udpated
    Expr update = 4;
  }

  // Variant construction ('ExpVariantCon')
  message VariantCon {

    // type of the variant being constructed
    Type.Con tycon = 1;

    // name of the variant constructor
    oneof variant_con {
      // *Must be a valid identifier*
      string variant_con_str = 2; // *Available in version < 1.7*

      // *Must be a valid interned identifier*
      int32 variant_con_interned_str = 4; // *Available in versions >= 1.7*
    }

    // Argument of the variant.
    Expr variant_arg = 3;
  }

  // Enum construction ('ExpEnumCon')
  message EnumCon {

    // Name of the type constructor name
    TypeConName tycon = 1;

    // name of the enum constructor
    oneof enum_con {
      // *Must be a valid identifier*
      string enum_con_str = 2; // *Available in version < 1.7*

      // *Must be a valid interned identifier*
      int32 enum_con_interned_str = 3; // *Available in versions >= 1.7*
    }
  }

  // Struct Construction ('ExpStructCon')
  message StructCon {
    // Field names and their associated values.
    repeated FieldWithExpr fields = 1;
  }

  // Struct Projection ('ExpStructProj')
  message StructProj {

    // Name of the field to be projected on.
    oneof field {
      // *Must be a valid Identifier*
      string field_str = 1; // *Available in version < 1.7*

      // *Must be a valid interned identifier*
      int32 field_interned_str = 3; // *Available in versions >= 1.7*
    }

    // struct to be projected.
    Expr struct = 2;
  }

  // Struct update ('ExpTuplUpdate')
  message StructUpd {

    // Name of the updated field.
    oneof field {
      // *Must be a valid identifier*.
      string field_str = 1; // *Available in version < 1.7*

      // *Must be a valid interned identifier*
      int32 field_interned_str = 4; // *Available in versions >= 1.7*
    }

    // Actual struct being updated.
    Expr struct = 2;

    // Value to which the record is udpated.
    Expr update = 3;
  }

  // Application ('ExpApp')
  message App {

    // Function
    Expr fun = 1;

    // Arguments of the function.
    // *Must be non-empty*
    repeated Expr args = 2;
  }

  // Type application ('ExpTyApp')
  message TyApp {

    // Polymorphic expression
    Expr expr = 1;

    // Arguments of the function.
    // *Must be non-empty*
    repeated Type types = 2;
  }

  // Abstraction ('ExpAbs')
  message Abs {

    // Abstracted Variables with their kind
    // *Must be non-empty*
    repeated VarWithType param = 1;

    // Abstracted value
    Expr body = 2;
  }

  message TyAbs {

    // Abstracted Variables with their type
    // *Must be non-empty*
    repeated TypeVarWithKind param = 1;

    // Abstracted value
    Expr body = 2;
  }

  // Empty list ('ExpNil')
  message Nil {

    // type of the list elements.
    Type type = 1;
  }

  // Non empty list
  message Cons {

    // type of the list elements.
    Type type = 1;

    // Front element of the list.
    // *Must be non-empty*
    repeated Expr front = 2;

    // tail of the list
    Expr tail = 3;
  }

  // (*Since version 1*)
  // Empty optional value
  message OptionalNone {

    // type of the element
    Type type = 1;
  }

  // (*Since version 1*)
  // Non empty optional value
  message OptionalSome {

    // type of the element
    Type type = 1;

    // contained value
    // FixMe: renamed to 'value'
    Expr body = 2;
  }

  // Wrap a value in Any
  // *Available in versions >= 1.7*
  message ToAny {
    // type of argument. Must be the TypeConName of a template.
    Type type = 1;
    // argument
    Expr expr = 2;
  }

  // Extract the given type from Any or return None on type-mismatch
  // *Available in versions >= 1.7*
  message FromAny {
    // type that should be extracted. Must be the TypeConName of a template.
    Type type = 1;
    // Value of type Any
    Expr expr = 2;
  }

  // Wrap an exception value in AnyException
  // *Available in versions >= 1.14*
  message ToAnyException {
    // type of argument. Must be an exception type.
    Type type = 1;
    // argument
    Expr expr = 2;
  }

  // Extract the given exception type from AnyException or return None on type-mismatch
  // *Available in versions >= 1.14*
  message FromAnyException {
    // type that should be extracted. Must be an exception type.
    Type type = 1;
    // Value of type AnyException
    Expr expr = 2;
  }

  // Throw an exception.
  // *Available in versions >= 1.14*
  message Throw {
    // Overall type of the "throw" expression.
    Type return_type = 1;
    // Type of exception to throw. Must be an exception type.
    Type exception_type = 2;
    // Value of type "exception_type".
    Expr exception_expr = 3;
  }

  // Convert a template payload to an interface.
  // *Available in versions >= 1.15*
  message ToInterface {
    TypeConName interface_type = 1;
    TypeConName template_type = 2;
    Expr template_expr = 3;
  }

  // Convert an interface back to a template payload if possible.
  // *Available in versions >= 1.15*
  message FromInterface {
    TypeConName interface_type = 1;
    TypeConName template_type = 2;
    Expr interface_expr = 3;
  }

  // Invoke an interface method.
  // *Available in versions >= 1.15*
  message CallInterface {
    TypeConName interface_type = 1;
    int32 method_interned_name = 2;
    Expr interface_expr = 3;
  }

  // Obtain an interface view
  // *Available in versions >= 1.15*
  message ViewInterface {
    TypeConName interface = 1;
    Expr expr = 2;
  }

  // Obtain the signatories of a contract through an interface
  // *Available in versions >= 1.15*
  message SignatoryInterface {
    // Interface type
    TypeConName interface = 1;
    // Interface argument
    Expr expr = 2;
  }

  // Obtain the observers of a contract through an interface
  // *Available in versions >= 1.15*
  message ObserverInterface {
    // Interface type
    TypeConName interface = 1;
    // Interface argument
    Expr expr = 2;
  }



  // Convert an interface back to a template payload, or raises WronglyTypedContract if not possible.
  // *Available in versions >= 1.15*
  message UnsafeFromInterface {
    TypeConName interface_type = 1;
    TypeConName template_type = 2;
    Expr contract_id_expr = 3;
    Expr interface_expr = 4;
  }

  // Upcast from an interface payload to an interface it requires.
  // *Available in versions >= 1.dev*
  message ToRequiredInterface {
    TypeConName required_interface = 1;
    TypeConName requiring_interface = 2;
    Expr expr = 3;
  }

  // Downcast from an interface payload to an interface that requires it, if possible.
  // *Available in versions >= 1.dev*
  message FromRequiredInterface {
    TypeConName required_interface = 1;
    TypeConName requiring_interface = 2;
    Expr expr = 3;
  }

  // Downcast from an interface payload to an interface that requires it, or raises WronglyTypedContract if not possible.
  // *Available in versions >= 1.dev*
  message UnsafeFromRequiredInterface {
    TypeConName required_interface = 1;
    TypeConName requiring_interface = 2;
    Expr contract_id_expr = 3;
    Expr interface_expr = 4;
  }

  // Obtain the type representation of a contract through an interface
  // *Available in versions >= 1.dev*
  message InterfaceTemplateTypeRep {
    // interface type
    TypeConName interface = 1;
    // interface argument
    Expr expr = 2;
  }

  // Obtain the controllers for a choice.
  // *Available in versions >= 1.dev*
  message ChoiceController {
    TypeConName template = 1;
    int32 choice_interned_str = 2;
    Expr contract_expr = 3;
    Expr choice_arg_expr = 4;
  }

  // Obtain the observers for a choice.
  // *Available in versions >= 1.dev*
  message ChoiceObserver {
    TypeConName template = 1;
    int32 choice_interned_str = 2;
    Expr contract_expr = 3;
    Expr choice_arg_expr = 4;
  }

  message Experimental {
    string name = 1;
    Type type = 2 ;
  }

  // Location of the expression in the Daml code source.
  // Optional
  Location location = 25;

  oneof Sum {

    // *Must be a valid identifier*
    string var_str = 1; // *Available in version < 1.7*

    // *Must be a valid interned identifier*
    int32 var_interned_str = 29; // *Available in versions >= 1.7*

    // Defined value ('ExpVal')
    ValName val = 2;

    // Builtin function ('ExpBuiltin')
    BuiltinFunction builtin = 3;

    // Primitive constructor ('()', 'False' or 'True')
    PrimCon prim_con = 4;

    // Builtin literal ('ExpBuiltin')
    PrimLit prim_lit = 5;

    // Record construction ('ExpRecCon')
    RecCon rec_con = 6;

    // Record projection ('ExpRecProj')
    RecProj rec_proj = 7;

    // Record udpate ('ExpRecUpdate')
    RecUpd rec_upd = 22;

    // Variant construction ('ExpVariantCon')
    VariantCon variant_con = 8;

    // Enum construction ('ExpEnumCon')
    EnumCon enum_con = 28;

    // Struct construction ('ExpStructCon')
    StructCon struct_con = 9;

    // Struct project ('ExpStructProj')
    StructProj struct_proj = 10;

    // Struct update ('ExpStructUpdate')
    StructUpd struct_upd = 23;

    // Application ('ExpApp')
    App app = 11;

    // Type Application ('ExpTyApp')
    TyApp ty_app = 12;

    // Abstraction ('ExpAbs')
    Abs abs = 13;

    // Type Abstraction ('ExpTyAbs')
    TyAbs ty_abs = 14;

    // Pattern Matching ('ExpCase')
    Case case = 15;

    // Let block ('ExpLet')
    Block let = 16;

    // Empty List ('ExpNil')
    Nil nil = 17;

    // Non Empty list ('ExpCons')
    Cons cons = 18;

    // Update expression ('ExpUpdate')
    Update update = 20;

    // Scenario Expression ('ExpScenario')
    Scenario scenario = 21;

    // empty optional value ('ExpNone')
    OptionalNone optional_none = 26;

    // non empty optional value ('ExpSome')
    OptionalSome optional_some = 27;

    // Wrap an arbitrary value in Any ('ExpToAny')
    // *Available in versions >= 1.7*
    ToAny to_any = 30;

    // Extract the given type from Any or return None on type-mismatch ('ExpFromAny')
    // *Available in versions >= 1.7*
    FromAny from_any = 31;

    // A type representation
    // *Available in versions >= 1.7*
    Type type_rep = 32;

    // Wrap an arbitrary exception into an AnyException ('ExpToAnyException').
    // *Available in versions >= 1.14*
    ToAnyException to_any_exception = 33;

    // Extract an arbitrary exception from an AnyException ('ExpFromAnyException').
    // *Available in versions >= 1.14*
    FromAnyException from_any_exception = 34;

    // Throw an exception ('ExpThrow').
    // *Available in versions >= 1.14*
    Throw throw = 35;

    // Convert to/from interface payloads.
    // *Available in versions >= 1.15*
    ToInterface to_interface = 36;
    FromInterface from_interface = 37;

    // Invoke an interface method.
    // *Available in versions >= 1.15*
    CallInterface call_interface = 38;

    // Obtain a contract's signatories/observers through an interface.
    // *Available in versions >= 1.15*
    SignatoryInterface signatory_interface = 39;
    ObserverInterface observer_interface = 40;

    // Invoke an interface method.
    // *Available in versions >= 1.15*
    ViewInterface view_interface = 41;

    // Unsafe conversion from interface payloads.
    // *Available in versions >= 1.15*
    UnsafeFromInterface unsafe_from_interface = 42;

    // Obtain the type representation of a contract's template through an interface.
    // *Available in versions >= 1.15*
    InterfaceTemplateTypeRep interface_template_type_rep = 43;

    // Upcast/downcast interface payloads.
    // *Available in versions >= 1.dev*
    ToRequiredInterface to_required_interface = 44;
    FromRequiredInterface from_required_interface = 45;
    UnsafeFromRequiredInterface unsafe_from_required_interface = 46;

    // Obtain the controllers for a choice.
    // *Available in versions >= 1.dev*
    ChoiceController choice_controller = 47;

    // Obtain the observers for a choice.
    // *Available in versions >= 1.dev*
    ChoiceObserver choice_observer = 48;

    Experimental experimental = 9999; // *Available only in 1.dev*
  }

  reserved 19; // This was equals. Removed in favour of BuiltinFunction.EQUAL_*
  reserved 24; // This was equal_contract_id. Removed in favour of BuiltinFunction.EQUAL_CONTRACT_ID
}

// Case alternative
message CaseAlt {

  // Variant pattern
  message Variant {

    // name of the type constructor
    TypeConName con = 1;

    // name of the variant constructor
    oneof variant {
      // *Must be a valid identifier*
      string variant_str = 2; // *Available in version < 1.7*

      // *Must be a valid interned identifier*
      int32 variant_interned_str = 4; // *Available in versions >= 1.7*
    }

    // name of the variant binder
    oneof binder {
      // *Must be a valid identifier*
      string binder_str = 3; // *Available in version < 1.7*

      // *Must be a valid interned identifier*
      int32 binder_interned_str = 5; // *Available in versions >= 1.7*
    }
  }

  // Enum pattern
  message Enum {

    // name of the type constructor
    TypeConName con = 1;

    // name of the variant constructor
    // *Must be a valid identifier*
    oneof constructor {
      // *Must be a valid identifier*
      string constructor_str = 2; // *Available in version < 1.7*

      // *Must be a valid interned identifier*
      int32 constructor_interned_str = 3; // *Available in versions >= 1.7*
    }
  }

  // Non empty list pattern
  message Cons {

    // name of the binder for the head
    oneof var_head {
      // *Must be a valid identifier*
      string var_head_str = 1; // *Available in version < 1.7*

      // *Must be a valid interned identifier*
      int32 var_head_interned_str = 3; // *Available in versions >= 1.7*
    }


    oneof var_tail {
      // *Must be a valid identifier*
      string var_tail_str = 2; // *Available in version < 1.7*

      // *Must be a valid interned identifier*
      int32 var_tail_interned_str = 4; // *Available in versions >= 1.7*
    }
  }

  // Non empty option patterm
  message OptionalSome {

    oneof var_body {
      // *Must be a valid identifier*
      string var_body_str = 1; // *Available in version < 1.7*

      // *Must be a valid interned identifier*
      int32 var_body_interned_str = 2; // *Available in versions >= 1.7*
    }
  }

  oneof Sum {
    Unit default = 1;
    Variant variant = 2;
    PrimCon prim_con = 3;
    Unit nil = 4;
    Cons cons = 5;
    Unit optional_none = 7;
    OptionalSome optional_some = 8;
    Enum enum = 9;
  }

  Expr body = 6;
}

message Case {
  Expr scrut = 1;
  repeated CaseAlt alts = 2;
}

// A block of bindings and an expression.
// Encodes a sequence of binds in e.g. a let or update block.
message Block {
  // *Must be non-empty*
  // Bindings
  repeated Binding bindings = 1;
  Expr body = 2;
}

// A Pure statement either scenario or update
message Pure {
  Type type = 1;
  Expr expr = 2;
}

message Update {

  // Create Update
  message Create {
    // Template type
    TypeConName template = 1;
    // Template argument
    Expr expr = 2;
  }

  // Interface Create Update
  // *Available in versions >= 1.15*
  message CreateInterface {
    // Interface type
    TypeConName interface = 1;
    // Interface argument
    Expr expr = 2;
  }

  // Exercise Update
  message Exercise {
    // Template type
    TypeConName template = 1;

    // name of the exercised template choice
    oneof choice {
      // *Must be a valid identifier*
      string choice_str = 2; // *Available in version < 1.7*

      // *Must be a valid interned identifier*
      int32 choice_interned_str = 6; // *Available in versions >= 1.7*
    }

    // contract id
    Expr cid = 3;
    // actors
    reserved 4; // Was actor
    // argument
    Expr arg = 5;
  }

  // Dynamic Exercise Update
  // *Available in versions >= 1.dev*
  message DynamicExercise {
    // Template type
    TypeConName template = 1;

    // name of the exercised template choice
    // *Must be a valid interned identifier*
    int32 choice_interned_str = 2;

    // contract id
    Expr cid = 3;
    // argument
    Expr arg = 4;
  }

  // Interface Exercise Update
  // *Available in versions >= 1.15*
  message ExerciseInterface {
    // Interface type
    TypeConName interface = 1;

    // name of the exercised template choice
    // *Must be a valid interned identifier*
    int32 choice_interned_str = 2;

    // contract id
    Expr cid = 3;
    // argument
    Expr arg = 4;

    // exercise guard (Interface -> Bool)
    Expr guard = 5;  // *optional*  *Available in versions >= 1.16*
  }

 // ExerciseByKey Update
  message ExerciseByKey {
    // Template type
    TypeConName template = 1;
    // *Must be a valid interned identifier*
    int32 choice_interned_str = 2;
    // key
    Expr key = 3;
    // argument
    Expr arg = 4;
  }

  // Fetch Update
  message Fetch {
    // Template type
    TypeConName template = 1;
    // contract id
    Expr cid = 2;
    reserved 3; // was actor, we thought we'd need this, but we don't
  }

  // Interface Fetch Update
  // *Available in versions >= 1.15*
  message FetchInterface {
    // Interface type
    TypeConName interface = 1;
    // contract id
    Expr cid = 2;
  }

  // Embedded Expression Update
  message EmbedExpr {
    // Expression type
    Type type = 1;
    // Expression body
    Expr body = 2;
  }

  // Retrieve by key Update
  message RetrieveByKey {
    TypeConName template = 1;
    Expr key = 2;
  }

  // Try-catch block.
  message TryCatch {
    Type return_type = 1;
    Expr try_expr = 2;

    // Name of the bound expression variable.
    // *Must be a valid interned identifier*
    int32 var_interned_str = 3;
    Expr catch_expr = 4;
  }

  oneof Sum {
    Pure pure = 1;
    Block block = 2;
    Create create = 3;
    Exercise exercise = 4;
    ExerciseByKey exercise_by_key = 10; // *Available in versions >= 1.11*
    Fetch fetch = 5;
    Unit get_time = 6;
    RetrieveByKey lookup_by_key = 8;
    RetrieveByKey fetch_by_key = 9;
    // see similar constructor in `Scenario` on why this is useful.
    EmbedExpr embed_expr = 7;
    TryCatch try_catch = 11; // *Available in versions >= 1.14*
    CreateInterface create_interface = 12; // *Available in versions >= 1.15*
    ExerciseInterface exercise_interface = 13; // *Available in versions >= 1.15*
    FetchInterface fetch_interface = 14; // *Available in versions >= 1.15*
    DynamicExercise dynamic_exercise = 15; // *Available in versions >= 1.dev*
  }
}

// Scenario actions
message Scenario {

  message Commit {
    // committing party
    Expr party = 1;
    //
    Expr expr = 2;
    // type of result
    Type ret_type = 3;
  }

  message EmbedExpr {
    Type type = 1;
    Expr body = 2;
  }

  oneof Sum {
    Pure pure = 1;
    Block block = 2;
    Commit commit = 3;
    Commit mustFailAt = 4;
    Expr pass = 5;
    Unit get_time = 6;
    Expr get_party = 7;
    // embed an expression of type Scenario. note that this construct is useful
    // to explicitly mark the start of scenario execution, which is useful in
    // top level definitions. for example if we hav
    //
    // def test : Scenario Unit = if <blah> then <this> else <that>
    //
    // this is not a value, since it's headed with an `if`, but we can turn
    // it into a value by wrapping the `if` with this constructor. in that
    // case, the `if` will be executed every time the scenario runs --
    // as expected.
    EmbedExpr embed_expr = 8;
  }
}

// Template choice definition.
message TemplateChoice {

  // *Must be a valid identifier*
  oneof name {
    string name_str = 1; // *Available in version < 1.7*

    // *Must be a valid interned identifier*
    int32 name_interned_str = 9; // *Available in versions >= 1.7*
  }

  // Choice type
  bool consuming = 2;

  // The controllers of the choice. They have type `List Party` and the
  // template parameter in scope, and the choice parameter. All of these
  // controllers need to authorize the exercising of this choice (aka
  // conjunctive choice controllers).
  Expr controllers = 3;

  // The additional informees of the choice. They have type `List Party`.
  Expr observers = 11; // *Available in versions >= 1.11*

  // The optional authorizers of the choice. When present they have type `List Party`.
  // When missing, we assume the default value: template-signatories + choice-cotrollers.
  Expr authorizers = 12; // *Available in versions >= 1.dev*

  // Name to which the choice argument is bound and its type.
  VarWithType arg_binder = 4;

  // Return type of the choice.
  Type ret_type = 5;

  // Follow-up update of the choice. It has type `Update <ret_type>` and both
  // the template parameter and the choice parameter in scope.
  Expr update = 6;

  // Name to bind the ContractId of the contract this choice is exercised on to.
  oneof self_binder {
    // *Must be a valid identifier*
    string self_binder_str = 7; // *Available in version < 1.7*

    // *Must be a valid interned identifier*
    int32 self_binder_interned_str = 10; // *Available in versions >= 1.7*
  }

  Location location = 8;
}

// we restrict key expressions to records of projections, much like SQL
message KeyExpr {
  message Projection {
    Type.Con tycon = 1; // Always fully applied

    oneof field {
      // *Must be a valid identifier*
      string field_str = 2; // *Available in version < 1.7*

      // *Must be a valid interned identifier*
      int32 field_interned_str = 3; // *Available in versions >= 1.7*
    }
  }

  // note that the projection is always referring to the template parameter.
  message Projections {
    repeated Projection projections = 2;
  }

  message RecordField {
    oneof field {
      // *Must be a valid identifier*
      string field_str = 1; // *Available in version < 1.7*

      // *Must be a valid identifier*
      int32 field_interned_str = 3; // *Available in versions >= 1.7*
    }
    KeyExpr expr = 2;
  }

  message Record {
    Type.Con tycon = 1; // Always fully applied
    repeated RecordField fields = 2;
  }

  oneof Sum {
    Projections projections = 1;
    Record record = 2;
  }
}

  // Contents of an interface instance.
  // *Available in versions >= 1.15*
message InterfaceInstanceBody {

  message InterfaceInstanceMethod {
    int32 method_interned_name = 1;
    Expr value = 2;
  }

  repeated InterfaceInstanceMethod methods = 1;
  Expr view = 2;
}

// Contract template definition
message DefTemplate {

  message DefKey {
    Type type = 1;
    // NOTE(MH): The first version of contract keys had syntactic
    // restrictions that key expression had to be "simple". We lifted these
    // restrictions later and allowed arbitrarily complext key expressions.
    oneof key_expr {
      KeyExpr key = 2;
      Expr complex_key = 4;
    }
    Expr maintainers = 3; // a function from the key type to [Party]
  }

  // An interface instance defined in this template.
  // *Available in versions >= 1.15*
  message Implements {
    TypeConName interface = 1;
    InterfaceInstanceBody body = 2;
    Location location = 3;
  }

  // The type constructor for the template, acting as both
  // the name of the template and the type of the template argument.
  oneof tycon {
    DottedName tycon_dname = 1;

    // *Must be a valid interned name*
    int32 tycon_interned_dname = 12; // *Available in versions >= 1.7*
  }

  // Name to which the template argument is bound.
  oneof param {
    // *Must be a valid identifier*
    string param_str = 2; // *Available in version < 1.7*

    // *Must be a valid interned identifier*
    int32 param_interned_str = 11; // *Available in versions >= 1.7*
  }

  // NOTE(MH): The new runtime authorization check for Daml 1.0 does not rely
  // on the stakeholder signatures produced by the obligables computation
  // anymore but uses the interpreter to compute the signatories and
  // stakeholders of contract instances.
  // REMOVED: TemplateStakeholders stakeholders = 3;
  reserved 3;

  // Pre-condition that the template argument must satisfy.
  // When present, it has type `Bool` and the template parameter in scope.
  // *Optional*, interpreted as 'True' if undefined
  Expr precond = 4;

  // The signatories of the contract. They have type `List Party` and the
  // template parameter in scope.
  Expr signatories = 5;

  // The agreement text associated with the contract. It has type `Text` and
  // the template parameter in scope.
  Expr agreement = 6;

  // The choices available in the resulting contract.
  repeated TemplateChoice choices = 7;

  // The observers of the contract. They have type `List Party` and the
  // template parameter in scope.
  Expr observers = 8;

  Location location = 9;

  // The key definition for the template, if present
  DefKey key = 10; // optional

  // Interface instances defined in this template.
  repeated Implements implements = 13; // *Available in versions >= 1.15*
}

// Interface method definition.
// *Available in versions >= 1.15*
message InterfaceMethod {
  Location location = 1;
  int32 method_interned_name = 2;
  Type type = 3;
}

// Interface definition.
// *Available in versions >= 1.15*
message DefInterface {

  // An interface instance defined in this interface.
  message CoImplements {
    TypeConName template = 1;
    InterfaceInstanceBody body = 2;
    Location location = 3;
  }

  Location location = 1;
  int32 tycon_interned_dname = 2;
  repeated InterfaceMethod methods = 3;

  // Binder for interface value ("this") in precond and fixed choices.
  int32 param_interned_str = 4;

  repeated TemplateChoice choices = 5;

  // Interface instances defined in this interface.
  repeated CoImplements coImplements = 6;

  // View type for this interface
  Type view = 8;

  repeated TypeConName requires = 9;  // *Available in versions >= 1.15*
}

// Exception definition
// *Available in versions >= 1.14*
message DefException {
  // *Must be a valid interned dotted name*
  int32 name_interned_dname = 1;
  Location location = 2;
  Expr message = 3;
}

// Data type definition
message DefDataType {
  message Fields {
    repeated FieldWithType fields = 1;
  }

  message EnumConstructors {

    // *Must be a list of valid identifiers*
    repeated string constructors_str = 1; // *Available in version < 1.7*

    // *Must be a list of valid interned identifiers*
    repeated int32 constructors_interned_str = 2; // *Available in versions >= 1.7*
  }

  // name of the defined data type
  oneof name {
    DottedName name_dname = 1;

    // *Must be a valid interned name*
    int32 name_interned_dname = 8; // *Available in versions >= 1.7*
  }

  // type parameters
  // *Must be empty if enum field is set*
  repeated TypeVarWithKind params = 2;

  oneof DataCons {
    Fields record = 3; // Records without fields are explicitly allowed.
    Fields variant = 4; // Variants without constructors are explicitly allowed.
    EnumConstructors enum = 7;
    Unit interface = 9; // Interfaces are special, they can't be represented as records or variants.
  }

  // If true, this data type preserves serializability in the sense that when
  // all parameters are instantiated with serializable types (of kind '*'),
  // then the resulting type is serializable as well.
  // This flag is used to simplify package validation by not requiring an
  // inference but only a check. Such a check must validate that this flag is
  // set correctly and that template and choice argument and result types
  // have this flag set to true.
  bool serializable = 5;

  Location location = 6;
}

// Type synonym definition
// *Available in versions >= 1.8*
message DefTypeSyn {

  // name of the defined type synonym
  oneof name {
    DottedName name_dname = 1;

    // *Must be a valid interned name*
    int32 name_interned_dname = 8;
  }

  // type parameters
  repeated TypeVarWithKind params = 2;

  Type type = 3;

  Location location = 4;
}

// Value definition
message DefValue {
  // The reason why we have this type instead of just flattening name
  // and type in DefValue is that it was VarWithType before, and we
  // want to be binary-compatible with it.
  message NameWithType {

    // *Must a non-empty list a valid identifier*
    repeated string name_dname = 1; // *Available in version < 1.7*

    // *Must be a valid interned name*
    int32 name_interned_dname = 3; // *Available in versions >= 1.7*

    // Type of the value
    Type type = 2;
  }

  NameWithType name_with_type = 1;

  Expr expr = 2;

  // Always true for SDK > 1.18. Setting it to false
  // will result in the package being rejected.
  bool no_party_literals = 3;

  bool is_test = 4;

  Location location = 5;
}

message FeatureFlags {
  bool forbidPartyLiterals = 1;
  bool dontDivulgeContractIdsInCreateArguments = 2;
  bool dontDiscloseNonConsumingChoicesToObservers = 3;
}

message Module {

  oneof name {
    DottedName name_dname = 1;
    int32 name_interned_dname = 8; // *Available in versions >= 1.7*
  }
  // repeated Definition definitions = 2; // Removed in favour of data_types, values and templates.
  reserved 2;
  // repeated string scenario_tests = 3; // Removed in favour of DefValue.is_test.
  reserved 3;
  FeatureFlags flags = 4;
  repeated DefTypeSyn synonyms = 9; // *Available in versions >= 1.8*
  repeated DefDataType data_types = 5;
  repeated DefValue values = 6;
  repeated DefTemplate templates = 7;
  repeated DefException exceptions = 10; // *Available in versions >= 1.14*
  repeated DefInterface interfaces = 11; // *Available in versions >= 1.15*
}

message InternedDottedName {
  repeated int32 segments_interned_str = 1; // *Available in versions >= 1.7*
}

message PackageMetadata {
  int32 name_interned_str = 1; // *Available in versions >= 1.8*
  int32 version_interned_str = 2; // *Available in versions >= 1.8*
}

message Package {
  repeated Module modules = 1;
  repeated string interned_strings = 2;
  repeated InternedDottedName interned_dotted_names = 3; // *Available in versions >= 1.7*
  PackageMetadata metadata = 4; // *Available and required in versions >= 1.8*

  // Types in the interning table are only allowed to refer to interned types
  // at smaller indices.
  repeated Type interned_types = 5; // *Available in versions >= 1.11*
}<|MERGE_RESOLUTION|>--- conflicted
+++ resolved
@@ -578,21 +578,7 @@
 
   TYPE_REP_TYCON_NAME = 148; // *Available in versions >= 1.dev*
 
-<<<<<<< HEAD
-  // Next id is 149.
-=======
   // Next id is 156.
-
-  // EXPERIMENTAL TEXT PRIMITIVES -- these do not yet have stable numbers.
-  TEXT_TO_UPPER = 9901; // *Available in versions >= 1.dev*
-  TEXT_TO_LOWER = 9902; // *Available in versions >= 1.dev*
-  TEXT_SLICE = 9903; // *Available in versions >= 1.dev*
-  TEXT_SLICE_INDEX = 9904; // *Available in versions >= 1.dev*
-  TEXT_CONTAINS_ONLY = 9905; // *Available in versions >= 1.dev*
-  TEXT_REPLICATE = 9906; // *Available in versions >= 1.dev*
-  TEXT_SPLIT_ON = 9907; // *Available in versions >= 1.dev*
-  TEXT_INTERCALATE = 9908; // *Available in versions >= 1.dev*
->>>>>>> bd43e54d
 }
 
 // Builtin literals
