--- conflicted
+++ resolved
@@ -379,11 +379,7 @@
         val decoder = moduleDecoder(version)
 
         forEvery(numericBuiltinTestCases) { (proto, scala) =>
-<<<<<<< HEAD
-          if (proto != DamlLf1.BuiltinFunction.EQUAL_NUMERIC || version == LV.Minor.Stable("7"))
-=======
           if (proto != DamlLf1.BuiltinFunction.EQUAL_NUMERIC || version == v1_7)
->>>>>>> d675156e
             decoder.decodeExpr(toProtoExpr(proto), "test") shouldBe scala
         }
       }
