--- conflicted
+++ resolved
@@ -30,12 +30,8 @@
 //        2019-05-24: Make actors in exercise optional
 // * dev (special staging area for the next version to be released)
 //        2019-05-27: Add enum type.
-<<<<<<< HEAD
-//        2019-06-04: Add BuiltinFunction.{TO_TEXT_CODE_POINTS, FROM_TEXT_CODE_POINTS}
+//        2019-06-04: Add BuiltinFunction.{TEXT_FROM_CODE_POINTS, TEXT_TO_CODE_POINTS}
 //        2019-07-12: Add Package.interned_package_ids and PackageRef.interned_id
-=======
-//        2019-06-04: Add BuiltinFunction.{TEXT_FROM_CODE_POINTS, TEXT_TO_CODE_POINTS}
->>>>>>> d21fe951
 
 
 syntax = "proto3";
