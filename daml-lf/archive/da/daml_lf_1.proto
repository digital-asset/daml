--- conflicted
+++ resolved
@@ -33,12 +33,8 @@
 //        2019-06-12: Add Package.interned_package_ids and PackageRef.interned_id
 //        2019-07-04: Transaction submitters must be in contract key maintainers when looking up. See #1866.
 // * dev (special staging area for the next version to be released)
-<<<<<<< HEAD
-//        2019-07-29: Rename DECIMAL in NUMERIC. Add nat kind and nat types
+//        2019-07-29: Add nat kind and Nat types, Numeric types and Numeric builtins
 //        2019-TODO: Add ModuleRef.interned_id
-=======
-//        2019-07-29: Add nat kind and Nat types, Numeric types and Numeric builtins
->>>>>>> 90116509
 
 syntax = "proto3";
 package daml_lf_1;
