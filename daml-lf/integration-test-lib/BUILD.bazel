# Copyright (c) 2023 Digital Asset (Switzerland) GmbH and/or its affiliates. All rights reserved.
# SPDX-License-Identifier: Apache-2.0

load(
    "//bazel_tools:scala.bzl",
    "da_scala_library",
    "lf_scalacopts_stricter",
)

da_scala_library(
    name = "integration-test-lib",
    srcs = glob(["src/main/**/*.scala"]),
    data = [
        ":canton-dev_deploy.jar",
        ":canton_deploy.jar",
        "//test-common/test-certificates",
    ],
    scala_deps = [
        "@maven//:com_typesafe_akka_akka_stream",
        "@maven//:io_spray_spray_json",
        "@maven//:org_scalactic_scalactic",
        "@maven//:org_scalatest_scalatest_core",
        "@maven//:org_scalaz_scalaz_core",
    ],
    scalacopts = lf_scalacopts_stricter,
<<<<<<< HEAD
    visibility = [
        "//daml-script:__subpackages__",
        "//language-support:__subpackages__",
        "//triggers:__subpackages__",
    ],
=======
    visibility = ["//visibility:public"],
>>>>>>> 01cfae4e
    deps = [
        "//bazel_tools/runfiles:scala_runfiles",
        "//daml-lf/archive:daml_lf_archive_reader",
        "//daml-lf/data",
        "//daml-lf/interpreter",
        "//daml-lf/language",
        "//language-support/scala/bindings",
        "//language-support/scala/bindings-akka",
        "//ledger-api/rs-grpc-bridge",
        "//ledger-api/testing-utils",
        "//ledger/ledger-api-auth",
        "//ledger/ledger-api-common",
        "//libs-scala/fs-utils",
        "//libs-scala/jwt",
        "//libs-scala/ledger-resources",
        "//libs-scala/ports",
        "//libs-scala/ports:ports-testing",
        "//libs-scala/resources",
        "//libs-scala/scala-utils",
        "//libs-scala/timer-utils",
        "@maven//:org_scalatest_scalatest_compatible",
    ],
)

java_binary(
    name = "canton",
    main_class = "com.digitalasset.canton.CantonCommunityApp",
    visibility = ["//visibility:public"],
    runtime_deps = [
        # Do not sort
        "@canton//:lib",
    ],
)

# We replace engine and archive classes in canton
# This should be used for testing only
java_binary(
    name = "canton-dev",
    main_class = "com.digitalasset.canton.CantonCommunityApp",
    visibility = ["//visibility:public"],
    runtime_deps = [
        # Do not sort
        "//daml-lf/engine",
        "//daml-lf/archive:daml_lf_archive_reader",
        "@canton//:lib",
    ],
)<|MERGE_RESOLUTION|>--- conflicted
+++ resolved
@@ -23,15 +23,7 @@
         "@maven//:org_scalaz_scalaz_core",
     ],
     scalacopts = lf_scalacopts_stricter,
-<<<<<<< HEAD
-    visibility = [
-        "//daml-script:__subpackages__",
-        "//language-support:__subpackages__",
-        "//triggers:__subpackages__",
-    ],
-=======
     visibility = ["//visibility:public"],
->>>>>>> 01cfae4e
     deps = [
         "//bazel_tools/runfiles:scala_runfiles",
         "//daml-lf/archive:daml_lf_archive_reader",
