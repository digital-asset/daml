--- conflicted
+++ resolved
@@ -23,11 +23,7 @@
   TableFor1,
   TableFor2
 }
-<<<<<<< HEAD
-import org.scalatest.{Inside, Matchers, WordSpec}
-=======
 import org.scalatest.{Matchers, WordSpec}
->>>>>>> 067f3c98
 import scalaz.{Order, Tag}
 import scalaz.syntax.order._
 
@@ -40,10 +36,6 @@
 class OrderingSpec
     extends WordSpec
     with Matchers
-<<<<<<< HEAD
-    with Inside
-=======
->>>>>>> 067f3c98
     with GeneratorDrivenPropertyChecks
     with TableDrivenPropertyChecks {
 
@@ -446,21 +438,6 @@
 
   }
 
-<<<<<<< HEAD
-  "txn Value Ordering" should {
-    import Value.{AbsoluteContractId => Cid}
-    implicit val cidArb: Arbitrary[Cid] = Arbitrary(absCoidGen)
-    val EmptyScope: Value.LookupVariantEnum = _ => None
-    "match SValue Ordering" in forAll(genAddend, minSuccessful(100)) { va =>
-      import va.{injarb, injshrink}
-      implicit val svalueOrd: Order[SValue] = Order fromScalaOrdering Ordering
-      implicit val cidOrd: Order[Cid] = svalueOrd contramap SValue.SContractId
-      implicit val valueOrd: Order[Value[Cid]] = Tag unsubst Value.orderInstance[Cid](EmptyScope)
-      forAll(minSuccessful(20)) { (a: va.Inj[Cid], b: va.Inj[Cid]) =>
-        val ta = va.inj(a)
-        val tb = va.inj(b)
-        (ta ?|? tb) should ===(translatePrimValue(ta) ?|? translatePrimValue(tb))
-=======
   // A problem in this test *usually* indicates changes that need to be made
   // in Value.orderInstance or TypedValueGenerators, rather than to svalue.Ordering.
   // The tests are here as this is difficult to test outside daml-lf/interpreter.
@@ -479,7 +456,6 @@
         val tb = va.inj(b)
         val bySvalue = translatePrimValue(ta) ?|? translatePrimValue(tb)
         (a ?|? b, ta ?|? tb) should ===((bySvalue, bySvalue))
->>>>>>> 067f3c98
       }
     }
   }
@@ -487,17 +463,6 @@
   private def ArrayList[X](as: X*): util.ArrayList[X] =
     new util.ArrayList[X](as.asJava)
 
-<<<<<<< HEAD
-  private def dummyMachine = Speedy.Machine fromExpr (
-    expr = e"NA:na ()",
-    checkSubmitterInMaintainers = true,
-    compiledPackages = inside(PureCompiledPackages(Map.empty, Map.empty)) { case Right(x) => x },
-    scenario = false,
-  )
-
-  private def translatePrimValue(v: Value[Value.ContractId]) =
-    SBuiltin.translateValue(dummyMachine, v).value
-=======
   private val txSeed = crypto.Hash.hashPrivateKey("SBuiltinTest")
   private def dummyMachine = Speedy.Machine fromExpr (
     expr = e"NA:na ()",
@@ -517,5 +482,4 @@
       case _ => throw new Error(s"error while translating value $v")
     }
   }
->>>>>>> 067f3c98
 }