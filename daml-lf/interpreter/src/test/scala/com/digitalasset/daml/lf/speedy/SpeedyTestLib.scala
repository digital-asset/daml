--- conflicted
+++ resolved
@@ -5,7 +5,7 @@
 package lf
 package speedy
 
-import data.Ref.{Location, PackageId}
+import data.Ref.PackageId
 import data.Time
 import SResult._
 import com.daml.lf.language.{Ast, PackageInterface}
@@ -17,7 +17,6 @@
 import scalautil.Statement.discard
 
 import scala.annotation.tailrec
-import scala.collection.mutable.ArrayBuffer
 
 private[speedy] object SpeedyTestLib {
 
@@ -137,43 +136,4 @@
       parserParameter: ParserParameters[X]
   ): PureCompiledPackages =
     typeAndCompile(Map(parserParameter.defaultPackageId -> pkg))
-<<<<<<< HEAD
-}
-
-class TestTraceLog extends TraceLog {
-  private val messages: ArrayBuffer[(String, Option[Location])] = new ArrayBuffer()
-
-  override def add(message: String, optLocation: Option[Location])(implicit
-      loggingContext: LoggingContext
-  ): Unit = {
-    discard(messages += ((message, optLocation)))
-  }
-
-  def tracePF[X, Y](text: String, pf: PartialFunction[X, Y]): PartialFunction[X, Y] = {
-    case x if { add(text, None)(LoggingContext.ForTesting); pf.isDefinedAt(x) } => pf(x)
-  }
-
-  def traceMap[X, Y](text: String, pf: Map[X, Y]): Map[X, Y] = new Map[X, Y] {
-    override def apply(key: X): Y = {
-      add(text, None)(LoggingContext.ForTesting)
-      pf(key)
-    }
-
-    override def get(key: X): Option[Y] = {
-      add(text, None)(LoggingContext.ForTesting)
-      pf.get(key)
-    }
-
-    override def iterator: Iterator[(X, Y)] = pf.iterator
-
-    override def removed(key: X): Map[X, Y] = pf.removed(key)
-
-    override def updated[Y1 >: Y](key: X, value: Y1): Map[X, Y1] = pf.updated(key, value)
-  }
-
-  override def iterator: Iterator[(String, Option[Location])] = messages.iterator
-
-  def getMessages: Seq[String] = messages.view.map(_._1).toSeq
-=======
->>>>>>> c87732c4
 }