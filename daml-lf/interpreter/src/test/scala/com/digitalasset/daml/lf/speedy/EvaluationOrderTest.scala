--- conflicted
+++ resolved
@@ -1490,11 +1490,7 @@
           }
         }
 
-<<<<<<< HEAD
-        // TEST_EVIDENCE: Semantics: Evaluation order of exercise_by_key of a local contract with failure authorization
-=======
         // TEST_EVIDENCE: Integrity: Evaluation order of exercise_by_key of a local contract with visibility failure
->>>>>>> 3e202617
         "visibility failure" in {
           val (res, msgs) = evalUpdateApp(
             pkgs,
