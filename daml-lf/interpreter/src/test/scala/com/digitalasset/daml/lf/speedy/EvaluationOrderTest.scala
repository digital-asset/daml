// Copyright (c) 2023 Digital Asset (Switzerland) GmbH and/or its affiliates. All rights reserved.
// SPDX-License-Identifier: Apache-2.0

package com.daml.lf
package speedy

import com.daml.lf.data.{FrontStack, ImmArray, Ref}
import com.daml.lf.data.Ref.{Location, Party}
import com.daml.lf.interpretation.{Error => IE}
import com.daml.lf.language.Ast._
import com.daml.lf.language.LanguageVersion
import com.daml.lf.language.LanguageDevConfig.{LeftToRight, RightToLeft}
import com.daml.lf.speedy.SError._
import com.daml.lf.speedy.SExpr._
import com.daml.lf.speedy.SValue._
import com.daml.lf.testing.parser.Implicits.{defaultParserParameters => _, _}
import com.daml.lf.transaction.{GlobalKeyWithMaintainers, TransactionVersion, Versioned}
import com.daml.lf.ledger.FailedAuthorization
import com.daml.lf.ledger.FailedAuthorization.{
  ExerciseMissingAuthorization,
  FetchMissingAuthorization,
  LookupByKeyMissingAuthorization,
}
import com.daml.lf.testing.parser.{ParserParameters, defaultPackageId}
import com.daml.lf.value.Value
import com.daml.lf.value.Value.{ValueParty, ValueRecord}
import com.daml.logging.LoggingContext
import org.scalatest.Inside
import org.scalatest.freespec.AnyFreeSpec
import org.scalatest.matchers.should.Matchers

import scala.collection.mutable.ArrayBuffer
import scala.util.{Failure, Success, Try}

class TestTraceLog extends TraceLog {
  private val messages: ArrayBuffer[(String, Option[Location])] = new ArrayBuffer()

  override def add(message: String, optLocation: Option[Location])(implicit
      loggingContext: LoggingContext
  ) = {
    messages += ((message, optLocation))
  }

  def tracePF[X, Y](text: String, pf: PartialFunction[X, Y]): PartialFunction[X, Y] = {
    case x if { add(text, None)(LoggingContext.ForTesting); pf.isDefinedAt(x) } => pf(x)
  }

  override def iterator = messages.iterator

  def getMessages: Seq[String] = messages.view.map(_._1).toSeq
}

class EvaluationOrderTest extends AnyFreeSpec with Matchers with Inside {

  private[this] implicit def logContext: LoggingContext = LoggingContext.ForTesting

  private[this] implicit val parserParameters: ParserParameters[this.type] =
    ParserParameters(defaultPackageId, languageVersion = LanguageVersion.v1_dev)

  private val pkgsAst: Package =
    p"""
    module M {

      record @serializable MyUnit = {};

      record @serializable TKey = { maintainers : List Party, optCid : Option (ContractId Unit), nested: M:Nested };

      record @serializable Nested = { f : Option M:Nested };

      val buildNested : Int64 -> M:Nested = \(i: Int64) ->
        case (EQUAL @Int64 i 0) of
          True -> M:Nested { f = None @M:Nested }
          | _ -> M:Nested { f = Some @M:Nested (M:buildNested (SUB_INT64 i 1)) };

      val toKey : Party -> M:TKey = \(p : Party) ->
         M:TKey { maintainers = Cons @Party [p] (Nil @Party), optCid = None @(ContractId Unit), nested = M:buildNested 0 };
      val keyNoMaintainers : M:TKey = M:TKey { maintainers = Nil @Party, optCid = None @(ContractId Unit), nested = M:buildNested 0 };
      val toKeyWithCid : Party -> ContractId Unit -> M:TKey = \(p : Party) (cid : ContractId Unit) -> M:TKey { maintainers = Cons @Party [p] (Nil @Party), optCid = Some @(ContractId Unit) cid, nested = M:buildNested 0 };

      variant @serializable Either (a:*) (b:*) = Left: a | Right : b;

      interface (this : I1) =  { viewtype M:MyUnit; };

      interface (this: Person) = {
        viewtype M:MyUnit;
        method asParty: Party;
        method getCtrl: Party;
        method getName: Text;
        choice @nonConsuming Nap (self) (i : Int64): Int64
          , controllers TRACE @(List Party) "interface choice controllers" (Cons @Party [call_method @M:Person getCtrl this] (Nil @Party))
          , observers TRACE @(List Party) "interface choice observers" (Nil @Party)
          to upure @Int64 (TRACE @Int64 "choice body" i);
      } ;

      record @serializable T = { signatory : Party, observer : Party, precondition : Bool, key: M:TKey, nested: M:Nested };
      template (this: T) = {
        precondition TRACE @Bool "precondition" (M:T {precondition} this);
        signatories TRACE @(List Party) "contract signatories" (Cons @Party [M:T {signatory} this] (Nil @Party));
        observers TRACE @(List Party) "contract observers" (Cons @Party [M:T {observer} this] (Nil @Party));
        agreement TRACE @Text "contract agreement" "";
        choice Choice (self) (arg: M:Either M:Nested Int64) : M:Nested,
          controllers TRACE @(List Party) "template choice controllers" (Cons @Party [M:T {signatory} this] (Nil @Party)),
          observers TRACE @(List Party) "template choice observers" (Nil @Party),
          authorizers TRACE @(List Party) "template choice authorizers" (Cons @Party [M:T {signatory} this] (Nil @Party))
          to upure @M:Nested (TRACE @M:Nested "choice body" (M:buildNested (case arg of M:Either:Right i -> i | _ -> 0)));
        choice Archive (self) (arg: Unit): Unit,
          controllers Cons @Party [M:T {signatory} this] (Nil @Party)
          to upure @Unit (TRACE @Unit "archive" ());
        choice @nonConsuming Divulge (self) (divulgee: Party): Unit,
          controllers Cons @Party [divulgee] (Nil @Party)
          to upure @Unit ();
        key @M:TKey
           (TRACE @M:TKey "key" (M:T {key} this))
           (\(key : M:TKey) -> TRACE @(List Party) "maintainers" (M:TKey {maintainers} key));
      };

      record @serializable Human = { person: Party, obs: Party, ctrl: Party, precond: Bool, key: M:TKey, nested: M:Nested };
      template (this: Human) = {
        precondition TRACE @Bool "precondition" (M:Human {precond} this);
        signatories TRACE @(List Party) "contract signatories" (Cons @Party [M:Human {person} this] (Nil @Party));
        observers TRACE @(List Party) "contract observers" (Cons @Party [M:Human {obs} this] (Nil @Party));
        agreement TRACE @Text "contract agreement" "";
        choice Archive (self) (arg: Unit): Unit,
          controllers Cons @Party [M:Human {person} this] (Nil @Party)
          to upure @Unit (TRACE @Unit "archive" ());
        implements M:Person {
          view = TRACE @M:MyUnit "view" (M:MyUnit {});
          method asParty = M:Human {person} this;
          method getName = "foobar";
          method getCtrl = M:Human {ctrl} this;
          };
        key @M:TKey
           (TRACE @M:TKey "key" (M:Human {key} this))
           (\(key : M:TKey) -> TRACE @(List Party) "maintainers" (M:TKey {maintainers} key));
      };

      record @serializable Dummy = { signatory : Party };
      template (this: Dummy) = {
        precondition True;
        signatories Cons @Party [M:Dummy {signatory} this] (Nil @Party);
        observers Nil @Party;
        agreement "";
        choice Archive (self) (arg: Unit): Unit,
          controllers Cons @Party [M:Dummy {signatory} this] (Nil @Party)
          to upure @Unit ();
      };
    }

    module Test {
      val noParty: Option Party = None @Party;
      val someParty: Party -> Option Party = \(p: Party) -> Some @Party p;
      val noCid: Option (ContractId Unit) = None @(ContractId Unit);
      val someCid: ContractId Unit -> Option (ContractId Unit) = \(cid: ContractId Unit) -> Some @(ContractId Unit) cid;

      val run: forall (t: *). Update t -> Update Unit =
        /\(t: *). \(u: Update t) ->
          ubind x:Unit <- upure @Unit (TRACE @Unit "starts test" ())
          in ubind y:t <- u
          in upure @Unit (TRACE @Unit "ends test" ());

      val create: M:T -> Update Unit =
        \(arg: M:T) -> Test:run @(ContractId M:T) (create @M:T arg);

      val create_interface: M:Human -> Update Unit =
        \(arg: M:Human) -> Test:run @(ContractId M:Person) (create_by_interface @M:Person (to_interface @M:Person @M:Human arg));

      val exercise_by_id: Party -> ContractId M:T -> M:Either Int64 Int64 -> Update Unit =
        \(exercisingParty: Party) (cId: ContractId M:T) (argParams: M:Either Int64 Int64) ->
          let arg: Test:ExeArg = Test:ExeArg {
            idOrKey = M:Either:Left @(ContractId M:T) @Test:TKeyParams cId,
            argParams = argParams
          }
          in ubind
            helperId: ContractId Test:Helper <- Test:createHelper exercisingParty;
            x: M:Nested <-exercise @Test:Helper Exe helperId arg
          in upure @Unit ();

      val exercise_interface_with_guard: Party -> ContractId M:Person -> Update Unit =
        \(exercisingParty: Party) (cId: ContractId M:Person) ->
          Test:run @Int64 (exercise_interface_with_guard @M:Person Nap cId 42 (\(x: M:Person) -> TRACE @Bool "interface guard" True));

      val exercise_interface: Party -> ContractId M:Person -> Update Unit =
        \(exercisingParty: Party) (cId: ContractId M:Person) ->
          Test:run @Int64 (exercise_interface @M:Person Nap cId 42);

      val exercise_by_key: Party -> Option Party -> Option (ContractId Unit) -> Int64 -> M:Either Int64 Int64 -> Update Unit =
        \(exercisingParty: Party) (maintainers: Option Party) (optCid: Option (ContractId Unit)) (nesting: Int64) (argParams: M:Either Int64 Int64) ->
          let arg: Test:ExeArg = Test:ExeArg {
            idOrKey = M:Either:Right @(ContractId M:T) @Test:TKeyParams (Test:TKeyParams {maintainers = Test:optToList @Party maintainers, optCid = optCid, nesting = nesting}),
            argParams = argParams
          }
          in ubind
            helperId: ContractId Test:Helper <- Test:createHelper exercisingParty;
            x: M:Nested <- exercise @Test:Helper Exe helperId arg
          in upure @Unit ();

      val fetch_by_id: Party -> ContractId M:T -> Update Unit =
        \(fetchingParty: Party) (cId: ContractId M:T) ->
          ubind helperId: ContractId Test:Helper <- Test:createHelper fetchingParty
          in exercise @Test:Helper FetchById helperId cId;

      val fetch_interface: Party -> ContractId M:Person -> Update Unit =
        \(fetchingParty: Party) (cId: ContractId M:Person) ->
          ubind helperId: ContractId Test:Helper <- Test:createHelper fetchingParty
          in exercise @Test:Helper FetchByInterface helperId cId;

      val fetch_by_key: Party -> Option Party -> Option (ContractId Unit) -> Int64 -> Update Unit =
        \(fetchingParty: Party) (maintainers: Option Party) (optCid: Option (ContractId Unit)) (nesting: Int64) ->
           ubind helperId: ContractId Test:Helper <- Test:createHelper fetchingParty
           in exercise @Test:Helper FetchByKey helperId (Test:TKeyParams {maintainers = Test:optToList @Party maintainers, optCid = optCid, nesting = nesting});

      val lookup_by_key: Party -> Option Party -> Option (ContractId Unit) -> Int64 -> Update Unit =
        \(lookingParty: Party) (maintainers: Option Party) (optCid: Option (ContractId Unit)) (nesting: Int64) ->
           ubind helperId: ContractId Test:Helper <- Test:createHelper lookingParty
           in exercise @Test:Helper LookupByKey helperId (Test:TKeyParams {maintainers = Test:optToList @Party maintainers, optCid = optCid, nesting = nesting});

      val createHelper: Party -> Update (ContractId Test:Helper) =
        \(party: Party) -> create @Test:Helper Test:Helper { sig = party, obs = party };

      val optToList: forall(t:*). Option t -> List t  =
        /\(t:*). \(opt: Option t) ->
          case opt of
             None -> Nil @t
           | Some x -> Cons @t [x] (Nil @t);

      record @serializable TKeyParams = { maintainers : List Party, optCid : Option (ContractId Unit), nesting: Int64 };
      val buildTKey: (Test:TKeyParams) -> M:TKey =
        \(params: Test:TKeyParams) -> M:TKey {
            maintainers = Test:TKeyParams {maintainers} params,
            optCid = Test:TKeyParams {optCid} params,
            nested = M:buildNested (Test:TKeyParams {nesting} params)
          };

      record @serializable ExeArg = {
        idOrKey: M:Either (ContractId M:T) Test:TKeyParams,
        argParams: M:Either Int64 Int64
      };

      record @serializable Helper = { sig: Party, obs: Party };
      template (this: Helper) = {
        precondition True;
        signatories Cons @Party [Test:Helper {sig} this] (Nil @Party);
        observers Nil @Party;
        agreement "";
        choice CreateNonvisibleKey (self) (arg: Unit): ContractId M:T,
          controllers Cons @Party [Test:Helper {obs} this] (Nil @Party),
          observers Nil @Party
           to let sig: Party = Test:Helper {sig} this
           in create @M:T M:T { signatory = sig, observer = sig, precondition = True, key = M:toKey sig, nested = M:buildNested 0 };
        choice Exe (self) (arg: Test:ExeArg): M:Nested,
          controllers Cons @Party [Test:Helper {sig} this] (Nil @Party),
          observers Nil @Party
          to
            let choiceArg: M:Either M:Nested Int64 = case (Test:ExeArg {argParams} arg) of
                M:Either:Left n -> M:Either:Left @M:Nested @Int64 (M:buildNested n)
              | M:Either:Right n -> M:Either:Right @M:Nested @Int64 n
            in let update: Update M:Nested = case (Test:ExeArg {idOrKey} arg) of
                M:Either:Left cId -> exercise @M:T Choice cId choiceArg
              | M:Either:Right keyParams -> exercise_by_key @M:T Choice (Test:buildTKey keyParams) choiceArg
            in ubind
              x:Unit <- upure @Unit (TRACE @Unit "starts test" ());
              res: M:Nested <- update;
              y:Unit <- upure @Unit (TRACE @Unit "ends test" ())
            in upure @M:Nested res;
        choice FetchById (self) (cId: ContractId M:T): Unit,
          controllers Cons @Party [Test:Helper {sig} this] (Nil @Party),
          observers Nil @Party
          to Test:run @M:T (fetch_template @M:T cId);
        choice FetchByInterface (self) (cId: ContractId M:Person): Unit,
          controllers Cons @Party [Test:Helper {sig} this] (Nil @Party),
          observers Nil @Party
          to Test:run @M:Person (fetch_interface @M:Person cId);
        choice FetchByKey (self) (params: Test:TKeyParams): Unit,
          controllers Cons @Party [Test:Helper {sig} this] (Nil @Party),
          observers Nil @Party
          to let key: M:TKey = Test:buildTKey params
             in Test:run @<contract: M:T, contractId: ContractId M:T> (fetch_by_key @M:T key);
        choice LookupByKey (self) (params: Test:TKeyParams): Unit,
          controllers Cons @Party [Test:Helper {sig} this] (Nil @Party),
          observers Nil @Party
          to let key: M:TKey = Test:buildTKey params
             in Test:run @(Option (ContractId M:T)) (lookup_by_key @M:T key);
      };

    }
  """

  private lazy val leftToRightPkgs: PureCompiledPackages =
    SpeedyTestLib.typeAndCompile(pkgsAst, evaluationOrder = LeftToRight)

  private lazy val rightToLeftPkgs: PureCompiledPackages =
    SpeedyTestLib.typeAndCompile(pkgsAst, evaluationOrder = RightToLeft)

  private[this] val List(alice, bob, charlie) =
    List("alice", "bob", "charlie").map(Ref.Party.assertFromString)

  private[this] val T = t"M:T" match {
    case TTyCon(tycon) => tycon
    case _ => sys.error("unexpect error")
  }

  private[this] val Human = t"M:Human" match {
    case TTyCon(tycon) => tycon
    case _ => sys.error("unexpect error")
  }

  private[this] val Person = t"M:Person" match {
    case TTyCon(tycon) => tycon
    case _ => sys.error("unexpect error")
  }

  private[this] val Dummy = t"M:Dummy" match {
    case TTyCon(tycon) => tycon
    case _ => sys.error("unexpect error")
  }

  private[this] val Helper = t"Test:Helper" match {
    case TTyCon(tycon) => tycon
    case _ => sys.error("unexpect error")
  }

  private[this] val cId: Value.ContractId =
    Value.ContractId.V1(crypto.Hash.hashPrivateKey("test"))

  private[this] val helperCId: Value.ContractId =
    Value.ContractId.V1(crypto.Hash.hashPrivateKey("Helper"))

  private[this] val emptyNestedValue = Value.ValueRecord(None, ImmArray(None -> Value.ValueNone))

  private[this] val keyValue = Value.ValueRecord(
    None,
    ImmArray(
      None -> Value.ValueList(FrontStack(Value.ValueParty(alice))),
      None -> Value.ValueNone,
      None -> emptyNestedValue,
    ),
  )

  private[this] def buildContract(observer: Party): Versioned[Value.ContractInstance] =
    Versioned(
      TransactionVersion.StableVersions.max,
      Value.ContractInstance(
        T,
        Value.ValueRecord(
          None,
          ImmArray(
            None -> Value.ValueParty(alice),
            None -> Value.ValueParty(observer),
            None -> Value.ValueTrue,
            None -> keyValue,
            None -> emptyNestedValue,
          ),
        ),
      ),
    )

  private[this] def buildDisclosedContract(
      signatory: Party
  ): (Value.ContractId, Speedy.ContractInfo) = {
    cId ->
      Speedy.ContractInfo(
        version = TransactionVersion.minExplicitDisclosure,
        templateId = Dummy,
        value = SRecord(
          Dummy,
          ImmArray(Ref.Name.assertFromString("signatory")),
          ArrayList(SParty(signatory)),
        ),
        agreementText = "",
        signatories = Set(signatory),
        observers = Set.empty,
        keyOpt = None,
      )
  }

  private[this] val visibleContract = buildContract(bob)
  private[this] val nonVisibleContract = buildContract(alice)

  private[this] val helper = Versioned(
    TransactionVersion.StableVersions.max,
    Value.ContractInstance(
      Helper,
      ValueRecord(
        None,
        ImmArray(None -> ValueParty(alice), None -> ValueParty(charlie)),
      ),
    ),
  )

  private[this] val iface_contract = Versioned(
    TransactionVersion.StableVersions.max,
    Value.ContractInstance(
      Human,
      Value.ValueRecord(
        None,
        ImmArray(
          None -> Value.ValueParty(alice),
          None -> Value.ValueParty(bob),
          None -> Value.ValueParty(alice),
          None -> Value.ValueTrue,
          None -> keyValue,
          None -> emptyNestedValue,
        ),
      ),
    ),
  )

  private[this] val getContract = Map(cId -> visibleContract)
  private[this] val getNonVisibleContract = Map(cId -> nonVisibleContract)
  private[this] val getIfaceContract = Map(cId -> iface_contract)
  private[this] val getHelper = Map(helperCId -> helper)

  private[this] val getKey = Map(
    GlobalKeyWithMaintainers.assertBuild(T, keyValue, Set(alice)) -> cId
  )

  private[this] val dummyContract = Versioned(
    TransactionVersion.StableVersions.max,
    Value.ContractInstance(Dummy, ValueRecord(None, ImmArray(None -> ValueParty(alice)))),
  )
  private[this] val getWronglyTypedContract = Map(cId -> dummyContract)

  private[this] val seed = crypto.Hash.hashPrivateKey("seed")

  private[this] def evalUpdateApp(
      pkgs: CompiledPackages,
      e: Expr,
      args: Array[SValue],
      parties: Set[Party],
      disclosedContracts: Iterable[(Value.ContractId, Speedy.ContractInfo)] = Iterable.empty,
      getContract: PartialFunction[Value.ContractId, Value.VersionedContractInstance] =
        PartialFunction.empty,
      getKey: PartialFunction[GlobalKeyWithMaintainers, Value.ContractId] = PartialFunction.empty,
  ): (Try[Either[SError, SValue]], Seq[String]) = {
    val se = pkgs.compiler.unsafeCompile(e)
    val traceLog = new TestTraceLog()
    val machine = Speedy.Machine
      .fromUpdateSExpr(
        pkgs,
        seed,
        if (args.isEmpty) se else SEApp(se, args),
        parties,
        traceLog = traceLog,
      )
    disclosedContracts.foreach { case (cid, contract) =>
      machine.addDisclosedContracts(cid, contract)
    }
    val res = Try(
      SpeedyTestLib.run(
        machine,
        getContract = getContract,
        getKey = traceLog.tracePF("queries key", getKey),
      )
    )
    val msgs = traceLog.getMessages.dropWhile(_ != "starts test")
    (res, msgs)
  }

  // We cover all errors for each node in the order they are defined
  // in com.daml.lf.interpretation.Error.
  // We don’t check for exceptions/aborts during evaluation of an expression instead
  // assume that those always stop at the point of the corresponding
  // trace statement.
  // The important cases to test are ones that result in either a different transaction
  // or a transaction that is rejected vs one that is accepted. Cases where the transaction
  // is rejected in both cases “only” change the error message which is relatively harmless.
  // Specifically this means that we need to test ordering of catchable errors
  // relative to other catchable errors and other non-catchable errors but we don’t
  // need to check ordering of non-catchable errors relative to other non-catchable errors.

  "evaluation order" - {

    for (pkgs <- Seq(leftToRightPkgs, rightToLeftPkgs)) {

      pkgs.compilerConfig.evaluationOrder.toString - {

        "create" - {

          // TEST_EVIDENCE: Integrity: Evaluation order of successful create
          "success" in {
            val (res, msgs) = evalUpdateApp(
              pkgs,
              e"""\(sig : Party) (obs : Party) ->
                 Test:create M:T { signatory = sig, observer = obs, precondition = True, key = M:toKey sig, nested = M:buildNested 0 }
           """,
              Array(SParty(alice), SParty(bob)),
              Set(alice),
            )
            inside(res) { case Success(Right(_)) =>
              msgs shouldBe Seq(
                "starts test",
                "precondition",
                "contract agreement",
                "contract signatories",
                "contract observers",
                "key",
                "maintainers",
                "ends test",
              )
            }
          }

          // TEST_EVIDENCE: Integrity: Evaluation order of create with failed precondition
          "failed precondition" in {
            // Note that for LF >= 1.14 we don’t hit this as the compiler
            // generates code that throws an exception instead of returning False.
            val (res, msgs) = evalUpdateApp(
              pkgs,
              e"""\(sig : Party) (obs : Party) ->
                Test:create M:T { signatory = sig, observer = obs, precondition = False, key = M:toKey sig, nested = M:buildNested 0 }
           """,
              Array(SParty(alice), SParty(bob)),
              Set(alice),
            )
            inside(res) {
              case Success(Left(SErrorDamlException(IE.TemplatePreconditionViolated(T, _, _)))) =>
                msgs shouldBe Seq("starts test", "precondition")
            }
          }

          // TEST_EVIDENCE: Integrity: Evaluation order of create with duplicate contract key
          "duplicate contract key" in {
            val (res, msgs) = evalUpdateApp(
              pkgs,
              e"""\(sig : Party) (obs : Party) ->
                let c: M:T = M:T { signatory = sig, observer = obs, precondition = True, key = M:toKey sig, nested = M:buildNested 0 }
                in ubind x : ContractId M:T <- create @M:T c
                  in Test:create c
           """,
              Array(SParty(alice), SParty(bob)),
              Set(alice),
            )
            inside(res) { case Success(Left(SErrorDamlException(IE.DuplicateContractKey(_)))) =>
              msgs shouldBe Seq(
                "starts test",
                "precondition",
                "contract agreement",
                "contract signatories",
                "contract observers",
                "key",
                "maintainers",
              )
            }
          }

          // TEST_EVIDENCE: Integrity: Evaluation order of create with empty contract key maintainers
          "empty contract key maintainers" in {
            val (res, msgs) = evalUpdateApp(
              pkgs,
              e"""\(sig : Party) (obs : Party) ->
                Test:create M:T { signatory = sig, observer = obs, precondition = True, key = M:keyNoMaintainers, nested = M:buildNested 0 }
           """,
              Array(SParty(alice), SParty(bob)),
              Set(alice),
            )
            inside(res) {
              case Success(
                    Left(SErrorDamlException(IE.CreateEmptyContractKeyMaintainers(T, _, _)))
                  ) =>
                msgs shouldBe Seq(
                  "starts test",
                  "precondition",
                  "contract agreement",
                  "contract signatories",
                  "contract observers",
                  "key",
                  "maintainers",
                )
            }
          }

          // TEST_EVIDENCE: Integrity: Evaluation order of create with authorization failure
          "authorization failure" in {
            val (res, msgs) = evalUpdateApp(
              pkgs,
              e"""\(sig : Party) (obs : Party) ->
                Test:create M:T { signatory = sig, observer = obs, precondition = True, key = M:toKey sig, nested = M:buildNested 0 }
           """,
              Array(SParty(alice), SParty(bob)),
              Set(bob),
            )
            inside(res) { case Success(Left(SErrorDamlException(IE.FailedAuthorization(_, _)))) =>
              msgs shouldBe Seq(
                "starts test",
                "precondition",
                "contract agreement",
                "contract signatories",
                "contract observers",
                "key",
                "maintainers",
              )
            }
          }

          // TEST_EVIDENCE: Integrity: Evaluation order of create with contract ID in contract key
          "contract ID in contract key" in {
            val (res, msgs) = evalUpdateApp(
              pkgs,
              e"""\(sig : Party) (obs : Party) (cid : ContractId Unit) ->
                Test:create M:T { signatory = sig, observer = obs, precondition = True, key = M:toKeyWithCid sig cid, nested = M:buildNested 0 }
           """,
              Array(
                SParty(alice),
                SParty(bob),
                SContractId(Value.ContractId.V1.assertFromString("00" * 32 + "0000")),
              ),
              Set(alice),
            )
            inside(res) { case Success(Left(SErrorDamlException(IE.ContractIdInContractKey(_)))) =>
              msgs shouldBe Seq(
                "starts test",
                "precondition",
                "contract agreement",
                "contract signatories",
                "contract observers",
                "key",
                "maintainers",
              )
            }
          }

          // TEST_EVIDENCE: Integrity: Evaluation order of create with create argument exceeding max nesting
          "create argument exceeds max nesting" in {
            val (res, msgs) = evalUpdateApp(
              pkgs,
              e"""\(sig : Party) (obs : Party) ->
                Test:create M:T { signatory = sig, observer = obs, precondition = True, key = M:toKey sig, nested = M:buildNested 100 }
           """,
<<<<<<< HEAD
          Array(SParty(alice), SParty(bob)),
          Set(alice),
        )
        inside(res) {
          case Success(
                Left(SErrorDamlException(IE.ValueNesting(_)))
              ) =>
            msgs shouldBe Seq(
              "starts test",
              "precondition",
              "contract agreement",
              "contract signatories",
              "contract observers",
              "key",
              "maintainers",
=======
              Array(SParty(alice), SParty(bob)),
              Set(alice),
>>>>>>> 444266ed
            )
            inside(res) {
              case Success(
                    Left(SErrorDamlException(IE.Dev(_, IE.Dev.Limit(IE.Dev.Limit.ValueNesting(_)))))
                  ) =>
                msgs shouldBe Seq(
                  "starts test",
                  "precondition",
                  "contract agreement",
                  "contract signatories",
                  "contract observers",
                  "key",
                  "maintainers",
                )
            }
          }

          // TEST_EVIDENCE: Integrity: Evaluation order of create with contract key exceeding max nesting
          "key exceeds max nesting" in {
            val (res, msgs) = evalUpdateApp(
              pkgs,
              e"""\(sig : Party) (obs : Party) ->
              let key: M:TKey = M:TKey { maintainers = Cons @Party [sig] (Nil @Party), optCid = None @(ContractId Unit), nested = M:buildNested 100 }
              in Test:create M:T { signatory = sig, observer = obs, precondition = True, key = key, nested = M:buildNested 0 }
           """,
<<<<<<< HEAD
          Array(SParty(alice), SParty(bob)),
          Set(alice),
        )
        inside(res) {
          case Success(
                Left(SErrorDamlException(IE.ValueNesting(_)))
              ) =>
            msgs shouldBe Seq(
              "starts test",
              "precondition",
              "contract agreement",
              "contract signatories",
              "contract observers",
              "key",
              "maintainers",
=======
              Array(SParty(alice), SParty(bob)),
              Set(alice),
>>>>>>> 444266ed
            )
            inside(res) {
              case Success(
                    Left(SErrorDamlException(IE.Dev(_, IE.Dev.Limit(IE.Dev.Limit.ValueNesting(_)))))
                  ) =>
                msgs shouldBe Seq(
                  "starts test",
                  "precondition",
                  "contract agreement",
                  "contract signatories",
                  "contract observers",
                  "key",
                  "maintainers",
                )
            }
          }
        }

        "create by interface" - {

          // TEST_EVIDENCE: Integrity: Evaluation order of successful create_interface
          "success" in {
            val (res, msgs) = evalUpdateApp(
              pkgs,
              e"""\(sig : Party) (obs : Party) ->
                 Test:create_interface M:Human { person = sig, obs = obs, ctrl = sig, precond = True, key = M:toKey sig, nested = M:buildNested 0}
           """,
              Array(SParty(alice), SParty(bob)),
              Set(alice),
            )
            inside(res) { case Success(Right(_)) =>
              msgs shouldBe Seq(
                "starts test",
                "precondition",
                "contract agreement",
                "contract signatories",
                "contract observers",
                "key",
                "maintainers",
                "view",
                "ends test",
              )
            }
          }

          // TEST_EVIDENCE: Integrity: Evaluation order of create_interface with failed precondition
          "failed precondition" in {
            // Note that for LF >= 1.14 we don’t hit this as the compiler
            // generates code that throws an exception instead of returning False.
            val (res, msgs) = evalUpdateApp(
              pkgs,
              e"""\(sig : Party) (obs : Party) ->
                 Test:create_interface M:Human { person = sig, obs = obs, ctrl = sig, precond = False, key = M:toKey sig, nested = M:buildNested 0}
           """,
              Array(SParty(alice), SParty(bob)),
              Set(alice),
            )
            inside(res) {
              case Success(
                    Left(SErrorDamlException(IE.TemplatePreconditionViolated(Human, _, _)))
                  ) =>
                msgs shouldBe Seq("starts test", "precondition")
            }
          }

          // TEST_EVIDENCE: Integrity: Evaluation order of create_interface with duplicate contract key
          "duplicate contract key" in {
            val (res, msgs) = evalUpdateApp(
              pkgs,
              e"""\(sig : Party) (obs : Party) ->
                let c: M:Human = M:Human { person = sig, obs = obs, ctrl = sig, precond = True, key = M:toKey sig, nested = M:buildNested 0}
                in ubind x : ContractId M:Human <- create @M:Human c
                  in Test:create_interface c
           """,
              Array(SParty(alice), SParty(bob)),
              Set(alice),
            )
            inside(res) { case Success(Left(SErrorDamlException(IE.DuplicateContractKey(_)))) =>
              msgs shouldBe Seq(
                "starts test",
                "precondition",
                "contract agreement",
                "contract signatories",
                "contract observers",
                "key",
                "maintainers",
              )
            }
          }

          // TEST_EVIDENCE: Integrity: Evaluation order of create_interface with empty contract key maintainers
          "empty contract key maintainers" in {
            val (res, msgs) = evalUpdateApp(
              pkgs,
              e"""\(sig : Party) (obs : Party) ->
                Test:create_interface M:Human { person = sig, obs = obs, ctrl = sig, precond = True, key = M:keyNoMaintainers, nested = M:buildNested 0}
           """,
              Array(SParty(alice), SParty(bob)),
              Set(alice),
            )
            inside(res) {
              case Success(
                    Left(SErrorDamlException(IE.CreateEmptyContractKeyMaintainers(Human, _, _)))
                  ) =>
                msgs shouldBe Seq(
                  "starts test",
                  "precondition",
                  "contract agreement",
                  "contract signatories",
                  "contract observers",
                  "key",
                  "maintainers",
                )
            }
          }

          // TEST_EVIDENCE: Integrity: Evaluation order of create_interface with authorization failure
          "authorization failure" in {
            val (res, msgs) = evalUpdateApp(
              pkgs,
              e"""\(sig : Party) (obs : Party) ->
                Test:create_interface M:Human { person = sig, obs = obs, ctrl = sig, precond = True, key = M:toKey sig, nested = M:buildNested 0}
           """,
              Array(SParty(alice), SParty(bob)),
              Set(bob),
            )
            inside(res) { case Success(Left(SErrorDamlException(IE.FailedAuthorization(_, _)))) =>
              msgs shouldBe Seq(
                "starts test",
                "precondition",
                "contract agreement",
                "contract signatories",
                "contract observers",
                "key",
                "maintainers",
              )
            }
          }

          // TEST_EVIDENCE: Integrity: Evaluation order of create_interface with contract ID in contract key
          "contract ID in contract key" in {
            val (res, msgs) = evalUpdateApp(
              pkgs,
              e"""\(sig : Party) (obs : Party) (cid : ContractId Unit) ->
                Test:create_interface M:Human { person = sig, obs = obs, ctrl = sig, precond = True, key = M:toKeyWithCid sig cid, nested = M:buildNested 0}
           """,
              Array(
                SParty(alice),
                SParty(bob),
                SContractId(Value.ContractId.V1.assertFromString("00" * 32 + "0000")),
              ),
              Set(alice),
            )
            inside(res) { case Success(Left(SErrorDamlException(IE.ContractIdInContractKey(_)))) =>
              msgs shouldBe Seq(
                "starts test",
                "precondition",
                "contract agreement",
                "contract signatories",
                "contract observers",
                "key",
                "maintainers",
              )
            }
          }

          // TEST_EVIDENCE: Integrity: Evaluation order of create_interface with create argument exceeding max nesting
          "create argument exceeds max nesting" in {
            val (res, msgs) = evalUpdateApp(
              pkgs,
              e"""\(sig : Party) (obs : Party) ->
                Test:create_interface M:Human { person = sig, obs = obs, ctrl = sig, precond = True, key = M:toKey sig, nested = M:buildNested 100 }
           """,
<<<<<<< HEAD
          Array(SParty(alice), SParty(bob)),
          Set(alice),
        )
        inside(res) {
          case Success(
                Left(SErrorDamlException(IE.ValueNesting(_)))
              ) =>
            msgs shouldBe Seq(
              "starts test",
              "precondition",
              "contract agreement",
              "contract signatories",
              "contract observers",
              "key",
              "maintainers",
=======
              Array(SParty(alice), SParty(bob)),
              Set(alice),
>>>>>>> 444266ed
            )
            inside(res) {
              case Success(
                    Left(SErrorDamlException(IE.Dev(_, IE.Dev.Limit(IE.Dev.Limit.ValueNesting(_)))))
                  ) =>
                msgs shouldBe Seq(
                  "starts test",
                  "precondition",
                  "contract agreement",
                  "contract signatories",
                  "contract observers",
                  "key",
                  "maintainers",
                )
            }
          }

          // TEST_EVIDENCE: Integrity: Evaluation order of create_interface with contract key exceeding max nesting
          "key exceeds max nesting" in {
            val (res, msgs) = evalUpdateApp(
              pkgs,
              e"""\(sig : Party) (obs : Party) ->
              let key: M:TKey = M:TKey { maintainers = Cons @Party [sig] (Nil @Party), optCid = None @(ContractId Unit), nested = M:buildNested 100 }
              in Test:create_interface M:Human { person = sig, obs = obs, ctrl = sig, precond = True, key = key, nested = M:buildNested 0 }
           """,
<<<<<<< HEAD
          Array(SParty(alice), SParty(bob)),
          Set(alice),
        )
        inside(res) {
          case Success(
                Left(SErrorDamlException(IE.ValueNesting(_)))
              ) =>
            msgs shouldBe Seq(
              "starts test",
              "precondition",
              "contract agreement",
              "contract signatories",
              "contract observers",
              "key",
              "maintainers",
            )
        }
      }
    }

    "exercise" - {

      "a non-cached global contract" - {

        // TEST_EVIDENCE: Integrity: Evaluation order of successful exercise of a non-cached global contract
        "success" in {
          val (res, msgs) = evalUpdateApp(
            pkgs,
            e"""\(exercisingParty : Party) (cId: ContractId M:T) -> Test:exercise_by_id exercisingParty cId (M:Either:Left @Int64 @Int64 0)""",
            Array(SParty(alice), SContractId(cId)),
            Set(alice),
            getContract = getContract,
          )
          inside(res) { case Success(Right(_)) =>
            msgs shouldBe Seq(
              "starts test",
              "queries contract",
              "contract agreement",
              "contract signatories",
              "contract observers",
              "key",
              "maintainers",
              "template choice controllers",
              "template choice observers",
              "template choice authorizers",
              "choice body",
              "ends test",
=======
              Array(SParty(alice), SParty(bob)),
              Set(alice),
>>>>>>> 444266ed
            )
            inside(res) {
              case Success(
                    Left(SErrorDamlException(IE.Dev(_, IE.Dev.Limit(IE.Dev.Limit.ValueNesting(_)))))
                  ) =>
                msgs shouldBe Seq(
                  "starts test",
                  "precondition",
                  "contract agreement",
                  "contract signatories",
                  "contract observers",
                  "key",
                  "maintainers",
                )
            }
          }
        }

        "exercise" - {

          "a non-cached global contract" - {

            // TEST_EVIDENCE: Integrity: Evaluation order of successful exercise of a non-cached global contract
            "success" in {
              val (res, msgs) = evalUpdateApp(
                pkgs,
                e"""\(exercisingParty : Party) (cId: ContractId M:T) -> Test:exercise_by_id exercisingParty cId (M:Either:Left @Int64 @Int64 0)""",
                Array(SParty(alice), SContractId(cId)),
                Set(alice),
                getContract = getContract,
              )
              inside(res) { case Success(Right(_)) =>
                msgs shouldBe Seq(
                  "starts test",
                  "contract agreement",
                  "contract signatories",
                  "contract observers",
                  "key",
                  "maintainers",
                  "template choice controllers",
                  "template choice observers",
                  "template choice authorizers",
                  "choice body",
                  "ends test",
                )
              }
            }

            // TEST_EVIDENCE: Integrity: Evaluation order of exercise of a wrongly typed non-cached global contract
            "wrongly typed contract" in {
              val (res, msgs) = evalUpdateApp(
                pkgs,
                e"""\(exercisingParty : Party) (cId: ContractId M:T) -> Test:exercise_by_id exercisingParty cId (M:Either:Left @Int64 @Int64 0)""",
                Array(SParty(alice), SContractId(cId)),
                Set(alice),
                getContract = getWronglyTypedContract,
              )
              inside(res) {
                case Success(Left(SErrorDamlException(IE.WronglyTypedContract(_, T, Dummy)))) =>
                  msgs shouldBe Seq("starts test")
              }
            }

            // TEST_EVIDENCE: Integrity: Evaluation order of exercise of a non-cached global contract with failure authorization
            "authorization failures" in {
              val (res, msgs) = evalUpdateApp(
                pkgs,
                e"""\(exercisingParty : Party) (cId: ContractId M:T) -> Test:exercise_by_id exercisingParty cId (M:Either:Left @Int64 @Int64 0)""",
                Array(SParty(charlie), SContractId(cId)),
                Set(alice, charlie),
                getContract = getContract,
              )

              inside(res) { case Success(Left(SErrorDamlException(IE.FailedAuthorization(_, _)))) =>
                msgs shouldBe Seq(
                  "starts test",
                  "contract agreement",
                  "contract signatories",
                  "contract observers",
                  "key",
                  "maintainers",
                  "template choice controllers",
                  "template choice observers",
                  "template choice authorizers",
                )
              }
            }

            // TEST_EVIDENCE: Integrity: Evaluation order of exercise of a non-cached global contract with inconsistent key
            "inconsistent key" in {
              val (res, msgs) = evalUpdateApp(
                pkgs,
                e"""\(maintainer: Party) (exercisingParty: Party) (cId: ContractId M:T) ->
               ubind x : Option (ContractId M:T) <- lookup_by_key @M:T (M:toKey maintainer)
               in Test:exercise_by_id exercisingParty cId (M:Either:Left @Int64 @Int64 0)
               """,
                Array(SParty(alice), SParty(charlie), SContractId(cId)),
                Set(alice, charlie),
                getContract = getContract,
                getKey = PartialFunction.empty,
              )

              inside(res) {
                case Success(Left(SErrorDamlException(IE.InconsistentContractKey(_)))) =>
                  msgs shouldBe Seq(
                    "starts test",
                    "contract agreement",
                    "contract signatories",
                    "contract observers",
                    "key",
                    "maintainers",
                    "template choice controllers",
                    "template choice observers",
                    "template choice authorizers",
                  )
              }
            }
          }

          "a cached global contract" - {

            // TEST_EVIDENCE: Integrity: Evaluation order of successful exercise of a cached global contract
            "success" in {
              val (res, msgs) = evalUpdateApp(
                pkgs,
                e"""\(exercisingParty : Party) (cId: ContractId M:T) ->
               ubind x: M:T <- fetch_template @M:T cId in
               Test:exercise_by_id exercisingParty cId (M:Either:Left @Int64 @Int64 0)
               """,
                Array(SParty(alice), SContractId(cId)),
                Set(alice),
                getContract = getContract,
              )
              inside(res) { case Success(Right(_)) =>
                msgs shouldBe Seq(
                  "starts test",
                  "template choice controllers",
                  "template choice observers",
                  "template choice authorizers",
                  "choice body",
                  "ends test",
                )
              }
            }

            // TEST_EVIDENCE: Integrity: Evaluation order of exercise of an inactive global contract
            "inactive contract" in {
              val (res, msgs) = evalUpdateApp(
                pkgs,
                e"""\(exercisingParty : Party) (cId: ContractId M:T)  ->
             ubind x: Unit <- exercise @M:T Archive cId () in
               Test:exercise_by_id exercisingParty cId (M:Either:Left @Int64 @Int64 0)
             """,
                Array(SParty(alice), SContractId(cId)),
                Set(alice),
                getContract = getContract,
              )
              inside(res) {
                case Success(Left(SErrorDamlException(IE.ContractNotActive(_, T, _)))) =>
                  msgs shouldBe Seq("starts test")
              }
            }

            // TEST_EVIDENCE: Integrity: Evaluation order of exercise of a wrongly typed cached global contract
            "wrongly typed contract" in {
              val (res, msgs) = evalUpdateApp(
                pkgs,
                e"""\(exercisingParty : Party) (cId: ContractId M:T) ->
               ubind x: M:Dummy <- fetch_template @M:Dummy cId in
               Test:exercise_by_id exercisingParty cId (M:Either:Left @Int64 @Int64 0)
               """,
                Array(SParty(alice), SContractId(cId)),
                Set(alice),
                getContract = getWronglyTypedContract,
              )
              inside(res) {
                case Success(Left(SErrorDamlException(IE.WronglyTypedContract(_, T, Dummy)))) =>
                  msgs shouldBe Seq("starts test")
              }
            }

            // This checks that type checking is done after checking activeness.
            "wrongly typed inactive contract" in {
              val (res, msgs) = evalUpdateApp(
                pkgs,
                e"""\(exercisingParty : Party) (cId: ContractId M:T) ->
               ubind x: M:Dummy <- exercise @M:Dummy Archive cId () in
               Test:exercise_by_id exercisingParty cId (M:Either:Left @Int64 @Int64 0)
               """,
                Array(SParty(alice), SContractId(cId)),
                Set(alice),
                getContract = getWronglyTypedContract,
              )
              inside(res) {
                case Success(Left(SErrorDamlException(IE.ContractNotActive(_, Dummy, _)))) =>
                  msgs shouldBe Seq("starts test")
              }
            }

            // TEST_EVIDENCE: Integrity: Evaluation order of exercise of cached global contract with failure authorization
            "authorization failures" in {
              val (res, msgs) = evalUpdateApp(
                pkgs,
                e"""\(exercisingParty : Party) (cId: ContractId M:T) ->
               ubind x: M:T <- fetch_template @M:T cId
               in  Test:exercise_by_id exercisingParty cId (M:Either:Left @Int64 @Int64 0)""",
                Array(SParty(charlie), SContractId(cId)),
                Set(alice, charlie),
                getContract = getContract,
              )

              inside(res) { case Success(Left(SErrorDamlException(IE.FailedAuthorization(_, _)))) =>
                msgs shouldBe Seq(
                  "starts test",
                  "template choice controllers",
                  "template choice observers",
                  "template choice authorizers",
                )
              }
            }
          }

          "a local contract" - {

            // TEST_EVIDENCE: Integrity: Evaluation order of successful exercise of a local contract
            "success" in {
              val (res, msgs) = evalUpdateApp(
                pkgs,
                e"""\(sig: Party) (obs : Party) (exercisingParty : Party) ->
             ubind cId: ContractId M:T <- create @M:T M:T { signatory = sig, observer = obs, precondition = True, key = M:toKey sig, nested = M:buildNested 0 } in
             Test:exercise_by_id exercisingParty cId (M:Either:Left @Int64 @Int64 0)
             """,
                Array(SParty(alice), SParty(bob), SParty(alice)),
                Set(alice),
              )
              inside(res) { case Success(Right(_)) =>
                msgs shouldBe Seq(
                  "starts test",
                  "template choice controllers",
                  "template choice observers",
                  "template choice authorizers",
                  "choice body",
                  "ends test",
                )
              }
            }

            // TEST_EVIDENCE: Integrity: Evaluation order of exercise of an inactive local contract
            "inactive contract" in {
              val (res, msgs) = evalUpdateApp(
                pkgs,
                e"""\(sig : Party) (obs : Party) (exercisingParty : Party) ->
             ubind
               cId: ContractId M:T <- create @M:T M:T { signatory = sig, observer = obs, precondition = True, key = M:toKey sig, nested = M:buildNested 0 } ;
               x: Unit <- exercise @M:T Archive cId ()
             in
               Test:exercise_by_id exercisingParty cId (M:Either:Left @Int64 @Int64 0)
             """,
                Array(SParty(alice), SParty(bob), SParty(alice)),
                Set(alice),
              )
              inside(res) {
                case Success(Left(SErrorDamlException(IE.ContractNotActive(_, T, _)))) =>
                  msgs shouldBe Seq("starts test")
              }
            }

            // TEST_EVIDENCE: Integrity: Evaluation order of exercise of an wrongly typed local contract
            "wrongly typed contract" in {
              val (res, msgs) = evalUpdateApp(
                pkgs,
                e"""\(sig : Party) (exercisingParty : Party) ->
             ubind cId1: ContractId M:Dummy <- create @M:Dummy M:Dummy { signatory = sig }
             in let cId2: ContractId M:T = COERCE_CONTRACT_ID @M:Dummy @M:T cId1
             in
               Test:exercise_by_id exercisingParty cId1 (M:Either:Left @Int64 @Int64 0)
             """,
                Array(SParty(alice), SParty(alice)),
                Set(alice),
              )
              inside(res) {
                case Success(Left(SErrorDamlException(IE.WronglyTypedContract(_, T, Dummy)))) =>
                  msgs shouldBe Seq("starts test")
              }
            }

            // This checks that type checking is done after checking activeness.
            "wrongly typed inactive contract" in {
              val (res, msgs) = evalUpdateApp(
                pkgs,
                e"""\(sig : Party) (exercisingParty : Party) ->
             ubind cId1: ContractId M:Dummy <- create @M:Dummy M:Dummy { signatory = sig }
             in ubind x: Unit <- exercise @M:Dummy Archive cId1 ()
             in let cId2: ContractId M:T = COERCE_CONTRACT_ID @M:Dummy @M:T cId1
             in
               Test:exercise_by_id exercisingParty cId1 (M:Either:Left @Int64 @Int64 0)
             """,
                Array(SParty(alice), SParty(alice)),
                Set(alice),
              )
              inside(res) {
                case Success(Left(SErrorDamlException(IE.ContractNotActive(_, Dummy, _)))) =>
                  msgs shouldBe Seq("starts test")
              }
            }

            // TEST_EVIDENCE: Integrity: Evaluation order of exercise of a cached global contract with failure authorization
            "authorization failures" in {
              val (res, msgs) = evalUpdateApp(
                pkgs,
                e"""\(sig: Party) (obs : Party) (exercisingParty : Party) ->
                  ubind cId: ContractId M:T <- create @M:T M:T { signatory = sig, observer = obs, precondition = True, key = M:toKey sig, nested = M:buildNested 0 }
                  in
                    Test:exercise_by_id exercisingParty cId (M:Either:Left @Int64 @Int64 0)
                  """,
                Array(SParty(alice), SParty(bob), SParty(charlie)),
                Set(alice, charlie),
                getContract = getContract,
              )

              inside(res) { case Success(Left(SErrorDamlException(IE.FailedAuthorization(_, _)))) =>
                msgs shouldBe Seq(
                  "starts test",
                  "template choice controllers",
                  "template choice observers",
                  "template choice authorizers",
                )
              }
            }
          }

<<<<<<< HEAD
      // TEST_EVIDENCE: Integrity: Evaluation order of exercise with argument exceeding max nesting
      "argument exceeds max nesting" in {
        val (res, msgs) = evalUpdateApp(
          pkgs,
          e"""\(exercisingParty : Party) (cId: ContractId M:T) -> Test:exercise_by_id exercisingParty cId (M:Either:Left @Int64 @Int64 100)""",
          Array(SParty(alice), SContractId(cId)),
          Set(alice),
          getContract = getContract,
        )
        inside(res) {
          case Success(
                Left(SErrorDamlException(IE.ValueNesting(_)))
              ) =>
            msgs shouldBe Seq(
              "starts test",
              "queries contract",
              "contract agreement",
              "contract signatories",
              "contract observers",
              "key",
              "maintainers",
              "template choice controllers",
              "template choice observers",
              "template choice authorizers",
=======
          // TEST_EVIDENCE: Integrity: Evaluation order of exercise of an unknown contract
          "unknown contract" in {
            val (res, msgs) = evalUpdateApp(
              pkgs,
              e"""\(exercisingParty : Party) (cId: ContractId M:T) -> Test:exercise_by_id exercisingParty cId (M:Either:Left @Int64 @Int64 0)""",
              Array(SParty(alice), SContractId(cId)),
              Set(alice),
              getContract = PartialFunction.empty,
>>>>>>> 444266ed
            )
            inside(res) { case Failure(SpeedyTestLib.UnknownContract(`cId`)) =>
              msgs shouldBe Seq("starts test")
            }
          }

<<<<<<< HEAD
      // TEST_EVIDENCE: Integrity: Evaluation order of exercise with output exceeding max nesting
      "output exceeds max nesting" in {
        val (res, msgs) = evalUpdateApp(
          pkgs,
          e"""\(exercisingParty : Party) (cId: ContractId M:T) -> Test:exercise_by_id exercisingParty cId (M:Either:Right @Int64 @Int64 100)""",
          Array(SParty(alice), SContractId(cId)),
          Set(alice),
          getContract = getContract,
        )
        inside(res) {
          case Success(
                Left(SErrorDamlException(IE.ValueNesting(_)))
              ) =>
            msgs shouldBe Seq(
              "starts test",
              "queries contract",
              "contract agreement",
              "contract signatories",
              "contract observers",
              "key",
              "maintainers",
              "template choice controllers",
              "template choice observers",
              "template choice authorizers",
              "choice body",
=======
          // TEST_EVIDENCE: Integrity: Evaluation order of exercise with argument exceeding max nesting
          "argument exceeds max nesting" in {
            val (res, msgs) = evalUpdateApp(
              pkgs,
              e"""\(exercisingParty : Party) (cId: ContractId M:T) -> Test:exercise_by_id exercisingParty cId (M:Either:Left @Int64 @Int64 100)""",
              Array(SParty(alice), SContractId(cId)),
              Set(alice),
              getContract = getContract,
>>>>>>> 444266ed
            )
            inside(res) {
              case Success(
                    Left(SErrorDamlException(IE.Dev(_, IE.Dev.Limit(IE.Dev.Limit.ValueNesting(_)))))
                  ) =>
                msgs shouldBe Seq(
                  "starts test",
                  "contract agreement",
                  "contract signatories",
                  "contract observers",
                  "key",
                  "maintainers",
                  "template choice controllers",
                  "template choice observers",
                  "template choice authorizers",
                )
            }
          }

          // TEST_EVIDENCE: Integrity: Evaluation order of exercise with output exceeding max nesting
          "output exceeds max nesting" in {
            val (res, msgs) = evalUpdateApp(
              pkgs,
              e"""\(exercisingParty : Party) (cId: ContractId M:T) -> Test:exercise_by_id exercisingParty cId (M:Either:Right @Int64 @Int64 100)""",
              Array(SParty(alice), SContractId(cId)),
              Set(alice),
              getContract = getContract,
            )
            inside(res) {
              case Success(
                    Left(SErrorDamlException(IE.Dev(_, IE.Dev.Limit(IE.Dev.Limit.ValueNesting(_)))))
                  ) =>
                msgs shouldBe Seq(
                  "starts test",
                  "contract agreement",
                  "contract signatories",
                  "contract observers",
                  "key",
                  "maintainers",
                  "template choice controllers",
                  "template choice observers",
                  "template choice authorizers",
                  "choice body",
                )
            }
          }
        }

        "exercise_by_key" - {

          "a non-cached global contract" - {

            // TEST_EVIDENCE: Integrity: Evaluation order of successful exercise_by_key of a non-cached global contract
            "success" in {
              val (res, msgs) = evalUpdateApp(
                pkgs,
                e"""\(exercisingParty : Party) (sig: Party) -> Test:exercise_by_key exercisingParty (Test:someParty sig) Test:noCid 0 (M:Either:Left @Int64 @Int64 0)""",
                Array(SParty(alice), SParty(alice)),
                Set(alice),
                getContract = getContract,
                getKey = getKey,
              )
              inside(res) { case Success(Right(_)) =>
                msgs shouldBe Seq(
                  "starts test",
                  "maintainers",
                  "queries key",
                  "contract agreement",
                  "contract signatories",
                  "contract observers",
                  "template choice controllers",
                  "template choice observers",
                  "template choice authorizers",
                  "choice body",
                  "ends test",
                )
              }
            }

            // This case may happen only if there is a bug in the ledger.
            "wrongly typed contract" in {
              val (res, msgs) = evalUpdateApp(
                pkgs,
                e"""\(exercisingParty : Party) (sig: Party) -> Test:exercise_by_key exercisingParty (Test:someParty sig) Test:noCid 0 (M:Either:Left @Int64 @Int64 0)""",
                Array(SParty(alice), SParty(alice)),
                Set(alice),
                getContract = getWronglyTypedContract,
                getKey = getKey,
              )
              inside(res) {
                case Success(Left(SErrorDamlException(IE.WronglyTypedContract(_, T, Dummy)))) =>
                  msgs shouldBe Seq("starts test", "maintainers", "queries key")
              }
            }

            // TEST_EVIDENCE: Integrity: Evaluation order of exercise_by_key of a non-cached global contract with failure authorization
            "authorization failures" in {
              val (res, msgs) = evalUpdateApp(
                pkgs,
                e"""\(exercisingParty : Party) (sig: Party) -> Test:exercise_by_key exercisingParty (Test:someParty sig) Test:noCid 0 (M:Either:Left @Int64 @Int64 0)""",
                Array(SParty(charlie), SParty(alice)),
                Set(alice, charlie),
                getContract = getContract,
                getKey = getKey,
              )

              inside(res) { case Success(Left(SErrorDamlException(IE.FailedAuthorization(_, _)))) =>
                msgs shouldBe Seq(
                  "starts test",
                  "maintainers",
                  "queries key",
                  "contract agreement",
                  "contract signatories",
                  "contract observers",
                  "template choice controllers",
                  "template choice observers",
                  "template choice authorizers",
                )
              }
            }

            // TEST_EVIDENCE: Integrity: Evaluation order of exercise-by-key of a non-cached global contract with visibility failure
            "visibility failure" in {
              val (res, msgs) = evalUpdateApp(
                pkgs,
                e"""\(exercisingParty : Party) (sig: Party) -> Test:exercise_by_key exercisingParty (Test:someParty sig) Test:noCid 0 (M:Either:Left @Int64 @Int64 0)""",
                Array(SParty(charlie), SParty(alice)),
                Set(charlie),
                getContract = getNonVisibleContract,
                getKey = getKey,
              )
              inside(res) {
                case Success(
                      Left(SErrorDamlException(IE.ContractKeyNotVisible(cid, key, _, _, _)))
                    ) =>
                  cid shouldBe cId
                  key.templateId shouldBe T
                  msgs shouldBe Seq(
                    "starts test",
                    "maintainers",
                    "queries key",
                    "contract agreement",
                    "contract signatories",
                    "contract observers",
                  )
              }
            }
          }

          "a cached global contract" - {

            // TEST_EVIDENCE: Integrity: Evaluation order of successful exercise_by_key of a cached global contract
            "success" in {
              val (res, msgs) = evalUpdateApp(
                pkgs,
                e"""\(exercisingParty : Party) (sig: Party) (cId: ContractId M:T) ->
               ubind x: M:T <- fetch_template @M:T cId in
               Test:exercise_by_key exercisingParty (Test:someParty sig) Test:noCid 0 (M:Either:Left @Int64 @Int64 0)
               """,
                Array(SParty(alice), SParty(alice), SContractId(cId)),
                Set(alice),
                getContract = getContract,
                getKey = getKey,
              )
              inside(res) { case Success(Right(_)) =>
                msgs shouldBe Seq(
                  "starts test",
                  "maintainers",
                  "template choice controllers",
                  "template choice observers",
                  "template choice authorizers",
                  "choice body",
                  "ends test",
                )
              }
            }

            // TEST_EVIDENCE: Integrity: Evaluation order of exercise_by_key of an inactive global contract
            "inactive contract" in {
              val (res, msgs) = evalUpdateApp(
                pkgs,
                e"""\(sig: Party) (exercisingParty : Party) (cId: ContractId M:T)  ->
             ubind x: Unit <- exercise @M:T Archive cId () in
               Test:exercise_by_key exercisingParty (Test:someParty sig) Test:noCid 0 (M:Either:Left @Int64 @Int64 0)
             """,
                Array(SParty(alice), SParty(alice), SContractId(cId)),
                Set(alice),
                getContract = getContract,
                getKey = getKey,
              )
              inside(res) { case Success(Left(SErrorDamlException(IE.ContractKeyNotFound(gkey)))) =>
                gkey.templateId shouldBe T
                msgs shouldBe Seq("starts test", "maintainers")
              }
            }

            // TEST_EVIDENCE: Integrity: Evaluation order of exercise_by_key of a wrongly typed cached global contract
            "wrongly typed contract" in {
              val (res, msgs) = evalUpdateApp(
                pkgs,
                e"""\(exercisingParty : Party) (cId: ContractId M:T) (sig: Party) ->
               ubind x: M:Dummy <- fetch_template @M:Dummy cId in
               Test:exercise_by_key exercisingParty (Test:someParty sig) Test:noCid 0 (M:Either:Left @Int64 @Int64 0)
               """,
                Array(SParty(alice), SContractId(cId), SParty(alice)),
                Set(alice),
                getContract = getWronglyTypedContract,
                getKey = getKey,
              )
              inside(res) {
                case Success(Left(SErrorDamlException(IE.WronglyTypedContract(_, T, Dummy)))) =>
                  msgs shouldBe Seq("starts test", "maintainers", "queries key")
              }
            }

            // TEST_EVIDENCE: Integrity: Evaluation order of exercise_by_key of cached global contract with failure authorization
            "authorization failures" in {
              val (res, msgs) = evalUpdateApp(
                pkgs,
                e"""\(exercisingParty : Party) (cId: ContractId M:T) (sig: Party) ->
               ubind x: M:T <- fetch_template @M:T cId
               in Test:exercise_by_key exercisingParty (Test:someParty sig) Test:noCid 0 (M:Either:Left @Int64 @Int64 0)""",
                Array(SParty(charlie), SContractId(cId), SParty(alice)),
                Set(alice, charlie),
                getContract = getContract,
                getKey = getKey,
              )

              inside(res) { case Success(Left(SErrorDamlException(IE.FailedAuthorization(_, _)))) =>
                msgs shouldBe Seq(
                  "starts test",
                  "maintainers",
                  "template choice controllers",
                  "template choice observers",
                  "template choice authorizers",
                )

              }
            }

            // TEST_EVIDENCE: Integrity: Evaluation order of exercise-by-key of a cached global contract with visibility failure
            "visibility failure" in {
              val (res, msgs) = evalUpdateApp(
                pkgs,
                e"""\(exercisingParty: Party) (sig : Party) (cId: ContractId M:T)  ->
              ubind x: M:T <- exercise @M:T Divulge cId exercisingParty
              in Test:exercise_by_key exercisingParty (Test:someParty sig) Test:noCid 0 (M:Either:Left @Int64 @Int64 0)""",
                Array(SParty(charlie), SParty(alice), SContractId(cId)),
                Set(charlie),
                getContract = getNonVisibleContract,
              )
              inside(res) {
                case Success(
                      Left(SErrorDamlException(IE.ContractKeyNotVisible(cid, key, _, _, _)))
                    ) =>
                  cid shouldBe cId
                  key.templateId shouldBe T
                  msgs shouldBe Seq("starts test", "maintainers")
              }
            }
          }

          "a local contract" - {

            // TEST_EVIDENCE: Integrity: Evaluation order of successful exercise_by_key of a local contract
            "success" in {
              val (res, msgs) = evalUpdateApp(
                pkgs,
                e"""\(sig: Party) (obs : Party) (exercisingParty : Party) ->
             ubind cId: ContractId M:T <- create @M:T M:T { signatory = sig, observer = obs, precondition = True, key = M:toKey sig, nested = M:buildNested 0 } in
             Test:exercise_by_key exercisingParty (Test:someParty sig) Test:noCid 0 (M:Either:Left @Int64 @Int64 0)
             """,
                Array(SParty(alice), SParty(bob), SParty(alice)),
                Set(alice),
              )
              inside(res) { case Success(Right(_)) =>
                msgs shouldBe Seq(
                  "starts test",
                  "maintainers",
                  "template choice controllers",
                  "template choice observers",
                  "template choice authorizers",
                  "choice body",
                  "ends test",
                )
              }
            }

            // TEST_EVIDENCE: Integrity: Evaluation order of exercise_by_key of an inactive local contract
            "inactive contract" in {
              val (res, msgs) = evalUpdateApp(
                pkgs,
                e"""\(sig : Party) (obs : Party) (exercisingParty : Party) ->
             ubind
               cId: ContractId M:T <- create @M:T M:T { signatory = sig, observer = obs, precondition = True, key = M:toKey sig, nested = M:buildNested 0 } ;
               x: Unit <- exercise @M:T Archive cId ()
             in
               Test:exercise_by_key exercisingParty (Test:someParty sig) Test:noCid 0 (M:Either:Left @Int64 @Int64 0)
             """,
                Array(SParty(alice), SParty(bob), SParty(alice)),
                Set(alice),
              )
              inside(res) { case Success(Left(SErrorDamlException(IE.ContractKeyNotFound(gKey)))) =>
                gKey.templateId shouldBe T
                msgs shouldBe Seq("starts test", "maintainers")
              }
            }

            // TEST_EVIDENCE: Integrity: Evaluation order of exercise_by_key of a cached global contract with failure authorization
            "authorization failures" in {
              val (res, msgs) = evalUpdateApp(
                pkgs,
                e"""\(sig: Party) (obs : Party) (exercisingParty : Party) ->
                  ubind cId: ContractId M:T <- create @M:T M:T { signatory = sig, observer = obs, precondition = True, key = M:toKey sig, nested = M:buildNested 0 }
                  in
                    Test:exercise_by_key exercisingParty (Test:someParty sig) Test:noCid 0 (M:Either:Left @Int64 @Int64 0)
                  """,
                Array(SParty(alice), SParty(bob), SParty(charlie)),
                Set(alice, charlie),
              )

              inside(res) { case Success(Left(SErrorDamlException(IE.FailedAuthorization(_, _)))) =>
                msgs shouldBe Seq(
                  "starts test",
                  "maintainers",
                  "template choice controllers",
                  "template choice observers",
                  "template choice authorizers",
                )
              }
            }

            // TEST_EVIDENCE: Integrity: Evaluation order of exercise_by_key of a local contract with visibility failure
            "visibility failure" in {
              val (res, msgs) = evalUpdateApp(
                pkgs,
                e"""\(helperCId: ContractId Test:Helper) (sig : Party) (exercisingParty: Party) ->
             ubind x: ContractId M:T <- exercise @Test:Helper CreateNonvisibleKey helperCId ()
             in Test:exercise_by_key exercisingParty (Test:someParty sig) Test:noCid 0 (M:Either:Left @Int64 @Int64 0)""",
                Array(SContractId(helperCId), SParty(alice), SParty(charlie)),
                Set(charlie),
                getContract = getHelper,
              )
              inside(res) {
                case Success(
                      Left(
                        SErrorDamlException(
                          IE.FailedAuthorization(
                            _,
                            ExerciseMissingAuthorization(`T`, _, _, authParties, requiredParties),
                          )
                        )
                      )
                    ) =>
                  authParties shouldBe Set(charlie)
                  requiredParties shouldBe Set(alice)
                  msgs shouldBe Seq(
                    "starts test",
                    "maintainers",
                    "template choice controllers",
                    "template choice observers",
                    "template choice authorizers",
                  )
              }
            }
          }
<<<<<<< HEAD
        }
      }

      // TEST_EVIDENCE: Integrity: Evaluation order of exercise_by_key of an unknown contract
      "unknown contract key" in {
        val (res, msgs) = evalUpdateApp(
          pkgs,
          e"""\(exercisingParty : Party) (sig: Party) -> Test:exercise_by_key exercisingParty (Some @Party sig) Test:noCid 0 (M:Either:Left @Int64 @Int64 0)""",
          Array(SParty(alice), SParty(alice)),
          Set(alice),
          getContract = PartialFunction.empty,
        )
        inside(res) { case Success(Left(SErrorDamlException(IE.ContractKeyNotFound(key)))) =>
          key.templateId shouldBe T
          msgs shouldBe Seq("starts test", "maintainers", "queries key")
        }
      }

      // TEST_EVIDENCE: Integrity: Evaluation order of exercise_by_key with argument exceeding max nesting
      "argument exceeds max nesting" in {
        val (res, msgs) = evalUpdateApp(
          pkgs,
          e"""\(exercisingParty : Party) (sig: Party) -> Test:exercise_by_key exercisingParty (Some @Party sig) Test:noCid 0 (M:Either:Left @Int64 @Int64 100)""",
          Array(SParty(alice), SParty(alice)),
          Set(alice),
          getContract = getContract,
          getKey = getKey,
        )
        inside(res) {
          case Success(
                Left(SErrorDamlException(IE.ValueNesting(_)))
              ) =>
            msgs shouldBe Seq(
              "starts test",
              "maintainers",
              "queries key",
              "queries contract",
              "contract agreement",
              "contract signatories",
              "contract observers",
              "template choice controllers",
              "template choice observers",
              "template choice authorizers",
            )
        }
      }

      // TEST_EVIDENCE: Integrity: Evaluation order of exercise_by_key with result exceeding max nesting
      "result exceeds max nesting" in {
        val (res, msgs) = evalUpdateApp(
          pkgs,
          e"""\(exercisingParty : Party) (sig: Party) -> Test:exercise_by_key exercisingParty (Test:someParty sig) Test:noCid 0 (M:Either:Right @Int64 @Int64 100)""",
          Array(SParty(alice), SParty(alice)),
          Set(alice),
          getContract = getContract,
          getKey = getKey,
        )
        inside(res) {
          case Success(
                Left(SErrorDamlException(IE.ValueNesting(_)))
              ) =>
            msgs shouldBe Seq(
              "starts test",
              "maintainers",
              "queries key",
              "queries contract",
              "contract agreement",
              "contract signatories",
              "contract observers",
              "template choice controllers",
              "template choice observers",
              "template choice authorizers",
              "choice body",
=======

          // TEST_EVIDENCE: Integrity: Evaluation order of exercise_by_key of an unknown contract
          "unknown contract key" in {
            val (res, msgs) = evalUpdateApp(
              pkgs,
              e"""\(exercisingParty : Party) (sig: Party) -> Test:exercise_by_key exercisingParty (Some @Party sig) Test:noCid 0 (M:Either:Left @Int64 @Int64 0)""",
              Array(SParty(alice), SParty(alice)),
              Set(alice),
              getContract = PartialFunction.empty,
>>>>>>> 444266ed
            )
            inside(res) { case Success(Left(SErrorDamlException(IE.ContractKeyNotFound(key)))) =>
              key.templateId shouldBe T
              msgs shouldBe Seq("starts test", "maintainers", "queries key")
            }
          }

          // TEST_EVIDENCE: Integrity: Evaluation order of exercise_by_key with argument exceeding max nesting
          "argument exceeds max nesting" in {
            val (res, msgs) = evalUpdateApp(
              pkgs,
              e"""\(exercisingParty : Party) (sig: Party) -> Test:exercise_by_key exercisingParty (Some @Party sig) Test:noCid 0 (M:Either:Left @Int64 @Int64 100)""",
              Array(SParty(alice), SParty(alice)),
              Set(alice),
              getContract = getContract,
              getKey = getKey,
            )
            inside(res) {
              case Success(
                    Left(SErrorDamlException(IE.Dev(_, IE.Dev.Limit(IE.Dev.Limit.ValueNesting(_)))))
                  ) =>
                msgs shouldBe Seq(
                  "starts test",
                  "maintainers",
                  "queries key",
                  "contract agreement",
                  "contract signatories",
                  "contract observers",
                  "template choice controllers",
                  "template choice observers",
                  "template choice authorizers",
                )
            }
          }

          // TEST_EVIDENCE: Integrity: Evaluation order of exercise_by_key with result exceeding max nesting
          "result exceeds max nesting" in {
            val (res, msgs) = evalUpdateApp(
              pkgs,
              e"""\(exercisingParty : Party) (sig: Party) -> Test:exercise_by_key exercisingParty (Test:someParty sig) Test:noCid 0 (M:Either:Right @Int64 @Int64 100)""",
              Array(SParty(alice), SParty(alice)),
              Set(alice),
              getContract = getContract,
              getKey = getKey,
            )
            inside(res) {
              case Success(
                    Left(SErrorDamlException(IE.Dev(_, IE.Dev.Limit(IE.Dev.Limit.ValueNesting(_)))))
                  ) =>
                msgs shouldBe Seq(
                  "starts test",
                  "maintainers",
                  "queries key",
                  "contract agreement",
                  "contract signatories",
                  "contract observers",
                  "template choice controllers",
                  "template choice observers",
                  "template choice authorizers",
                  "choice body",
                )
            }
          }

          // TEST_EVIDENCE: Integrity: Evaluation order of exercise_vy_key with empty contract key maintainers
          "empty contract key maintainers" in {
            val (res, msgs) = evalUpdateApp(
              pkgs,
              e"""\(exercisingParty: Party) -> Test:exercise_by_key exercisingParty Test:noParty Test:noCid 0 (M:Either:Right @Int64 @Int64 100)""",
              Array(SParty(alice)),
              Set(alice),
            )
            inside(res) {
              case Success(Left(SErrorDamlException(IE.FetchEmptyContractKeyMaintainers(T, _)))) =>
                msgs shouldBe Seq("starts test", "maintainers")
            }
          }

          // TEST_EVIDENCE: Integrity: Evaluation order of exercise_by_key with contract ID in contract key
          "contract ID in contract key " in {
            val (res, msgs) = evalUpdateApp(
              pkgs,
              e"""\(exercisingParty: Party) (sig: Party) (cId: ContractId M:T) ->
                 Test:exercise_by_key exercisingParty (Test:someParty sig) (Test:someCid cId) 0 (M:Either:Right @Int64 @Int64 100)""",
              Array(SParty(alice), SParty(alice), SContractId(cId)),
              Set(alice),
            )
            inside(res) { case Success(Left(SErrorDamlException(IE.ContractIdInContractKey(_)))) =>
              msgs shouldBe Seq("starts test", "maintainers")
            }
          }
        }

        List("exercise_interface", "exercise_interface_with_guard").foreach { testCase =>
          def buildLog(msgs: String*) = testCase match {
            case "exercise_interface" => msgs.filter(_ != "interface guard")
            case _ => msgs
          }

          testCase - {

            "a non-cached global contract" - {

              // TEST_EVIDENCE: Integrity: Evaluation order of successful exercise by interface of a non-cached global contract
              "success" in {
                val (res, msgs) = evalUpdateApp(
                  pkgs,
                  e"""\(exercisingParty: Party) (cId: ContractId M:Human) -> Test:$testCase exercisingParty cId""",
                  Array(SParty(alice), SContractId(cId)),
                  Set(alice),
                  getContract = getIfaceContract,
                )
                inside(res) { case Success(Right(_)) =>
                  msgs shouldBe buildLog(
                    "starts test",
                    "contract agreement",
                    "contract signatories",
                    "contract observers",
                    "key",
                    "maintainers",
                    "view",
                    "interface guard",
                    "interface choice controllers",
                    "interface choice observers",
                    "choice body",
                    "ends test",
                  )
                }
              }

              // TEST_EVIDENCE: Integrity: exercise_interface with a contract instance that does not implement the interface fails.
              "contract doesn't implement interface" in {
                val (res, msgs) = evalUpdateApp(
                  pkgs,
                  e"""\(exercisingParty : Party) (cId: ContractId M:Human) -> Test:$testCase exercisingParty cId""",
                  Array(SParty(alice), SContractId(cId)),
                  Set(alice),
                  getContract = getWronglyTypedContract,
                  getKey = getKey,
                )
                inside(res) {
                  case Success(
                        Left(SErrorDamlException(IE.ContractDoesNotImplementInterface(_, _, _)))
                      ) =>
                    msgs shouldBe buildLog("starts test")
                }
              }

              // TEST_EVIDENCE: Integrity: Evaluation order of exercise_interface of a non-cached global contract with failed authorization
              "authorization failures" in {
                val (res, msgs) = evalUpdateApp(
                  pkgs,
                  e"""\(exercisingParty : Party) (cId: ContractId M:Human) -> Test:$testCase exercisingParty cId""",
                  Array(SParty(charlie), SContractId(cId)),
                  Set(charlie),
                  getContract = getIfaceContract,
                )

                inside(res) {
                  case Success(Left(SErrorDamlException(IE.FailedAuthorization(_, _)))) =>
                    msgs shouldBe buildLog(
                      "starts test",
                      "contract agreement",
                      "contract signatories",
                      "contract observers",
                      "key",
                      "maintainers",
                      "view",
                      "interface guard",
                      "interface choice controllers",
                      "interface choice observers",
                    )
                }
              }
            }

            "a cached global contract" - {

              // TEST_EVIDENCE: Integrity: Evaluation order of successful exercise_interface of a cached global contract
              "success" in {
                val (res, msgs) = evalUpdateApp(
                  pkgs,
                  e"""\(exercisingParty : Party) (cId: ContractId Human) ->
               ubind x: M:Human <- fetch_template @M:Human cId in
               Test:$testCase exercisingParty cId
               """,
                  Array(SParty(alice), SContractId(cId)),
                  Set(alice),
                  getContract = getIfaceContract,
                )
                inside(res) { case Success(Right(_)) =>
                  msgs shouldBe buildLog(
                    "starts test",
                    "view",
                    "interface guard",
                    "interface choice controllers",
                    "interface choice observers",
                    "choice body",
                    "ends test",
                  )
                }
              }

              // TEST_EVIDENCE: Integrity: Evaluation order of exercise by interface of an inactive global contract
              "inactive contract" in {
                val (res, msgs) = evalUpdateApp(
                  pkgs,
                  e"""\(exercisingParty : Party) (cId: ContractId M:Human)  ->
             ubind x: Unit <- exercise @M:Human Archive cId () in
               Test:$testCase exercisingParty cId
             """,
                  Array(SParty(alice), SContractId(cId)),
                  Set(alice),
                  getContract = getIfaceContract,
                )
                inside(res) {
                  case Success(Left(SErrorDamlException(IE.ContractNotActive(_, Human, _)))) =>
                    msgs shouldBe buildLog("starts test")
                }
              }

              // TEST_EVIDENCE: Integrity: Evaluation order of exercise by interface of a cached global contract that does not implement the interface.
              "wrongly typed contract" in {
                val (res, msgs) = evalUpdateApp(
                  pkgs,
                  e"""\(exercisingParty : Party) (cId: ContractId M:Human) ->
               ubind x: M:Dummy <- fetch_template @M:Dummy cId in
               Test:$testCase exercisingParty cId
               """,
                  Array(SParty(alice), SContractId(cId)),
                  Set(alice),
                  getContract = getWronglyTypedContract,
                )
                inside(res) {
                  case Success(
                        Left(
                          SErrorDamlException(
                            IE.ContractDoesNotImplementInterface(Person, _, Dummy)
                          )
                        )
                      ) =>
                    msgs shouldBe buildLog("starts test")
                }
              }

              // TEST_EVIDENCE: Integrity: This checks that type checking is done after checking activeness.
              "wrongly typed inactive contract" in {
                val (res, msgs) = evalUpdateApp(
                  pkgs,
                  e"""\(exercisingParty : Party) (cId: ContractId M:T) ->
               ubind x: M:Dummy <- exercise @M:Dummy Archive cId () in
               Test:$testCase exercisingParty cId
               """,
                  Array(SParty(alice), SContractId(cId)),
                  Set(alice),
                  getContract = getWronglyTypedContract,
                )
                inside(res) {
                  case Success(Left(SErrorDamlException(IE.ContractNotActive(_, Dummy, _)))) =>
                    msgs shouldBe buildLog("starts test")
                }
              }

              // TEST_EVIDENCE: Integrity: Evaluation order of exercise by interface of cached global contract with failed authorization
              "authorization failures" in {
                val (res, msgs) = evalUpdateApp(
                  pkgs,
                  e"""\(exercisingParty : Party) (cId: ContractId M:Human) ->
               ubind x: M:Human <- fetch_template @M:Human cId
               in  Test:$testCase exercisingParty cId""",
                  Array(SParty(bob), SContractId(cId)),
                  Set(bob),
                  getContract = getIfaceContract,
                )

                inside(res) {
                  case Success(Left(SErrorDamlException(IE.FailedAuthorization(_, _)))) =>
                    msgs shouldBe buildLog(
                      "starts test",
                      "view",
                      "interface guard",
                      "interface choice controllers",
                      "interface choice observers",
                    )
                }
              }
            }

            "a local contract" - {

              // TEST_EVIDENCE: Integrity: Evaluation order of successful exercise_interface of a local contract
              "success" in {
                val (res, msgs) = evalUpdateApp(
                  pkgs,
                  e"""\(exercisingParty : Party) ->
             ubind cId: ContractId M:Human <- create @M:Human M:Human {person = exercisingParty, obs = exercisingParty, ctrl = exercisingParty, precond = True, key = M:toKey exercisingParty, nested = M:buildNested 0} in
             Test:$testCase exercisingParty cId
             """,
                  Array(SParty(alice)),
                  Set(alice),
                )
                inside(res) { case Success(Right(_)) =>
                  msgs shouldBe buildLog(
                    "starts test",
                    "view",
                    "interface guard",
                    "interface choice controllers",
                    "interface choice observers",
                    "choice body",
                    "ends test",
                  )
                }
              }

              // TEST_EVIDENCE: Integrity: Evaluation order of exercise_interface of an inactive local contract
              "inactive contract" in {
                val (res, msgs) = evalUpdateApp(
                  pkgs,
                  e"""\(exercisingParty : Party) ->
             ubind cId: ContractId M:Human <- create @M:Human M:Human {person = exercisingParty, obs = exercisingParty, ctrl = exercisingParty, precond = True, key = M:toKey exercisingParty, nested = M:buildNested 0} in
             ubind x: Unit <- exercise @M:Human Archive cId ()
             in
             Test:$testCase exercisingParty cId
             """,
                  Array(SParty(alice)),
                  Set(alice),
                )
                inside(res) {
                  case Success(Left(SErrorDamlException(IE.ContractNotActive(_, Human, _)))) =>
                    msgs shouldBe Seq("starts test")
                }
              }

              // TEST_EVIDENCE: Integrity: Evaluation order of exercise_interface of an local contract not implementing the interface
              "wrongly typed contract" in {
                val (res, msgs) = evalUpdateApp(
                  pkgs,
                  e"""\(exercisingParty : Party) ->
             ubind cId1: ContractId M:Dummy <- create @M:Dummy M:Dummy { signatory = exercisingParty }
             in let cId2: ContractId M:T = COERCE_CONTRACT_ID @M:Dummy @M:T cId1
             in
               Test:$testCase exercisingParty cId1
             """,
                  Array(SParty(alice)),
                  Set(alice),
                )
                inside(res) {
                  case Success(
                        Left(
                          SErrorDamlException(
                            IE.ContractDoesNotImplementInterface(Person, _, Dummy)
                          )
                        )
                      ) =>
                    msgs shouldBe buildLog("starts test")
                }
              }

              // TEST_EVIDENCE: Integrity: This checks that type checking in exercise_interface is done after checking activeness.
              "wrongly typed inactive contract" in {
                val (res, msgs) = evalUpdateApp(
                  pkgs,
                  e"""\(exercisingParty : Party) ->
             ubind cId1: ContractId M:Dummy <- create @M:Dummy M:Dummy { signatory = exercisingParty}
             in ubind x: Unit <- exercise @M:Dummy Archive cId1 ()
             in let cId2: ContractId M:T = COERCE_CONTRACT_ID @M:Dummy @M:T cId1
             in
               Test:$testCase exercisingParty cId1
             """,
                  Array(SParty(alice)),
                  Set(alice),
                )
                inside(res) {
                  case Success(Left(SErrorDamlException(IE.ContractNotActive(_, Dummy, _)))) =>
                    msgs shouldBe buildLog("starts test")
                }
              }

              // TEST_EVIDENCE: Integrity: Evaluation order of exercise_interface of a cached local contract with failed authorization
              "authorization failures" in {
                val (res, msgs) = evalUpdateApp(
                  pkgs,
                  e"""\(exercisingParty : Party) (other : Party)->
                  ubind cId: ContractId M:Human <- create @M:Human M:Human {person = exercisingParty, obs = other, ctrl = other, precond = True, key = M:toKey exercisingParty, nested = M:buildNested 0} in
                    Test:$testCase exercisingParty cId
                  """,
                  Array(SParty(alice), SParty(bob)),
                  Set(alice),
                )

                inside(res) {
                  case Success(
                        Left(
                          SErrorDamlException(
                            IE.FailedAuthorization(
                              _,
                              FailedAuthorization.ExerciseMissingAuthorization(Human, _, None, _, _),
                            )
                          )
                        )
                      ) =>
                    msgs shouldBe buildLog(
                      "starts test",
                      "view",
                      "interface guard",
                      "interface choice controllers",
                      "interface choice observers",
                    )
                }
              }
            }
          }
        }

        "fetch" - {

          "a non-cached global contract" - {

            // TEST_EVIDENCE: Integrity: Evaluation order of successful fetch of a non-cached global contract
            "success" in {
              val (res, msgs) = evalUpdateApp(
                pkgs,
                e"""Test:fetch_by_id""",
                Array(SParty(alice), SContractId(cId)),
                Set(alice),
                getContract = getContract,
              )
              inside(res) { case Success(Right(_)) =>
                msgs shouldBe Seq(
                  "starts test",
                  "contract agreement",
                  "contract signatories",
                  "contract observers",
                  "key",
                  "maintainers",
                  "ends test",
                )
              }
            }

            // TEST_EVIDENCE: Integrity: Evaluation order of fetch of a wrongly typed non-cached global contract
            "wrongly typed contract" in {
              val (res, msgs) = evalUpdateApp(
                pkgs,
                e"""Test:fetch_by_id""",
                Array(SParty(alice), SContractId(cId)),
                Set(alice),
                getContract = getWronglyTypedContract,
              )
              inside(res) {
                case Success(Left(SErrorDamlException(IE.WronglyTypedContract(_, T, Dummy)))) =>
                  msgs shouldBe Seq("starts test")
              }
            }

            // TEST_EVIDENCE: Integrity: Evaluation order of fetch of a non-cached global contract with failure authorization
            "authorization failures" in {
              val (res, msgs) = evalUpdateApp(
                pkgs,
                e"""Test:fetch_by_id""",
                Array(SParty(charlie), SContractId(cId)),
                Set(alice, charlie),
                getContract = getContract,
              )

              inside(res) { case Success(Left(SErrorDamlException(IE.FailedAuthorization(_, _)))) =>
                msgs shouldBe Seq(
                  "starts test",
                  "contract agreement",
                  "contract signatories",
                  "contract observers",
                  "key",
                  "maintainers",
                )
              }
            }

            // TEST_EVIDENCE: Integrity: Evaluation order of fetch of a non-cached global contract with inconsistent key
            "inconsistent key" in {
              val (res, msgs) = evalUpdateApp(
                pkgs,
                e"""\(maintainer: Party) (fetchingParty: Party) (cId: ContractId M:T) ->
               ubind x : Option (ContractId M:T) <- lookup_by_key @M:T (M:toKey maintainer)
               in Test:fetch_by_id fetchingParty cId
               """,
                Array(SParty(alice), SParty(charlie), SContractId(cId)),
                Set(alice, charlie),
                getContract = getContract,
                getKey = PartialFunction.empty,
              )

              inside(res) {
                case Success(Left(SErrorDamlException(IE.InconsistentContractKey(_)))) =>
                  msgs shouldBe Seq(
                    "starts test",
                    "contract agreement",
                    "contract signatories",
                    "contract observers",
                    "key",
                    "maintainers",
                  )
              }
            }
          }

          "a cached global contract" - {

            // TEST_EVIDENCE: Integrity: Evaluation order of successful fetch of a cached global contract
            "success" in {
              val (res, msgs) = evalUpdateApp(
                pkgs,
                e"""\(fetchingParty: Party) (cId: ContractId M:T) ->
               ubind x: M:T <- fetch_template @M:T cId in
               Test:fetch_by_id fetchingParty cId
               """,
                Array(SParty(alice), SContractId(cId)),
                Set(alice),
                getContract = getContract,
              )
              inside(res) { case Success(Right(_)) =>
                msgs shouldBe Seq("starts test", "ends test")
              }
            }

            // TEST_EVIDENCE: Integrity: Evaluation order of fetch of an inactive global contract
            "inactive contract" in {
              val (res, msgs) = evalUpdateApp(
                pkgs,
                e"""\(fetchingParty: Party) (cId: ContractId M:T)  ->
             ubind x: Unit <- exercise @M:T Archive cId ()
             in Test:fetch_by_id fetchingParty cId""",
                Array(SParty(alice), SContractId(cId)),
                Set(alice),
                getContract = getContract,
              )
              inside(res) {
                case Success(Left(SErrorDamlException(IE.ContractNotActive(_, T, _)))) =>
                  msgs shouldBe Seq("starts test")
              }
            }

            // TEST_EVIDENCE: Integrity: Evaluation order of fetch of a wrongly typed cached global contract
            "wrongly typed contract" in {
              val (res, msgs) = evalUpdateApp(
                pkgs,
                e"""\(fetchingParty: Party) (cId: ContractId M:T) ->
               ubind x: M:Dummy <- fetch_template @M:Dummy cId
               in Test:fetch_by_id fetchingParty cId""",
                Array(SParty(alice), SContractId(cId)),
                Set(alice),
                getContract = getWronglyTypedContract,
              )
              inside(res) {
                case Success(Left(SErrorDamlException(IE.WronglyTypedContract(_, T, Dummy)))) =>
                  msgs shouldBe Seq("starts test")
              }
            }

            // This checks that type checking is done after checking activeness.
            "wrongly typed inactive contract" in {
              val (res, msgs) = evalUpdateApp(
                pkgs,
                e"""\(fetchingParty: Party) (cId: ContractId M:T) ->
               ubind x: M:Dummy <- exercise @M:Dummy Archive cId ()
               in Test:fetch_by_id fetchingParty cId""",
                Array(SParty(alice), SContractId(cId)),
                Set(alice),
                getContract = getWronglyTypedContract,
              )
              inside(res) {
                case Success(Left(SErrorDamlException(IE.ContractNotActive(_, Dummy, _)))) =>
                  msgs shouldBe Seq("starts test")
              }
            }

            // TEST_EVIDENCE: Integrity: Evaluation order of fetch of cached global contract with failure authorization
            "authorization failures" in {
              val (res, msgs) = evalUpdateApp(
                pkgs,
                e"""\(fetchingParty: Party) (cId: ContractId M:T) ->
               ubind x: M:T <- fetch_template @M:T cId
               in Test:fetch_by_id fetchingParty cId""",
                Array(SParty(charlie), SContractId(cId)),
                Set(alice, charlie),
                getContract = getContract,
              )

              inside(res) { case Success(Left(SErrorDamlException(IE.FailedAuthorization(_, _)))) =>
                msgs shouldBe Seq("starts test")
              }
            }
          }

          "a local contract" - {

            // TEST_EVIDENCE: Integrity: Evaluation order of successful fetch of a local contract
            "success" in {
              val (res, msgs) = evalUpdateApp(
                pkgs,
                e"""\(sig: Party) (obs : Party) (fetchingParty: Party) ->
             ubind cId: ContractId M:T <- create @M:T M:T { signatory = sig, observer = obs, precondition = True, key = M:toKey sig, nested = M:buildNested 0 }
             in Test:fetch_by_id fetchingParty cId""",
                Array(SParty(alice), SParty(bob), SParty(alice)),
                Set(alice),
              )
              inside(res) { case Success(Right(_)) =>
                msgs shouldBe Seq("starts test", "ends test")
              }
            }

            // TEST_EVIDENCE: Integrity: Evaluation order of fetch of an inactive local contract
            "inactive contract" in {
              val (res, msgs) = evalUpdateApp(
                pkgs,
                e"""\(sig : Party) (obs : Party) (fetchingParty: Party) ->
             ubind
               cId: ContractId M:T <- create @M:T M:T { signatory = sig, observer = obs, precondition = True, key = M:toKey sig, nested = M:buildNested 0 } ;
               x: Unit <- exercise @M:T Archive cId ()
             in Test:fetch_by_id fetchingParty cId""",
                Array(SParty(alice), SParty(bob), SParty(alice)),
                Set(alice),
              )
              inside(res) {
                case Success(Left(SErrorDamlException(IE.ContractNotActive(_, T, _)))) =>
                  msgs shouldBe Seq("starts test")
              }
            }

            // TEST_EVIDENCE: Integrity: Evaluation order of fetch of an wrongly typed local contract
            "wrongly typed contract" in {
              val (res, msgs) = evalUpdateApp(
                pkgs,
                e"""\(sig : Party) (fetchingParty: Party) ->
             ubind cId1: ContractId M:Dummy <- create @M:Dummy M:Dummy { signatory = sig }
             in let cId2: ContractId M:T = COERCE_CONTRACT_ID @M:Dummy @M:T cId1
             in Test:fetch_by_id fetchingParty cId2""",
                Array(SParty(alice), SParty(alice)),
                Set(alice),
              )
              inside(res) {
                case Success(Left(SErrorDamlException(IE.WronglyTypedContract(_, T, Dummy)))) =>
                  msgs shouldBe Seq("starts test")
              }
            }

            // This checks that type checking is done after checking activeness.
            "wrongly typed inactive contract" in {
              val (res, msgs) = evalUpdateApp(
                pkgs,
                e"""\(sig : Party) (fetchingParty: Party) ->
             ubind cId1: ContractId M:Dummy <- create @M:Dummy M:Dummy { signatory = sig }
             in ubind x: Unit <- exercise @M:Dummy Archive cId1 ()
             in let cId2: ContractId M:T = COERCE_CONTRACT_ID @M:Dummy @M:T cId1
             in Test:fetch_by_id fetchingParty cId2""",
                Array(SParty(alice), SParty(alice)),
                Set(alice),
              )
              inside(res) {
                case Success(Left(SErrorDamlException(IE.ContractNotActive(_, Dummy, _)))) =>
                  msgs shouldBe Seq("starts test")
              }
            }

            // TEST_EVIDENCE: Integrity: Evaluation order of fetch of a cached global contract with failure authorization
            "authorization failures" in {
              val (res, msgs) = evalUpdateApp(
                pkgs,
                e"""\(sig: Party) (obs : Party) (fetchingParty: Party) ->
                  ubind cId: ContractId M:T <- create @M:T M:T { signatory = sig, observer = obs, precondition = True, key = M:toKey sig, nested = M:buildNested 0 }
                  in Test:fetch_by_id fetchingParty cId""",
                Array(SParty(alice), SParty(bob), SParty(charlie)),
                Set(alice, charlie),
                getContract = getContract,
              )

              inside(res) { case Success(Left(SErrorDamlException(IE.FailedAuthorization(_, _)))) =>
                msgs shouldBe Seq("starts test")
              }
            }
          }

          "a disclosed contract" - {

            // TEST_EVIDENCE: Integrity: Evaluation order of fetch of a wrongly typed disclosed contract
            "wrongly typed contract" in {
              val (result, events) = evalUpdateApp(
                pkgs,
                e"""\(sig : Party) (fetchingParty: Party) (cId1: ContractId M:Dummy) ->
             let cId2: ContractId M:T = COERCE_CONTRACT_ID @M:Dummy @M:T cId1
             in Test:fetch_by_id fetchingParty cId2""",
                Array(SParty(alice), SParty(alice), SContractId(cId)),
                Set(alice),
                disclosedContracts = List(buildDisclosedContract(alice)),
              )

              inside(result) {
                case Success(Left(SErrorDamlException(IE.WronglyTypedContract(`cId`, T, Dummy)))) =>
                  events shouldBe Seq("starts test")
              }
            }
          }

          // TEST_EVIDENCE: Integrity: Evaluation order of fetch of an unknown contract
          "unknown contract" in {
            val (res, msgs) = evalUpdateApp(
              pkgs,
              e"""\(fetchingParty: Party) (cId: ContractId M:T) -> Test:fetch_by_id fetchingParty cId""",
              Array(SParty(alice), SContractId(cId)),
              Set(alice),
              getContract = PartialFunction.empty,
            )
            inside(res) { case Failure(SpeedyTestLib.UnknownContract(`cId`)) =>
              msgs shouldBe Seq("starts test")
            }
          }
        }

        "fetch_by_key" - {

          "a non-cached global contract" - {

            // TEST_EVIDENCE: Integrity: Evaluation order of successful fetch_by_key of a non-cached global contract
            "success" in {
              val (res, msgs) = evalUpdateApp(
                pkgs,
                e"""\(fetchingParty:Party) (sig: Party) -> Test:fetch_by_key fetchingParty (Test:someParty sig) Test:noCid 0""",
                Array(SParty(alice), SParty(alice)),
                Set(alice),
                getContract = getContract,
                getKey = getKey,
              )
              inside(res) { case Success(Right(_)) =>
                msgs shouldBe Seq(
                  "starts test",
                  "maintainers",
                  "queries key",
                  "contract agreement",
                  "contract signatories",
                  "contract observers",
                  "ends test",
                )
              }
            }

            // This case may happen only if there is a bug in the ledger.
            "wrongly typed contract" in {
              val (res, msgs) = evalUpdateApp(
                pkgs,
                e"""\(fetchingParty:Party) (sig: Party) -> Test:fetch_by_key fetchingParty (Test:someParty sig) Test:noCid 0""",
                Array(SParty(alice), SParty(alice)),
                Set(alice),
                getContract = getWronglyTypedContract,
                getKey = getKey,
              )
              inside(res) {
                case Success(Left(SErrorDamlException(IE.WronglyTypedContract(_, T, Dummy)))) =>
                  msgs shouldBe Seq(
                    "starts test",
                    "maintainers",
                    "queries key",
                  )
              }
            }

            // TEST_EVIDENCE: Integrity: Evaluation order of fetch_by_key of a non-cached global contract with authorization failure
            "authorization failures" in {
              val (res, msgs) = evalUpdateApp(
                pkgs,
                e"""\(fetchingParty:Party) (sig: Party) -> Test:fetch_by_key fetchingParty (Test:someParty sig) Test:noCid 0""",
                Array(SParty(charlie), SParty(alice)),
                Set(alice, charlie),
                getContract = getContract,
                getKey = getKey,
              )
              inside(res) { case Success(Left(SErrorDamlException(IE.FailedAuthorization(_, _)))) =>
                msgs shouldBe Seq(
                  "starts test",
                  "maintainers",
                  "queries key",
                  "contract agreement",
                  "contract signatories",
                  "contract observers",
                )
              }
            }

            // TEST_EVIDENCE: Integrity: Evaluation order of fetch-by-key of a non-cached global contract with visibility failure
            "visibility failure" in {
              val (res, msgs) = evalUpdateApp(
                pkgs,
                e"""\(fetchingParty:Party) (sig: Party) -> Test:fetch_by_key fetchingParty (Test:someParty sig) Test:noCid 0""",
                Array(SParty(charlie), SParty(alice)),
                Set(charlie),
                getContract = getNonVisibleContract,
                getKey = getKey,
              )
              inside(res) {
                case Success(
                      Left(SErrorDamlException(IE.ContractKeyNotVisible(cid, key, _, _, _)))
                    ) =>
                  cid shouldBe cId
                  key.templateId shouldBe T
                  msgs shouldBe Seq(
                    "starts test",
                    "maintainers",
                    "queries key",
                    "contract agreement",
                    "contract signatories",
                    "contract observers",
                  )
              }
            }
          }

          "a cached global contract" - {

            // TEST_EVIDENCE: Integrity: Evaluation order of successful fetch_by_key of a cached global contract
            "success" in {
              val (res, msgs) = evalUpdateApp(
                pkgs,
                e"""\(fetchingParty:Party) (sig: Party) (cId: ContractId M:T) ->
                 ubind x: M:T <- fetch_template @M:T cId
                 in Test:fetch_by_key fetchingParty (Test:someParty sig) Test:noCid 0""",
                Array(SParty(alice), SParty(alice), SContractId(cId)),
                Set(alice),
                getContract = getContract,
                getKey = getKey,
              )
              inside(res) { case Success(Right(_)) =>
                msgs shouldBe Seq("starts test", "maintainers", "ends test")
              }
            }

            // TEST_EVIDENCE: Integrity: Evaluation order of fetch_by_key of an inactive global contract
            "inactive contract" in {

              val (res, msgs) = evalUpdateApp(
                pkgs,
                e"""\(cId: ContractId M:T) (fetchingParty: Party) (sig: Party) ->
             ubind x: Unit <- exercise @M:T Archive cId ()
             in Test:fetch_by_key fetchingParty (Test:someParty sig) Test:noCid 0""",
                Array(SContractId(cId), SParty(alice), SParty(alice)),
                Set(alice),
                getContract = getContract,
                getKey = getKey,
              )
              inside(res) { case Success(Left(SErrorDamlException(IE.ContractKeyNotFound(key)))) =>
                key.templateId shouldBe T
                msgs shouldBe Seq("starts test", "maintainers")
              }
            }

            // TEST_EVIDENCE: Integrity: Evaluation order of fetch_by_key of a cached global contract with authorization failure
            "authorization failures" in {
              val (res, msgs) = evalUpdateApp(
                pkgs,
                e"""\(fetchingParty:Party) (sig: Party) (cId: ContractId M:T) ->
               ubind x: M:T <- fetch_template @M:T cId
               in Test:fetch_by_key fetchingParty (Test:someParty sig) Test:noCid 0""",
                Array(SParty(charlie), SParty(alice), SContractId(cId)),
                Set(alice, charlie),
                getContract = getContract,
                getKey = getKey,
              )
              inside(res) { case Success(Left(SErrorDamlException(IE.FailedAuthorization(_, _)))) =>
                msgs shouldBe Seq("starts test", "maintainers")
              }
            }

            // TEST_EVIDENCE: Integrity: Evaluation order of fetch-by-key of a cached global contract with visibility failure
            "visibility failure" in {
              val (res, msgs) = evalUpdateApp(
                pkgs,
                e"""\(fetchingParty:Party) (sig : Party)  (cId: ContractId M:T)  ->
               ubind x: M:T <- exercise @M:T Divulge cId fetchingParty
               in Test:fetch_by_key fetchingParty (Test:someParty sig) Test:noCid 0""",
                Array(SParty(charlie), SParty(alice), SContractId(cId)),
                Set(charlie),
                getContract = getNonVisibleContract,
                getKey = getKey,
              )
              inside(res) {
                case Success(
                      Left(SErrorDamlException(IE.ContractKeyNotVisible(cid, key, _, _, _)))
                    ) =>
                  cid shouldBe cId
                  key.templateId shouldBe T
                  msgs shouldBe Seq("starts test", "maintainers")
              }
            }
          }

          "a local contract" - {

            // TEST_EVIDENCE: Integrity: Evaluation order of successful fetch_by_key of a local contract
            "success" in {
              val (res, msgs) = evalUpdateApp(
                pkgs,
                e"""\(sig : Party) (obs : Party) (fetchingParty: Party)  ->
             ubind
               cId: ContractId M:T <- create @M:T M:T { signatory = sig, observer = obs, precondition = True, key = M:toKey sig, nested = M:buildNested 0 }
             in Test:fetch_by_key fetchingParty (Test:someParty sig) Test:noCid 0""",
                Array(SParty(alice), SParty(bob), SParty(alice)),
                Set(alice),
              )
              inside(res) { case Success(Right(_)) =>
                msgs shouldBe Seq("starts test", "maintainers", "ends test")
              }
            }

            // TEST_EVIDENCE: Integrity: Evaluation order of fetch_by_key of an inactive global contract
            "inactive contract" in {
              val (res, msgs) = evalUpdateApp(
                pkgs,
                e"""\(sig : Party) (obs : Party) (fetchingParty: Party) ->
             ubind
               cId: ContractId M:T <- create @M:T M:T { signatory = sig, observer = obs, precondition = True, key = M:toKey sig, nested = M:buildNested 0 };
               x: Unit <- exercise @M:T Archive cId ()
             in Test:fetch_by_key fetchingParty (Test:someParty sig) Test:noCid 0""",
                Array(SParty(alice), SParty(bob), SParty(alice)),
                Set(alice),
              )
              inside(res) { case Success(Left(SErrorDamlException(IE.ContractKeyNotFound(key)))) =>
                key.templateId shouldBe T
                msgs shouldBe Seq("starts test", "maintainers")
              }
            }

            // TEST_EVIDENCE: Integrity: Evaluation order of fetch_by_key of a local contract with authorization failure
            "visibility failure" in {
              val (res, msgs) = evalUpdateApp(
                pkgs,
                e"""\(helperCId: ContractId Test:Helper) (sig : Party) (fetchingParty: Party) ->
             ubind x: ContractId M:T <- exercise @Test:Helper CreateNonvisibleKey helperCId ()
             in Test:fetch_by_key fetchingParty (Test:someParty sig) Test:noCid 0""",
                Array(SContractId(helperCId), SParty(alice), SParty(charlie)),
                Set(charlie),
                getContract = getHelper,
              )
              inside(res) {
                case Success(
                      Left(
                        SErrorDamlException(
                          IE.FailedAuthorization(
                            _,
                            FetchMissingAuthorization(`T`, _, stakeholders, authParties),
                          )
                        )
                      )
                    ) =>
                  stakeholders shouldBe Set(alice)
                  authParties shouldBe Set(charlie)
                  msgs shouldBe Seq("starts test", "maintainers")
              }
            }
          }

          // TEST_EVIDENCE: Integrity: Evaluation order of fetch_by_key of an unknown contract key
          "unknown contract key" in {
            val (res, msgs) = evalUpdateApp(
              pkgs,
              e"""\(fetchingParty:Party) (sig: Party) -> Test:fetch_by_key fetchingParty (Some @Party sig) (None @(ContractId Unit)) 0""",
              Array(SParty(alice), SParty(alice)),
              Set(alice),
              getContract = getContract,
              getKey = PartialFunction.empty,
            )
            inside(res) { case Success(Left(SErrorDamlException(IE.ContractKeyNotFound(key)))) =>
              key.templateId shouldBe T
              msgs shouldBe Seq("starts test", "maintainers", "queries key")
            }
          }

          // TEST_EVIDENCE: Integrity: Evaluation order of fetch_by_key with empty contract key maintainers
          "empty contract key maintainers" in {
            val (res, msgs) = evalUpdateApp(
              pkgs,
              e"""\(fetchingParty: Party) -> Test:fetch_by_key fetchingParty Test:noParty Test:noCid 0""",
              Array(SParty(alice)),
              Set(alice),
            )
            inside(res) {
              case Success(Left(SErrorDamlException(IE.FetchEmptyContractKeyMaintainers(T, _)))) =>
                msgs shouldBe Seq("starts test", "maintainers")
            }
          }

          // TEST_EVIDENCE: Integrity: Evaluation order of fetch_by_key with contract ID in contract key
          "contract ID in contract key " in {
            val (res, msgs) = evalUpdateApp(
              pkgs,
              e"""\(fetchingParty: Party) (sig: Party) (cId: ContractId M:T) ->
                 Test:fetch_by_key fetchingParty (Test:someParty sig) (Test:someCid cId) 0""",
<<<<<<< HEAD
          Array(SParty(alice), SParty(alice), SContractId(cId)),
          Set(alice),
        )
        inside(res) { case Success(Left(SErrorDamlException(IE.ContractIdInContractKey(_)))) =>
          msgs shouldBe Seq("starts test", "maintainers")
        }
      }

      // TEST_EVIDENCE: Integrity: Evaluation order of fetch_by_key with contract key exceeding max nesting
      "key exceeds max nesting" in {
        val (res, msgs) = evalUpdateApp(
          pkgs,
          e"""\(sig : Party) (fetchingParty: Party) -> Test:fetch_by_key fetchingParty (Test:someParty sig) Test:noCid 100""",
          Array(SParty(alice), SParty(alice)),
          Set(alice),
        )
        inside(res) {
          case Success(
                Left(SErrorDamlException(IE.ValueNesting(_)))
              ) =>
            msgs shouldBe Seq("starts test", "maintainers")
        }
      }
    }

    "fetch_interface" - {

      "a non-cached global contract" - {

        // TEST_EVIDENCE: Integrity: Evaluation order of successful fetch_interface of a non-cached global contract
        "success" in {
          val (res, msgs) = evalUpdateApp(
            pkgs,
            e"""Test:fetch_interface""",
            Array(SParty(alice), SContractId(cId)),
            Set(alice),
            getContract = getIfaceContract,
          )
          inside(res) { case Success(Right(_)) =>
            msgs shouldBe Seq(
              "starts test",
              "queries contract",
              "contract agreement",
              "contract signatories",
              "contract observers",
              "key",
              "maintainers",
              "view",
              "ends test",
=======
              Array(SParty(alice), SParty(alice), SContractId(cId)),
              Set(alice),
>>>>>>> 444266ed
            )
            inside(res) { case Success(Left(SErrorDamlException(IE.ContractIdInContractKey(_)))) =>
              msgs shouldBe Seq("starts test", "maintainers")
            }
          }

          // TEST_EVIDENCE: Integrity: Evaluation order of fetch_by_key with contract key exceeding max nesting
          "key exceeds max nesting" in {
            val (res, msgs) = evalUpdateApp(
              pkgs,
              e"""\(sig : Party) (fetchingParty: Party) -> Test:fetch_by_key fetchingParty (Test:someParty sig) Test:noCid 100""",
              Array(SParty(alice), SParty(alice)),
              Set(alice),
            )
            inside(res) {
              case Success(
                    Left(SErrorDamlException(IE.Dev(_, IE.Dev.Limit(IE.Dev.Limit.ValueNesting(_)))))
                  ) =>
                msgs shouldBe Seq("starts test", "maintainers")
            }
          }
        }

        "fetch_interface" - {

          "a non-cached global contract" - {

            // TEST_EVIDENCE: Integrity: Evaluation order of successful fetch_interface of a non-cached global contract
            "success" in {
              val (res, msgs) = evalUpdateApp(
                pkgs,
                e"""Test:fetch_interface""",
                Array(SParty(alice), SContractId(cId)),
                Set(alice),
                getContract = getIfaceContract,
              )
              inside(res) { case Success(Right(_)) =>
                msgs shouldBe Seq(
                  "starts test",
                  "contract agreement",
                  "contract signatories",
                  "contract observers",
                  "key",
                  "maintainers",
                  "view",
                  "ends test",
                )
              }
            }

            // TEST_EVIDENCE: Integrity: Evaluation order of fetch_interface of a non-cached global contract that doesn't implement interface.
            "wrongly typed contract" in {
              val (res, msgs) = evalUpdateApp(
                pkgs,
                e"""Test:fetch_interface""",
                Array(SParty(alice), SContractId(cId)),
                Set(alice),
                getContract = getWronglyTypedContract,
              )
              inside(res) {
                case Success(
                      Left(
                        SErrorDamlException(IE.ContractDoesNotImplementInterface(Person, _, Dummy))
                      )
                    ) =>
                  msgs shouldBe Seq("starts test")
              }
            }

            // TEST_EVIDENCE: Integrity: Evaluation order of fetch_interface of a non-cached global contract with failed authorization
            "authorization failures" in {
              val (res, msgs) = evalUpdateApp(
                pkgs,
                e"""Test:fetch_interface""",
                Array(SParty(charlie), SContractId(cId)),
                Set(alice, charlie),
                getContract = getIfaceContract,
              )

              inside(res) { case Success(Left(SErrorDamlException(IE.FailedAuthorization(_, _)))) =>
                msgs shouldBe Seq(
                  "starts test",
                  "contract agreement",
                  "contract signatories",
                  "contract observers",
                  "key",
                  "maintainers",
                  "view",
                )
              }
            }
          }

          "a cached global contract" - {

            // TEST_EVIDENCE: Integrity: Evaluation order of successful fetch_interface of a cached global contract
            "success" in {
              val (res, msgs) = evalUpdateApp(
                pkgs,
                e"""\(fetchingParty: Party) (cId: ContractId M:Person) ->
               ubind x: M:Person <- fetch_interface @M:Person cId in
               Test:fetch_interface fetchingParty cId
               """,
                Array(SParty(alice), SContractId(cId)),
                Set(alice),
                getContract = getIfaceContract,
              )
              inside(res) { case Success(Right(_)) =>
                msgs shouldBe Seq("starts test", "view", "ends test")
              }
            }

            // TEST_EVIDENCE: Integrity: Evaluation order of fetch_interface of an inactive global contract
            "inactive contract" in {
              val (res, msgs) = evalUpdateApp(
                pkgs,
                e"""\(fetchingParty: Party) (cId: ContractId M:Person)  ->
             ubind x: Unit <- exercise @M:Human Archive cId ()
             in Test:fetch_interface fetchingParty cId""",
                Array(SParty(alice), SContractId(cId)),
                Set(alice),
                getContract = getIfaceContract,
              )
              inside(res) {
                case Success(Left(SErrorDamlException(IE.ContractNotActive(_, Human, _)))) =>
                  msgs shouldBe Seq("starts test")
              }
            }

            // TEST_EVIDENCE: Integrity: Evaluation order of fetch_interface of a cached global contract not implementing the interface.
            "wrongly typed contract" in {
              val (res, msgs) = evalUpdateApp(
                pkgs,
                e"""\(fetchingParty: Party) (cId: ContractId M:Person) ->
               ubind x: M:Dummy <- fetch_template @M:Dummy cId
               in Test:fetch_interface fetchingParty cId""",
                Array(SParty(alice), SContractId(cId)),
                Set(alice),
                getContract = getWronglyTypedContract,
              )
              inside(res) {
                case Success(
                      Left(
                        SErrorDamlException(IE.ContractDoesNotImplementInterface(Person, _, Dummy))
                      )
                    ) =>
                  msgs shouldBe Seq("starts test")
              }
            }

            // This checks that type checking is done after checking activeness.
            "wrongly typed inactive contract" in {
              val (res, msgs) = evalUpdateApp(
                pkgs,
                e"""\(fetchingParty: Party) (cId: ContractId M:Human) ->
               ubind x: M:Dummy <- exercise @M:Dummy Archive cId ()
               in Test:fetch_interface fetchingParty cId""",
                Array(SParty(alice), SContractId(cId)),
                Set(alice),
                getContract = getWronglyTypedContract,
              )
              inside(res) {
                case Success(Left(SErrorDamlException(IE.ContractNotActive(_, Dummy, _)))) =>
                  msgs shouldBe Seq("starts test")
              }
            }

            // TEST_EVIDENCE: Integrity: Evaluation order of fetch_interface of cached global contract with failure authorization
            "authorization failures" in {
              val (res, msgs) = evalUpdateApp(
                pkgs,
                e"""\(fetchingParty: Party) (cId: ContractId M:Person) ->
               ubind x: M:Person <- fetch_interface @M:Person cId
               in Test:fetch_interface fetchingParty cId""",
                Array(SParty(charlie), SContractId(cId)),
                Set(alice, charlie),
                getContract = getIfaceContract,
              )

              inside(res) { case Success(Left(SErrorDamlException(IE.FailedAuthorization(_, _)))) =>
                msgs shouldBe Seq("starts test", "view")
              }
            }
          }

          "a local contract" - {

            // TEST_EVIDENCE: Integrity: Evaluation order of successful fetch_interface of a local contract
            "success" in {
              val (res, msgs) = evalUpdateApp(
                pkgs,
                e"""\(sig: Party) (obs : Party) (fetchingParty: Party) ->
             ubind cId: ContractId M:Human <- create @M:Human M:Human { person = sig, obs = obs, ctrl = sig, precond = True, key = M:toKey sig, nested = M:buildNested 0}
             in Test:fetch_interface fetchingParty cId""",
                Array(SParty(alice), SParty(bob), SParty(alice)),
                Set(alice),
              )
              inside(res) { case Success(Right(_)) =>
                msgs shouldBe Seq("starts test", "view", "ends test")
              }
            }

            // TEST_EVIDENCE: Integrity: Evaluation order of fetch_interface of an inactive local contract
            "inactive contract" in {
              val (res, msgs) = evalUpdateApp(
                pkgs,
                e"""\(sig : Party) (obs : Party) (fetchingParty: Party) ->
             ubind cId: ContractId M:Human <- create @M:Human M:Human { person = sig, obs = obs, ctrl = sig, precond = True, key = M:toKey sig, nested = M:buildNested 0}
             in ubind x: Unit <- exercise @M:Human Archive cId ()
             in Test:fetch_interface fetchingParty cId""",
                Array(SParty(alice), SParty(bob), SParty(alice)),
                Set(alice),
              )
              inside(res) {
                case Success(Left(SErrorDamlException(IE.ContractNotActive(_, Human, _)))) =>
                  msgs shouldBe Seq("starts test")
              }
            }

            // TEST_EVIDENCE: Integrity: Evaluation order of fetch_interface of an local contract not implementing the interface
            "wrongly typed contract" in {
              val (res, msgs) = evalUpdateApp(
                pkgs,
                e"""\(sig : Party) (fetchingParty: Party) ->
             ubind cId1: ContractId M:Dummy <- create @M:Dummy M:Dummy { signatory = sig }
             in let cId2: ContractId M:Human = COERCE_CONTRACT_ID @M:Dummy @M:Human cId1
             in Test:fetch_interface fetchingParty cId2""",
                Array(SParty(alice), SParty(alice)),
                Set(alice),
              )
              inside(res) {
                case Success(
                      Left(
                        SErrorDamlException(IE.ContractDoesNotImplementInterface(Person, _, Dummy))
                      )
                    ) =>
                  msgs shouldBe Seq("starts test")
              }
            }
            // TEST_EVIDENCE: Integrity: This checks that type checking is done after checking activeness.
            "wrongly typed inactive contract" in {
              val (res, msgs) = evalUpdateApp(
                pkgs,
                e"""\(sig : Party) (fetchingParty: Party) ->
             ubind cId1: ContractId M:Dummy <- create @M:Dummy M:Dummy { signatory = sig }
             in ubind x: Unit <- exercise @M:Dummy Archive cId1 ()
             in let cId2: ContractId M:Human = COERCE_CONTRACT_ID @M:Dummy @M:Human cId1
             in Test:fetch_interface fetchingParty cId2""",
                Array(SParty(alice), SParty(alice)),
                Set(alice),
              )
              inside(res) {
                case Success(Left(SErrorDamlException(IE.ContractNotActive(_, Dummy, _)))) =>
                  msgs shouldBe Seq("starts test")
              }
            }

            // TEST_EVIDENCE: Integrity: Evaluation order of fetch_interface of a cached global contract with failure authorization
            "authorization failures" in {
              val (res, msgs) = evalUpdateApp(
                pkgs,
                e"""\(sig: Party) (obs : Party) (fetchingParty: Party) ->
                  ubind cId: ContractId M:Human <- create @M:Human M:Human { person = sig, obs = obs, ctrl = sig, precond = True, key = M:toKey sig, nested = M:buildNested 0}
                  in Test:fetch_interface fetchingParty cId""",
                Array(SParty(alice), SParty(bob), SParty(charlie)),
                Set(alice, charlie),
                getContract = getIfaceContract,
              )

              inside(res) { case Success(Left(SErrorDamlException(IE.FailedAuthorization(_, _)))) =>
                msgs shouldBe Seq("starts test", "view")
              }
            }
          }

          // TEST_EVIDENCE: Integrity: Evaluation order of fetch_interface of an unknown contract
          "unknown contract" in {
            val (res, msgs) = evalUpdateApp(
              pkgs,
              e"""\(fetchingParty: Party) (cId: ContractId M:Person) -> Test:fetch_interface fetchingParty cId""",
              Array(SParty(alice), SContractId(cId)),
              Set(alice),
              getContract = PartialFunction.empty,
            )
            inside(res) { case Failure(SpeedyTestLib.UnknownContract(`cId`)) =>
              msgs shouldBe Seq("starts test")
            }
          }

        }

        "lookup_by_key" - {

          "a non-cached global contract" - {

            // TEST_EVIDENCE: Integrity: Evaluation order of successful lookup_by_key of a non-cached global contract
            "success" in {
              val (res, msgs) = evalUpdateApp(
                pkgs,
                e"""\(lookingParty:Party) (sig: Party) -> Test:lookup_by_key lookingParty (Test:someParty sig) Test:noCid 0""",
                Array(SParty(alice), SParty(alice)),
                Set(alice),
                getContract = getContract,
                getKey = getKey,
              )
              inside(res) { case Success(Right(_)) =>
                msgs shouldBe Seq(
                  "starts test",
                  "maintainers",
                  "queries key",
                  "contract agreement",
                  "contract signatories",
                  "contract observers",
                  "ends test",
                )
              }
            }

            // TEST_EVIDENCE: Integrity: Evaluation order of lookup_by_key of a non-cached global contract with authorization failure
            "authorization failure" in {
              val (res, msgs) = evalUpdateApp(
                pkgs,
                e"""\(lookingParty:Party) (sig: Party) -> Test:lookup_by_key lookingParty (Test:someParty sig) Test:noCid 0""",
                Array(SParty(charlie), SParty(alice)),
                Set(alice, charlie),
                getContract = getContract,
                getKey = getKey,
              )
              inside(res) { case Success(Left(SErrorDamlException(IE.FailedAuthorization(_, _)))) =>
                msgs shouldBe Seq(
                  "starts test",
                  "maintainers",
                  "queries key",
                  "contract agreement",
                  "contract signatories",
                  "contract observers",
                )
              }
            }

            // TEST_EVIDENCE: Integrity: Evaluation order of lookup of a non-cached global contract with visibility failure
            "visibility failure" in {
              val (res, msgs) = evalUpdateApp(
                pkgs,
                e"""\(lookingParty:Party) (sig: Party) -> Test:lookup_by_key lookingParty (Test:someParty sig) Test:noCid 0""",
                Array(SParty(charlie), SParty(alice)),
                Set(charlie),
                getContract = getNonVisibleContract,
                getKey = getKey,
              )
              inside(res) {
                case Success(
                      Left(SErrorDamlException(IE.ContractKeyNotVisible(cid, key, _, _, _)))
                    ) =>
                  cid shouldBe cId
                  key.templateId shouldBe T
                  msgs shouldBe Seq(
                    "starts test",
                    "maintainers",
                    "queries key",
                    "contract agreement",
                    "contract signatories",
                    "contract observers",
                  )
              }
            }
          }

          "a cached global contract" - {

            // TEST_EVIDENCE: Integrity: Evaluation order of successful lookup_by_key of a cached global contract
            "success" in {
              val (res, msgs) = evalUpdateApp(
                pkgs,
                e"""\(lookingParty:Party) (sig: Party) (cId: ContractId M:T) ->
                 ubind x: M:T <- fetch_template @M:T cId
                 in Test:lookup_by_key lookingParty (Test:someParty sig) Test:noCid 0""",
                Array(SParty(alice), SParty(alice), SContractId(cId)),
                Set(alice),
                getContract = getContract,
                getKey = getKey,
              )
              inside(res) { case Success(Right(_)) =>
                msgs shouldBe Seq("starts test", "maintainers", "ends test")
              }
            }

            // TEST_EVIDENCE: Integrity: Evaluation order of lookup_by_key of an inactive global contract
            "inactive contract" in {

              val (res, msgs) = evalUpdateApp(
                pkgs,
                e"""\(cId: ContractId M:T) (lookingParty: Party) (sig: Party) ->
             ubind x: Unit <- exercise @M:T Archive cId ()
             in Test:lookup_by_key lookingParty (Test:someParty sig) Test:noCid 0""",
                Array(SContractId(cId), SParty(alice), SParty(alice)),
                Set(alice),
                getContract = getContract,
                getKey = getKey,
              )
              inside(res) { case Success(Right(_)) =>
                msgs shouldBe Seq("starts test", "maintainers", "ends test")
              }
            }

            // TEST_EVIDENCE: Integrity: Evaluation order of lookup_by_key of a cached global contract with authorization failure
            "authorization failure" in {
              val (res, msgs) = evalUpdateApp(
                pkgs,
                e"""\(lookingParty:Party) (sig: Party) (cId: ContractId M:T) ->
               ubind x: M:T <- fetch_template @M:T cId
               in Test:lookup_by_key lookingParty (Test:someParty sig) Test:noCid 0""",
                Array(SParty(charlie), SParty(alice), SContractId(cId)),
                Set(alice, charlie),
                getContract = getContract,
                getKey = getKey,
              )
              inside(res) { case Success(Left(SErrorDamlException(IE.FailedAuthorization(_, _)))) =>
                msgs shouldBe Seq("starts test", "maintainers")
              }
            }

            // TEST_EVIDENCE: Integrity: Evaluation order of lookup of a cached global contract with visibility failure
            "visibility failure" in {
              val (res, msgs) = evalUpdateApp(
                pkgs,
                e"""\(lookingParty:Party) (sig: Party) (cId: ContractId M:T) ->
               ubind x: M:T <- exercise @M:T Divulge cId lookingParty
               in Test:lookup_by_key lookingParty (Test:someParty sig) Test:noCid 0""",
                Array(SParty(charlie), SParty(alice), SContractId(cId)),
                Set(charlie),
                getContract = getNonVisibleContract,
                getKey = getKey,
              )
              inside(res) {
                case Success(
                      Left(SErrorDamlException(IE.ContractKeyNotVisible(cid, key, _, _, _)))
                    ) =>
                  cid shouldBe cId
                  key.templateId shouldBe T
                  msgs shouldBe Seq("starts test", "maintainers")
              }
            }
          }

          "a local contract" - {

            // TEST_EVIDENCE: Integrity: Evaluation order of successful lookup_by_key of a local contract
            "success" in {
              val (res, msgs) = evalUpdateApp(
                pkgs,
                e"""\(sig : Party) (obs : Party) (lookingParty: Party)  ->
             ubind
               cId: ContractId M:T <- create @M:T M:T { signatory = sig, observer = obs, precondition = True, key = M:toKey sig, nested = M:buildNested 0 }
             in Test:lookup_by_key lookingParty (Test:someParty sig) Test:noCid 0""",
                Array(SParty(alice), SParty(bob), SParty(alice)),
                Set(alice),
              )
              inside(res) { case Success(Right(_)) =>
                msgs shouldBe Seq("starts test", "maintainers", "ends test")
              }
            }

            // TEST_EVIDENCE: Integrity: Evaluation order of lookup_by_key of an inactive local contract
            "inactive contract" in {
              val (res, msgs) = evalUpdateApp(
                pkgs,
                e"""\(sig : Party) (obs : Party) (lookingParty: Party) ->
             ubind
               cId: ContractId M:T <- create @M:T M:T { signatory = sig, observer = obs, precondition = True, key = M:toKey sig, nested = M:buildNested 0 };
               x: Unit <- exercise @M:T Archive cId ()
             in Test:lookup_by_key lookingParty (Test:someParty sig) Test:noCid 0""",
                Array(SParty(alice), SParty(bob), SParty(alice)),
                Set(alice),
              )
              inside(res) { case Success(Right(_)) =>
                msgs shouldBe Seq("starts test", "maintainers", "ends test")
              }
            }

            // TEST_EVIDENCE: Integrity: Evaluation order of lookup_by_key of a local contract with failure authorization
            "authorization failure" in {
              val (res, msgs) = evalUpdateApp(
                pkgs,
                e"""\(sig: Party) (obs : Party) (lookingParty: Party) ->
                  ubind cId: ContractId M:T <- create @M:T M:T { signatory = sig, observer = obs, precondition = True, key = M:toKey sig, nested = M:buildNested 0 }
                 in Test:lookup_by_key lookingParty (Test:someParty sig) Test:noCid 0""",
                Array(SParty(alice), SParty(bob), SParty(charlie)),
                Set(alice, charlie),
              )

              inside(res) { case Success(Left(SErrorDamlException(IE.FailedAuthorization(_, _)))) =>
                msgs shouldBe Seq("starts test", "maintainers")
              }
            }

            // TEST_EVIDENCE: Integrity: Evaluation order of lookup_by_key of a local contract with authorization failure
            "visibility failure" in {
              val (res, msgs) = evalUpdateApp(
                pkgs,
                e"""\(helperCId: ContractId Test:Helper) (sig : Party) (lookingParty: Party) ->
             ubind x: ContractId M:T <- exercise @Test:Helper CreateNonvisibleKey helperCId ()
             in Test:lookup_by_key lookingParty (Test:someParty sig) Test:noCid 0""",
                Array(SContractId(helperCId), SParty(alice), SParty(charlie)),
                Set(charlie),
                getContract = getHelper,
              )
              inside(res) {
                case Success(
                      Left(
                        SErrorDamlException(
                          IE.FailedAuthorization(
                            _,
                            LookupByKeyMissingAuthorization(`T`, _, maintainers, authParties),
                          )
                        )
                      )
                    ) =>
                  maintainers shouldBe Set(alice)
                  authParties shouldBe Set(charlie)
                  msgs shouldBe Seq("starts test", "maintainers")
              }
            }
          }

          "an undefined key" - {
            // TEST_EVIDENCE: Integrity: Evaluation order of lookup_by_key of an unknown contract key
            "successful" in {
              val (res, msgs) = evalUpdateApp(
                pkgs,
                e"""\(lookingParty:Party) (sig: Party) -> Test:lookup_by_key lookingParty (Some @Party sig) None @(ContractId Unit) 0""",
                Array(SParty(alice), SParty(alice)),
                Set(alice),
                getContract = getContract,
                getKey = PartialFunction.empty,
              )
              inside(res) { case Success(Right(_)) =>
                msgs shouldBe Seq("starts test", "maintainers", "queries key", "ends test")
              }
            }
          }

          // TEST_EVIDENCE: Integrity: Evaluation order of lookup_by_key with empty contract key maintainers
          "empty contract key maintainers" in {
            val (res, msgs) = evalUpdateApp(
              pkgs,
              e"""\(lookingParty: Party) -> Test:lookup_by_key lookingParty Test:noParty Test:noCid 0""",
              Array(SParty(alice)),
              Set(alice),
            )
            inside(res) {
              case Success(Left(SErrorDamlException(IE.FetchEmptyContractKeyMaintainers(T, _)))) =>
                msgs shouldBe Seq("starts test", "maintainers")
            }
          }

          // TEST_EVIDENCE: Integrity: Evaluation order of lookup_by_key with contract ID in contract key
          "contract ID in contract key " in {
            val (res, msgs) = evalUpdateApp(
              pkgs,
              e"""\(lookingParty: Party) (sig: Party) (cId: ContractId M:T) ->
                 Test:lookup_by_key lookingParty (Test:someParty sig) (Test:someCid cId) 0""",
              Array(SParty(alice), SParty(alice), SContractId(cId)),
              Set(alice),
            )
            inside(res) { case Success(Left(SErrorDamlException(IE.ContractIdInContractKey(_)))) =>
              msgs shouldBe Seq("starts test", "maintainers")
            }
          }

<<<<<<< HEAD
      // TEST_EVIDENCE: Integrity: Evaluation order of lookup_by_key with contract key exceeding max nesting
      "key exceeds max nesting" in {
        val (res, msgs) = evalUpdateApp(
          pkgs,
          e"""\(sig : Party) (lookingParty: Party) -> Test:lookup_by_key lookingParty (Test:someParty sig) Test:noCid 100""",
          Array(SParty(alice), SParty(alice)),
          Set(alice),
        )
        inside(res) {
          case Success(
                Left(SErrorDamlException(IE.ValueNesting(_)))
              ) =>
            msgs shouldBe Seq("starts test", "maintainers")
=======
          // TEST_EVIDENCE: Integrity: Evaluation order of lookup_by_key with contract key exceeding max nesting
          "key exceeds max nesting" in {
            val (res, msgs) = evalUpdateApp(
              pkgs,
              e"""\(sig : Party) (lookingParty: Party) -> Test:lookup_by_key lookingParty (Test:someParty sig) Test:noCid 100""",
              Array(SParty(alice), SParty(alice)),
              Set(alice),
            )
            inside(res) {
              case Success(
                    Left(SErrorDamlException(IE.Dev(_, IE.Dev.Limit(IE.Dev.Limit.ValueNesting(_)))))
                  ) =>
                msgs shouldBe Seq("starts test", "maintainers")
            }
          }
>>>>>>> 444266ed
        }
      }
    }
  }
}<|MERGE_RESOLUTION|>--- conflicted
+++ resolved
@@ -626,30 +626,12 @@
               e"""\(sig : Party) (obs : Party) ->
                 Test:create M:T { signatory = sig, observer = obs, precondition = True, key = M:toKey sig, nested = M:buildNested 100 }
            """,
-<<<<<<< HEAD
-          Array(SParty(alice), SParty(bob)),
-          Set(alice),
-        )
-        inside(res) {
-          case Success(
-                Left(SErrorDamlException(IE.ValueNesting(_)))
-              ) =>
-            msgs shouldBe Seq(
-              "starts test",
-              "precondition",
-              "contract agreement",
-              "contract signatories",
-              "contract observers",
-              "key",
-              "maintainers",
-=======
               Array(SParty(alice), SParty(bob)),
               Set(alice),
->>>>>>> 444266ed
             )
             inside(res) {
               case Success(
-                    Left(SErrorDamlException(IE.Dev(_, IE.Dev.Limit(IE.Dev.Limit.ValueNesting(_)))))
+                    Left(SErrorDamlException(IE.ValueNesting(_)))
                   ) =>
                 msgs shouldBe Seq(
                   "starts test",
@@ -671,30 +653,12 @@
               let key: M:TKey = M:TKey { maintainers = Cons @Party [sig] (Nil @Party), optCid = None @(ContractId Unit), nested = M:buildNested 100 }
               in Test:create M:T { signatory = sig, observer = obs, precondition = True, key = key, nested = M:buildNested 0 }
            """,
-<<<<<<< HEAD
-          Array(SParty(alice), SParty(bob)),
-          Set(alice),
-        )
-        inside(res) {
-          case Success(
-                Left(SErrorDamlException(IE.ValueNesting(_)))
-              ) =>
-            msgs shouldBe Seq(
-              "starts test",
-              "precondition",
-              "contract agreement",
-              "contract signatories",
-              "contract observers",
-              "key",
-              "maintainers",
-=======
               Array(SParty(alice), SParty(bob)),
               Set(alice),
->>>>>>> 444266ed
             )
             inside(res) {
               case Success(
-                    Left(SErrorDamlException(IE.Dev(_, IE.Dev.Limit(IE.Dev.Limit.ValueNesting(_)))))
+                    Left(SErrorDamlException(IE.ValueNesting(_)))
                   ) =>
                 msgs shouldBe Seq(
                   "starts test",
@@ -864,30 +828,12 @@
               e"""\(sig : Party) (obs : Party) ->
                 Test:create_interface M:Human { person = sig, obs = obs, ctrl = sig, precond = True, key = M:toKey sig, nested = M:buildNested 100 }
            """,
-<<<<<<< HEAD
-          Array(SParty(alice), SParty(bob)),
-          Set(alice),
-        )
-        inside(res) {
-          case Success(
-                Left(SErrorDamlException(IE.ValueNesting(_)))
-              ) =>
-            msgs shouldBe Seq(
-              "starts test",
-              "precondition",
-              "contract agreement",
-              "contract signatories",
-              "contract observers",
-              "key",
-              "maintainers",
-=======
               Array(SParty(alice), SParty(bob)),
               Set(alice),
->>>>>>> 444266ed
             )
             inside(res) {
               case Success(
-                    Left(SErrorDamlException(IE.Dev(_, IE.Dev.Limit(IE.Dev.Limit.ValueNesting(_)))))
+                    Left(SErrorDamlException(IE.ValueNesting(_)))
                   ) =>
                 msgs shouldBe Seq(
                   "starts test",
@@ -909,62 +855,12 @@
               let key: M:TKey = M:TKey { maintainers = Cons @Party [sig] (Nil @Party), optCid = None @(ContractId Unit), nested = M:buildNested 100 }
               in Test:create_interface M:Human { person = sig, obs = obs, ctrl = sig, precond = True, key = key, nested = M:buildNested 0 }
            """,
-<<<<<<< HEAD
-          Array(SParty(alice), SParty(bob)),
-          Set(alice),
-        )
-        inside(res) {
-          case Success(
-                Left(SErrorDamlException(IE.ValueNesting(_)))
-              ) =>
-            msgs shouldBe Seq(
-              "starts test",
-              "precondition",
-              "contract agreement",
-              "contract signatories",
-              "contract observers",
-              "key",
-              "maintainers",
-            )
-        }
-      }
-    }
-
-    "exercise" - {
-
-      "a non-cached global contract" - {
-
-        // TEST_EVIDENCE: Integrity: Evaluation order of successful exercise of a non-cached global contract
-        "success" in {
-          val (res, msgs) = evalUpdateApp(
-            pkgs,
-            e"""\(exercisingParty : Party) (cId: ContractId M:T) -> Test:exercise_by_id exercisingParty cId (M:Either:Left @Int64 @Int64 0)""",
-            Array(SParty(alice), SContractId(cId)),
-            Set(alice),
-            getContract = getContract,
-          )
-          inside(res) { case Success(Right(_)) =>
-            msgs shouldBe Seq(
-              "starts test",
-              "queries contract",
-              "contract agreement",
-              "contract signatories",
-              "contract observers",
-              "key",
-              "maintainers",
-              "template choice controllers",
-              "template choice observers",
-              "template choice authorizers",
-              "choice body",
-              "ends test",
-=======
               Array(SParty(alice), SParty(bob)),
               Set(alice),
->>>>>>> 444266ed
             )
             inside(res) {
               case Success(
-                    Left(SErrorDamlException(IE.Dev(_, IE.Dev.Limit(IE.Dev.Limit.ValueNesting(_)))))
+                    Left(SErrorDamlException(IE.ValueNesting(_)))
                   ) =>
                 msgs shouldBe Seq(
                   "starts test",
@@ -1292,32 +1188,6 @@
             }
           }
 
-<<<<<<< HEAD
-      // TEST_EVIDENCE: Integrity: Evaluation order of exercise with argument exceeding max nesting
-      "argument exceeds max nesting" in {
-        val (res, msgs) = evalUpdateApp(
-          pkgs,
-          e"""\(exercisingParty : Party) (cId: ContractId M:T) -> Test:exercise_by_id exercisingParty cId (M:Either:Left @Int64 @Int64 100)""",
-          Array(SParty(alice), SContractId(cId)),
-          Set(alice),
-          getContract = getContract,
-        )
-        inside(res) {
-          case Success(
-                Left(SErrorDamlException(IE.ValueNesting(_)))
-              ) =>
-            msgs shouldBe Seq(
-              "starts test",
-              "queries contract",
-              "contract agreement",
-              "contract signatories",
-              "contract observers",
-              "key",
-              "maintainers",
-              "template choice controllers",
-              "template choice observers",
-              "template choice authorizers",
-=======
           // TEST_EVIDENCE: Integrity: Evaluation order of exercise of an unknown contract
           "unknown contract" in {
             val (res, msgs) = evalUpdateApp(
@@ -1326,40 +1196,12 @@
               Array(SParty(alice), SContractId(cId)),
               Set(alice),
               getContract = PartialFunction.empty,
->>>>>>> 444266ed
             )
             inside(res) { case Failure(SpeedyTestLib.UnknownContract(`cId`)) =>
               msgs shouldBe Seq("starts test")
             }
           }
 
-<<<<<<< HEAD
-      // TEST_EVIDENCE: Integrity: Evaluation order of exercise with output exceeding max nesting
-      "output exceeds max nesting" in {
-        val (res, msgs) = evalUpdateApp(
-          pkgs,
-          e"""\(exercisingParty : Party) (cId: ContractId M:T) -> Test:exercise_by_id exercisingParty cId (M:Either:Right @Int64 @Int64 100)""",
-          Array(SParty(alice), SContractId(cId)),
-          Set(alice),
-          getContract = getContract,
-        )
-        inside(res) {
-          case Success(
-                Left(SErrorDamlException(IE.ValueNesting(_)))
-              ) =>
-            msgs shouldBe Seq(
-              "starts test",
-              "queries contract",
-              "contract agreement",
-              "contract signatories",
-              "contract observers",
-              "key",
-              "maintainers",
-              "template choice controllers",
-              "template choice observers",
-              "template choice authorizers",
-              "choice body",
-=======
           // TEST_EVIDENCE: Integrity: Evaluation order of exercise with argument exceeding max nesting
           "argument exceeds max nesting" in {
             val (res, msgs) = evalUpdateApp(
@@ -1368,14 +1210,14 @@
               Array(SParty(alice), SContractId(cId)),
               Set(alice),
               getContract = getContract,
->>>>>>> 444266ed
             )
             inside(res) {
               case Success(
-                    Left(SErrorDamlException(IE.Dev(_, IE.Dev.Limit(IE.Dev.Limit.ValueNesting(_)))))
+                    Left(SErrorDamlException(IE.ValueNesting(_)))
                   ) =>
                 msgs shouldBe Seq(
                   "starts test",
+                  "queries contract",
                   "contract agreement",
                   "contract signatories",
                   "contract observers",
@@ -1399,7 +1241,7 @@
             )
             inside(res) {
               case Success(
-                    Left(SErrorDamlException(IE.Dev(_, IE.Dev.Limit(IE.Dev.Limit.ValueNesting(_)))))
+                    Left(SErrorDamlException(IE.ValueNesting(_)))
                   ) =>
                 msgs shouldBe Seq(
                   "starts test",
@@ -1735,81 +1577,6 @@
               }
             }
           }
-<<<<<<< HEAD
-        }
-      }
-
-      // TEST_EVIDENCE: Integrity: Evaluation order of exercise_by_key of an unknown contract
-      "unknown contract key" in {
-        val (res, msgs) = evalUpdateApp(
-          pkgs,
-          e"""\(exercisingParty : Party) (sig: Party) -> Test:exercise_by_key exercisingParty (Some @Party sig) Test:noCid 0 (M:Either:Left @Int64 @Int64 0)""",
-          Array(SParty(alice), SParty(alice)),
-          Set(alice),
-          getContract = PartialFunction.empty,
-        )
-        inside(res) { case Success(Left(SErrorDamlException(IE.ContractKeyNotFound(key)))) =>
-          key.templateId shouldBe T
-          msgs shouldBe Seq("starts test", "maintainers", "queries key")
-        }
-      }
-
-      // TEST_EVIDENCE: Integrity: Evaluation order of exercise_by_key with argument exceeding max nesting
-      "argument exceeds max nesting" in {
-        val (res, msgs) = evalUpdateApp(
-          pkgs,
-          e"""\(exercisingParty : Party) (sig: Party) -> Test:exercise_by_key exercisingParty (Some @Party sig) Test:noCid 0 (M:Either:Left @Int64 @Int64 100)""",
-          Array(SParty(alice), SParty(alice)),
-          Set(alice),
-          getContract = getContract,
-          getKey = getKey,
-        )
-        inside(res) {
-          case Success(
-                Left(SErrorDamlException(IE.ValueNesting(_)))
-              ) =>
-            msgs shouldBe Seq(
-              "starts test",
-              "maintainers",
-              "queries key",
-              "queries contract",
-              "contract agreement",
-              "contract signatories",
-              "contract observers",
-              "template choice controllers",
-              "template choice observers",
-              "template choice authorizers",
-            )
-        }
-      }
-
-      // TEST_EVIDENCE: Integrity: Evaluation order of exercise_by_key with result exceeding max nesting
-      "result exceeds max nesting" in {
-        val (res, msgs) = evalUpdateApp(
-          pkgs,
-          e"""\(exercisingParty : Party) (sig: Party) -> Test:exercise_by_key exercisingParty (Test:someParty sig) Test:noCid 0 (M:Either:Right @Int64 @Int64 100)""",
-          Array(SParty(alice), SParty(alice)),
-          Set(alice),
-          getContract = getContract,
-          getKey = getKey,
-        )
-        inside(res) {
-          case Success(
-                Left(SErrorDamlException(IE.ValueNesting(_)))
-              ) =>
-            msgs shouldBe Seq(
-              "starts test",
-              "maintainers",
-              "queries key",
-              "queries contract",
-              "contract agreement",
-              "contract signatories",
-              "contract observers",
-              "template choice controllers",
-              "template choice observers",
-              "template choice authorizers",
-              "choice body",
-=======
 
           // TEST_EVIDENCE: Integrity: Evaluation order of exercise_by_key of an unknown contract
           "unknown contract key" in {
@@ -1819,7 +1586,6 @@
               Array(SParty(alice), SParty(alice)),
               Set(alice),
               getContract = PartialFunction.empty,
->>>>>>> 444266ed
             )
             inside(res) { case Success(Left(SErrorDamlException(IE.ContractKeyNotFound(key)))) =>
               key.templateId shouldBe T
@@ -1839,7 +1605,7 @@
             )
             inside(res) {
               case Success(
-                    Left(SErrorDamlException(IE.Dev(_, IE.Dev.Limit(IE.Dev.Limit.ValueNesting(_)))))
+                    Left(SErrorDamlException(IE.ValueNesting(_)))
                   ) =>
                 msgs shouldBe Seq(
                   "starts test",
@@ -1867,7 +1633,7 @@
             )
             inside(res) {
               case Success(
-                    Left(SErrorDamlException(IE.Dev(_, IE.Dev.Limit(IE.Dev.Limit.ValueNesting(_)))))
+                    Left(SErrorDamlException(IE.ValueNesting(_)))
                   ) =>
                 msgs shouldBe Seq(
                   "starts test",
@@ -2813,60 +2579,8 @@
               pkgs,
               e"""\(fetchingParty: Party) (sig: Party) (cId: ContractId M:T) ->
                  Test:fetch_by_key fetchingParty (Test:someParty sig) (Test:someCid cId) 0""",
-<<<<<<< HEAD
-          Array(SParty(alice), SParty(alice), SContractId(cId)),
-          Set(alice),
-        )
-        inside(res) { case Success(Left(SErrorDamlException(IE.ContractIdInContractKey(_)))) =>
-          msgs shouldBe Seq("starts test", "maintainers")
-        }
-      }
-
-      // TEST_EVIDENCE: Integrity: Evaluation order of fetch_by_key with contract key exceeding max nesting
-      "key exceeds max nesting" in {
-        val (res, msgs) = evalUpdateApp(
-          pkgs,
-          e"""\(sig : Party) (fetchingParty: Party) -> Test:fetch_by_key fetchingParty (Test:someParty sig) Test:noCid 100""",
-          Array(SParty(alice), SParty(alice)),
-          Set(alice),
-        )
-        inside(res) {
-          case Success(
-                Left(SErrorDamlException(IE.ValueNesting(_)))
-              ) =>
-            msgs shouldBe Seq("starts test", "maintainers")
-        }
-      }
-    }
-
-    "fetch_interface" - {
-
-      "a non-cached global contract" - {
-
-        // TEST_EVIDENCE: Integrity: Evaluation order of successful fetch_interface of a non-cached global contract
-        "success" in {
-          val (res, msgs) = evalUpdateApp(
-            pkgs,
-            e"""Test:fetch_interface""",
-            Array(SParty(alice), SContractId(cId)),
-            Set(alice),
-            getContract = getIfaceContract,
-          )
-          inside(res) { case Success(Right(_)) =>
-            msgs shouldBe Seq(
-              "starts test",
-              "queries contract",
-              "contract agreement",
-              "contract signatories",
-              "contract observers",
-              "key",
-              "maintainers",
-              "view",
-              "ends test",
-=======
               Array(SParty(alice), SParty(alice), SContractId(cId)),
               Set(alice),
->>>>>>> 444266ed
             )
             inside(res) { case Success(Left(SErrorDamlException(IE.ContractIdInContractKey(_)))) =>
               msgs shouldBe Seq("starts test", "maintainers")
@@ -2883,7 +2597,7 @@
             )
             inside(res) {
               case Success(
-                    Left(SErrorDamlException(IE.Dev(_, IE.Dev.Limit(IE.Dev.Limit.ValueNesting(_)))))
+                    Left(SErrorDamlException(IE.ValueNesting(_)))
                   ) =>
                 msgs shouldBe Seq("starts test", "maintainers")
             }
@@ -3437,21 +3151,6 @@
             }
           }
 
-<<<<<<< HEAD
-      // TEST_EVIDENCE: Integrity: Evaluation order of lookup_by_key with contract key exceeding max nesting
-      "key exceeds max nesting" in {
-        val (res, msgs) = evalUpdateApp(
-          pkgs,
-          e"""\(sig : Party) (lookingParty: Party) -> Test:lookup_by_key lookingParty (Test:someParty sig) Test:noCid 100""",
-          Array(SParty(alice), SParty(alice)),
-          Set(alice),
-        )
-        inside(res) {
-          case Success(
-                Left(SErrorDamlException(IE.ValueNesting(_)))
-              ) =>
-            msgs shouldBe Seq("starts test", "maintainers")
-=======
           // TEST_EVIDENCE: Integrity: Evaluation order of lookup_by_key with contract key exceeding max nesting
           "key exceeds max nesting" in {
             val (res, msgs) = evalUpdateApp(
@@ -3462,12 +3161,11 @@
             )
             inside(res) {
               case Success(
-                    Left(SErrorDamlException(IE.Dev(_, IE.Dev.Limit(IE.Dev.Limit.ValueNesting(_)))))
+                    Left(SErrorDamlException(IE.ValueNesting(_)))
                   ) =>
                 msgs shouldBe Seq("starts test", "maintainers")
             }
           }
->>>>>>> 444266ed
         }
       }
     }
