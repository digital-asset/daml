--- conflicted
+++ resolved
@@ -810,12 +810,8 @@
         case res => throw new RuntimeException(s"Got unexpected interpretation result $res")
       }
 
-<<<<<<< HEAD
-      Right(machine.toSValue())
+      Right(machine.toSValue)
     } catch { case Goodbye(err) => Left(err) }
-=======
-    Right(machine.toSValue)
->>>>>>> 8158269b
   }
 
   def intList(xs: Long*): String =
