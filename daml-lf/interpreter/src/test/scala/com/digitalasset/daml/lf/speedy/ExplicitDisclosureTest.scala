// Copyright (c) 2022 Digital Asset (Switzerland) GmbH and/or its affiliates. All rights reserved.
// SPDX-License-Identifier: Apache-2.0

package com.daml.lf
package speedy

import com.daml.lf.command.ContractMetadata
import com.daml.lf.data.Ref.Party
import com.daml.lf.data.{ImmArray, Ref, Time}
import com.daml.lf.interpretation.Error.{
  ContractKeyNotFound,
  ContractNotActive,
  InconsistentDisclosureTable,
}
import com.daml.lf.speedy.SExpr.SEValue
import com.daml.lf.value.Value
import com.daml.lf.value.Value.ContractId
import org.scalatest.{Assertion, Inside}
import org.scalatest.freespec.AnyFreeSpec
import org.scalatest.matchers.should.Matchers
import com.daml.lf.speedy.SBuiltin.{SBFetchAny, SBUFetchKey, SBULookupKey}
import com.daml.lf.speedy.SValue.SContractId
import com.daml.lf.transaction.{GlobalKey, GlobalKeyWithMaintainers}
import com.daml.lf.testing.parser.Implicits._

class ExplicitDisclosureTest extends ExplicitDisclosureTestMethods {

  import ExplicitDisclosureLib._

  "disclosed contract behaviour" - {
    "fetching contracts" - {
      "test data validation" in {
        ledgerParty should not be disclosureParty
        ledgerParty should not be maintainerParty
        disclosureParty should not be maintainerParty
        getOwner(ledgerCaveContract.unversioned.arg) shouldBe Some(ledgerParty)
        disclosedCaveContract.contractId shouldBe SContractId(contractId)
        getOwner(disclosedCaveContract.argument.toUnnormalizedValue) shouldBe Some(disclosureParty)
      }

      "ledger queried when contract ID is not disclosed" in {
        ledgerQueriedWhenContractNotDisclosed(
          SBFetchAny(SEValue(SContractId(contractId)), SEValue.None),
          contractId,
          getContract = Map(contractId -> ledgerCaveContract),
        )(result =>
          inside(result) {
            case Right(SValue.SAny(_, contract @ SValue.SRecord(`caveTemplateId`, _, _))) =>
              getOwner(contract.toUnnormalizedValue) shouldBe Some(ledgerParty)
          }
        )
      }

      "disclosure table queried when contract ID is disclosed" - {
        "contract ID in disclosure table only" in {
          disclosureTableQueriedWhenContractDisclosed(
            SBFetchAny(SEValue(SContractId(contractId)), SEValue.None),
            disclosedCaveContract,
            disclosedContracts = ImmArray(disclosedCaveContract),
          )(result =>
            inside(result) {
              case Right(SValue.SAny(_, contract @ SValue.SRecord(`caveTemplateId`, _, _))) =>
                getOwner(contract.toUnnormalizedValue) shouldBe Some(disclosureParty)
            }
          )
        }

        "contract ID in ledger and disclosure table" in {
          disclosureTableQueriedWhenContractDisclosed(
            SBFetchAny(SEValue(SContractId(contractId)), SEValue.None),
            disclosedCaveContract,
            getContract = Map(contractId -> ledgerCaveContract),
            disclosedContracts = ImmArray(disclosedCaveContract),
          )(result =>
            inside(result) {
              case Right(SValue.SAny(_, contract @ SValue.SRecord(`caveTemplateId`, _, _))) =>
                getOwner(contract.toUnnormalizedValue) shouldBe Some(disclosureParty)
            }
          )
        }
      }

      "contract IDs that are inactive" - {
        "ledger query fails when contract ID is not disclosed" in {
          ledgerQueryFailsWhenContractNotDisclosed(
            SBFetchAny(SEValue(SContractId(contractId)), SEValue.None),
            contractId,
            "TestMod:destroyCave",
            committers = Set(ledgerParty),
            getContract = Map(contractId -> ledgerCaveContract),
          )(result =>
            inside(result) {
              case Left(
                    SError.SErrorDamlException(ContractNotActive(`contractId`, `caveTemplateId`, _))
                  ) =>
                succeed
            }
          )
        }

        "disclosure table query fails when contract ID is disclosed" - {
          "contract ID in disclosure table only" in {
            disclosureTableQueryFailsWhenContractDisclosed(
              SBFetchAny(SEValue(SContractId(contractId)), SEValue.None),
              contractId,
              "TestMod:destroyCave",
              committers = Set(disclosureParty),
              disclosedContracts = ImmArray(disclosedCaveContract),
              usedDisclosedContracts = ImmArray(disclosedCaveContract),
            )(result =>
              inside(result) {
                case Left(
                      SError.SErrorDamlException(
                        ContractNotActive(`contractId`, `caveTemplateId`, _)
                      )
                    ) =>
                  succeed
              }
            )
          }

          "contract ID in ledger and disclosure table" in {
            disclosureTableQueryFailsWhenContractDisclosed(
              SBFetchAny(SEValue(SContractId(contractId)), SEValue.None),
              contractId,
              "TestMod:destroyCave",
              committers = Set(disclosureParty, ledgerParty),
              getContract = Map(contractId -> ledgerCaveContract),
              disclosedContracts = ImmArray(disclosedCaveContract),
              usedDisclosedContracts = ImmArray(disclosedCaveContract),
            )(result =>
              inside(result) {
                case Left(
                      SError.SErrorDamlException(
                        ContractNotActive(`contractId`, `caveTemplateId`, _)
                      )
                    ) =>
                  succeed
              }
            )
          }
        }
      }

      "unused disclosed contracts not saved to ledger.ptx" in {
        unusedDisclosedContractsNotSavedToTransaction(
          SBFetchAny(SEValue(SContractId(contractId)), SEValue.None),
          committers = Set(disclosureParty),
          disclosedContracts = ImmArray(disclosedCaveContract, disclosedHouseContract),
          usedDisclosedContracts = ImmArray(disclosedCaveContract),
        )(result =>
          inside(result) {
            case Right(SValue.SAny(_, contract @ SValue.SRecord(`caveTemplateId`, _, _))) =>
              getOwner(contract.toUnnormalizedValue) shouldBe Some(disclosureParty)
          }
        )
      }
    }

    "fetching contract keys" - {
      "test data validation" in {
        ledgerParty should not be disclosureParty
        ledgerParty should not be maintainerParty
        disclosureParty should not be maintainerParty
        ledgerContractId should not be disclosureContractId
        disclosedHouseContract.contractId shouldBe SContractId(disclosureContractId)
        getOwner(disclosedHouseContract.argument.toUnnormalizedValue) shouldBe Some(disclosureParty)
        getMaintainer(disclosedHouseContract.argument.toUnnormalizedValue) shouldBe Some(
          maintainerParty
        )
      }

      "ledger queried when contract key is not disclosed" in {
        ledgerQueriedWhenContractNotDisclosed(
          SBUFetchKey(houseTemplateId)(SEValue(contractSKey)),
          ledgerContractId,
          committers = Set(ledgerParty),
          getKey = Map(
            GlobalKeyWithMaintainers(contractKey, Set(maintainerParty)) -> ledgerContractId
          ),
          getContract = Map(ledgerContractId -> ledgerHouseContract),
        )(_ shouldBe Right(SValue.SContractId(ledgerContractId)))
      }

      "disclosure table queried when contract key is disclosed" - {
        "contract key in disclosure table only" in {
          disclosureTableQueriedWhenContractDisclosed(
            SBUFetchKey(houseTemplateId)(SEValue(contractSKey)),
            disclosedHouseContract,
            committers = Set(disclosureParty),
            disclosedContracts = ImmArray(disclosedHouseContract),
          )(_ shouldBe Right(SValue.SContractId(disclosureContractId)))
        }

        "contract key in ledger and disclosure table" in {
          disclosureTableQueriedWhenContractDisclosed(
            SBUFetchKey(houseTemplateId)(SEValue(contractSKey)),
            disclosedHouseContract,
            committers = Set(disclosureParty, ledgerParty),
            getKey = Map(
              GlobalKeyWithMaintainers(contractKey, Set(maintainerParty)) -> ledgerContractId
            ),
            getContract = Map(ledgerContractId -> ledgerHouseContract),
            disclosedContracts = ImmArray(disclosedHouseContract),
          )(_ shouldBe Right(SValue.SContractId(disclosureContractId)))
        }
      }

      "disclosed contract keys that are inactive" - {
        "ledger query fails when contract key is not disclosed" in {
          ledgerQueryFailsWhenContractNotDisclosed(
            SBUFetchKey(houseTemplateId)(SEValue(contractSKey)),
            ledgerContractId,
            "TestMod:destroyHouse",
            committers = Set(ledgerParty),
            getKey = Map(
              GlobalKeyWithMaintainers(contractKey, Set(maintainerParty)) -> ledgerContractId
            ),
            getContract = Map(ledgerContractId -> ledgerHouseContract),
          )(result =>
            inside(result) {
              case Left(SError.SErrorDamlException(ContractKeyNotFound(`contractKey`))) =>
                succeed
            }
          )
        }

        "disclosure table query fails when contract key is disclosed" - {
          "contract key in disclosure table only" in {
            disclosureTableQueryFailsWhenContractDisclosed(
              SBUFetchKey(houseTemplateId)(SEValue(contractSKey)),
              disclosureContractId,
              "TestMod:destroyHouse",
              committers = Set(disclosureParty, maintainerParty),
              disclosedContracts = ImmArray(disclosedHouseContract),
              usedDisclosedContracts = ImmArray(disclosedHouseContract),
            )(result =>
              inside(result) {
                case Left(SError.SErrorDamlException(ContractKeyNotFound(`contractKey`))) =>
                  succeed
              }
            )
          }

          "contract key in ledger and disclosure table" in {
            for (contractIdToBurn <- Set(ledgerContractId, disclosureContractId)) {
              // Exercising a single contract ID is sufficient to make the key inactive
              disclosureTableQueryFailsWhenContractDisclosed(
                SBUFetchKey(houseTemplateId)(SEValue(contractSKey)),
                contractIdToBurn,
                "TestMod:destroyHouse",
                committers = Set(disclosureParty, ledgerParty, maintainerParty),
                getKey = Map(
                  GlobalKeyWithMaintainers(
                    contractKey,
                    Set(maintainerParty),
                  ) -> ledgerContractId
                ),
                getContract = Map(ledgerContractId -> ledgerHouseContract),
                disclosedContracts = ImmArray(disclosedHouseContract),
                usedDisclosedContracts =
                  if (contractIdToBurn == disclosureContractId) ImmArray(disclosedHouseContract)
                  else ImmArray.Empty,
              )(result =>
                inside(result) {
                  case Left(SError.SErrorDamlException(ContractKeyNotFound(`contractKey`))) =>
                    succeed
                }
              )
            }
          }
        }
      }

<<<<<<< HEAD
      "unused disclosed contracts not saved to ledger.ptx" in {
        unusedDisclosedContractsNotSavedToTransaction(
          SBUFetchKey(houseTemplateId)(SEValue(contractSKey)),
          committers = Set(disclosureParty),
          disclosedContracts = ImmArray(disclosedCaveContract, disclosedHouseContract),
          usedDisclosedContracts = ImmArray(disclosedHouseContract),
        )(_ shouldBe Right(SValue.SContractId(disclosureContractId)))
=======
      "wrongly typed contract disclosures are rejected" in {
        wronglyTypedDisclosedContractsRejected(
          SBUFetchKey(houseTemplateType)(SEValue(contractSKey))
        )
>>>>>>> 19a2b986
      }
    }

    "looking up contract keys" - {
      "test data validation" in {
        ledgerParty should not be disclosureParty
        ledgerParty should not be maintainerParty
        disclosureParty should not be maintainerParty
        ledgerContractId should not be disclosureContractId
        disclosedHouseContract.contractId shouldBe SContractId(disclosureContractId)
        getOwner(disclosedHouseContract.argument.toUnnormalizedValue) shouldBe Some(disclosureParty)
        getMaintainer(disclosedHouseContract.argument.toUnnormalizedValue) shouldBe Some(
          maintainerParty
        )
      }

      "ledger queried when contract key is not disclosed" in {
        ledgerQueriedWhenContractNotDisclosed(
          SBULookupKey(houseTemplateId)(SEValue(contractSKey)),
          ledgerContractId,
          committers = Set(ledgerParty),
          getKey = Map(
            GlobalKeyWithMaintainers(contractKey, Set(maintainerParty)) -> ledgerContractId
          ),
          getContract = Map(ledgerContractId -> ledgerHouseContract),
        )(_ shouldBe Right(SValue.SOptional(Some(SValue.SContractId(ledgerContractId)))))
      }

      "disclosure table queried when contract key is disclosed" - {
        "contract key in disclosure table only" in {
          disclosureTableQueriedWhenContractDisclosed(
            SBULookupKey(houseTemplateId)(SEValue(contractSKey)),
            disclosedHouseContract,
            committers = Set(disclosureParty),
            disclosedContracts = ImmArray(disclosedHouseContract),
          )(_ shouldBe Right(SValue.SOptional(Some(SValue.SContractId(disclosureContractId)))))
        }

        "contract key in ledger and disclosure table" in {
          disclosureTableQueriedWhenContractDisclosed(
            SBULookupKey(houseTemplateId)(SEValue(contractSKey)),
            disclosedHouseContract,
            committers = Set(disclosureParty, ledgerParty),
            getKey = Map(
              GlobalKeyWithMaintainers(contractKey, Set(maintainerParty)) -> ledgerContractId
            ),
            getContract = Map(ledgerContractId -> ledgerHouseContract),
            disclosedContracts = ImmArray(disclosedHouseContract),
          )(_ shouldBe Right(SValue.SOptional(Some(SValue.SContractId(disclosureContractId)))))
        }
      }

      "disclosed contract keys that are inactive" - {
        "ledger query fails when contract key is not disclosed" in {
          ledgerQueryFailsWhenContractNotDisclosed(
            SBULookupKey(houseTemplateId)(SEValue(contractSKey)),
            ledgerContractId,
            "TestMod:destroyHouse",
            committers = Set(ledgerParty),
            getKey = Map(
              GlobalKeyWithMaintainers(contractKey, Set(maintainerParty)) -> ledgerContractId
            ),
            getContract = Map(ledgerContractId -> ledgerHouseContract),
          )(result =>
            inside(result) { case Right(SValue.SOptional(None)) =>
              succeed
            }
          )
        }

        "disclosure table query fails when contract key is disclosed" - {
          "contract key in disclosure table only" in {
            disclosureTableQueryFailsWhenContractDisclosed(
              SBULookupKey(houseTemplateId)(SEValue(contractSKey)),
              disclosureContractId,
              "TestMod:destroyHouse",
              committers = Set(disclosureParty, maintainerParty),
              disclosedContracts = ImmArray(disclosedHouseContract),
              usedDisclosedContracts = ImmArray(disclosedHouseContract),
            )(result =>
              inside(result) { case Right(SValue.SOptional(None)) =>
                succeed
              }
            )
          }

          "contract key in ledger and disclosure table" in {
            for (contractIdToBurn <- Set(ledgerContractId, disclosureContractId)) {
              // Exercising a single contract ID is sufficient to make the key inactive
              disclosureTableQueryFailsWhenContractDisclosed(
                SBULookupKey(houseTemplateId)(SEValue(contractSKey)),
                contractIdToBurn,
                "TestMod:destroyHouse",
                committers = Set(disclosureParty, ledgerParty, maintainerParty),
                getKey = Map(
                  GlobalKeyWithMaintainers(
                    contractKey,
                    Set(maintainerParty),
                  ) -> ledgerContractId
                ),
                getContract = Map(ledgerContractId -> ledgerHouseContract),
                disclosedContracts = ImmArray(disclosedHouseContract),
                usedDisclosedContracts =
                  if (contractIdToBurn == disclosureContractId) ImmArray(disclosedHouseContract)
                  else ImmArray.Empty,
              )(result =>
                inside(result) { case Right(SValue.SOptional(None)) =>
                  succeed
                }
              )
            }
          }
        }
      }

<<<<<<< HEAD
      "unused disclosed contracts not saved to ledger.ptx" in {
        unusedDisclosedContractsNotSavedToTransaction(
          SBULookupKey(houseTemplateId)(SEValue(contractSKey)),
          committers = Set(disclosureParty),
          disclosedContracts = ImmArray(disclosedCaveContract, disclosedHouseContract),
          usedDisclosedContracts = ImmArray(disclosedHouseContract),
        )(_ shouldBe Right(SValue.SOptional(Some(SValue.SContractId(disclosureContractId)))))
=======
      "wrongly typed contract disclosures are rejected" in {
        wronglyTypedDisclosedContractsRejected(
          SBULookupKey(houseTemplateType)(SEValue(contractSKey))
        )
>>>>>>> 19a2b986
      }
    }
  }
}

trait ExplicitDisclosureTestMethods extends AnyFreeSpec with Inside with Matchers {

  import ExplicitDisclosureLib._

  def ledgerQueriedWhenContractNotDisclosed(
      sexpr: SExpr.SExpr,
      contractId: ContractId,
      committers: Set[Party] = Set.empty,
      disclosedContracts: ImmArray[DisclosedContract] = ImmArray.Empty,
      getContract: PartialFunction[Value.ContractId, Value.VersionedContractInstance] =
        PartialFunction.empty,
      getKey: PartialFunction[GlobalKeyWithMaintainers, Value.ContractId] = PartialFunction.empty,
  )(assertResult: Either[SError.SError, SValue] => Assertion): Assertion = {
    val (result, ledger) =
      evaluateSExpr(
        sexpr,
        committers = committers,
        disclosedContracts = disclosedContracts,
        getContract = getContract,
        getKey = getKey,
      )

    assertResult(result)
    ledger should haveDisclosedContracts()
    ledger should haveCachedContractIds(contractId)
    ledger should haveInactiveContractIds()
  }

  def disclosureTableQueriedWhenContractDisclosed(
      sexpr: SExpr.SExpr,
      disclosedContract: DisclosedContract,
      committers: Set[Party] = Set.empty,
      disclosedContracts: ImmArray[DisclosedContract] = ImmArray.Empty,
      getContract: PartialFunction[Value.ContractId, Value.VersionedContractInstance] =
        PartialFunction.empty,
      getKey: PartialFunction[GlobalKeyWithMaintainers, Value.ContractId] = PartialFunction.empty,
  )(assertResult: Either[SError.SError, SValue] => Assertion): Assertion = {
    val (result, ledger) =
      evaluateSExpr(
        sexpr,
        committers = committers,
        disclosedContracts = disclosedContracts,
        getContract = getContract,
        getKey = getKey,
      )

    assertResult(result)
    ledger should haveDisclosedContracts(disclosedContract)
    ledger should haveCachedContractIds(disclosedContract.contractId.value)
    ledger should haveInactiveContractIds()
  }

  def ledgerQueryFailsWhenContractNotDisclosed(
      sexpr: SExpr.SExpr,
      contractId: ContractId,
      action: String,
      committers: Set[Party] = Set.empty,
      disclosedContracts: ImmArray[DisclosedContract] = ImmArray.Empty,
      getContract: PartialFunction[Value.ContractId, Value.VersionedContractInstance] =
        PartialFunction.empty,
      getKey: PartialFunction[GlobalKeyWithMaintainers, Value.ContractId] = PartialFunction.empty,
  )(assertResult: Either[SError.SError, SValue] => Assertion): Assertion = {
    val (result, ledger) =
      evaluateSExprWithSetup(
        e"""\(contractId: ContractId TestMod:House) ->
                          $action contractId
                  """,
        Array(SContractId(contractId)),
      )(
        sexpr,
        committers = committers,
        disclosedContracts = disclosedContracts,
        getContract = getContract,
        getKey = getKey,
      )

    assertResult(result)
    ledger should haveDisclosedContracts()
    ledger should haveCachedContractIds(contractId)
    ledger should haveInactiveContractIds(contractId)
  }

  def disclosureTableQueryFailsWhenContractDisclosed(
      sexpr: SExpr.SExpr,
      contractToDestroy: ContractId,
      action: String,
      committers: Set[Party] = Set.empty,
      usedDisclosedContracts: ImmArray[DisclosedContract] = ImmArray.Empty,
      disclosedContracts: ImmArray[DisclosedContract] = ImmArray.Empty,
      getContract: PartialFunction[Value.ContractId, Value.VersionedContractInstance] =
        PartialFunction.empty,
      getKey: PartialFunction[GlobalKeyWithMaintainers, Value.ContractId] = PartialFunction.empty,
  )(assertResult: Either[SError.SError, SValue] => Assertion): Assertion = {
    val (result, ledger) =
      evaluateSExprWithSetup(
        e"""\(contractId: ContractId TestMod:House) ->
                          $action contractId
                    """,
        Array(SContractId(contractToDestroy)),
      )(
        sexpr,
        committers = committers,
        disclosedContracts = disclosedContracts,
        getContract = getContract,
        getKey = getKey,
      )

    assertResult(result)
    ledger should haveDisclosedContracts(usedDisclosedContracts.toIndexedSeq: _*)
    ledger should haveCachedContractIds(contractToDestroy)
    ledger should haveInactiveContractIds(contractToDestroy)
  }

<<<<<<< HEAD
  def unusedDisclosedContractsNotSavedToTransaction(
      sexpr: SExpr.SExpr,
      committers: Set[Party] = Set.empty,
      usedDisclosedContracts: ImmArray[DisclosedContract] = ImmArray.Empty,
      disclosedContracts: ImmArray[DisclosedContract] = ImmArray.Empty,
  )(assertResult: Either[SError.SError, SValue] => Assertion): Assertion = {
    val (result, ledger) =
      evaluateSExpr(
        sexpr,
        committers = committers,
        disclosedContracts = disclosedContracts,
      )

    assertResult(result)
    ledger should haveDisclosedContracts(usedDisclosedContracts.toIndexedSeq: _*)
    ledger should haveCachedContractIds(
      usedDisclosedContracts.toIndexedSeq.map(_.contractId.value): _*
    )
=======
  def wronglyTypedDisclosedContractsRejected(sexpr: SExpr.SExpr): Assertion = {
    val houseContractKey: GlobalKey = buildContractKey(maintainerParty)
    // Here the disclosed contract has a caveTemplateType, but its key has a houseTemplateType
    val malformedDisclosedContract: DisclosedContract =
      DisclosedContract(
        caveTemplateType,
        SContractId(disclosureContractId),
        SValue.SRecord(
          caveTemplateType,
          ImmArray(
            Ref.Name.assertFromString("owner"),
            Ref.Name.assertFromString("key_maintainer"),
          ),
          ArrayList(SValue.SParty(disclosureParty), SValue.SParty(maintainerParty)),
        ),
        ContractMetadata(Time.Timestamp.now(), Some(houseContractKey.hash), ImmArray.Empty),
      )
    val (result, ledger) =
      evaluateSExpr(
        sexpr,
        committers = Set(disclosureParty),
        disclosedContracts = ImmArray(malformedDisclosedContract),
      )

    inside(result) {
      case Left(
            SError.SErrorDamlException(
              InconsistentDisclosureTable.IncorrectlyTypedContract(
                `disclosureContractId`,
                `houseTemplateType`,
                `caveTemplateType`,
              )
            )
          ) =>
        succeed
    }
    ledger should haveDisclosedContracts(malformedDisclosedContract)
    ledger should haveCachedContractIds()
>>>>>>> 19a2b986
    ledger should haveInactiveContractIds()
  }
}<|MERGE_RESOLUTION|>--- conflicted
+++ resolved
@@ -272,7 +272,6 @@
         }
       }
 
-<<<<<<< HEAD
       "unused disclosed contracts not saved to ledger.ptx" in {
         unusedDisclosedContractsNotSavedToTransaction(
           SBUFetchKey(houseTemplateId)(SEValue(contractSKey)),
@@ -280,12 +279,12 @@
           disclosedContracts = ImmArray(disclosedCaveContract, disclosedHouseContract),
           usedDisclosedContracts = ImmArray(disclosedHouseContract),
         )(_ shouldBe Right(SValue.SContractId(disclosureContractId)))
-=======
+      }
+
       "wrongly typed contract disclosures are rejected" in {
         wronglyTypedDisclosedContractsRejected(
           SBUFetchKey(houseTemplateType)(SEValue(contractSKey))
         )
->>>>>>> 19a2b986
       }
     }
 
@@ -401,7 +400,6 @@
         }
       }
 
-<<<<<<< HEAD
       "unused disclosed contracts not saved to ledger.ptx" in {
         unusedDisclosedContractsNotSavedToTransaction(
           SBULookupKey(houseTemplateId)(SEValue(contractSKey)),
@@ -409,12 +407,12 @@
           disclosedContracts = ImmArray(disclosedCaveContract, disclosedHouseContract),
           usedDisclosedContracts = ImmArray(disclosedHouseContract),
         )(_ shouldBe Right(SValue.SOptional(Some(SValue.SContractId(disclosureContractId)))))
-=======
+      }
+
       "wrongly typed contract disclosures are rejected" in {
         wronglyTypedDisclosedContractsRejected(
           SBULookupKey(houseTemplateType)(SEValue(contractSKey))
         )
->>>>>>> 19a2b986
       }
     }
   }
@@ -533,7 +531,6 @@
     ledger should haveInactiveContractIds(contractToDestroy)
   }
 
-<<<<<<< HEAD
   def unusedDisclosedContractsNotSavedToTransaction(
       sexpr: SExpr.SExpr,
       committers: Set[Party] = Set.empty,
@@ -552,7 +549,9 @@
     ledger should haveCachedContractIds(
       usedDisclosedContracts.toIndexedSeq.map(_.contractId.value): _*
     )
-=======
+    ledger should haveInactiveContractIds()
+  }
+
   def wronglyTypedDisclosedContractsRejected(sexpr: SExpr.SExpr): Assertion = {
     val houseContractKey: GlobalKey = buildContractKey(maintainerParty)
     // Here the disclosed contract has a caveTemplateType, but its key has a houseTemplateType
@@ -591,7 +590,6 @@
     }
     ledger should haveDisclosedContracts(malformedDisclosedContract)
     ledger should haveCachedContractIds()
->>>>>>> 19a2b986
     ledger should haveInactiveContractIds()
   }
 }