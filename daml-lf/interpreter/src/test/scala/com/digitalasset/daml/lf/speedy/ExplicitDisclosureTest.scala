--- conflicted
+++ resolved
@@ -29,24 +29,21 @@
         ledgerParty should not be maintainerParty
         disclosureParty should not be maintainerParty
         getOwner(ledgerCaveContract.unversioned.arg) shouldBe Some(ledgerParty)
-        getOwner(normalizedLedgerCaveContract.unversioned.arg) shouldBe Some(ledgerParty)
         disclosedCaveContract.contractId shouldBe SContractId(contractId)
         getOwner(disclosedCaveContract.argument.toUnnormalizedValue) shouldBe Some(disclosureParty)
       }
 
       "ledger queried when contract ID is not disclosed" in {
-        for (ledgerContract <- Set(ledgerCaveContract, normalizedLedgerCaveContract)) {
-          ledgerQueriedWhenContractNotDisclosed(
-            SBFetchAny(SEValue(SContractId(contractId)), SEValue.None),
-            contractId,
-            getContract = Map(contractId -> ledgerContract),
-          )(result =>
-            inside(result) {
-              case Right(SValue.SAny(_, contract @ SValue.SRecord(`caveTemplateId`, _, _))) =>
-                getOwner(contract.toUnnormalizedValue) shouldBe Some(ledgerParty)
-            }
-          )
-        }
+        ledgerQueriedWhenContractNotDisclosed(
+          SBFetchAny(SEValue(SContractId(contractId)), SEValue.None),
+          contractId,
+          getContract = Map(contractId -> ledgerCaveContract),
+        )(result =>
+          inside(result) {
+            case Right(SValue.SAny(_, contract @ SValue.SRecord(`caveTemplateId`, _, _))) =>
+              getOwner(contract.toUnnormalizedValue) shouldBe Some(ledgerParty)
+          }
+        )
       }
 
       "disclosure table queried when contract ID is disclosed" - {
@@ -80,24 +77,20 @@
 
       "contract IDs that are inactive" - {
         "ledger query fails when contract ID is not disclosed" in {
-          for (ledgerContract <- Set(ledgerCaveContract, normalizedLedgerCaveContract)) {
-            ledgerQueryFailsWhenContractNotDisclosed(
-              SBFetchAny(SEValue(SContractId(contractId)), SEValue.None),
-              contractId,
-              "TestMod:destroyCave",
-              committers = Set(ledgerParty),
-              getContract = Map(contractId -> ledgerContract),
-            )(result =>
-              inside(result) {
-                case Left(
-                      SError.SErrorDamlException(
-                        ContractNotActive(`contractId`, `caveTemplateId`, _)
-                      )
-                    ) =>
-                  succeed
-              }
-            )
-          }
+          ledgerQueryFailsWhenContractNotDisclosed(
+            SBFetchAny(SEValue(SContractId(contractId)), SEValue.None),
+            contractId,
+            "TestMod:destroyCave",
+            committers = Set(ledgerParty),
+            getContract = Map(contractId -> ledgerCaveContract),
+          )(result =>
+            inside(result) {
+              case Left(
+                    SError.SErrorDamlException(ContractNotActive(`contractId`, `caveTemplateId`, _))
+                  ) =>
+                succeed
+            }
+          )
         }
 
         "disclosure table query fails when contract ID is disclosed" - {
@@ -122,26 +115,24 @@
           }
 
           "contract ID in ledger and disclosure table" in {
-            for (ledgerContract <- Set(ledgerCaveContract, normalizedLedgerCaveContract)) {
-              disclosureTableQueryFailsWhenContractDisclosed(
-                SBFetchAny(SEValue(SContractId(contractId)), SEValue.None),
-                disclosedCaveContract,
-                contractId,
-                "TestMod:destroyCave",
-                committers = Set(disclosureParty, ledgerParty),
-                getContract = Map(contractId -> ledgerContract),
-                disclosedContracts = ImmArray(disclosedCaveContract),
-              )(result =>
-                inside(result) {
-                  case Left(
-                        SError.SErrorDamlException(
-                          ContractNotActive(`contractId`, `caveTemplateId`, _)
-                        )
-                      ) =>
-                    succeed
-                }
-              )
-            }
+            disclosureTableQueryFailsWhenContractDisclosed(
+              SBFetchAny(SEValue(SContractId(contractId)), SEValue.None),
+              disclosedCaveContract,
+              contractId,
+              "TestMod:destroyCave",
+              committers = Set(disclosureParty, ledgerParty),
+              getContract = Map(contractId -> ledgerCaveContract),
+              disclosedContracts = ImmArray(disclosedCaveContract),
+            )(result =>
+              inside(result) {
+                case Left(
+                      SError.SErrorDamlException(
+                        ContractNotActive(`contractId`, `caveTemplateId`, _)
+                      )
+                    ) =>
+                  succeed
+              }
+            )
           }
         }
       }
@@ -154,10 +145,6 @@
         disclosureParty should not be maintainerParty
         ledgerContractId should not be disclosureContractId
         disclosedHouseContract.contractId shouldBe SContractId(disclosureContractId)
-        getOwner(ledgerHouseContract.unversioned.arg) shouldBe Some(ledgerParty)
-        getMaintainer(ledgerHouseContract.unversioned.arg) shouldBe Some(maintainerParty)
-        getOwner(normalizedLedgerHouseContract.unversioned.arg) shouldBe Some(ledgerParty)
-        getMaintainer(normalizedLedgerHouseContract.unversioned.arg) shouldBe Some(maintainerParty)
         getOwner(disclosedHouseContract.argument.toUnnormalizedValue) shouldBe Some(disclosureParty)
         getMaintainer(disclosedHouseContract.argument.toUnnormalizedValue) shouldBe Some(
           maintainerParty
@@ -165,20 +152,15 @@
       }
 
       "ledger queried when contract key is not disclosed" in {
-        for {
-          ledgerContractKey <- Set(contractKey, normalizedContractKey)
-          ledgerContract <- Set(ledgerHouseContract, normalizedLedgerHouseContract)
-        } {
-          ledgerQueriedWhenContractNotDisclosed(
-            SBUFetchKey(houseTemplateId)(SEValue(contractSKey)),
-            ledgerContractId,
-            committers = Set(ledgerParty),
-            getKey = Map(
-              GlobalKeyWithMaintainers(ledgerContractKey, Set(maintainerParty)) -> ledgerContractId
-            ),
-            getContract = Map(ledgerContractId -> ledgerContract),
-          )(_ shouldBe Right(SValue.SContractId(ledgerContractId)))
-        }
+        ledgerQueriedWhenContractNotDisclosed(
+          SBUFetchKey(houseTemplateId)(SEValue(contractSKey)),
+          ledgerContractId,
+          committers = Set(ledgerParty),
+          getKey = Map(
+            GlobalKeyWithMaintainers(contractKey, Set(maintainerParty)) -> ledgerContractId
+          ),
+          getContract = Map(ledgerContractId -> ledgerHouseContract),
+        )(_ shouldBe Right(SValue.SContractId(ledgerContractId)))
       }
 
       "disclosure table queried when contract key is disclosed" - {
@@ -192,52 +174,36 @@
         }
 
         "contract key in ledger and disclosure table" in {
-          for {
-            ledgerContractKey <- Set(contractKey, normalizedContractKey)
-            ledgerContract <- Set(ledgerHouseContract, normalizedLedgerHouseContract)
-          } {
-            disclosureTableQueriedWhenContractDisclosed(
-              SBUFetchKey(houseTemplateId)(SEValue(contractSKey)),
-              disclosedHouseContract,
-              committers = Set(disclosureParty, ledgerParty),
-              getKey = Map(
-                GlobalKeyWithMaintainers(
-                  ledgerContractKey,
-                  Set(maintainerParty),
-                ) -> ledgerContractId
-              ),
-              getContract = Map(ledgerContractId -> ledgerContract),
-              disclosedContracts = ImmArray(disclosedHouseContract),
-            )(_ shouldBe Right(SValue.SContractId(disclosureContractId)))
-          }
+          disclosureTableQueriedWhenContractDisclosed(
+            SBUFetchKey(houseTemplateId)(SEValue(contractSKey)),
+            disclosedHouseContract,
+            committers = Set(disclosureParty, ledgerParty),
+            getKey = Map(
+              GlobalKeyWithMaintainers(contractKey, Set(maintainerParty)) -> ledgerContractId
+            ),
+            getContract = Map(ledgerContractId -> ledgerHouseContract),
+            disclosedContracts = ImmArray(disclosedHouseContract),
+          )(_ shouldBe Right(SValue.SContractId(disclosureContractId)))
         }
       }
 
       "disclosed contract keys that are inactive" - {
         "ledger query fails when contract key is not disclosed" in {
-          for {
-            ledgerContractKey <- Set(contractKey, normalizedContractKey)
-            ledgerContract <- Set(ledgerHouseContract, normalizedLedgerHouseContract)
-          } {
-            ledgerQueryFailsWhenContractNotDisclosed(
-              SBUFetchKey(houseTemplateId)(SEValue(contractSKey)),
-              ledgerContractId,
-              "TestMod:destroyHouse",
-              committers = Set(ledgerParty),
-              getKey = Map(
-                GlobalKeyWithMaintainers(
-                  ledgerContractKey,
-                  Set(maintainerParty),
-                ) -> ledgerContractId
-              ),
-              getContract = Map(ledgerContractId -> ledgerContract),
-            )(result =>
-              inside(result) {
-                case Left(SError.SErrorDamlException(ContractKeyNotFound(`ledgerContractKey`))) =>
-                  succeed
-              }
-            )
-          }
+          ledgerQueryFailsWhenContractNotDisclosed(
+            SBUFetchKey(houseTemplateId)(SEValue(contractSKey)),
+            ledgerContractId,
+            "TestMod:destroyHouse",
+            committers = Set(ledgerParty),
+            getKey = Map(
+              GlobalKeyWithMaintainers(contractKey, Set(maintainerParty)) -> ledgerContractId
+            ),
+            getContract = Map(ledgerContractId -> ledgerHouseContract),
+          )(result =>
+            inside(result) {
+              case Left(SError.SErrorDamlException(ContractKeyNotFound(`contractKey`))) =>
+                succeed
+            }
+          )
         }
 
         "disclosure table query fails when contract key is disclosed" - {
@@ -258,11 +224,7 @@
           }
 
           "contract key in ledger and disclosure table" in {
-            for {
-              ledgerContractKey <- Set(contractKey, normalizedContractKey)
-              ledgerContract <- Set(ledgerHouseContract, normalizedLedgerHouseContract)
-              contractIdToBurn <- Set(ledgerContractId, disclosureContractId)
-            } {
+            for (contractIdToBurn <- Set(ledgerContractId, disclosureContractId)) {
               // Exercising a single contract ID is sufficient to make the key inactive
               disclosureTableQueryFailsWhenContractDisclosed(
                 SBUFetchKey(houseTemplateId)(SEValue(contractSKey)),
@@ -272,15 +234,15 @@
                 committers = Set(disclosureParty, ledgerParty, maintainerParty),
                 getKey = Map(
                   GlobalKeyWithMaintainers(
-                    ledgerContractKey,
+                    contractKey,
                     Set(maintainerParty),
                   ) -> ledgerContractId
                 ),
-                getContract = Map(ledgerContractId -> ledgerContract),
+                getContract = Map(ledgerContractId -> ledgerHouseContract),
                 disclosedContracts = ImmArray(disclosedHouseContract),
               )(result =>
                 inside(result) {
-                  case Left(SError.SErrorDamlException(ContractKeyNotFound(`ledgerContractKey`))) =>
+                  case Left(SError.SErrorDamlException(ContractKeyNotFound(`contractKey`))) =>
                     succeed
                 }
               )
@@ -296,10 +258,6 @@
         ledgerParty should not be maintainerParty
         disclosureParty should not be maintainerParty
         ledgerContractId should not be disclosureContractId
-        getOwner(ledgerHouseContract.unversioned.arg) shouldBe Some(ledgerParty)
-        getMaintainer(ledgerHouseContract.unversioned.arg) shouldBe Some(maintainerParty)
-        getOwner(normalizedLedgerHouseContract.unversioned.arg) shouldBe Some(ledgerParty)
-        getMaintainer(normalizedLedgerHouseContract.unversioned.arg) shouldBe Some(maintainerParty)
         disclosedHouseContract.contractId shouldBe SContractId(disclosureContractId)
         getOwner(disclosedHouseContract.argument.toUnnormalizedValue) shouldBe Some(disclosureParty)
         getMaintainer(disclosedHouseContract.argument.toUnnormalizedValue) shouldBe Some(
@@ -308,20 +266,15 @@
       }
 
       "ledger queried when contract key is not disclosed" in {
-        for {
-          ledgerContractKey <- Set(contractKey, normalizedContractKey)
-          ledgerContract <- Set(ledgerHouseContract, normalizedLedgerHouseContract)
-        } {
-          ledgerQueriedWhenContractNotDisclosed(
-            SBULookupKey(houseTemplateId)(SEValue(contractSKey)),
-            ledgerContractId,
-            committers = Set(ledgerParty),
-            getKey = Map(
-              GlobalKeyWithMaintainers(ledgerContractKey, Set(maintainerParty)) -> ledgerContractId
-            ),
-            getContract = Map(ledgerContractId -> ledgerContract),
-          )(_ shouldBe Right(SValue.SOptional(Some(SValue.SContractId(ledgerContractId)))))
-        }
+        ledgerQueriedWhenContractNotDisclosed(
+          SBULookupKey(houseTemplateId)(SEValue(contractSKey)),
+          ledgerContractId,
+          committers = Set(ledgerParty),
+          getKey = Map(
+            GlobalKeyWithMaintainers(contractKey, Set(maintainerParty)) -> ledgerContractId
+          ),
+          getContract = Map(ledgerContractId -> ledgerHouseContract),
+        )(_ shouldBe Right(SValue.SOptional(Some(SValue.SContractId(ledgerContractId)))))
       }
 
       "disclosure table queried when contract key is disclosed" - {
@@ -335,51 +288,35 @@
         }
 
         "contract key in ledger and disclosure table" in {
-          for {
-            ledgerContractKey <- Set(contractKey, normalizedContractKey)
-            ledgerContract <- Set(ledgerHouseContract, normalizedLedgerHouseContract)
-          } {
-            disclosureTableQueriedWhenContractDisclosed(
-              SBULookupKey(houseTemplateId)(SEValue(contractSKey)),
-              disclosedHouseContract,
-              committers = Set(disclosureParty, ledgerParty),
-              getKey = Map(
-                GlobalKeyWithMaintainers(
-                  ledgerContractKey,
-                  Set(maintainerParty),
-                ) -> ledgerContractId
-              ),
-              getContract = Map(ledgerContractId -> ledgerContract),
-              disclosedContracts = ImmArray(disclosedHouseContract),
-            )(_ shouldBe Right(SValue.SOptional(Some(SValue.SContractId(disclosureContractId)))))
-          }
+          disclosureTableQueriedWhenContractDisclosed(
+            SBULookupKey(houseTemplateId)(SEValue(contractSKey)),
+            disclosedHouseContract,
+            committers = Set(disclosureParty, ledgerParty),
+            getKey = Map(
+              GlobalKeyWithMaintainers(contractKey, Set(maintainerParty)) -> ledgerContractId
+            ),
+            getContract = Map(ledgerContractId -> ledgerHouseContract),
+            disclosedContracts = ImmArray(disclosedHouseContract),
+          )(_ shouldBe Right(SValue.SOptional(Some(SValue.SContractId(disclosureContractId)))))
         }
       }
 
       "disclosed contract keys that are inactive" - {
         "ledger query fails when contract key is not disclosed" in {
-          for {
-            ledgerContractKey <- Set(contractKey, normalizedContractKey)
-            ledgerContract <- Set(ledgerHouseContract, normalizedLedgerHouseContract)
-          } {
-            ledgerQueryFailsWhenContractNotDisclosed(
-              SBULookupKey(houseTemplateId)(SEValue(contractSKey)),
-              ledgerContractId,
-              "TestMod:destroyHouse",
-              committers = Set(ledgerParty),
-              getKey = Map(
-                GlobalKeyWithMaintainers(
-                  ledgerContractKey,
-                  Set(maintainerParty),
-                ) -> ledgerContractId
-              ),
-              getContract = Map(ledgerContractId -> ledgerContract),
-            )(result =>
-              inside(result) { case Right(SValue.SOptional(None)) =>
-                succeed
-              }
-            )
-          }
+          ledgerQueryFailsWhenContractNotDisclosed(
+            SBULookupKey(houseTemplateId)(SEValue(contractSKey)),
+            ledgerContractId,
+            "TestMod:destroyHouse",
+            committers = Set(ledgerParty),
+            getKey = Map(
+              GlobalKeyWithMaintainers(contractKey, Set(maintainerParty)) -> ledgerContractId
+            ),
+            getContract = Map(ledgerContractId -> ledgerHouseContract),
+          )(result =>
+            inside(result) { case Right(SValue.SOptional(None)) =>
+              succeed
+            }
+          )
         }
 
         "disclosure table query fails when contract key is disclosed" - {
@@ -399,11 +336,7 @@
           }
 
           "contract key in ledger and disclosure table" in {
-            for {
-              ledgerContractKey <- Set(contractKey, normalizedContractKey)
-              ledgerContract <- Set(ledgerHouseContract, normalizedLedgerHouseContract)
-              contractIdToBurn <- Set(ledgerContractId, disclosureContractId)
-            } {
+            for (contractIdToBurn <- Set(ledgerContractId, disclosureContractId)) {
               // Exercising a single contract ID is sufficient to make the key inactive
               disclosureTableQueryFailsWhenContractDisclosed(
                 SBULookupKey(houseTemplateId)(SEValue(contractSKey)),
@@ -413,11 +346,11 @@
                 committers = Set(disclosureParty, ledgerParty, maintainerParty),
                 getKey = Map(
                   GlobalKeyWithMaintainers(
-                    ledgerContractKey,
+                    contractKey,
                     Set(maintainerParty),
                   ) -> ledgerContractId
                 ),
-                getContract = Map(ledgerContractId -> ledgerContract),
+                getContract = Map(ledgerContractId -> ledgerHouseContract),
                 disclosedContracts = ImmArray(disclosedHouseContract),
               )(result =>
                 inside(result) { case Right(SValue.SOptional(None)) =>
@@ -432,366 +365,6 @@
   }
 }
 
-<<<<<<< HEAD
-object ExplicitDisclosureTest {
-
-  val testKeyName: String = "test-key"
-  val pkg: PureCompiledPackages = SpeedyTestLib.typeAndCompile(
-    p"""
-       module TestMod {
-
-         record @serializable Key = { label: Text, maintainers: List Party };
-
-         record @serializable House = { owner: Party, key_maintainer: Party };
-         template(this: House) = {
-           precondition True;
-           signatories (TestMod:listOf @Party (TestMod:House {owner} this));
-           observers (Nil @Party);
-           agreement "Agreement for TestMod:House";
-
-           choice Destroy (self) (arg: Unit): Unit,
-             controllers (TestMod:listOf @Party (TestMod:House {owner} this)),
-             observers Nil @Party
-             to upure @Unit ();
-
-           key @TestMod:Key
-              (TestMod:Key { label = "test-key", maintainers = (TestMod:listOf @Party (TestMod:House {key_maintainer} this)) })
-              (\(key: TestMod:Key) -> (TestMod:Key {maintainers} key));
-         };
-
-         record @serializable Cave = { owner: Party };
-         template(this: Cave) = {
-           precondition True;
-           signatories (TestMod:listOf @Party (TestMod:Cave {owner} this));
-           observers (Nil @Party);
-           agreement "Agreement for TestMod:Cave";
-
-           choice Destroy (self) (arg: Unit): Unit,
-             controllers (TestMod:listOf @Party (TestMod:Cave {owner} this)),
-             observers Nil @Party
-             to upure @Unit ();
-         };
-
-         val destroyHouse: ContractId TestMod:House -> Update Unit =
-           \(contractId: ContractId TestMod:House) ->
-             exercise @TestMod:House Destroy contractId ();
-
-         val destroyCave: ContractId TestMod:Cave -> Update Unit =
-           \(contractId: ContractId TestMod:Cave) ->
-             exercise @TestMod:Cave Destroy contractId ();
-
-         val listOf: forall(t:*). t -> List t =
-           /\(t:*). \(x: t) ->
-             Cons @t [x] (Nil @t);
-
-         val optToList: forall(t:*). Option t -> List t  =
-           /\(t:*). \(opt: Option t) ->
-             case opt of
-                 None -> Nil @t
-               | Some x -> Cons @t [x] (Nil @t);
-       }
-       """
-  )
-  val maintainerParty: IdString.Party = Ref.Party.assertFromString("maintainerParty")
-  val ledgerParty: IdString.Party = Ref.Party.assertFromString("ledgerParty")
-  val disclosureParty: IdString.Party = Ref.Party.assertFromString("disclosureParty")
-  val contractId: ContractId = Value.ContractId.V1(crypto.Hash.hashPrivateKey("test-contract-id"))
-  val ledgerContractId: ContractId =
-    Value.ContractId.V1(crypto.Hash.hashPrivateKey("test-ledger-contract-id"))
-  val disclosureContractId: ContractId =
-    Value.ContractId.V1(crypto.Hash.hashPrivateKey("test-disclosure-contract-id"))
-  val invalidTemplateId: Ref.Identifier = Ref.Identifier.assertFromString("-pkgId-:TestMod:Invalid")
-  val houseTemplateId: Ref.Identifier = Ref.Identifier.assertFromString("-pkgId-:TestMod:House")
-  val houseTemplateType: Ref.TypeConName = Ref.TypeConName.assertFromString("-pkgId-:TestMod:House")
-  val caveTemplateId: Ref.Identifier = Ref.Identifier.assertFromString("-pkgId-:TestMod:Cave")
-  val caveTemplateType: Ref.TypeConName = Ref.TypeConName.assertFromString("-pkgId-:TestMod:Cave")
-  val keyType: Ref.TypeConName = Ref.TypeConName.assertFromString("-pkgId-:TestMod:Key")
-  val contractKey: GlobalKey = buildHouseContractKey(maintainerParty, withNormalization = false)
-  val normalizedContractKey: GlobalKey = buildHouseContractKey(maintainerParty)
-  val contractSKey: SValue = buildHouseContractSKey(maintainerParty)
-  val ledgerContractKey: GlobalKey = buildHouseContractKey(ledgerParty, withNormalization = false)
-  val normalizedLedgerContractKey: GlobalKey = buildHouseContractKey(ledgerParty)
-  val ledgerHouseContract: Value.VersionedContractInstance =
-    buildHouseContract(ledgerParty, maintainerParty, withNormalization = false)
-  val normalizedLedgerHouseContract: Value.VersionedContractInstance =
-    buildHouseContract(ledgerParty, maintainerParty)
-  val ledgerCaveContract: Value.VersionedContractInstance =
-    buildCaveContract(ledgerParty, withNormalization = false)
-  val normalizedLedgerCaveContract: Value.VersionedContractInstance = buildCaveContract(ledgerParty)
-  val disclosedHouseContractNoHash: DisclosedContract =
-    buildDisclosedHouseContract(contractId, disclosureParty, maintainerParty, withHash = false)
-  val disclosedCaveContractNoHash: DisclosedContract =
-    buildDisclosedCaveContract(contractId, disclosureParty)
-  val disclosedHouseContractInvalidTemplate: DisclosedContract = buildDisclosedHouseContract(
-    contractId,
-    disclosureParty,
-    maintainerParty,
-    templateId = invalidTemplateId,
-    withHash = false,
-  )
-  val disclosedCaveContractInvalidTemplate: DisclosedContract = buildDisclosedCaveContract(
-    contractId,
-    disclosureParty,
-    templateId = invalidTemplateId,
-  )
-  val disclosedHouseContract: DisclosedContract =
-    buildDisclosedHouseContract(disclosureContractId, disclosureParty, maintainerParty)
-  val disclosedCaveContract: DisclosedContract =
-    buildDisclosedCaveContract(contractId, disclosureParty)
-
-  def buildDisclosedHouseContract(
-      contractId: ContractId,
-      owner: Party,
-      maintainer: Party,
-      templateId: Ref.Identifier = houseTemplateId,
-      withHash: Boolean = true,
-  ): DisclosedContract = {
-    val key = Value.ValueRecord(
-      None,
-      ImmArray(
-        None -> Value.ValueText(testKeyName),
-        None -> Value.ValueList(FrontStack.from(ImmArray(Value.ValueParty(maintainer)))),
-      ),
-    )
-    val keyHash: Option[Hash] =
-      if (withHash) Some(crypto.Hash.assertHashContractKey(houseTemplateType, key)) else None
-
-    DisclosedContract(
-      templateId,
-      SContractId(contractId),
-      SValue.SRecord(
-        templateId,
-        ImmArray(Ref.Name.assertFromString("owner"), Ref.Name.assertFromString("key_maintainer")),
-        ArrayList(SValue.SParty(owner), SValue.SParty(maintainer)),
-      ),
-      ContractMetadata(Time.Timestamp.now(), keyHash, ImmArray.Empty),
-    )
-  }
-
-  def buildDisclosedCaveContract(
-      contractId: ContractId,
-      owner: Party,
-      templateId: Ref.Identifier = caveTemplateId,
-  ): DisclosedContract = {
-    DisclosedContract(
-      templateId,
-      SContractId(contractId),
-      SValue.SRecord(
-        templateId,
-        ImmArray(Ref.Name.assertFromString("owner")),
-        ArrayList(SValue.SParty(owner)),
-      ),
-      ContractMetadata(Time.Timestamp.now(), None, ImmArray.Empty),
-    )
-  }
-
-  def buildHouseContractKey(maintainer: Party, withNormalization: Boolean = true): GlobalKey = {
-    val templateTypeCon = if (withNormalization) None else Some(houseTemplateType)
-    val labelKey = if (withNormalization) None else Some(Ref.Name.assertFromString("label"))
-    val maintainersKey =
-      if (withNormalization) None else Some(Ref.Name.assertFromString("maintainers"))
-
-    GlobalKey.assertBuild(
-      houseTemplateType,
-      Value.ValueRecord(
-        templateTypeCon,
-        ImmArray(
-          labelKey -> Value.ValueText(testKeyName),
-          maintainersKey -> Value.ValueList(FrontStack.from(ImmArray(Value.ValueParty(maintainer)))),
-        ),
-      ),
-    )
-  }
-
-  def buildHouseContractSKey(maintainer: Party): SValue =
-    SValue.SStruct(
-      fieldNames =
-        Struct.assertFromNameSeq(Seq("globalKey", "maintainers").map(Ref.Name.assertFromString)),
-      values = ArrayList(
-        SValue.SRecord(
-          keyType,
-          ImmArray("label", "maintainers").map(Ref.Name.assertFromString),
-          ArrayList(
-            SValue.SText(testKeyName),
-            SValue.SList(FrontStack.from(ImmArray(SValue.SParty(maintainer)))),
-          ),
-        ),
-        SValue.SList(FrontStack.from(ImmArray(SValue.SParty(maintainer)))),
-      ),
-    )
-
-  def buildHouseContract(
-      owner: Party,
-      maintainer: Party,
-      withNormalization: Boolean = true,
-  ): Versioned[ContractInstance] = {
-    val templateTypeCon = if (withNormalization) None else Some(houseTemplateType)
-    val ownerKey = if (withNormalization) None else Some(Ref.Name.assertFromString("owner"))
-    val maintainerKey =
-      if (withNormalization) None else Some(Ref.Name.assertFromString("key_maintainer"))
-
-    Versioned(
-      TransactionVersion.minExplicitDisclosure,
-      Value.ContractInstance(
-        houseTemplateId,
-        Value.ValueRecord(
-          templateTypeCon,
-          ImmArray(
-            ownerKey -> Value.ValueParty(owner),
-            maintainerKey -> Value.ValueParty(maintainer),
-          ),
-        ),
-        "test",
-      ),
-    )
-  }
-
-  def buildCaveContract(
-      owner: Party,
-      withNormalization: Boolean = true,
-  ): Versioned[ContractInstance] = {
-    val templateTypeCon = if (withNormalization) None else Some(caveTemplateType)
-    val ownerKey = if (withNormalization) None else Some(Ref.Name.assertFromString("owner"))
-
-    Versioned(
-      TransactionVersion.minExplicitDisclosure,
-      Value.ContractInstance(
-        caveTemplateId,
-        Value.ValueRecord(
-          templateTypeCon,
-          ImmArray(
-            ownerKey -> Value.ValueParty(owner)
-          ),
-        ),
-        "test",
-      ),
-    )
-  }
-
-  val getOwner: Value => Option[Party] = {
-    case Value.ValueRecord(_, ImmArray(_ -> Value.ValueParty(owner), _)) =>
-      Some(owner)
-
-    case Value.ValueRecord(_, ImmArray(_ -> Value.ValueParty(owner))) =>
-      Some(owner)
-
-    case _ =>
-      None
-  }
-
-  val getMaintainer: Value => Option[Party] = {
-    case Value.ValueRecord(_, ImmArray(_, _ -> Value.ValueParty(maintainer))) =>
-      Some(maintainer)
-
-    case _ =>
-      None
-  }
-
-  def runUpdateSExpr(sexpr: SExpr.SExpr): SExpr.SExpr = {
-    SEMakeClo(Array(), 1, sexpr)
-  }
-
-  def evaluateSExprWithSetup(
-      setupExpr: Ast.Expr,
-      setupArgs: Array[SValue],
-  )(
-      sexpr: SExpr.SExpr,
-      committers: Set[Party] = Set.empty,
-      disclosedContracts: ImmArray[DisclosedContract] = ImmArray.Empty,
-      getContract: PartialFunction[Value.ContractId, Value.VersionedContractInstance] =
-        PartialFunction.empty,
-      getKey: PartialFunction[GlobalKeyWithMaintainers, Value.ContractId] = PartialFunction.empty,
-  ): (Either[SError.SError, SValue], Speedy.OnLedger) = {
-    import SpeedyTestLib.loggingContext
-
-    // A token function closure is added as part of compiling the Expr
-    val contextSExpr = pkg.compiler.unsafeCompile(setupExpr)
-    val machine =
-      Speedy.Machine.fromUpdateSExpr(
-        pkg,
-        transactionSeed = crypto.Hash.hashPrivateKey("ExplicitDisclosureTest"),
-        updateSE =
-          if (setupArgs.isEmpty) contextSExpr
-          else SExpr.SEApp(contextSExpr, setupArgs.map(SEValue(_))),
-        committers = committers,
-        disclosedContracts = disclosedContracts,
-      )
-    val setupResult = SpeedyTestLib.run(
-      machine = machine,
-      getContract = getContract,
-      getKey = getKey,
-    )
-
-    assert(setupResult.isRight)
-
-    machine.setExpressionToEvaluate(SExpr.SEApp(runUpdateSExpr(sexpr), Array(SEValue.Token)))
-
-    val result = SpeedyTestLib.run(
-      machine = machine,
-      getContract = getContract,
-      getKey = getKey,
-    )
-
-    (result, machine.ledgerMode.asInstanceOf[Speedy.OnLedger])
-  }
-
-  def evaluateSExpr(
-      sexpr: SExpr.SExpr,
-      committers: Set[Party] = Set.empty,
-      disclosedContracts: ImmArray[DisclosedContract] = ImmArray.Empty,
-      getContract: PartialFunction[Value.ContractId, Value.VersionedContractInstance] =
-        PartialFunction.empty,
-      getKey: PartialFunction[GlobalKeyWithMaintainers, Value.ContractId] = PartialFunction.empty,
-  ): (Either[SError.SError, SValue], Speedy.OnLedger) = {
-    import SpeedyTestLib.loggingContext
-
-    val machine =
-      Speedy.Machine.fromUpdateSExpr(
-        pkg,
-        transactionSeed = crypto.Hash.hashPrivateKey("ExplicitDisclosureTest"),
-        updateSE = runUpdateSExpr(sexpr),
-        committers = committers,
-        disclosedContracts = disclosedContracts,
-      )
-    val result = SpeedyTestLib.run(
-      machine = machine,
-      getContract = getContract,
-      getKey = getKey,
-    )
-
-    (result, machine.ledgerMode.asInstanceOf[Speedy.OnLedger])
-  }
-
-  def haveInactiveContractIds(contractIds: ContractId*): Matcher[Speedy.OnLedger] = Matcher {
-    ledger =>
-      MatchResult(
-        ledger.ptx.contractState.activeState.consumedBy.keySet == contractIds.toSet,
-        s"Failed with unexpected inactive contracts: ${ledger.ptx.contractState.activeState.consumedBy.keySet} != $contractIds",
-        s"Failed with unexpected inactive contracts: ${ledger.ptx.contractState.activeState.consumedBy.keySet} == $contractIds",
-      )
-  }
-
-  def haveCachedContractIds(contractIds: ContractId*): Matcher[Speedy.OnLedger] = Matcher {
-    ledger =>
-      MatchResult(
-        ledger.cachedContracts.keySet == contractIds.toSet,
-        s"Failed with unexpected cached contracts: ${ledger.cachedContracts.keySet} != $contractIds",
-        s"Failed with unexpected cached contracts: ${ledger.cachedContracts.keySet} == $contractIds",
-      )
-  }
-
-  def haveDisclosedContracts(contractIds: DisclosedContract*): Matcher[Speedy.OnLedger] = Matcher {
-    ledger =>
-      MatchResult(
-        ledger.ptx.disclosedContracts == ImmArray(contractIds: _*),
-        s"Failed with unexpected disclosed contracts: ${ledger.ptx.disclosedContracts} != $contractIds",
-        s"Failed with unexpected disclosed contracts: ${ledger.ptx.disclosedContracts} == $contractIds",
-      )
-  }
-}
-
-=======
->>>>>>> 9379f572
 trait ExplicitDisclosureTestMethods extends AnyFreeSpec with Inside with Matchers {
 
   import ExplicitDisclosureLib._
