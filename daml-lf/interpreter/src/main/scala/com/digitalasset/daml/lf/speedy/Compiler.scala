// Copyright (c) 2022 Digital Asset (Switzerland) GmbH and/or its affiliates. All rights reserved.
// SPDX-License-Identifier: Apache-2.0

package com.daml.lf
package speedy

import com.daml.lf.data.Ref._
import com.daml.lf.data.{ImmArray, Ref, Struct, Time}
import com.daml.lf.language.Ast._
import com.daml.lf.language.{LanguageVersion, LookupError, PackageInterface, StablePackage}
import com.daml.lf.speedy.Anf.flattenToAnf
import com.daml.lf.speedy.ClosureConversion.closureConvert
import com.daml.lf.speedy.PhaseOne.{Env, Position}
import com.daml.lf.speedy.Profile.LabelModule
import com.daml.lf.speedy.SBuiltin._
import com.daml.lf.speedy.SValue._
import com.daml.lf.speedy.{SExpr => t} // target expressions
import com.daml.lf.speedy.{SExpr0 => s} // source expressions
import com.daml.lf.validation.{Validation, ValidationError}
import com.daml.scalautil.Statement.discard

import org.slf4j.LoggerFactory

import scala.annotation.nowarn

/** Compiles LF expressions into Speedy expressions.
  * This includes:
  *  - Translating variable references into de Bruijn levels.
  *  - Closure conversion: EAbs turns into SEMakeClo, which creates a closure by copying free variables into a closure object.
  *   - Rewriting of update and scenario actions into applications of builtin functions that take an "effect" token.
  *
  * If you're working on the code here note that there's
  * a pretty-printer defined in lf.speedy.Pretty, which
  * is exposed via ':speedy' command in the REPL.
  */
private[lf] object Compiler {

  case class CompilationError(error: String) extends RuntimeException(error, null, true, false)
  case class LanguageVersionError(
      packageId: Ref.PackageId,
      languageVersion: language.LanguageVersion,
      allowedLanguageVersions: VersionRange[language.LanguageVersion],
  ) extends RuntimeException(s"Disallowed language version $languageVersion", null, true, false)
  case class PackageNotFound(pkgId: PackageId, context: language.Reference)
      extends RuntimeException(
        language.LookupError.MissingPackage.pretty(pkgId, context),
        null,
        true,
        false,
      )

  // NOTE(MH): We make this an enum type to avoid boolean blindness. In fact,
  // other profiling modes like "only trace the ledger interactions" might also
  // be useful.
  sealed abstract class ProfilingMode extends Product with Serializable
  case object NoProfile extends ProfilingMode
  case object FullProfile extends ProfilingMode

  sealed abstract class StackTraceMode extends Product with Serializable
  case object NoStackTrace extends StackTraceMode
  case object FullStackTrace extends StackTraceMode

  sealed abstract class PackageValidationMode extends Product with Serializable
  case object NoPackageValidation extends PackageValidationMode
  case object FullPackageValidation extends PackageValidationMode

  case class Config(
      allowedLanguageVersions: VersionRange[LanguageVersion],
      packageValidation: PackageValidationMode,
      profiling: ProfilingMode,
      stacktracing: StackTraceMode,
  )

  object Config {
    val Default = Config(
      allowedLanguageVersions = LanguageVersion.StableVersions,
      packageValidation = FullPackageValidation,
      profiling = NoProfile,
      stacktracing = NoStackTrace,
    )
    val Dev = Config(
      allowedLanguageVersions = LanguageVersion.DevVersions,
      packageValidation = FullPackageValidation,
      profiling = NoProfile,
      stacktracing = NoStackTrace,
    )
  }

  /** Validates and Compiles all the definitions in the packages provided. Returns them in a Map.
    *
    * The packages do not need to be in any specific order, as long as they and all the packages
    * they transitively reference are in the [[packages]] in the compiler.
    */

  private[lf] def compilePackages(
      pkgInterface: PackageInterface,
      packages: Map[PackageId, Package],
      compilerConfig: Compiler.Config,
  ): Either[String, Map[t.SDefinitionRef, SDefinition]] = {
    val compiler = new Compiler(pkgInterface, compilerConfig)
    try {
      Right(packages.foldLeft(Map.empty[t.SDefinitionRef, SDefinition]) {
        case (acc, (pkgId, pkg)) =>
          acc ++ compiler.compilePackage(pkgId, pkg)
      })
    } catch {
      case CompilationError(msg) => Left(s"Compilation Error: $msg")
      case PackageNotFound(pkgId, context) =>
        Left(LookupError.MissingPackage.pretty(pkgId, context))
      case e: ValidationError => Left(e.pretty)
    }
  }

}

private[lf] final class Compiler(
    pkgInterface: PackageInterface,
    config: Compiler.Config,
) {

  import Compiler._

  // Compilation entry points...

  @throws[PackageNotFound]
  @throws[CompilationError]
  def unsafeCompile(cmds: ImmArray[Command]): t.SExpr = compileCommands(cmds)

  @throws[PackageNotFound]
  @throws[CompilationError]
  def unsafeCompileWithContractDisclosures(
      cmds: ImmArray[Command],
      disclosures: ImmArray[DisclosedContract],
  ): t.SExpr =
    compileWithContractDisclosures(cmds, disclosures)

  @throws[PackageNotFound]
  @throws[CompilationError]
  def unsafeCompileForReinterpretation(cmd: Command): t.SExpr =
    compileCommandForReinterpretation(cmd)

  @throws[PackageNotFound]
  @throws[CompilationError]
  def unsafeCompile(expr: Expr): t.SExpr = compileExp(expr)

  @throws[PackageNotFound]
  @throws[CompilationError]
  def unsafeClosureConvert(sexpr: s.SExpr): t.SExpr = pipeline(sexpr)

  @throws[PackageNotFound]
  @throws[CompilationError]
  @throws[ValidationError]
  def unsafeCompilePackage(
      pkgId: PackageId,
      pkg: Package,
  ): Iterable[(t.SDefinitionRef, SDefinition)] = compilePackage(pkgId, pkg)

  @throws[PackageNotFound]
  @throws[CompilationError]
  def unsafeCompileModule( // called by scenario-service
      pkgId: PackageId,
      module: Module,
  ): Iterable[(t.SDefinitionRef, SDefinition)] = compileModule(pkgId, module)

  @throws[PackageNotFound]
  @throws[CompilationError]
  def unsafeCompileInterfaceView(view: InterfaceView): t.SExpr = {
    SBViewInterface(view.interfaceId)(
      SBToAnyContract(view.templateId)(t.SEValue(view.argument))
    )
  }

  private[this] val stablePackageIds = StablePackage.ids(config.allowedLanguageVersions)

  private[this] val logger = LoggerFactory.getLogger(this.getClass)

  // We add labels before and after flattening

  private[this] val withLabelS: (Profile.Label, s.SExpr) => s.SExpr =
    config.profiling match {
      case NoProfile => { (_, expr) =>
        expr
      }
      case FullProfile => { (label, expr) =>
        expr match {
          case s.SELabelClosure(_, expr1) => s.SELabelClosure(label, expr1)
          case _ => s.SELabelClosure(label, expr)
        }
      }
    }

  private[this] val withLabelT: (Profile.Label, t.SExpr) => t.SExpr =
    config.profiling match {
      case NoProfile => { (_, expr) =>
        expr
      }
      case FullProfile => { (label, expr) =>
        expr match {
          case t.SELabelClosure(_, expr1) => t.SELabelClosure(label, expr1)
          case _ => t.SELabelClosure(label, expr)
        }
      }
    }

  private[this] def app(f: s.SExpr, a: s.SExpr): s.SExpr = s.SEApp(f, List(a))

  private[this] def let(env: Env, bound: s.SExpr)(f: (Position, Env) => s.SExpr): s.SELet =
    f(env.nextPosition, env.pushVar) match {
      case s.SELet(bounds, body) =>
        s.SELet(bound :: bounds, body)
      case otherwise =>
        s.SELet(List(bound), otherwise)
    }

  private[this] def unaryFunction(env: Env)(f: (Position, Env) => s.SExpr): s.SEAbs =
    f(env.nextPosition, env.pushVar) match {
      case s.SEAbs(n, body) => s.SEAbs(n + 1, body)
      case otherwise => s.SEAbs(1, otherwise)
    }

  private[this] def labeledUnaryFunction[L: Profile.LabelModule.Allowed](
      label: L with AnyRef,
      env: Env,
  )(
      body: (Position, Env) => s.SExpr
  ): s.SExpr =
    unaryFunction(env)((positions, env) => withLabelS(label, body(positions, env)))

  private[this] def topLevelFunction[SDefRef <: t.SDefinitionRef: LabelModule.Allowed](
      ref: SDefRef
  )(body: s.SExpr): (SDefRef, SDefinition) =
    ref -> SDefinition(pipeline(withLabelS(ref, body)))

  private val Pos1 = Env.Empty.nextPosition
  private val Env1 = Env.Empty.pushVar
  private val Pos2 = Env1.nextPosition
  private val Env2 = Env1.pushVar
  private val Pos3 = Env2.nextPosition
  private val Env3 = Env2.pushVar
  private val Pos4 = Env3.nextPosition
  private val Env4 = Env3.pushVar

  private[this] def fun1(body: (Position, Env) => s.SExpr): s.SExpr =
    s.SEAbs(1, body(Pos1, Env1))

  private[this] def fun2(body: (Position, Position, Env) => s.SExpr): s.SExpr =
    s.SEAbs(2, body(Pos1, Pos2, Env2))

  private[this] def fun3(body: (Position, Position, Position, Env) => s.SExpr): s.SExpr =
    s.SEAbs(3, body(Pos1, Pos2, Pos3, Env3))

  private[this] def fun4(body: (Position, Position, Position, Position, Env) => s.SExpr): s.SExpr =
    s.SEAbs(4, body(Pos1, Pos2, Pos3, Pos4, Env4))

  private[this] def topLevelFunction1[SDefRef <: t.SDefinitionRef: LabelModule.Allowed](
      ref: SDefRef
  )(
      body: (Position, Env) => s.SExpr
  ): (SDefRef, SDefinition) =
    topLevelFunction(ref)(fun1(body))

  private[this] def unlabelledTopLevelFunction2(ref: t.SDefinitionRef)(
      body: (Position, Position, Env) => s.SExpr
  ): (t.SDefinitionRef, SDefinition) =
    ref -> SDefinition(pipeline(fun2(body)))

  private[this] def topLevelFunction2[SDefRef <: t.SDefinitionRef: LabelModule.Allowed](
      ref: SDefRef
  )(
      body: (Position, Position, Env) => s.SExpr
  ): (SDefRef, SDefinition) =
    topLevelFunction(ref)(fun2(body))

  private[this] def topLevelFunction3[SDefRef <: t.SDefinitionRef: LabelModule.Allowed](
      ref: SDefRef
  )(
      body: (Position, Position, Position, Env) => s.SExpr
  ): (SDefRef, SDefinition) =
    topLevelFunction(ref)(fun3(body))

  private[this] def topLevelFunction4[SDefRef <: t.SDefinitionRef: LabelModule.Allowed](
      ref: SDefRef
  )(
      body: (Position, Position, Position, Position, Env) => s.SExpr
  ): (SDefRef, SDefinition) =
    topLevelFunction(ref)(fun4(body))

  val phaseOne: PhaseOne = {
    val config1 =
      PhaseOne.Config(
        profiling = config.profiling,
        stacktracing = config.stacktracing,
      )
    new PhaseOne(pkgInterface, config1)
  }

  // "translate" indicates the first stage of compilation only (producing: SExpr0)
  // "compile" indicates the full compilation pipeline (producing: SExpr)
  private[this] def translateExp(env: Env, expr0: Expr): s.SExpr =
    phaseOne.translateFromLF(env, expr0)

  private[this] def compileExp(expr: Expr): t.SExpr =
    pipeline(translateExp(Env.Empty, expr))

  private[this] def compileCommands(cmds: ImmArray[Command]): t.SExpr =
    pipeline(translateCommands(Env.Empty, cmds))

  private[this] def compileWithContractDisclosures(
      cmds: ImmArray[Command],
      disclosures: ImmArray[DisclosedContract],
  ): t.SExpr =
    pipeline(translateCommandsWithContractDisclosures(Env.Empty, cmds, disclosures))

  private[this] def compileCommandForReinterpretation(cmd: Command): t.SExpr =
    pipeline(translateCommandForReinterpretation(cmd))

  // speedy compilation phases 2,3 (i.e post translate-from-LF)
  private[this] def pipeline(sexpr: s.SExpr): t.SExpr =
    flattenToAnf(closureConvert(sexpr))

  private[this] def compileModule(
      pkgId: PackageId,
      module: Module,
  ): Iterable[(t.SDefinitionRef, SDefinition)] = {
    val builder = Iterable.newBuilder[(t.SDefinitionRef, SDefinition)]
    def addDef(binding: (t.SDefinitionRef, SDefinition)): Unit = discard(builder += binding)

    module.exceptions.foreach { case (defName, GenDefException(message)) =>
      val ref = t.ExceptionMessageDefRef(Identifier(pkgId, QualifiedName(module.name, defName)))
      builder += (ref -> SDefinition(withLabelT(ref, compileExp(message))))
    }

    module.definitions.foreach {
      case (defName, DValue(_, body, _)) =>
        val ref = t.LfDefRef(Identifier(pkgId, QualifiedName(module.name, defName)))
        builder += (ref -> SDefinition(withLabelT(ref, compileExp(body))))
      case _ =>
    }

    module.templates.foreach { case (tmplName, tmpl) =>
      val tmplId = Identifier(pkgId, QualifiedName(module.name, tmplName))
      addDef(compileCreate(tmplId, tmpl))
      addDef(compileFetchTemplate(tmplId, tmpl))
      addDef(compileSignatories(tmplId, tmpl))
      addDef(compileObservers(tmplId, tmpl))
      addDef(compileToCachedContract(tmplId, tmpl))
      tmpl.implements.values.foreach { impl =>
        compileInterfaceInstance(
          parent = tmplId,
          tmplParam = tmpl.param,
          interfaceId = impl.interfaceId,
          templateId = tmplId,
          interfaceInstanceBody = impl.body,
        ).foreach(addDef)
      }

      tmpl.choices.values.foreach(x => addDef(compileTemplateChoice(tmplId, tmpl, x)))

      tmpl.key.foreach { tmplKey =>
        addDef(compileContractKeyWithMaintainers(tmplId, tmpl, tmplKey))
        addDef(compileFetchByKey(tmplId, tmpl, tmplKey))
        addDef(compileLookupByKey(tmplId, tmplKey))
        tmpl.choices.values.foreach(x => addDef(compileChoiceByKey(tmplId, tmpl, tmplKey, x)))
      }
    }

    module.interfaces.foreach { case (ifaceName, iface) =>
      val ifaceId = Identifier(pkgId, QualifiedName(module.name, ifaceName))
      addDef(compileFetchInterface(ifaceId))
      iface.choices.values.foreach(choice =>
        addDef(compileInterfaceChoice(ifaceId, iface.param, choice))
      )
      iface.coImplements.values.foreach { coimpl =>
        compileInterfaceInstance(
          parent = ifaceId,
          tmplParam = iface.param,
          interfaceId = ifaceId,
          templateId = coimpl.templateId,
          interfaceInstanceBody = coimpl.body,
        ).foreach(addDef)
      }
    }

    builder.result()
  }

  /** Validates and compiles all the definitions in the package provided.
    *
    * Fails with [[PackageNotFound]] if the package or any of the packages it refers
    * to are not in the [[pkgInterface]].
    *
    * @throws ValidationError if the package does not pass validations.
    */
  private def compilePackage(
      pkgId: PackageId,
      pkg: Package,
  ): Iterable[(t.SDefinitionRef, SDefinition)] = {
    logger.trace(s"compilePackage: Compiling $pkgId...")

    val t0 = Time.Timestamp.now()

    pkgInterface.lookupPackage(pkgId) match {
      case Right(pkg)
          if !stablePackageIds.contains(pkgId) && !config.allowedLanguageVersions
            .contains(pkg.languageVersion) =>
        throw LanguageVersionError(pkgId, pkg.languageVersion, config.allowedLanguageVersions)
      case _ =>
    }

    config.packageValidation match {
      case Compiler.NoPackageValidation =>
      case Compiler.FullPackageValidation =>
        Validation.checkPackage(pkgInterface, pkgId, pkg).left.foreach(throw _)
    }

    val t1 = Time.Timestamp.now()

    val result = pkg.modules.values.flatMap(compileModule(pkgId, _))

    val t2 = Time.Timestamp.now()
    logger.trace(
      s"compilePackage: $pkgId ready, typecheck=${(t1.micros - t0.micros) / 1000}ms, compile=${(t2.micros - t1.micros) / 1000}ms"
    )

    result
  }

  private[this] val KeyWithMaintainersStruct =
    SBStructCon(Struct.assertFromSeq(List(keyFieldName, maintainersFieldName).zipWithIndex))

  private[this] def translateKeyWithMaintainers(
      env: Env,
      keyPos: Position,
      tmplKey: TemplateKey,
  ): s.SExpr =
    KeyWithMaintainersStruct(
      env.toSEVar(keyPos),
      app(translateExp(env, tmplKey.maintainers), env.toSEVar(keyPos)),
    )

  private[this] def translateChoiceBody(
      env: Env,
      typeId: TypeConName,
      tmpl: Template,
      choice: TemplateChoice,
  )(
      choiceArgPos: Position,
      cidPos: Position,
      mbKey: Option[Position], // defined for byKey operation
      tokenPos: Position,
  ): s.SExpr =
    let(
      env,
      SBCastAnyContract(typeId)(
        env.toSEVar(cidPos),
        SBFetchAny(
          env.toSEVar(cidPos),
          mbKey.fold(s.SEValue.None: s.SExpr)(pos => SBSome(env.toSEVar(pos))),
        ),
      ),
    ) { (tmplArgPos, _env) =>
      val env =
        _env.bindExprVar(tmpl.param, tmplArgPos).bindExprVar(choice.argBinder._1, choiceArgPos)

      let(
        env,
        SBUBeginExercise(
          templateId = typeId,
          interfaceId = None,
          choiceId = choice.name,
          consuming = choice.consuming,
          byKey = mbKey.isDefined,
        )(
          env.toSEVar(choiceArgPos),
          env.toSEVar(cidPos),
          s.SEPreventCatch(translateExp(env, choice.controllers)),
          choice.choiceObservers match {
            case Some(observers) => s.SEPreventCatch(translateExp(env, observers))
            case None => s.SEValue.EmptyList
          },
        ),
      ) { (_, _env) =>
        val env = _env.bindExprVar(choice.selfBinder, cidPos)
        s.SEScopeExercise(
          app(translateExp(env, choice.update), env.toSEVar(tokenPos))
        )
      }
    }

  // TODO https://github.com/digital-asset/daml/issues/12051
  //   Try to factorise this with compileChoiceBody above.
  private[this] def translateInterfaceChoiceBody(
      env: Env,
      ifaceId: TypeConName,
      param: ExprVarName,
      choice: TemplateChoice,
  )(
      guardPos: Position,
      cidPos: Position,
      choiceArgPos: Position,
      tokenPos: Position,
  ): s.SExpr =
    let(
      env,
      SBCastAnyInterface(ifaceId)(
        env.toSEVar(cidPos),
        SBFetchAny(env.toSEVar(cidPos), s.SEValue.None),
      ),
    ) { (payloadPos, env) =>
      let(
        env,
        s.SEPreventCatch(SBViewInterface(ifaceId)(env.toSEVar(payloadPos))),
      ) { (_, _env) =>
        val env = _env.bindExprVar(param, payloadPos).bindExprVar(choice.argBinder._1, choiceArgPos)
        let(
          env,
          SBApplyChoiceGuard(choice.name, Some(ifaceId))(
            env.toSEVar(guardPos),
            env.toSEVar(payloadPos),
            env.toSEVar(cidPos),
          ),
        ) { (_, env) =>
          let(
            env,
            SBResolveSBUBeginExercise(
              interfaceId = ifaceId,
              choiceName = choice.name,
              consuming = choice.consuming,
              byKey = false,
            )(
              env.toSEVar(payloadPos),
              env.toSEVar(choiceArgPos),
              env.toSEVar(cidPos),
              s.SEPreventCatch(translateExp(env, choice.controllers)),
              choice.choiceObservers match {
                case Some(observers) => s.SEPreventCatch(translateExp(env, observers))
                case None => s.SEValue.EmptyList
              },
            ),
          ) { (_, _env) =>
            val env = _env.bindExprVar(choice.selfBinder, cidPos)
            s.SEScopeExercise(app(translateExp(env, choice.update), env.toSEVar(tokenPos)))
          }
        }
      }
    }

  private[this] def compileInterfaceChoice(
      ifaceId: TypeConName,
      param: ExprVarName,
      choice: TemplateChoice,
  ): (t.SDefinitionRef, SDefinition) =
    topLevelFunction4(t.InterfaceChoiceDefRef(ifaceId, choice.name)) {
      (guardPos, cidPos, choiceArgPos, tokenPos, env) =>
        translateInterfaceChoiceBody(env, ifaceId, param, choice)(
          guardPos,
          cidPos,
          choiceArgPos,
          tokenPos,
        )
    }

  private[this] def compileTemplateChoice(
      tmplId: TypeConName,
      tmpl: Template,
      choice: TemplateChoice,
  ): (t.SDefinitionRef, SDefinition) =
    // Compiles a choice into:
    // ChoiceDefRef(SomeTemplate, SomeChoice) = \<actors> <cid> <choiceArg> <token> ->
    //   let targ = fetch(tmplId) <cid>
    //       _ = $beginExercise(tmplId, choice.name, choice.consuming, false) <choiceArg> <cid> <actors> [tmpl.signatories] [tmpl.observers] [choice.controllers] [tmpl.key]
    //       <retValue> = [update] <token>
    //       _ = $endExercise[tmplId] <retValue>
    //   in <retValue>
    topLevelFunction3(t.TemplateChoiceDefRef(tmplId, choice.name)) {
      (cidPos, choiceArgPos, tokenPos, env) =>
        translateChoiceBody(env, tmplId, tmpl, choice)(
          choiceArgPos,
          cidPos,
          None,
          tokenPos,
        )
    }

  /** Compile a choice into a top-level function for exercising that choice */
  private[this] def compileChoiceByKey(
      tmplId: TypeConName,
      tmpl: Template,
      tmplKey: TemplateKey,
      choice: TemplateChoice,
  ): (t.SDefinitionRef, SDefinition) =
    // Compiles a choice into:
    // ChoiceByKeyDefRef(SomeTemplate, SomeChoice) = \ <actors> <key> <choiceArg> <token> ->
    //    let <keyWithM> = { key = <key> ; maintainers = [tmpl.maintainers] <key> }
    //        <cid> = $fetchKey(tmplId) <keyWithM>
    //        targ = fetch <cid>
    //       _ = $beginExercise[tmplId,  choice.name, choice.consuming, true] <choiceArg> <cid> <actors> [tmpl.signatories] [tmpl.observers] [choice.controllers] (Some <keyWithM>)
    //       <retValue> = <updateE> <token>
    //       _ = $endExercise[tmplId] <retValue>
    //   in  <retValue>
    topLevelFunction3(t.ChoiceByKeyDefRef(tmplId, choice.name)) {
      (keyPos, choiceArgPos, tokenPos, env) =>
        let(env, translateKeyWithMaintainers(env, keyPos, tmplKey)) { (keyWithMPos, env) =>
          let(env, SBUFetchKey(tmplId)(env.toSEVar(keyWithMPos))) { (cidPos, env) =>
            translateChoiceBody(env, tmplId, tmpl, choice)(
              choiceArgPos,
              cidPos,
              Some(keyWithMPos),
              tokenPos,
            )
          }
        }
    }

  @nowarn("msg=parameter value tokenPos.* is never used")
  private[this] def translateFetchTemplateBody(env: Env, tmplId: Identifier, tmpl: Template)(
      cidPos: Position,
      mbKey: Option[Position], // defined for byKey operation
      tokenPos: Position,
  ): s.SExpr =
    let(
      env,
      SBCastAnyContract(tmplId)(
        env.toSEVar(cidPos),
        SBFetchAny(
          env.toSEVar(cidPos),
          mbKey.fold(s.SEValue.None: s.SExpr)(pos => SBSome(env.toSEVar(pos))),
        ),
      ),
    ) { (tmplArgPos, _env) =>
      val env = _env.bindExprVar(tmpl.param, tmplArgPos)
      let(
        env,
        SBUInsertFetchNode(tmplId, byKey = mbKey.isDefined)(env.toSEVar(cidPos)),
      ) { (_, env) =>
        env.toSEVar(tmplArgPos)
      }
    }

  private[this] def compileFetchTemplate(
      tmplId: Identifier,
      tmpl: Template,
  ): (t.SDefinitionRef, SDefinition) =
    // compile a template to
    // FetchDefRef(tmplId) = \ <coid> <token> ->
    //   let <tmplArg> = $fetch(tmplId) <coid>
    //       _ = $insertFetch(tmplId, false) coid [tmpl.signatories] [tmpl.observers] [tmpl.key]
    //   in <tmplArg>
    topLevelFunction2(t.FetchTemplateDefRef(tmplId)) { (cidPos, tokenPos, env) =>
      translateFetchTemplateBody(env, tmplId, tmpl)(cidPos, None, tokenPos)
    }

  private[this] def compileFetchInterface(ifaceId: Identifier): (t.SDefinitionRef, SDefinition) =
    topLevelFunction2(t.FetchInterfaceDefRef(ifaceId)) { (cidPos, _, env) =>
      let(
        env,
        SBCastAnyInterface(ifaceId)(
          env.toSEVar(cidPos),
          SBFetchAny(env.toSEVar(cidPos), s.SEValue.None),
        ),
      ) { (payloadPos, env) =>
        let(
          env,
          s.SEPreventCatch(SBViewInterface(ifaceId)(env.toSEVar(payloadPos))),
        ) { (_, env) =>
          let(
            env,
            SBResolveSBUInsertFetchNode(env.toSEVar(payloadPos), env.toSEVar(cidPos)),
          ) { (_, env) =>
            env.toSEVar(payloadPos)
          }
        }
      }
    }

  private[this] def compileSignatories(
      tmplId: Identifier,
      tmpl: Template,
  ): (t.SDefinitionRef, SDefinition) =
    topLevelFunction1(t.SignatoriesDefRef(tmplId)) { (tmplArgPos, env) =>
      translateExp(env.bindExprVar(tmpl.param, tmplArgPos), tmpl.signatories)
    }

  private[this] def compileObservers(
      tmplId: Identifier,
      tmpl: Template,
  ): (t.SDefinitionRef, SDefinition) =
    topLevelFunction1(t.ObserversDefRef(tmplId)) { (tmplArgPos, env) =>
      translateExp(env.bindExprVar(tmpl.param, tmplArgPos), tmpl.observers)
    }

  private[this] def compileToCachedContract(
      tmplId: Identifier,
      tmpl: Template,
  ): (t.SDefinitionRef, SDefinition) =
    unlabelledTopLevelFunction2(t.ToCachedContractDefRef(tmplId)) { (tmplArgPos, mbKeyPos, env) =>
      SBuildCachedContract(
        s.SEValue(STypeRep(TTyCon(tmplId))),
        env.toSEVar(tmplArgPos),
        t.SignatoriesDefRef(tmplId)(env.toSEVar(tmplArgPos)),
        t.ObserversDefRef(tmplId)(env.toSEVar(tmplArgPos)),
        tmpl.key match {
          case None =>
            s.SEValue.None
          case Some(tmplKey) =>
            s.SECase(
              env.toSEVar(mbKeyPos),
              List(
                s.SCaseAlt(
                  t.SCPNone,
                  let(env, translateExp(env.bindExprVar(tmpl.param, tmplArgPos), tmplKey.body)) {
                    (keyPos, env) =>
                      SBSome(translateKeyWithMaintainers(env, keyPos, tmplKey))
                  },
                ),
                s.SCaseAlt(t.SCPDefault, env.toSEVar(mbKeyPos)),
              ),
            )
        },
      )
    }

  private[this] val UnitDef = SDefinition(t.SEValue.Unit)

  // Compile the contents of an interface instance, including a witness for
  // the existence of said interface instance.
  private[this] def compileInterfaceInstance(
      parent: TypeConName,
      tmplParam: Name,
      interfaceId: TypeConName,
      templateId: TypeConName,
      interfaceInstanceBody: InterfaceInstanceBody,
  ): Iterable[(t.SDefinitionRef, SDefinition)] = {
    val builder = Iterable.newBuilder[(t.SDefinitionRef, SDefinition)]
    def addDef(binding: (t.SDefinitionRef, SDefinition)): Unit = discard(builder += binding)

    val interfaceInstanceDefRef = t.InterfaceInstanceDefRef(parent, interfaceId, templateId)
    addDef(interfaceInstanceDefRef -> UnitDef)

    interfaceInstanceBody.methods.values.foreach(method =>
      addDef(compileInterfaceInstanceMethod(interfaceInstanceDefRef, tmplParam, method))
    )

    addDef(
      compileInterfaceInstanceView(interfaceInstanceDefRef, tmplParam, interfaceInstanceBody.view)
    )

    builder.result()
  }

  // Compile the implementation of an interface method.
  private[this] def compileInterfaceInstanceMethod(
      interfaceInstanceDefRef: t.InterfaceInstanceDefRef,
      tmplParam: Name,
      method: InterfaceInstanceMethod,
  ): (t.SDefinitionRef, SDefinition) = {
    topLevelFunction1(t.InterfaceInstanceMethodDefRef(interfaceInstanceDefRef, method.name)) {
      (tmplArgPos, env) =>
        translateExp(env.bindExprVar(tmplParam, tmplArgPos), method.value)
    }
  }

  // Compile the implementation of an interface view.
  private[this] def compileInterfaceInstanceView(
      interfaceInstanceDefRef: t.InterfaceInstanceDefRef,
      tmplParam: Name,
      body: Expr,
  ): (t.SDefinitionRef, SDefinition) = {
    topLevelFunction1(t.InterfaceInstanceViewDefRef(interfaceInstanceDefRef)) { (tmplArgPos, env) =>
      translateExp(env.bindExprVar(tmplParam, tmplArgPos), body)
    }
  }

  private[this] def translateCreateBody(
      tmplId: Identifier,
      tmpl: Template,
      tmplArgPos: Position,
      env: Env,
  ): s.SExpr = {
    val env2 = env.bindExprVar(tmpl.param, tmplArgPos)

    let(env2, SBCheckPrecond(tmplId)(env2.toSEVar(tmplArgPos), translateExp(env2, tmpl.precond))) {
      (_, env) =>
        SBUCreate(
          translateExp(env, tmpl.agreementText),
          t.ToCachedContractDefRef(tmplId)(env.toSEVar(tmplArgPos), s.SEValue.None),
        )
    }
  }

  private[this] def compileCreate(
      tmplId: Identifier,
      tmpl: Template,
  ): (t.SDefinitionRef, SDefinition) = {
    // Translates 'create Foo with <params>' into:
    // CreateDefRef(tmplId) = \ <tmplArg> <token> ->
    //   let _ = $checkPrecond(tmplId)(<tmplArg> [tmpl.precond ++ [precond | precond <- tmpl.implements]]
    //   in $create <tmplArg> [tmpl.agreementText] [tmpl.signatories] [tmpl.observers] [tmpl.key]
    topLevelFunction2(t.CreateDefRef(tmplId))((tmplArgPos, _, env) =>
      translateCreateBody(tmplId, tmpl, tmplArgPos, env)
    )
  }

  private[this] def translateCreateAndExercise(
      env: Env,
      tmplId: Identifier,
      createArg: SValue,
      choiceId: ChoiceName,
      choiceArg: SValue,
  ): s.SExpr =
    labeledUnaryFunction(Profile.CreateAndExerciseLabel(tmplId, choiceId), env) { (tokenPos, env) =>
      let(env, t.CreateDefRef(tmplId)(s.SEValue(createArg), env.toSEVar(tokenPos))) {
        (cidPos, env) =>
          t.TemplateChoiceDefRef(tmplId, choiceId)(
            env.toSEVar(cidPos),
            s.SEValue(choiceArg),
            env.toSEVar(tokenPos),
          )
      }
    }

  private[this] def compileContractKeyWithMaintainers(
      tmplId: Identifier,
      tmpl: Template,
      tmplKey: TemplateKey,
<<<<<<< HEAD
  ): (t.SDefinitionRef, SDefinition) = {
=======
  ): (t.SDefinitionRef, SDefinition) =
>>>>>>> bb99bd86
    // compile a template with key into:
    // ContractKeyWithMaintainersDefRef(tmplId) = \ <tmplArg> ->
    //   let <key> = tmplKey.body(<tmplArg>)
    //   in { key = <key> ; maintainers = [tmplKey.maintainers] <key> }
    topLevelFunction1(t.ContractKeyWithMaintainersDefRef(tmplId)) { (tmplArg, env) =>
      let(env, translateExp(env.bindExprVar(tmpl.param, tmplArg), tmplKey.body)) { (keyPos, env) =>
        translateKeyWithMaintainers(env, keyPos, tmplKey)
      }
    }
<<<<<<< HEAD
  }
=======
>>>>>>> bb99bd86

  private[this] def compileLookupByKey(
      tmplId: Identifier,
      tmplKey: TemplateKey,
  ): (t.SDefinitionRef, SDefinition) =
    // compile a template with key into
    // LookupByKeyDefRef(tmplId) = \ <key> <token> ->
    //    let <keyWithM> = { key = <key> ; maintainers = [tmplKey.maintainers] <key> }
    //        <mbCid> = $lookupKey(tmplId) <keyWithM>
    //        _ = $insertLookup(tmplId> <keyWithM> <mbCid>
    //    in <mbCid>
    topLevelFunction2(t.LookupByKeyDefRef(tmplId)) { (keyPos, _, env) =>
      let(env, translateKeyWithMaintainers(env, keyPos, tmplKey)) { (keyWithMPos, env) =>
        let(env, SBULookupKey(tmplId)(env.toSEVar(keyWithMPos))) { (maybeCidPos, env) =>
          let(
            env,
            SBUInsertLookupNode(tmplId)(env.toSEVar(keyWithMPos), env.toSEVar(maybeCidPos)),
          ) { (_, env) =>
            env.toSEVar(maybeCidPos)
          }
        }
      }
    }

  private[this] val FetchByKeyResult =
    SBStructCon(Struct.assertFromSeq(List(contractIdFieldName, contractFieldName).zipWithIndex))

  @inline
  private[this] def compileFetchByKey(
      tmplId: TypeConName,
      tmpl: Template,
      tmplKey: TemplateKey,
  ): (t.SDefinitionRef, SDefinition) =
    // compile a template with key into
    // FetchByKeyDefRef(tmplId) = \ <key> <token> ->
    //    let <keyWithM> = { key = <key> ; maintainers = [tmpl.maintainers] <key> }
    //        <coid> = $fetchKey(tmplId) <keyWithM>
    //        <contract> = $fetch(tmplId) <coid>
    //        _ = $insertFetch <coid> <signatories> <observers> (Some <keyWithM> )
    //    in { contractId: ContractId Foo, contract: Foo }
    topLevelFunction2(t.FetchByKeyDefRef(tmplId)) { (keyPos, tokenPos, env) =>
      let(env, translateKeyWithMaintainers(env, keyPos, tmplKey)) { (keyWithMPos, env) =>
        let(env, SBUFetchKey(tmplId)(env.toSEVar(keyWithMPos))) { (cidPos, env) =>
          let(
            env,
            translateFetchTemplateBody(env, tmplId, tmpl)(cidPos, Some(keyWithMPos), tokenPos),
          ) { (contractPos, env) =>
            FetchByKeyResult(env.toSEVar(cidPos), env.toSEVar(contractPos))
          }
        }
      }
    }

  private[this] def translateExerciseByInterface(
      env: Env,
      interfaceId: TypeConName,
      templateId: TypeConName,
      contractId: SValue,
      choiceId: ChoiceName,
      argument: SValue,
  ): s.SExpr =
    unaryFunction(env) { (tokenPos, env) =>
      t.InterfaceChoiceDefRef(interfaceId, choiceId)(
        s.SEApp(s.SEBuiltin(SBGuardMatchTemplateId(templateId)), List(s.SEValue(contractId))),
        s.SEValue(contractId),
        s.SEValue(argument),
        env.toSEVar(tokenPos),
      )
    }

  private[this] def translateExerciseByInheritedInterface(
      env: Env,
      requiredIfaceId: TypeConName,
      requiringIfaceId: TypeConName,
      contractId: SValue,
      choiceId: ChoiceName,
      argument: SValue,
  ): s.SExpr =
    unaryFunction(env) { (tokenPos, env) =>
      t.InterfaceChoiceDefRef(requiredIfaceId, choiceId)(
        s.SEApp(
          s.SEBuiltin(SBGuardRequiredInterfaceId(requiredIfaceId, requiringIfaceId)),
          List(s.SEValue(contractId)),
        ),
        s.SEValue(contractId),
        s.SEValue(argument),
        env.toSEVar(tokenPos),
      )
    }

  private[this] def translateCommand(env: Env, cmd: Command): s.SExpr = cmd match {
    case Command.Create(templateId, argument) =>
      t.CreateDefRef(templateId)(s.SEValue(argument))
    case Command.ExerciseTemplate(templateId, contractId, choiceId, argument) =>
      t.TemplateChoiceDefRef(templateId, choiceId)(s.SEValue(contractId), s.SEValue(argument))
    case Command.ExerciseByInterface(interfaceId, templateId, contractId, choiceId, argument) =>
      translateExerciseByInterface(env, interfaceId, templateId, contractId, choiceId, argument)
    case Command.ExerciseInterface(interfaceId, contractId, choiceId, argument) =>
      t.InterfaceChoiceDefRef(interfaceId, choiceId)(
        s.SEBuiltin(SBGuardConstTrue),
        s.SEValue(contractId),
        s.SEValue(argument),
      )
    case Command.ExerciseByInheritedInterface(
          requiredIfaceId,
          requiringIfaceId,
          contractId,
          choiceId,
          argument,
        ) =>
      translateExerciseByInheritedInterface(
        env,
        requiredIfaceId,
        requiringIfaceId,
        contractId,
        choiceId,
        argument,
      )
    case Command.ExerciseByKey(templateId, contractKey, choiceId, argument) =>
      t.ChoiceByKeyDefRef(templateId, choiceId)(s.SEValue(contractKey), s.SEValue(argument))
    case Command.FetchTemplate(templateId, coid) =>
      t.FetchTemplateDefRef(templateId)(s.SEValue(coid))
    case Command.FetchInterface(interfaceId, coid) =>
      t.FetchInterfaceDefRef(interfaceId)(s.SEValue(coid))
    case Command.FetchByKey(templateId, key) =>
      t.FetchByKeyDefRef(templateId)(s.SEValue(key))
    case Command.CreateAndExercise(templateId, createArg, choice, choiceArg) =>
      translateCreateAndExercise(
        env,
        templateId,
        createArg,
        choice,
        choiceArg,
      )
    case Command.LookupByKey(templateId, contractKey) =>
      t.LookupByKeyDefRef(templateId)(s.SEValue(contractKey))
  }

  private val SEUpdatePureUnit = unaryFunction(Env.Empty)((_, _) => s.SEValue.Unit)

  private[this] val handleEverything: s.SExpr = SBSome(SEUpdatePureUnit)

  private[this] def catchEverything(e: s.SExpr): s.SExpr =
    unaryFunction(Env.Empty) { (tokenPos, env0) =>
      s.SETryCatch(
        app(e, env0.toSEVar(tokenPos)), {
          val binderPos = env0.nextPosition
          val env1 = env0.pushVar
          SBTryHandler(handleEverything, env1.toSEVar(binderPos), env1.toSEVar(tokenPos))
        },
      )
    }

  private[this] def translateCommandForReinterpretation(cmd: Command): s.SExpr =
    catchEverything(translateCommand(Env.Empty, cmd))

  private[this] def translateCommands(env: Env, bindings: ImmArray[Command]): s.SExpr =
    // commands are compiled similarly to update block - see compileBlock
    bindings.toList match {
      case Nil =>
        SEUpdatePureUnit
      case first :: rest =>
        let(env, translateCommand(env, first)) { (firstPos, env) =>
          unaryFunction(env) { (tokenPos, env) =>
            let(env, app(env.toSEVar(firstPos), env.toSEVar(tokenPos))) { (_, _env) =>
              // we cannot process `rest` recursively without exposing ourselves to stack overflow.
              var env = _env
              val exprs = rest.map { cmd =>
                val expr = app(translateCommand(env, cmd), env.toSEVar(tokenPos))
                env = env.pushVar
                expr
              }
              s.SELet(exprs, s.SEValue.Unit)
            }
          }
        }
    }

  private[this] def translateCommandsWithContractDisclosures(
      env: Env,
      cmds: ImmArray[Command],
      disclosures: ImmArray[DisclosedContract],
  ): s.SExpr =
    unaryFunction(env) { (tokenPos, env) =>
      let(env, app(translateContractDisclosures(env, disclosures), env.toSEVar(tokenPos))) {
        (_, env) =>
          app(translateCommands(env, cmds), env.toSEVar(tokenPos))
      }
    }

  private[this] def translateContractDisclosures(
      env: Env,
      disclosures: ImmArray[DisclosedContract],
  ): s.SExpr =
    unaryFunction(env) { (tokenPos, env) =>
      SBUpdateContractCache(disclosures)(env.toSEVar(tokenPos))
    }
}<|MERGE_RESOLUTION|>--- conflicted
+++ resolved
@@ -823,11 +823,7 @@
       tmplId: Identifier,
       tmpl: Template,
       tmplKey: TemplateKey,
-<<<<<<< HEAD
-  ): (t.SDefinitionRef, SDefinition) = {
-=======
   ): (t.SDefinitionRef, SDefinition) =
->>>>>>> bb99bd86
     // compile a template with key into:
     // ContractKeyWithMaintainersDefRef(tmplId) = \ <tmplArg> ->
     //   let <key> = tmplKey.body(<tmplArg>)
@@ -837,10 +833,6 @@
         translateKeyWithMaintainers(env, keyPos, tmplKey)
       }
     }
-<<<<<<< HEAD
-  }
-=======
->>>>>>> bb99bd86
 
   private[this] def compileLookupByKey(
       tmplId: Identifier,
