// Copyright (c) 2022 Digital Asset (Switzerland) GmbH and/or its affiliates. All rights reserved.
// SPDX-License-Identifier: Apache-2.0

package com.daml.lf
package speedy

import com.daml.lf.data.Ref._
import com.daml.lf.data.{ImmArray, Ref, Struct, Time}
import com.daml.lf.language.Ast._
import com.daml.lf.language.{LanguageVersion, LookupError, PackageInterface, StablePackage}
import com.daml.lf.speedy.Anf.flattenToAnf
import com.daml.lf.speedy.ClosureConversion.closureConvert
import com.daml.lf.speedy.PhaseOne.{Env, Position}
import com.daml.lf.speedy.Profile.LabelModule
import com.daml.lf.speedy.SBuiltin._
import com.daml.lf.speedy.SExpr.{ContractKeyWithMaintainersDefRef, ToCachedContractDefRef}
import com.daml.lf.speedy.SValue._
import com.daml.lf.speedy.{SExpr => t}
import com.daml.lf.speedy.{SExpr0 => s}
import com.daml.lf.validation.{Validation, ValidationError}
import com.daml.scalautil.Statement.discard
import org.slf4j.LoggerFactory

import scala.annotation.nowarn

/** Compiles LF expressions into Speedy expressions.
  * This includes:
  *  - Translating variable references into de Bruijn levels.
  *  - Closure conversion: EAbs turns into SEMakeClo, which creates a closure by copying free variables into a closure object.
  *   - Rewriting of update and scenario actions into applications of builtin functions that take an "effect" token.
  *
  * If you're working on the code here note that there's
  * a pretty-printer defined in lf.speedy.Pretty, which
  * is exposed via ':speedy' command in the REPL.
  */
private[lf] object Compiler {

  case class CompilationError(error: String) extends RuntimeException(error, null, true, false)
  case class LanguageVersionError(
      packageId: Ref.PackageId,
      languageVersion: language.LanguageVersion,
      allowedLanguageVersions: VersionRange[language.LanguageVersion],
  ) extends RuntimeException(s"Disallowed language version $languageVersion", null, true, false)
  case class PackageNotFound(pkgId: PackageId, context: language.Reference)
      extends RuntimeException(
        language.LookupError.MissingPackage.pretty(pkgId, context),
        null,
        true,
        false,
      )

  // NOTE(MH): We make this an enum type to avoid boolean blindness. In fact,
  // other profiling modes like "only trace the ledger interactions" might also
  // be useful.
  sealed abstract class ProfilingMode extends Product with Serializable
  case object NoProfile extends ProfilingMode
  case object FullProfile extends ProfilingMode

  sealed abstract class StackTraceMode extends Product with Serializable
  case object NoStackTrace extends StackTraceMode
  case object FullStackTrace extends StackTraceMode

  sealed abstract class PackageValidationMode extends Product with Serializable
  case object NoPackageValidation extends PackageValidationMode
  case object FullPackageValidation extends PackageValidationMode

  case class Config(
      allowedLanguageVersions: VersionRange[LanguageVersion],
      packageValidation: PackageValidationMode,
      profiling: ProfilingMode,
      stacktracing: StackTraceMode,
  )

  object Config {
    val Default = Config(
      allowedLanguageVersions = LanguageVersion.StableVersions,
      packageValidation = FullPackageValidation,
      profiling = NoProfile,
      stacktracing = NoStackTrace,
    )
    val Dev = Config(
      allowedLanguageVersions = LanguageVersion.DevVersions,
      packageValidation = FullPackageValidation,
      profiling = NoProfile,
      stacktracing = NoStackTrace,
    )
  }

  /** Validates and Compiles all the definitions in the packages provided. Returns them in a Map.
    *
    * The packages do not need to be in any specific order, as long as they and all the packages
    * they transitively reference are in the [[packages]] in the compiler.
    */

  private[lf] def compilePackages(
      pkgInterface: PackageInterface,
      packages: Map[PackageId, Package],
      compilerConfig: Compiler.Config,
  ): Either[String, Map[t.SDefinitionRef, SDefinition]] = {
    val compiler = new Compiler(pkgInterface, compilerConfig)
    try {
      Right(packages.foldLeft(Map.empty[t.SDefinitionRef, SDefinition]) {
        case (acc, (pkgId, pkg)) =>
          acc ++ compiler.compilePackage(pkgId, pkg)
      })
    } catch {
      case CompilationError(msg) => Left(s"Compilation Error: $msg")
      case PackageNotFound(pkgId, context) =>
        Left(LookupError.MissingPackage.pretty(pkgId, context))
      case e: ValidationError => Left(e.pretty)
    }
  }

}

private[lf] final class Compiler(
    pkgInterface: PackageInterface,
    config: Compiler.Config,
) {

  import Compiler._

  // Compilation entry points...

  @throws[PackageNotFound]
  @throws[CompilationError]
  def unsafeCompile(cmds: ImmArray[Command]): t.SExpr = compileCommands(cmds)

  @throws[PackageNotFound]
  @throws[CompilationError]
  def unsafeCompileWithContractDisclosures(
      compiledCommands: t.SExpr,
      disclosures: ImmArray[DisclosedContract],
  ): t.SExpr =
    compileWithContractDisclosures(compiledCommands, disclosures)

  @throws[PackageNotFound]
  @throws[CompilationError]
  def unsafeCompileForReinterpretation(cmd: Command): t.SExpr =
    compileCommandForReinterpretation(cmd)

  @throws[PackageNotFound]
  @throws[CompilationError]
  def unsafeCompile(expr: Expr): t.SExpr = compileExp(expr)

  @throws[PackageNotFound]
  @throws[CompilationError]
  def unsafeClosureConvert(sexpr: s.SExpr): t.SExpr = pipeline(sexpr)

  @throws[PackageNotFound]
  @throws[CompilationError]
  @throws[ValidationError]
  def unsafeCompilePackage(
      pkgId: PackageId,
      pkg: Package,
  ): Iterable[(t.SDefinitionRef, SDefinition)] = compilePackage(pkgId, pkg)

  @throws[PackageNotFound]
  @throws[CompilationError]
  def unsafeCompileModule( // called by scenario-service
      pkgId: PackageId,
      module: Module,
  ): Iterable[(t.SDefinitionRef, SDefinition)] = compileModule(pkgId, module)

  @throws[PackageNotFound]
  @throws[CompilationError]
  def unsafeCompileInterfaceView(view: InterfaceView): t.SExpr = {
    SBViewInterface(view.interfaceId)(
      SBToAnyContract(view.templateId)(t.SEValue(view.argument))
    )
  }

  private[this] val stablePackageIds = StablePackage.ids(config.allowedLanguageVersions)

  private[this] val logger = LoggerFactory.getLogger(this.getClass)

  // We add labels before and after flattening

  private[this] val withLabelS: (Profile.Label, s.SExpr) => s.SExpr =
    config.profiling match {
      case NoProfile => { (_, expr) =>
        expr
      }
      case FullProfile => { (label, expr) =>
        expr match {
          case s.SELabelClosure(_, expr1) => s.SELabelClosure(label, expr1)
          case _ => s.SELabelClosure(label, expr)
        }
      }
    }

  private[this] val withLabelT: (Profile.Label, t.SExpr) => t.SExpr =
    config.profiling match {
      case NoProfile => { (_, expr) =>
        expr
      }
      case FullProfile => { (label, expr) =>
        expr match {
          case t.SELabelClosure(_, expr1) => t.SELabelClosure(label, expr1)
          case _ => t.SELabelClosure(label, expr)
        }
      }
    }

  private[this] def app(f: s.SExpr, a: s.SExpr): s.SExpr = s.SEApp(f, List(a))

  private[this] def let(env: Env, bound: s.SExpr)(f: (Position, Env) => s.SExpr): s.SELet =
    f(env.nextPosition, env.pushVar) match {
      case s.SELet(bounds, body) =>
        s.SELet(bound :: bounds, body)
      case otherwise =>
        s.SELet(List(bound), otherwise)
    }

  private[this] def unaryFunction(env: Env)(f: (Position, Env) => s.SExpr): s.SEAbs =
    f(env.nextPosition, env.pushVar) match {
      case s.SEAbs(n, body) => s.SEAbs(n + 1, body)
      case otherwise => s.SEAbs(1, otherwise)
    }

  private[this] def labeledUnaryFunction[L: Profile.LabelModule.Allowed](
      label: L with AnyRef,
      env: Env,
  )(
      body: (Position, Env) => s.SExpr
  ): s.SExpr =
    unaryFunction(env)((positions, env) => withLabelS(label, body(positions, env)))

  private[this] def topLevelFunction[SDefRef <: t.SDefinitionRef: LabelModule.Allowed](
      ref: SDefRef
  )(body: s.SExpr): (SDefRef, SDefinition) =
    ref -> SDefinition(pipeline(withLabelS(ref, body)))

  private val Pos1 = Env.Empty.nextPosition
  private val Env1 = Env.Empty.pushVar
  private val Pos2 = Env1.nextPosition
  private val Env2 = Env1.pushVar
  private val Pos3 = Env2.nextPosition
  private val Env3 = Env2.pushVar
  private val Pos4 = Env3.nextPosition
  private val Env4 = Env3.pushVar

  private[this] def fun1(body: (Position, Env) => s.SExpr): s.SExpr =
    s.SEAbs(1, body(Pos1, Env1))

  private[this] def fun2(body: (Position, Position, Env) => s.SExpr): s.SExpr =
    s.SEAbs(2, body(Pos1, Pos2, Env2))

  private[this] def fun3(body: (Position, Position, Position, Env) => s.SExpr): s.SExpr =
    s.SEAbs(3, body(Pos1, Pos2, Pos3, Env3))

  private[this] def fun4(body: (Position, Position, Position, Position, Env) => s.SExpr): s.SExpr =
    s.SEAbs(4, body(Pos1, Pos2, Pos3, Pos4, Env4))

  private[this] def topLevelFunction1[SDefRef <: t.SDefinitionRef: LabelModule.Allowed](
      ref: SDefRef
  )(
      body: (Position, Env) => s.SExpr
  ): (SDefRef, SDefinition) =
    topLevelFunction(ref)(fun1(body))

  private[this] def unlabelledTopLevelFunction2(ref: t.SDefinitionRef)(
      body: (Position, Position, Env) => s.SExpr
  ): (t.SDefinitionRef, SDefinition) =
    ref -> SDefinition(pipeline(fun2(body)))

  private[this] def topLevelFunction2[SDefRef <: t.SDefinitionRef: LabelModule.Allowed](
      ref: SDefRef
  )(
      body: (Position, Position, Env) => s.SExpr
  ): (SDefRef, SDefinition) =
    topLevelFunction(ref)(fun2(body))

  private[this] def topLevelFunction3[SDefRef <: t.SDefinitionRef: LabelModule.Allowed](
      ref: SDefRef
  )(
      body: (Position, Position, Position, Env) => s.SExpr
  ): (SDefRef, SDefinition) =
    topLevelFunction(ref)(fun3(body))

  private[this] def topLevelFunction4[SDefRef <: t.SDefinitionRef: LabelModule.Allowed](
      ref: SDefRef
  )(
      body: (Position, Position, Position, Position, Env) => s.SExpr
  ): (SDefRef, SDefinition) =
    topLevelFunction(ref)(fun4(body))

  val phaseOne: PhaseOne = {
    val config1 =
      PhaseOne.Config(
        profiling = config.profiling,
        stacktracing = config.stacktracing,
      )
    new PhaseOne(pkgInterface, config1)
  }

  // "translate" indicates the first stage of compilation only (producing: SExpr0)
  // "compile" indicates the full compilation pipeline (producing: SExpr)
  private[this] def translateExp(env: Env, expr0: Expr): s.SExpr =
    phaseOne.translateFromLF(env, expr0)

  private[this] def compileExp(expr: Expr): t.SExpr =
    pipeline(translateExp(Env.Empty, expr))

  private[this] def compileCommands(cmds: ImmArray[Command]): t.SExpr =
    pipeline(translateCommands(Env.Empty, cmds))

  private[this] def compileWithContractDisclosures(
      sexpr: t.SExpr,
      disclosures: ImmArray[DisclosedContract],
  ): t.SExpr = {
    val disclosureLambda = pipeline(
      translateContractDisclosureLambda(Env.Empty, disclosures)
    )

    t.SELet1(
      t.SEApp(disclosureLambda, Array(t.SEValue(SValue.Unit))),
      sexpr,
    )
  }

  private[this] def compileCommandForReinterpretation(cmd: Command): t.SExpr =
    pipeline(translateCommandForReinterpretation(cmd))

  // speedy compilation phases 2,3 (i.e post translate-from-LF)
  private[this] def pipeline(sexpr: s.SExpr): t.SExpr =
    flattenToAnf(closureConvert(sexpr))

  private[this] def compileModule(
      pkgId: PackageId,
      module: Module,
  ): Iterable[(t.SDefinitionRef, SDefinition)] = {
    val builder = Iterable.newBuilder[(t.SDefinitionRef, SDefinition)]
    def addDef(binding: (t.SDefinitionRef, SDefinition)): Unit = discard(builder += binding)

    module.exceptions.foreach { case (defName, GenDefException(message)) =>
      val ref = t.ExceptionMessageDefRef(Identifier(pkgId, QualifiedName(module.name, defName)))
      builder += (ref -> SDefinition(withLabelT(ref, compileExp(message))))
    }

    module.definitions.foreach {
      case (defName, DValue(_, body, _)) =>
        val ref = t.LfDefRef(Identifier(pkgId, QualifiedName(module.name, defName)))
        builder += (ref -> SDefinition(withLabelT(ref, compileExp(body))))
      case _ =>
    }

    module.templates.foreach { case (tmplName, tmpl) =>
      val tmplId = Identifier(pkgId, QualifiedName(module.name, tmplName))
      addDef(compileCreate(tmplId, tmpl))
      addDef(compileFetchTemplate(tmplId, tmpl))
      addDef(compileSignatories(tmplId, tmpl))
      addDef(compileObservers(tmplId, tmpl))
      addDef(compileToCachedContract(tmplId, tmpl))
      tmpl.implements.values.foreach { impl =>
        compileInterfaceInstance(
          parent = tmplId,
          tmplParam = tmpl.param,
          interfaceId = impl.interfaceId,
          templateId = tmplId,
          interfaceInstanceBody = impl.body,
        ).foreach(addDef)
      }

      tmpl.choices.values.foreach(x => addDef(compileTemplateChoice(tmplId, tmpl, x)))

      tmpl.key.foreach { tmplKey =>
        addDef(compileContractKeyWithMaintainers(tmplId, tmpl, tmplKey))
        addDef(compileFetchByKey(tmplId, tmpl, tmplKey))
        addDef(compileLookupByKey(tmplId, tmplKey))
        tmpl.choices.values.foreach(x => addDef(compileChoiceByKey(tmplId, tmpl, tmplKey, x)))
      }
    }

    module.interfaces.foreach { case (ifaceName, iface) =>
      val ifaceId = Identifier(pkgId, QualifiedName(module.name, ifaceName))
      addDef(compileFetchInterface(ifaceId))
      iface.choices.values.foreach(choice =>
        addDef(compileInterfaceChoice(ifaceId, iface.param, choice))
      )
      iface.coImplements.values.foreach { coimpl =>
        compileInterfaceInstance(
          parent = ifaceId,
          tmplParam = iface.param,
          interfaceId = ifaceId,
          templateId = coimpl.templateId,
          interfaceInstanceBody = coimpl.body,
        ).foreach(addDef)
      }
    }

    builder.result()
  }

  /** Validates and compiles all the definitions in the package provided.
    *
    * Fails with [[PackageNotFound]] if the package or any of the packages it refers
    * to are not in the [[pkgInterface]].
    *
    * @throws ValidationError if the package does not pass validations.
    */
  private def compilePackage(
      pkgId: PackageId,
      pkg: Package,
  ): Iterable[(t.SDefinitionRef, SDefinition)] = {
    logger.trace(s"compilePackage: Compiling $pkgId...")

    val t0 = Time.Timestamp.now()

    pkgInterface.lookupPackage(pkgId) match {
      case Right(pkg)
          if !stablePackageIds.contains(pkgId) && !config.allowedLanguageVersions
            .contains(pkg.languageVersion) =>
        throw LanguageVersionError(pkgId, pkg.languageVersion, config.allowedLanguageVersions)
      case _ =>
    }

    config.packageValidation match {
      case Compiler.NoPackageValidation =>
      case Compiler.FullPackageValidation =>
        Validation.checkPackage(pkgInterface, pkgId, pkg).left.foreach(throw _)
    }

    val t1 = Time.Timestamp.now()

    val result = pkg.modules.values.flatMap(compileModule(pkgId, _))

    val t2 = Time.Timestamp.now()
    logger.trace(
      s"compilePackage: $pkgId ready, typecheck=${(t1.micros - t0.micros) / 1000}ms, compile=${(t2.micros - t1.micros) / 1000}ms"
    )

    result
  }

  private[this] val KeyWithMaintainersStruct =
    SBStructCon(Struct.assertFromSeq(List(keyFieldName, maintainersFieldName).zipWithIndex))

  private[this] def translateKeyWithMaintainers(
      env: Env,
      keyPos: Position,
      tmplKey: TemplateKey,
  ): s.SExpr =
    KeyWithMaintainersStruct(
      env.toSEVar(keyPos),
      app(translateExp(env, tmplKey.maintainers), env.toSEVar(keyPos)),
    )

  private[this] def translateChoiceBody(
      env: Env,
      typeId: TypeConName,
      tmpl: Template,
      choice: TemplateChoice,
  )(
      choiceArgPos: Position,
      cidPos: Position,
      mbKey: Option[Position], // defined for byKey operation
      tokenPos: Position,
  ): s.SExpr =
    let(
      env,
      SBCastAnyContract(typeId)(
        env.toSEVar(cidPos),
        SBFetchAny(
          env.toSEVar(cidPos),
          mbKey.fold(s.SEValue.None: s.SExpr)(pos => SBSome(env.toSEVar(pos))),
        ),
      ),
    ) { (tmplArgPos, _env) =>
      val env =
        _env.bindExprVar(tmpl.param, tmplArgPos).bindExprVar(choice.argBinder._1, choiceArgPos)

      let(
        env,
        SBUBeginExercise(
          templateId = typeId,
          interfaceId = None,
          choiceId = choice.name,
          consuming = choice.consuming,
          byKey = mbKey.isDefined,
        )(
          env.toSEVar(choiceArgPos),
          env.toSEVar(cidPos),
          s.SEPreventCatch(translateExp(env, choice.controllers)),
          choice.choiceObservers match {
            case Some(observers) => s.SEPreventCatch(translateExp(env, observers))
            case None => s.SEValue.EmptyList
          },
        ),
      ) { (_, _env) =>
        val env = _env.bindExprVar(choice.selfBinder, cidPos)
        s.SEScopeExercise(
          app(translateExp(env, choice.update), env.toSEVar(tokenPos))
        )
      }
    }

  // TODO https://github.com/digital-asset/daml/issues/12051
  //   Try to factorise this with compileChoiceBody above.
  private[this] def translateInterfaceChoiceBody(
      env: Env,
      ifaceId: TypeConName,
      param: ExprVarName,
      choice: TemplateChoice,
  )(
      guardPos: Position,
      cidPos: Position,
      choiceArgPos: Position,
      tokenPos: Position,
  ): s.SExpr =
    let(
      env,
      SBCastAnyInterface(ifaceId)(
        env.toSEVar(cidPos),
        SBFetchAny(env.toSEVar(cidPos), s.SEValue.None),
      ),
    ) { (payloadPos, env) =>
      let(
        env,
        s.SEPreventCatch(SBViewInterface(ifaceId)(env.toSEVar(payloadPos))),
      ) { (_, _env) =>
        val env = _env.bindExprVar(param, payloadPos).bindExprVar(choice.argBinder._1, choiceArgPos)
        let(
          env,
          SBApplyChoiceGuard(choice.name, Some(ifaceId))(
            env.toSEVar(guardPos),
            env.toSEVar(payloadPos),
            env.toSEVar(cidPos),
          ),
        ) { (_, env) =>
          let(
            env,
            SBResolveSBUBeginExercise(
              interfaceId = ifaceId,
              choiceName = choice.name,
              consuming = choice.consuming,
              byKey = false,
            )(
              env.toSEVar(payloadPos),
              env.toSEVar(choiceArgPos),
              env.toSEVar(cidPos),
              s.SEPreventCatch(translateExp(env, choice.controllers)),
              choice.choiceObservers match {
                case Some(observers) => s.SEPreventCatch(translateExp(env, observers))
                case None => s.SEValue.EmptyList
              },
            ),
          ) { (_, _env) =>
            val env = _env.bindExprVar(choice.selfBinder, cidPos)
            s.SEScopeExercise(app(translateExp(env, choice.update), env.toSEVar(tokenPos)))
          }
        }
      }
    }

  private[this] def compileInterfaceChoice(
      ifaceId: TypeConName,
      param: ExprVarName,
      choice: TemplateChoice,
  ): (t.SDefinitionRef, SDefinition) =
    topLevelFunction4(t.InterfaceChoiceDefRef(ifaceId, choice.name)) {
      (guardPos, cidPos, choiceArgPos, tokenPos, env) =>
        translateInterfaceChoiceBody(env, ifaceId, param, choice)(
          guardPos,
          cidPos,
          choiceArgPos,
          tokenPos,
        )
    }

  private[this] def compileTemplateChoice(
      tmplId: TypeConName,
      tmpl: Template,
      choice: TemplateChoice,
  ): (t.SDefinitionRef, SDefinition) =
    // Compiles a choice into:
    // ChoiceDefRef(SomeTemplate, SomeChoice) = \<actors> <cid> <choiceArg> <token> ->
    //   let targ = fetch(tmplId) <cid>
    //       _ = $beginExercise(tmplId, choice.name, choice.consuming, false) <choiceArg> <cid> <actors> [tmpl.signatories] [tmpl.observers] [choice.controllers] [tmpl.key]
    //       <retValue> = [update] <token>
    //       _ = $endExercise[tmplId] <retValue>
    //   in <retValue>
    topLevelFunction3(t.TemplateChoiceDefRef(tmplId, choice.name)) {
      (cidPos, choiceArgPos, tokenPos, env) =>
        translateChoiceBody(env, tmplId, tmpl, choice)(
          choiceArgPos,
          cidPos,
          None,
          tokenPos,
        )
    }

  /** Compile a choice into a top-level function for exercising that choice */
  private[this] def compileChoiceByKey(
      tmplId: TypeConName,
      tmpl: Template,
      tmplKey: TemplateKey,
      choice: TemplateChoice,
  ): (t.SDefinitionRef, SDefinition) =
    // Compiles a choice into:
    // ChoiceByKeyDefRef(SomeTemplate, SomeChoice) = \ <actors> <key> <choiceArg> <token> ->
    //    let <keyWithM> = { key = <key> ; maintainers = [tmpl.maintainers] <key> }
    //        <cid> = $fetchKey(tmplId) <keyWithM>
    //        targ = fetch <cid>
    //       _ = $beginExercise[tmplId,  choice.name, choice.consuming, true] <choiceArg> <cid> <actors> [tmpl.signatories] [tmpl.observers] [choice.controllers] (Some <keyWithM>)
    //       <retValue> = <updateE> <token>
    //       _ = $endExercise[tmplId] <retValue>
    //   in  <retValue>
    topLevelFunction3(t.ChoiceByKeyDefRef(tmplId, choice.name)) {
      (keyPos, choiceArgPos, tokenPos, env) =>
        let(env, translateKeyWithMaintainers(env, keyPos, tmplKey)) { (keyWithMPos, env) =>
          let(env, SBUFetchKey(tmplId)(env.toSEVar(keyWithMPos))) { (cidPos, env) =>
            translateChoiceBody(env, tmplId, tmpl, choice)(
              choiceArgPos,
              cidPos,
              Some(keyWithMPos),
              tokenPos,
            )
          }
        }
    }

  @nowarn("msg=parameter value tokenPos.* is never used")
  private[this] def translateFetchTemplateBody(env: Env, tmplId: Identifier, tmpl: Template)(
      cidPos: Position,
      mbKey: Option[Position], // defined for byKey operation
      tokenPos: Position,
  ): s.SExpr =
    let(
      env,
      SBCastAnyContract(tmplId)(
        env.toSEVar(cidPos),
        SBFetchAny(
          env.toSEVar(cidPos),
          mbKey.fold(s.SEValue.None: s.SExpr)(pos => SBSome(env.toSEVar(pos))),
        ),
      ),
    ) { (tmplArgPos, _env) =>
      val env = _env.bindExprVar(tmpl.param, tmplArgPos)
      let(
        env,
        SBUInsertFetchNode(tmplId, byKey = mbKey.isDefined)(env.toSEVar(cidPos)),
      ) { (_, env) =>
        env.toSEVar(tmplArgPos)
      }
    }

  private[this] def compileFetchTemplate(
      tmplId: Identifier,
      tmpl: Template,
  ): (t.SDefinitionRef, SDefinition) =
    // compile a template to
    // FetchDefRef(tmplId) = \ <coid> <token> ->
    //   let <tmplArg> = $fetch(tmplId) <coid>
    //       _ = $insertFetch(tmplId, false) coid [tmpl.signatories] [tmpl.observers] [tmpl.key]
    //   in <tmplArg>
    topLevelFunction2(t.FetchTemplateDefRef(tmplId)) { (cidPos, tokenPos, env) =>
      translateFetchTemplateBody(env, tmplId, tmpl)(cidPos, None, tokenPos)
    }

  private[this] def compileFetchInterface(ifaceId: Identifier): (t.SDefinitionRef, SDefinition) =
    topLevelFunction2(t.FetchInterfaceDefRef(ifaceId)) { (cidPos, _, env) =>
      let(
        env,
        SBCastAnyInterface(ifaceId)(
          env.toSEVar(cidPos),
          SBFetchAny(env.toSEVar(cidPos), s.SEValue.None),
        ),
      ) { (payloadPos, env) =>
        let(
          env,
          s.SEPreventCatch(SBViewInterface(ifaceId)(env.toSEVar(payloadPos))),
        ) { (_, env) =>
          let(
            env,
            SBResolveSBUInsertFetchNode(env.toSEVar(payloadPos), env.toSEVar(cidPos)),
          ) { (_, env) =>
            env.toSEVar(payloadPos)
          }
        }
      }
    }

  private[this] def compileSignatories(
      tmplId: Identifier,
      tmpl: Template,
  ): (t.SDefinitionRef, SDefinition) =
    topLevelFunction1(t.SignatoriesDefRef(tmplId)) { (tmplArgPos, env) =>
      translateExp(env.bindExprVar(tmpl.param, tmplArgPos), tmpl.signatories)
    }

  private[this] def compileObservers(
      tmplId: Identifier,
      tmpl: Template,
  ): (t.SDefinitionRef, SDefinition) =
    topLevelFunction1(t.ObserversDefRef(tmplId)) { (tmplArgPos, env) =>
      translateExp(env.bindExprVar(tmpl.param, tmplArgPos), tmpl.observers)
    }

  private[this] def compileToCachedContract(
      tmplId: Identifier,
      tmpl: Template,
  ): (t.SDefinitionRef, SDefinition) =
    unlabelledTopLevelFunction2(t.ToCachedContractDefRef(tmplId)) { (tmplArgPos, mbKeyPos, env) =>
      SBuildCachedContract(
        s.SEValue(STypeRep(TTyCon(tmplId))),
        env.toSEVar(tmplArgPos),
        t.SignatoriesDefRef(tmplId)(env.toSEVar(tmplArgPos)),
        t.ObserversDefRef(tmplId)(env.toSEVar(tmplArgPos)),
        tmpl.key match {
          case None =>
            s.SEValue.None
          case Some(tmplKey) =>
            s.SECase(
              env.toSEVar(mbKeyPos),
              List(
                s.SCaseAlt(
                  t.SCPNone,
                  let(env, translateExp(env.bindExprVar(tmpl.param, tmplArgPos), tmplKey.body)) {
                    (keyPos, env) =>
                      SBSome(translateKeyWithMaintainers(env, keyPos, tmplKey))
                  },
                ),
                s.SCaseAlt(t.SCPDefault, env.toSEVar(mbKeyPos)),
              ),
            )
        },
      )
    }

  private[this] val UnitDef = SDefinition(t.SEValue.Unit)

  // Compile the contents of an interface instance, including a witness for
  // the existence of said interface instance.
  private[this] def compileInterfaceInstance(
      parent: TypeConName,
      tmplParam: Name,
      interfaceId: TypeConName,
      templateId: TypeConName,
      interfaceInstanceBody: InterfaceInstanceBody,
  ): Iterable[(t.SDefinitionRef, SDefinition)] = {
    val builder = Iterable.newBuilder[(t.SDefinitionRef, SDefinition)]
    def addDef(binding: (t.SDefinitionRef, SDefinition)): Unit = discard(builder += binding)

    val interfaceInstanceDefRef = t.InterfaceInstanceDefRef(parent, interfaceId, templateId)
    addDef(interfaceInstanceDefRef -> UnitDef)

    interfaceInstanceBody.methods.values.foreach(method =>
      addDef(compileInterfaceInstanceMethod(interfaceInstanceDefRef, tmplParam, method))
    )

    addDef(
      compileInterfaceInstanceView(interfaceInstanceDefRef, tmplParam, interfaceInstanceBody.view)
    )

    builder.result()
  }

  // Compile the implementation of an interface method.
  private[this] def compileInterfaceInstanceMethod(
      interfaceInstanceDefRef: t.InterfaceInstanceDefRef,
      tmplParam: Name,
      method: InterfaceInstanceMethod,
  ): (t.SDefinitionRef, SDefinition) = {
    topLevelFunction1(t.InterfaceInstanceMethodDefRef(interfaceInstanceDefRef, method.name)) {
      (tmplArgPos, env) =>
        translateExp(env.bindExprVar(tmplParam, tmplArgPos), method.value)
    }
  }

  // Compile the implementation of an interface view.
  private[this] def compileInterfaceInstanceView(
      interfaceInstanceDefRef: t.InterfaceInstanceDefRef,
      tmplParam: Name,
      body: Expr,
  ): (t.SDefinitionRef, SDefinition) = {
    topLevelFunction1(t.InterfaceInstanceViewDefRef(interfaceInstanceDefRef)) { (tmplArgPos, env) =>
      translateExp(env.bindExprVar(tmplParam, tmplArgPos), body)
    }
  }

  private[this] def translateCreateBody(
      tmplId: Identifier,
      tmpl: Template,
      tmplArgPos: Position,
      env: Env,
  ): s.SExpr = {
    val env2 = env.bindExprVar(tmpl.param, tmplArgPos)

    let(env2, SBCheckPrecond(tmplId)(env2.toSEVar(tmplArgPos), translateExp(env2, tmpl.precond))) {
      (_, env) =>
        SBUCreate(
          translateExp(env, tmpl.agreementText),
          t.ToCachedContractDefRef(tmplId)(env.toSEVar(tmplArgPos), s.SEValue.None),
        )
    }
  }

  private[this] def compileCreate(
      tmplId: Identifier,
      tmpl: Template,
  ): (t.SDefinitionRef, SDefinition) = {
    // Translates 'create Foo with <params>' into:
    // CreateDefRef(tmplId) = \ <tmplArg> <token> ->
    //   let _ = $checkPrecond(tmplId)(<tmplArg> [tmpl.precond ++ [precond | precond <- tmpl.implements]]
    //   in $create <tmplArg> [tmpl.agreementText] [tmpl.signatories] [tmpl.observers] [tmpl.key]
    topLevelFunction2(t.CreateDefRef(tmplId))((tmplArgPos, _, env) =>
      translateCreateBody(tmplId, tmpl, tmplArgPos, env)
    )
  }

  private[this] def translateCreateAndExercise(
      env: Env,
      tmplId: Identifier,
      createArg: SValue,
      choiceId: ChoiceName,
      choiceArg: SValue,
  ): s.SExpr =
    labeledUnaryFunction(Profile.CreateAndExerciseLabel(tmplId, choiceId), env) { (tokenPos, env) =>
      let(env, t.CreateDefRef(tmplId)(s.SEValue(createArg), env.toSEVar(tokenPos))) {
        (cidPos, env) =>
          t.TemplateChoiceDefRef(tmplId, choiceId)(
            env.toSEVar(cidPos),
            s.SEValue(choiceArg),
            env.toSEVar(tokenPos),
          )
      }
    }

  private[this] def compileContractKeyWithMaintainers(
      tmplId: Identifier,
      tmpl: Template,
      tmplKey: TemplateKey,
  ): (t.SDefinitionRef, SDefinition) =
    // compile a template with key into:
    // ContractKeyWithMaintainersDefRef(tmplId) = \ <tmplArg> ->
    //   let <key> = tmplKey.body(<tmplArg>)
    //   in { key = <key> ; maintainers = [tmplKey.maintainers] <key> }
    topLevelFunction1(t.ContractKeyWithMaintainersDefRef(tmplId)) { (tmplArg, env) =>
      let(env, translateExp(env.bindExprVar(tmpl.param, tmplArg), tmplKey.body)) { (keyPos, env) =>
        translateKeyWithMaintainers(env, keyPos, tmplKey)
      }
    }

  private[this] def compileLookupByKey(
      tmplId: Identifier,
      tmplKey: TemplateKey,
  ): (t.SDefinitionRef, SDefinition) =
    // compile a template with key into
    // LookupByKeyDefRef(tmplId) = \ <key> <token> ->
    //    let <keyWithM> = { key = <key> ; maintainers = [tmplKey.maintainers] <key> }
    //        <mbCid> = $lookupKey(tmplId) <keyWithM>
    //        _ = $insertLookup(tmplId> <keyWithM> <mbCid>
    //    in <mbCid>
    topLevelFunction2(t.LookupByKeyDefRef(tmplId)) { (keyPos, _, env) =>
      let(env, translateKeyWithMaintainers(env, keyPos, tmplKey)) { (keyWithMPos, env) =>
        let(env, SBULookupKey(tmplId)(env.toSEVar(keyWithMPos))) { (maybeCidPos, env) =>
          let(
            env,
            SBUInsertLookupNode(tmplId)(env.toSEVar(keyWithMPos), env.toSEVar(maybeCidPos)),
          ) { (_, env) =>
            env.toSEVar(maybeCidPos)
          }
        }
      }
    }

  private[this] val FetchByKeyResult =
    SBStructCon(Struct.assertFromSeq(List(contractIdFieldName, contractFieldName).zipWithIndex))

  @inline
  private[this] def compileFetchByKey(
      tmplId: TypeConName,
      tmpl: Template,
      tmplKey: TemplateKey,
  ): (t.SDefinitionRef, SDefinition) =
    // compile a template with key into
    // FetchByKeyDefRef(tmplId) = \ <key> <token> ->
    //    let <keyWithM> = { key = <key> ; maintainers = [tmpl.maintainers] <key> }
    //        <coid> = $fetchKey(tmplId) <keyWithM>
    //        <contract> = $fetch(tmplId) <coid>
    //        _ = $insertFetch <coid> <signatories> <observers> (Some <keyWithM> )
    //    in { contractId: ContractId Foo, contract: Foo }
    topLevelFunction2(t.FetchByKeyDefRef(tmplId)) { (keyPos, tokenPos, env) =>
      let(env, translateKeyWithMaintainers(env, keyPos, tmplKey)) { (keyWithMPos, env) =>
        let(env, SBUFetchKey(tmplId)(env.toSEVar(keyWithMPos))) { (cidPos, env) =>
          let(
            env,
            translateFetchTemplateBody(env, tmplId, tmpl)(cidPos, Some(keyWithMPos), tokenPos),
          ) { (contractPos, env) =>
            FetchByKeyResult(env.toSEVar(cidPos), env.toSEVar(contractPos))
          }
        }
      }
    }

  private[this] def translateExerciseByInterface(
      env: Env,
      interfaceId: TypeConName,
      templateId: TypeConName,
      contractId: SValue,
      choiceId: ChoiceName,
      argument: SValue,
  ): s.SExpr =
    unaryFunction(env) { (tokenPos, env) =>
      t.InterfaceChoiceDefRef(interfaceId, choiceId)(
        s.SEApp(s.SEBuiltin(SBGuardMatchTemplateId(templateId)), List(s.SEValue(contractId))),
        s.SEValue(contractId),
        s.SEValue(argument),
        env.toSEVar(tokenPos),
      )
    }

  private[this] def translateExerciseByInheritedInterface(
      env: Env,
      requiredIfaceId: TypeConName,
      requiringIfaceId: TypeConName,
      contractId: SValue,
      choiceId: ChoiceName,
      argument: SValue,
  ): s.SExpr =
    unaryFunction(env) { (tokenPos, env) =>
      t.InterfaceChoiceDefRef(requiredIfaceId, choiceId)(
        s.SEApp(
          s.SEBuiltin(SBGuardRequiredInterfaceId(requiredIfaceId, requiringIfaceId)),
          List(s.SEValue(contractId)),
        ),
        s.SEValue(contractId),
        s.SEValue(argument),
        env.toSEVar(tokenPos),
      )
    }

  private[this] def translateCommand(env: Env, cmd: Command): s.SExpr = cmd match {
    case Command.Create(templateId, argument) =>
      t.CreateDefRef(templateId)(s.SEValue(argument))
    case Command.ExerciseTemplate(templateId, contractId, choiceId, argument) =>
      t.TemplateChoiceDefRef(templateId, choiceId)(s.SEValue(contractId), s.SEValue(argument))
    case Command.ExerciseByInterface(interfaceId, templateId, contractId, choiceId, argument) =>
      translateExerciseByInterface(env, interfaceId, templateId, contractId, choiceId, argument)
    case Command.ExerciseInterface(interfaceId, contractId, choiceId, argument) =>
      t.InterfaceChoiceDefRef(interfaceId, choiceId)(
        s.SEBuiltin(SBGuardConstTrue),
        s.SEValue(contractId),
        s.SEValue(argument),
      )
    case Command.ExerciseByInheritedInterface(
          requiredIfaceId,
          requiringIfaceId,
          contractId,
          choiceId,
          argument,
        ) =>
      translateExerciseByInheritedInterface(
        env,
        requiredIfaceId,
        requiringIfaceId,
        contractId,
        choiceId,
        argument,
      )
    case Command.ExerciseByKey(templateId, contractKey, choiceId, argument) =>
      t.ChoiceByKeyDefRef(templateId, choiceId)(s.SEValue(contractKey), s.SEValue(argument))
    case Command.FetchTemplate(templateId, coid) =>
      t.FetchTemplateDefRef(templateId)(s.SEValue(coid))
    case Command.FetchInterface(interfaceId, coid) =>
      t.FetchInterfaceDefRef(interfaceId)(s.SEValue(coid))
    case Command.FetchByKey(templateId, key) =>
      t.FetchByKeyDefRef(templateId)(s.SEValue(key))
    case Command.CreateAndExercise(templateId, createArg, choice, choiceArg) =>
      translateCreateAndExercise(
        env,
        templateId,
        createArg,
        choice,
        choiceArg,
      )
    case Command.LookupByKey(templateId, contractKey) =>
      t.LookupByKeyDefRef(templateId)(s.SEValue(contractKey))
  }

  private val SEUpdatePureUnit = unaryFunction(Env.Empty)((_, _) => s.SEValue.Unit)

  private[this] val handleEverything: s.SExpr = SBSome(SEUpdatePureUnit)

  private[this] def catchEverything(e: s.SExpr): s.SExpr =
    unaryFunction(Env.Empty) { (tokenPos, env0) =>
      s.SETryCatch(
        app(e, env0.toSEVar(tokenPos)), {
          val binderPos = env0.nextPosition
          val env1 = env0.pushVar
          SBTryHandler(handleEverything, env1.toSEVar(binderPos), env1.toSEVar(tokenPos))
        },
      )
    }

  private[this] def translateCommandForReinterpretation(cmd: Command): s.SExpr =
    catchEverything(translateCommand(Env.Empty, cmd))

  private[this] def translateCommands(env: Env, bindings: ImmArray[Command]): s.SExpr =
    // commands are compiled similarly to update block - see compileBlock
    bindings.toList match {
      case Nil =>
        SEUpdatePureUnit
      case first :: rest =>
        let(env, translateCommand(env, first)) { (firstPos, env) =>
          unaryFunction(env) { (tokenPos, env) =>
            let(env, app(env.toSEVar(firstPos), env.toSEVar(tokenPos))) { (_, _env) =>
              // we cannot process `rest` recursively without exposing ourselves to stack overflow.
              var env = _env
              val exprs = rest.map { cmd =>
                val expr = app(translateCommand(env, cmd), env.toSEVar(tokenPos))
                env = env.pushVar
                expr
              }
              s.SELet(exprs, s.SEValue.Unit)
            }
          }
        }
    }

  private[this] def translateDisclosedContract(
      env: Env,
      disclosedContract: DisclosedContract,
  ): s.SExpr = {
    val templateId = disclosedContract.templateId

    let(env, s.SEApp(s.SEBuiltin(SBCheckTemplate(templateId)), List(s.SEValue.Unit))) {
      (templateCheck, env) =>
        s.SECase(
          env.toSEVar(templateCheck),
          List(
            s.SCaseAlt(
              t.SCPPrimCon(PCTrue),
              let(env, s.SEApp(s.SEBuiltin(SBCheckTemplateKey(templateId)), List(s.SEValue.Unit))) {
                (templateKeyCheck, env) =>
                  val contract = s.SEValue(disclosedContract.argument)

                  s.SECase(
                    env.toSEVar(templateKeyCheck),
                    List(
                      s.SCaseAlt(
                        t.SCPPrimCon(PCTrue),
                        let(
                          env,
                          s.SEApp(
                            s.SEVal(ContractKeyWithMaintainersDefRef(templateId)),
                            List(contract),
                          ),
                        ) { (contractPos, env) =>
                          let(env, s.SEApp(s.SEBuiltin(SBSome), List(env.toSEVar(contractPos)))) {
                            (optionalContractPos, env) =>
                              s.SEApp(
                                s.SEVal(ToCachedContractDefRef(templateId)),
                                List(contract, env.toSEVar(optionalContractPos)),
                              )
                          }
                        },
                      ),
                      s.SCaseAlt(
                        t.SCPDefault,
                        s.SEApp(
                          s.SEVal(ToCachedContractDefRef(templateId)),
                          List(contract, s.SEValue.None),
                        ),
                      ),
                    ),
                  )
              },
            ),
            s.SCaseAlt(
              t.SCPDefault,
              s.SEApp(
                s.SEBuiltin(SBCrash(s"Template $templateId does not exist and it should")),
                List(s.SEValue.Unit),
              ),
            ),
          ),
        )
    }
  }

  private[this] def translateContractDisclosureLambda(
      env: Env,
      disclosures: ImmArray[DisclosedContract],
  ): s.SExpr = {
<<<<<<< HEAD
=======
    // The next free environment variable will be the bound variable in the contract disclosure lambda
>>>>>>> e134e049
    val baseIndex = env.nextPosition.idx

    s.SEAbs(
      1,
      s.SELet(
        disclosures.toList.zipWithIndex.flatMap { case (disclosedContract, offset) =>
<<<<<<< HEAD
=======
          // Let bounded variables occur after the contract disclosure bound variable - hence baseIndex+1
          // For each disclosed contract, we add 2 members to our let bounded list - hence 2*offset
>>>>>>> e134e049
          val contractIndex = baseIndex + 2 * offset + 1

          List(
            translateDisclosedContract(env.copy(contractIndex), disclosedContract),
            app(
              s.SEBuiltin(SBCacheDisclosedContract(disclosedContract.contractId.value)),
              s.SEVarLevel(contractIndex),
            ),
          )
        },
<<<<<<< HEAD
        s.SEValue(SValue.Unit),
=======
        s.SEVarLevel(baseIndex),
>>>>>>> e134e049
      ),
    )
  }
}<|MERGE_RESOLUTION|>--- conflicted
+++ resolved
@@ -15,8 +15,8 @@
 import com.daml.lf.speedy.SBuiltin._
 import com.daml.lf.speedy.SExpr.{ContractKeyWithMaintainersDefRef, ToCachedContractDefRef}
 import com.daml.lf.speedy.SValue._
-import com.daml.lf.speedy.{SExpr => t}
-import com.daml.lf.speedy.{SExpr0 => s}
+import com.daml.lf.speedy.{SExpr => t} // target expressions
+import com.daml.lf.speedy.{SExpr0 => s} // source expressions
 import com.daml.lf.validation.{Validation, ValidationError}
 import com.daml.scalautil.Statement.discard
 import org.slf4j.LoggerFactory
@@ -1084,21 +1084,15 @@
       env: Env,
       disclosures: ImmArray[DisclosedContract],
   ): s.SExpr = {
-<<<<<<< HEAD
-=======
     // The next free environment variable will be the bound variable in the contract disclosure lambda
->>>>>>> e134e049
     val baseIndex = env.nextPosition.idx
 
     s.SEAbs(
       1,
       s.SELet(
         disclosures.toList.zipWithIndex.flatMap { case (disclosedContract, offset) =>
-<<<<<<< HEAD
-=======
           // Let bounded variables occur after the contract disclosure bound variable - hence baseIndex+1
           // For each disclosed contract, we add 2 members to our let bounded list - hence 2*offset
->>>>>>> e134e049
           val contractIndex = baseIndex + 2 * offset + 1
 
           List(
@@ -1109,11 +1103,7 @@
             ),
           )
         },
-<<<<<<< HEAD
-        s.SEValue(SValue.Unit),
-=======
         s.SEVarLevel(baseIndex),
->>>>>>> e134e049
       ),
     )
   }
