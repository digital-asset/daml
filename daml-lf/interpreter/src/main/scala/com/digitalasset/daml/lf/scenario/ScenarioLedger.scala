// Copyright (c) 2022 Digital Asset (Switzerland) GmbH and/or its affiliates. All rights reserved.
// SPDX-License-Identifier: Apache-2.0

package com.daml.lf
package scenario

import com.daml.lf.data.Ref._
import com.daml.lf.data.Time
import com.daml.lf.ledger._
import com.daml.lf.transaction.{
  BlindingInfo,
  CommittedTransaction,
  GlobalKey,
  Node,
  NodeId,
  SubmittedTransaction,
  Transaction => Tx,
}
import com.daml.lf.value.Value
import Value._

import com.daml.scalautil.Statement.discard

import scala.collection.immutable

/** An in-memory representation of a ledger for scenarios */
object ScenarioLedger {

  case class TransactionId(index: Int) extends Ordered[TransactionId] {
    def next: TransactionId = TransactionId(index + 1)
    // The resulting LedgerString is at most 11 chars long
    val id: LedgerString = LedgerString.fromLong(index.toLong)
    override def compare(that: TransactionId): Int = index compare that.index
  }

  /** Errors */
  case class LedgerException(err: Error) extends RuntimeException(err.toString, null, true, false)

  sealed trait Error
  final case class ErrorLedgerCrash(reason: String) extends Error

  def crash(reason: String) =
    throwLedgerError(ErrorLedgerCrash(reason))

  def throwLedgerError(err: Error) =
    throw LedgerException(err)

  /** A transaction as it is committed to the ledger.
    *
    * NOTE (SM): This should correspond quite closely to a core
    * transaction. I'm purposely calling it differently to facilitate
    * the discussion when comparing this code to legacy-code for
    * building core transactions.
    *
    * @param committer   The committer
    * @param effectiveAt The time at which this transaction is effective.
    * @param roots       The root nodes of the resulting transaction.
    * @param nodes       All nodes that are part of this transaction.
    * @param disclosures Transaction nodes that must be disclosed to
    *                    individual parties to make this transaction
    *                    valid.
    *
    *                    NOTE (SM): I'm explicitly using the term
    *                    'disclosure' here, as it is more neutral than
    *                    divulgence. I think we can also adapt our
    *                    vocabulary such that we call the disclosures
    *                    happening due to post-commit validation
    *                    'implicit disclosures'.
    */
  final case class RichTransaction(
      actAs: Set[Party],
      readAs: Set[Party],
      effectiveAt: Time.Timestamp,
      transactionId: LedgerString,
      transaction: CommittedTransaction,
      blindingInfo: BlindingInfo,
  )

  object RichTransaction {

    /** Translate an EnrichedTransaction to a RichTransaction. EnrichedTransaction's contain local
      * node id's and contain additional information in the most detailed form suitable for different
      * consumers. The RichTransaction is the transaction that we serialize in the sandbox to compare
      * different ledgers. All relative and absolute node id's are translated to absolute node id's of
      * the package format.
      */
    private[lf] def apply(
        actAs: Set[Party],
        readAs: Set[Party],
        effectiveAt: Time.Timestamp,
        transactionId: LedgerString,
        submittedTransaction: SubmittedTransaction,
    ): RichTransaction = {
      val blindingInfo =
        BlindingTransaction.calculateBlindingInfo(submittedTransaction)
      new RichTransaction(
        actAs = actAs,
        readAs = readAs,
        effectiveAt = effectiveAt,
        transactionId = transactionId,
        transaction = Tx.commitTransaction(submittedTransaction),
        blindingInfo = blindingInfo,
      )
    }

  }

  /** Scenario step representing the actions executed in a scenario. */
  sealed trait ScenarioStep

  final case class Commit(
      txId: TransactionId,
      richTransaction: RichTransaction,
      optLocation: Option[Location],
  ) extends ScenarioStep

  final case class PassTime(dtMicros: Long) extends ScenarioStep

  final case class AssertMustFail(
      actAs: Set[Party],
      readAs: Set[Party],
      optLocation: Option[Location],
      time: Time.Timestamp,
      txid: TransactionId,
  ) extends ScenarioStep

  final case class Disclosure(
      since: TransactionId,
      explicit: Boolean,
  )

  // ----------------------------------------------------------------
  // Node information
  // ----------------------------------------------------------------

  /** Node information that we cache to support the efficient
    * consumption of the data stored in the ledger.
    *
    * @param node           The node itself. Repeated here to avoid having to
    *                       look it up
    * @param transaction    The transaction that inserted this node.
    * @param effectiveAt    The time at which this node is effective.
    *
    *                       NOTE (SM): we denormalize this for speed, as
    *                       otherwise we'd have to lookup that
    *                       information on the transaction every time we
    *                       need to check for whether a contract is
    *                       active.
    * @param observingSince A mapping from parties that can see this
    *                       node to the transaction in which the node
    *                       became first visible.
    * @param referencedBy   All nodes referencing this node, which are
    *                       either 'NodeExercises' or 'NodeEnsureActive'
    *                       nodes.
    * @param consumedBy     The node consuming this node, provided such a
    *                       node exists. Consumption under a rollback
    *                       is not included here even for contracts created
    *                       under a rollback node.
    */
  final case class LedgerNodeInfo(
      node: Node,
      optLocation: Option[Location],
      transaction: TransactionId,
      effectiveAt: Time.Timestamp,
      disclosures: Map[Party, Disclosure],
      referencedBy: Set[EventId],
      consumedBy: Option[EventId],
  ) {

    /** 'True' if the given 'View' contains the given 'Node'. */
    def visibleIn(view: View): Boolean = view match {
      case OperatorView => true
      case pview: ParticipantView => !pview.readers.intersect(disclosures.keySet).isEmpty
    }

    def addDisclosures(newDisclosures: Map[Party, Disclosure]): LedgerNodeInfo = {
      // NOTE(MH): Earlier disclosures take precedence (`++` is right biased).
      copy(disclosures = newDisclosures ++ disclosures)
    }
  }

  type LedgerNodeInfos = Map[EventId, LedgerNodeInfo]

  /*
   * Result from lookupGlobalContract. We provide detailed information why a lookup
   * could fail in order to construct good error messages.
   */
  sealed trait LookupResult

  final case class LookupOk(
      coid: ContractId,
      coinst: VersionedContractInstance,
      stakeholders: Set[Party],
  ) extends LookupResult
  final case class LookupContractNotFound(coid: ContractId) extends LookupResult

  final case class LookupContractNotEffective(
      coid: ContractId,
      templateId: Identifier,
      effectiveAt: Time.Timestamp,
  ) extends LookupResult
  final case class LookupContractNotActive(
      coid: ContractId,
      templateId: Identifier,
      consumedBy: Option[EventId],
  ) extends LookupResult
  final case class LookupContractNotVisible(
      coid: ContractId,
      templateId: Identifier,
      observers: Set[Party],
      stakeholders: Set[Party],
  ) extends LookupResult

  sealed trait CommitError
  object CommitError {
    final case class UniqueKeyViolation(
        error: ScenarioLedger.UniqueKeyViolation
    ) extends CommitError
  }

  /** Updates the ledger to reflect that `committer` committed the
    * transaction `tr` resulting from running the
    * update-expression at time `effectiveAt`.
    */
  def commitTransaction(
      actAs: Set[Party],
      readAs: Set[Party],
      effectiveAt: Time.Timestamp,
      optLocation: Option[Location],
      tx: SubmittedTransaction,
      locationInfo: Map[NodeId, Location],
      l: ScenarioLedger,
  ): Either[CommitError, CommitResult] = {
    // transactionId is small enough (< 20 chars), so we do no exceed the 255
    // chars limit when concatenate in EventId#toLedgerString method.
    val transactionId = l.scenarioStepId.id
    val richTr = RichTransaction(actAs, readAs, effectiveAt, transactionId, tx)
    processTransaction(l.scenarioStepId, richTr, locationInfo, l.ledgerData) match {
      case Left(err) => Left(CommitError.UniqueKeyViolation(err))
      case Right(updatedCache) =>
        Right(
          CommitResult(
            l.copy(
              scenarioSteps = l.scenarioSteps + (l.scenarioStepId.index -> Commit(
                l.scenarioStepId,
                richTr,
                optLocation,
              )),
              scenarioStepId = l.scenarioStepId.next,
              ledgerData = updatedCache,
            ),
            l.scenarioStepId,
            richTr,
          )
        )
    }
  }

  /** The initial ledger */
  def initialLedger(t0: Time.Timestamp): ScenarioLedger =
    ScenarioLedger(
      currentTime = t0,
      scenarioStepId = TransactionId(0),
      scenarioSteps = immutable.IntMap.empty,
      ledgerData = LedgerData.empty,
    )

  /** Views onto the ledger */
  sealed trait View

  /** The view of the ledger at the operator, i.e., the view containing
    * all transaction nodes.
    */
  case object OperatorView extends View

  /** The view of the ledger at the given party. */
  // Note that we only separate actAs and readAs to get better error
  // messages. The visibility check only needs the union.
  final case class ParticipantView(actAs: Set[Party], readAs: Set[Party]) extends View {
    val readers: Set[Party] = actAs union readAs
  }

  /** Result of committing a transaction is the new ledger,
    * and the enriched transaction.
    */
  final case class CommitResult(
      newLedger: ScenarioLedger,
      transactionId: TransactionId,
      richTransaction: RichTransaction,
  )

  // ----------------------------------------------------------------------------
  // Enriching transactions with disclosure information
  // ----------------------------------------------------------------------------

  def collectCoids(value: VersionedValue): Set[ContractId] =
    collectCoids(value.unversioned)

  /** Collect all contract ids appearing in a value
    */
  def collectCoids(value: Value): Set[ContractId] = {
    val coids = Set.newBuilder[ContractId]
    def collect(v: Value): Unit =
      v match {
        case ValueRecord(tycon @ _, fs) =>
          fs.foreach { case (_, v) =>
            collect(v)
          }
        case ValueVariant(_, _, arg) => collect(arg)
        case _: ValueEnum => ()
        case ValueList(vs) =>
          vs.foreach(collect)
        case ValueContractId(coid) =>
          discard(coids += coid)
        case _: ValueCidlessLeaf => ()
        case ValueOptional(mbV) => mbV.foreach(collect)
        case ValueTextMap(map) => map.values.foreach(collect)
        case ValueGenMap(entries) =>
          entries.foreach { case (k, v) =>
            collect(k)
            collect(v)
          }
      }

    collect(value)
    coids.result()
  }

  // ----------------------------------------------------------------
  // Cache for active contracts and nodes
  // ----------------------------------------------------------------

  object LedgerData {
    lazy val empty = LedgerData(Set.empty, Map.empty, Map.empty, Map.empty)
  }

  /** @param activeContracts The contracts that are active in the
    *                        current state of the ledger.
    * @param nodeInfos       Node information used to efficiently navigate
    *                        the transaction graph
    */
  final case class LedgerData(
      activeContracts: Set[ContractId],
      nodeInfos: LedgerNodeInfos,
      activeKeys: Map[GlobalKey, ContractId],
      coidToNodeId: Map[ContractId, EventId],
  ) {
    def updateLedgerNodeInfo(
        coid: ContractId
    )(f: (LedgerNodeInfo) => LedgerNodeInfo): LedgerData =
      coidToNodeId.get(coid).map(updateLedgerNodeInfo(_)(f)).getOrElse(this)

    def updateLedgerNodeInfo(
        nodeId: EventId
    )(f: (LedgerNodeInfo) => LedgerNodeInfo): LedgerData =
      copy(
        nodeInfos = nodeInfos
          .get(nodeId)
          .map(ni => nodeInfos.updated(nodeId, f(ni)))
          .getOrElse(nodeInfos)
      )

    def createdIn(coid: ContractId, nodeId: EventId): LedgerData =
      copy(coidToNodeId = coidToNodeId + (coid -> nodeId))

  }

  case class UniqueKeyViolation(gk: GlobalKey)

  /** Functions for updating the ledger with new transactional information.
    *
    * @param trId transaction identity
    * @param richTr (enriched) transaction
    * @param locationInfo location map
    */
  class TransactionProcessor(
      trId: TransactionId,
      richTr: RichTransaction,
      locationInfo: Map[NodeId, Location],
  ) {

    def duplicateKeyCheck(ledgerData: LedgerData): Either[UniqueKeyViolation, Unit] = {
      val inactiveKeys = richTr.transaction.contractKeyInputs
        .fold(error => crash(s"$error: inconsistent transaction"), identity)
        .collect { case (key, _: Tx.KeyInactive) =>
          key
        }

      inactiveKeys.find(ledgerData.activeKeys.contains(_)) match {
        case Some(duplicateKey) =>
          Left(UniqueKeyViolation(duplicateKey))

        case None =>
          Right(())
      }
    }

    def addNewLedgerNodes(historicalLedgerData: LedgerData): LedgerData =
      richTr.transaction.transaction.fold[LedgerData](historicalLedgerData) {
        case (ledgerData, (nodeId, node)) =>
          val eventId = EventId(trId.id, nodeId)
          val newLedgerNodeInfo = LedgerNodeInfo(
            node = node,
            optLocation = locationInfo.get(nodeId),
            transaction = trId,
            effectiveAt = richTr.effectiveAt,
            // Following fields will be updated by additional calls to node processing code
            disclosures = Map.empty,
            referencedBy = Set.empty,
            consumedBy = None,
            rolledbackBy = None,
            parent = None,
          )

<<<<<<< HEAD
          richTr.transaction.nodes.get(nodeId) match {
            case None =>
              crash(s"processTransaction: non-existent node '$eventId'.")

            case Some(node) =>
              val newLedgerNodeInfo = LedgerNodeInfo(
                node = node,
                optLocation = locationInfo.get(nodeId),
                transaction = trId,
                effectiveAt = richTr.effectiveAt,
                // Following fields will be updated by additional calls to node processing code
                disclosures = Map.empty,
                referencedBy = Set.empty,
                consumedBy = None,
              )

              ledgerData.copy(nodeInfos = ledgerData.nodeInfos + (eventId -> newLedgerNodeInfo))
          }
=======
          ledgerData.copy(nodeInfos = ledgerData.nodeInfos + (eventId -> newLedgerNodeInfo))
>>>>>>> a5111511
      }

    def createdInAndReferenceByUpdates(historicalLedgerData: LedgerData): LedgerData =
      richTr.transaction.transaction.fold[LedgerData](historicalLedgerData) {
        case (ledgerData, (nodeId, createNode: Node.Create)) =>
          ledgerData.createdIn(createNode.coid, EventId(trId.id, nodeId))

        case (ledgerData, (nodeId, exerciseNode: Node.Exercise)) =>
          ledgerData.updateLedgerNodeInfo(exerciseNode.targetCoid)(ledgerNodeInfo =>
            ledgerNodeInfo.copy(referencedBy =
              ledgerNodeInfo.referencedBy + EventId(trId.id, nodeId)
            )
          )

        case (ledgerData, (nodeId, fetchNode: Node.Fetch)) =>
          ledgerData.updateLedgerNodeInfo(fetchNode.coid)(ledgerNodeInfo =>
            ledgerNodeInfo.copy(referencedBy =
              ledgerNodeInfo.referencedBy + EventId(trId.id, nodeId)
            )
          )

        case (ledgerData, (nodeId, lookupNode: Node.LookupByKey)) =>
          lookupNode.result match {
            case None =>
              ledgerData

            case Some(referencedCoid) =>
              ledgerData.updateLedgerNodeInfo(referencedCoid)(ledgerNodeInfo =>
                ledgerNodeInfo.copy(referencedBy =
                  ledgerNodeInfo.referencedBy + EventId(trId.id, nodeId)
                )
              )
          }

        case (ledgerData, (_, _: Node)) =>
          ledgerData
      }

    def consumedByUpdates(ledgerData: LedgerData): LedgerData = {
      var ledgerDataResult = ledgerData

      for ((contractId, nodeId) <- richTr.transaction.transaction.consumedBy) {
        ledgerDataResult = ledgerDataResult.updateLedgerNodeInfo(contractId) { ledgerNodeInfo =>
          ledgerNodeInfo.copy(consumedBy = Some(EventId(trId.id, nodeId)))
        }
      }

      ledgerDataResult
    }

    def activeContractAndKeyUpdates(ledgerData: LedgerData): LedgerData = {
      ledgerData.copy(
        activeContracts =
          ledgerData.activeContracts ++ richTr.transaction.localContracts.keySet -- richTr.transaction.inactiveContracts,
        activeKeys = richTr.transaction.updatedContractKeys.foldLeft(ledgerData.activeKeys) {
          case (activeKeys, (key, Some(cid))) =>
            activeKeys + (key -> cid)

          case (activeKeys, (key, None)) =>
            activeKeys - key
        },
      )
    }

    def disclosureUpdates(ledgerData: LedgerData): LedgerData = {
      // NOTE(MH): Since `addDisclosures` is biased towards existing
      // disclosures, we need to add the "stronger" explicit ones first.
      richTr.blindingInfo.disclosure.foldLeft(ledgerData) { case (cacheP, (nodeId, witnesses)) =>
        cacheP.updateLedgerNodeInfo(EventId(richTr.transactionId, nodeId))(
          _.addDisclosures(witnesses.map(_ -> Disclosure(since = trId, explicit = true)).toMap)
        )
      }
    }

    def divulgenceUpdates(ledgerData: LedgerData): LedgerData = {
      richTr.blindingInfo.divulgence.foldLeft(ledgerData) { case (cacheP, (coid, divulgees)) =>
        cacheP.updateLedgerNodeInfo(ledgerData.coidToNodeId(coid))(
          _.addDisclosures(divulgees.map(_ -> Disclosure(since = trId, explicit = false)).toMap)
        )
      }
    }
  }

  /** Update the ledger (which records information on all historical transactions) with new transaction information.
    *
    * @param trId transaction identity
    * @param richTr (enriched) transaction
    * @param locationInfo location map
    * @param ledgerData ledger recording all historical transaction that have been processed
    * @return updated ledger with new transaction information
    */
  private def processTransaction(
      trId: TransactionId,
      richTr: RichTransaction,
      locationInfo: Map[NodeId, Location],
      ledgerData: LedgerData,
  ): Either[UniqueKeyViolation, LedgerData] = {

    val processor: TransactionProcessor = new TransactionProcessor(trId, richTr, locationInfo)

    for {
      _ <- processor.duplicateKeyCheck(ledgerData)
    } yield {
      // Update ledger data with new transaction node information *before* performing any other updates
      var cachedLedgerData: LedgerData = processor.addNewLedgerNodes(ledgerData)

      // Update ledger data with any new created in and referenced by information
      cachedLedgerData = processor.createdInAndReferenceByUpdates(cachedLedgerData)
      // Update ledger data with any new consumed by information
      cachedLedgerData = processor.consumedByUpdates(cachedLedgerData)
      // Update ledger data with any new active contract information
      cachedLedgerData = processor.activeContractAndKeyUpdates(cachedLedgerData)
      // Update ledger data with any new disclosure information
      cachedLedgerData = processor.disclosureUpdates(cachedLedgerData)
      // Update ledger data with any new divulgence information
      cachedLedgerData = processor.divulgenceUpdates(cachedLedgerData)

      cachedLedgerData
    }
  }
}

// ----------------------------------------------------------------
// The ledger
// ----------------------------------------------------------------

/** @param currentTime        The current time of the ledger. We only use
  *                           that to implement the 'pass'
  *                           scenario-statement and to have a
  *                           ledger-effective-time for executing 'commit'
  *                           scenario statements.
  *
  *                           NOTE (SM): transactions can be added with any
  *                           ledger-effective time, as the code for
  *                           checking whether a contract instance is
  *                           active always nexplicitly checks that the
  *                           ledger-effective time ordering is maintained.
  * @param scenarioStepId The identitity for the next
  *                           transaction to be inserted. These
  *                           identities are allocated consecutively
  *                           from 1 to 'maxBound :: Int'.
  * @param scenarioSteps      Scenario steps that were executed.
  * @param ledgerData              Cache for the ledger.
  */
case class ScenarioLedger(
    currentTime: Time.Timestamp,
    scenarioStepId: ScenarioLedger.TransactionId,
    scenarioSteps: immutable.IntMap[ScenarioLedger.ScenarioStep],
    ledgerData: ScenarioLedger.LedgerData,
) {

  import ScenarioLedger._

  /** moves the current time of the ledger by the relative time `dt`. */
  def passTime(dtMicros: Long): ScenarioLedger = copy(
    currentTime = currentTime.addMicros(dtMicros),
    scenarioSteps = scenarioSteps + (scenarioStepId.index -> PassTime(dtMicros)),
    scenarioStepId = scenarioStepId.next,
  )

  def insertAssertMustFail(
      actAs: Set[Party],
      readAs: Set[Party],
      optLocation: Option[Location],
  ): ScenarioLedger = {
    val id = scenarioStepId
    val effAt = currentTime
    val newIMS = scenarioSteps + (id.index -> AssertMustFail(actAs, readAs, optLocation, effAt, id))
    copy(
      scenarioSteps = newIMS,
      scenarioStepId = scenarioStepId.next,
    )

  }

  def query(
      view: View,
      effectiveAt: Time.Timestamp,
  ): Seq[LookupOk] = {
    ledgerData.activeContracts.toList
      .map(cid => lookupGlobalContract(view, effectiveAt, cid))
      .collect { case l @ LookupOk(_, _, _) =>
        l
      }
  }

  /** Focusing on a specific view of the ledger, lookup the
    * contract-instance associated to a specific contract-id.
    */
  def lookupGlobalContract(
      view: View,
      effectiveAt: Time.Timestamp,
      coid: ContractId,
  ): LookupResult = {
    ledgerData.coidToNodeId.get(coid).flatMap(ledgerData.nodeInfos.get) match {
      case None => LookupContractNotFound(coid)
      case Some(info) =>
        info.node match {
          case create: Node.Create =>
            if (info.effectiveAt.compareTo(effectiveAt) > 0)
              LookupContractNotEffective(coid, create.templateId, info.effectiveAt)
            else if (!ledgerData.activeContracts.contains(coid))
              LookupContractNotActive(
                coid,
                create.templateId,
                info.consumedBy,
              )
            else if (!info.visibleIn(view))
              LookupContractNotVisible(
                coid,
                create.templateId,
                info.disclosures.keys.toSet,
                create.stakeholders,
              )
            else
              LookupOk(coid, create.versionedCoinst, create.stakeholders)

          case _: Node.Exercise | _: Node.Fetch | _: Node.LookupByKey | _: Node.Rollback =>
            LookupContractNotFound(coid)
        }
    }
  }

  // Given a ledger and the node index of a node in a partial transaction
  // turn it into a event id that can be used in scenario error messages.
  def ptxEventId(nodeIdx: NodeId): EventId =
    EventId(scenarioStepId.id, nodeIdx)
}<|MERGE_RESOLUTION|>--- conflicted
+++ resolved
@@ -408,32 +408,9 @@
             disclosures = Map.empty,
             referencedBy = Set.empty,
             consumedBy = None,
-            rolledbackBy = None,
-            parent = None,
           )
 
-<<<<<<< HEAD
-          richTr.transaction.nodes.get(nodeId) match {
-            case None =>
-              crash(s"processTransaction: non-existent node '$eventId'.")
-
-            case Some(node) =>
-              val newLedgerNodeInfo = LedgerNodeInfo(
-                node = node,
-                optLocation = locationInfo.get(nodeId),
-                transaction = trId,
-                effectiveAt = richTr.effectiveAt,
-                // Following fields will be updated by additional calls to node processing code
-                disclosures = Map.empty,
-                referencedBy = Set.empty,
-                consumedBy = None,
-              )
-
-              ledgerData.copy(nodeInfos = ledgerData.nodeInfos + (eventId -> newLedgerNodeInfo))
-          }
-=======
           ledgerData.copy(nodeInfos = ledgerData.nodeInfos + (eventId -> newLedgerNodeInfo))
->>>>>>> a5111511
       }
 
     def createdInAndReferenceByUpdates(historicalLedgerData: LedgerData): LedgerData =
