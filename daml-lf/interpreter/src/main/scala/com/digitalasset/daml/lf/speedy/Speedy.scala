--- conflicted
+++ resolved
@@ -915,13 +915,12 @@
         gkey: GlobalKey,
         coid: V.ContractId,
         handleKeyFound: (Machine, V.ContractId) => Control,
-<<<<<<< HEAD
     ): Control = {
       // For local contract keys and disclosed contract keys, we do not perform visibility checking
       if (onLedger.isLocalContractKey(coid, gkey) || onLedger.isDisclosedContractKey(coid, gkey)) {
         handleKeyFound(this, coid)
       } else {
-        onLedger.cachedContracts.get(coid) match {
+        onLedger.getCachedContract(coid) match {
           case Some(cachedContract) =>
             val stakeholders = cachedContract.signatories union cachedContract.observers
             onLedger.visibleToStakeholders(stakeholders) match {
@@ -934,27 +933,6 @@
                     .ContractKeyNotVisible(coid, gkey, actAs, readAs, stakeholders)
                 )
             }
-=======
-    ): Control =
-      onLedger.getCachedContract(coid) match {
-        case Some(cachedContract) =>
-          val stakeholders = cachedContract.signatories union cachedContract.observers
-          onLedger.visibleToStakeholders(stakeholders) match {
-            case SVisibleToStakeholders.NotVisible(actAs, readAs) =>
-              throw SErrorDamlException(
-                interpretation.Error
-                  .ContractKeyNotVisible(coid, gkey, actAs, readAs, stakeholders)
-              )
-            case _ =>
-              handleKeyFound(this, coid)
-          }
-        case None =>
-          throw SErrorCrash(
-            NameOf.qualifiedNameOfCurrentFunc,
-            s"contract ${coid.coid} not in cachedContracts",
-          )
-      }
->>>>>>> 6cc62e0a
 
           case None =>
             throw SErrorCrash(
