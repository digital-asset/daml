// Copyright (c) 2022 Digital Asset (Switzerland) GmbH and/or its affiliates. All rights reserved.
// SPDX-License-Identifier: Apache-2.0

package com.daml.lf
package speedy

import java.util
import com.daml.lf.data.Ref._
import com.daml.lf.data.{FrontStack, ImmArray, Ref, Time}
import com.daml.lf.interpretation.{Error => IError}
import com.daml.lf.language.Ast._
import com.daml.lf.language.{LookupError, Util => AstUtil}
import com.daml.lf.speedy.Compiler.{CompilationError, PackageNotFound}
import com.daml.lf.speedy.SError._
import com.daml.lf.speedy.SExpr._
import com.daml.lf.speedy.SResult._
import com.daml.lf.transaction.{
  ContractKeyUniquenessMode,
  GlobalKey,
  IncompleteTransaction,
  Node,
  TransactionVersion,
}
import com.daml.lf.value.{Value => V}
import com.daml.nameof.NameOf
import com.daml.scalautil.Statement.discard
import com.daml.logging.{ContextualizedLogger, LoggingContext}

import scala.annotation.tailrec
import scala.collection.mutable

private[lf] object Speedy {

  // These have zero cost when not enabled. But they are not switchable at runtime.
  private val enableInstrumentation: Boolean = false
  private val enableLightweightStepTracing: Boolean = false

  /** Instrumentation counters. */
  final case class Instrumentation(
      var classifyCounts: Classify.Counts,
      var countPushesKont: Int,
      var countPushesEnv: Int,
      var maxDepthKont: Int,
      var maxDepthEnv: Int,
  ) {
    def print(): Unit = {
      println("--------------------")
      println(s"#steps: ${classifyCounts.steps}")
      println(s"#pushEnv: $countPushesEnv")
      println(s"maxDepthEnv: $maxDepthEnv")
      println(s"#pushKont: $countPushesKont")
      println(s"maxDepthKont: $maxDepthKont")
      println("--------------------")
      println(s"classify:\n${classifyCounts.pp}")
      println("--------------------")
    }
  }

  private object Instrumentation {
    def apply(): Instrumentation = {
      Instrumentation(
        classifyCounts = new Classify.Counts(),
        countPushesKont = 0,
        countPushesEnv = 0,
        maxDepthKont = 0,
        maxDepthEnv = 0,
      )
    }
  }

  /*
   Speedy uses a caller-saves strategy for managing the environment.  In a Speedy machine,
   the environment is represented by the `frame`, `actuals`, and `env` components.

   We use the terminology "frame" for the array of values which correspond to the
   evaluated "free-vars" of a function closure.

   We use the terminology "actuals" for the array of values which correspond to the
   evaluated "args" of a function application. (The args being an array of expressions)

   The environment "env" is now only used for let-bindings and pattern-matches.

   Continuations are responsible for restoring their own frame/actuals.  On the other
   hand, it is the code which executes a continuation which is responsible for ensuring
   the env-stack of temporaries is popped to the correct height, before the continuation
   is itself executed. See popTempStackToBase.

   When we create/push a continuation which requires it's environment to be preserved, we
   record the current frame and actuals within the continuation. In addition, we call
   markBase to allow the continuation access to temporaries on the env-stack: markBase
   shifts envBase to the current env.size, returning the old envBase, allowing the
   continuation to reset the envBase (calling restoreBase) when it is executed.
   */

  private type Frame = Array[SValue]

  private type Actuals = util.ArrayList[SValue]

  private[lf] sealed trait LedgerMode

  private[lf] final case class CachedContract(
      templateId: Ref.TypeConName,
      value: SValue,
      signatories: Set[Party],
      observers: Set[Party],
      key: Option[Node.KeyWithMaintainers],
  ) {
    private[lf] val stakeholders: Set[Party] = signatories union observers
    private[speedy] val any = SValue.SAny(TTyCon(templateId), value)
  }

  private[this] def enforceLimit(actual: Int, limit: Int, error: Int => IError.Limit.Error): Unit =
    if (actual > limit)
      throw SError.SErrorDamlException(IError.Limit(error(limit)))

  private[lf] final case class OnLedger(
      validating: Boolean,
      contractKeyUniqueness: ContractKeyUniquenessMode,
      /* The current partial transaction */
      private[speedy] var ptx: PartialTransaction,
      /* Committers of the action. */
      committers: Set[Party],
      /* Additional readers (besides committers) for visibility checks. */
      readAs: Set[Party],
      /* Commit location, if a scenario commit is in progress. */
      commitLocation: Option[Location],
      /* Flag to trace usage of get_time builtins */
      var dependsOnTime: Boolean,
      // global contract discriminators, that are discriminators from contract created in previous transactions
      var cachedContracts: Map[V.ContractId, CachedContract],
      var numInputContracts: Int,
      limits: interpretation.Limits,
<<<<<<< HEAD
      disclosureKeyTable: DisclosedContractKeyTable,
=======
>>>>>>> e134e049
  ) extends LedgerMode {
    private[lf] val visibleToStakeholders: Set[Party] => SVisibleToStakeholders =
      if (validating) { _ => SVisibleToStakeholders.Visible }
      else {
        SVisibleToStakeholders.fromSubmitters(committers, readAs)
      }

    private[lf] def incompleteTransaction: IncompleteTransaction = ptx.finishIncomplete
    private[lf] def nodesToString: String = ptx.nodesToString

    private[speedy] def updateCachedContracts(cid: V.ContractId, contract: CachedContract): Unit = {
      enforceLimit(
        contract.signatories.size,
        limits.contractSignatories,
        IError.Limit
          .ContractSignatories(
            cid,
            contract.templateId,
            contract.value.toUnnormalizedValue,
            contract.signatories,
            _,
          ),
      )
      enforceLimit(
        contract.observers.size,
        limits.contractObservers,
        IError.Limit
          .ContractObservers(
            cid,
            contract.templateId,
            contract.value.toUnnormalizedValue,
            contract.observers,
            _,
          ),
      )
      cachedContracts = cachedContracts.updated(cid, contract)
    }

    private[speedy] def addGlobalContract(coid: V.ContractId, contract: CachedContract): Unit = {
      numInputContracts += 1
      enforceLimit(
        numInputContracts,
        limits.transactionInputContracts,
        IError.Limit.TransactionInputContracts,
      )
      updateCachedContracts(coid, contract)
    }

    private[speedy] def enforceChoiceControllersLimit(
        controllers: Set[Party],
        cid: V.ContractId,
        templateId: TypeConName,
        choiceName: ChoiceName,
        arg: V,
    ): Unit =
      enforceLimit(
        controllers.size,
        limits.choiceControllers,
        IError.Limit.ChoiceControllers(cid, templateId, choiceName, arg, controllers, _),
      )

    private[speedy] def enforceChoiceObserversLimit(
        observers: Set[Party],
        cid: V.ContractId,
        templateId: TypeConName,
        choiceName: ChoiceName,
        arg: V,
    ): Unit =
      enforceLimit(
        observers.size,
        limits.choiceObservers,
        IError.Limit.ChoiceObservers(cid, templateId, choiceName, arg, observers, _),
      )

  }

  private[lf] final case object OffLedger extends LedgerMode

  private[speedy] class DisclosedContractKeyTable {

    private[this] val keyMap: mutable.Map[crypto.Hash, SValue.SContractId] = mutable.Map.empty

    private[speedy] def addContractKey(
        templateId: TypeConName,
        keyHash: crypto.Hash,
        contractId: V.ContractId,
    ): Option[IError] = {
      if (keyMap.contains(keyHash)) {
        Some(
          IError.DisclosurePreprocessing(
            IError.DisclosurePreprocessing.DuplicateContractKeys(
              templateId,
              keyHash,
            )
          )
        )
      } else {
        keyMap.update(keyHash, SValue.SContractId(contractId))
        None
      }
    }

    private[speedy] def contractIdByKey(keyHash: crypto.Hash): Option[SValue.SContractId] =
      keyMap.get(keyHash)

    private[speedy] def toMap: Map[crypto.Hash, SValue.SContractId] = keyMap.toMap
  }

  /** The speedy CEK machine. */
  final class Machine(
      val sexpr: SExpr,
      /* The trace log. */
      val traceLog: TraceLog,
      /* Engine-generated warnings. */
      val warningLog: WarningLog,
      /* loggingContext */
      implicit val loggingContext: LoggingContext,
      /* Compiled packages (Daml-LF ast + compiled speedy expressions). */
      var compiledPackages: CompiledPackages,
      /* Profile of the run when the packages haven been compiled with profiling enabled. */
<<<<<<< HEAD
      var profile: Profile,
=======
      val profile: Profile = new Profile(),
>>>>>>> e134e049
      val submissionTime: Time.Timestamp,
      /* True if we are running on ledger building transactions, false if we
         are running off-ledger code, e.g., Daml Script or
         Triggers. It is safe to use on ledger for off ledger code but
         not the other way around.
       */
      val ledgerMode: LedgerMode,
  ) {

    /* The machine control is either an expression or a value. */
    private[this] var control: Control = Control.Expression(sexpr)
    /* Frame: to access values for a closure's free-vars. */
    private[this] var frame: Frame = null
    /* Actuals: to access values for a function application's arguments. */
    private[this] var actuals: Actuals = null
    /* [env] is a stack of temporary values for: let-bindings and pattern-matches. */
    private[speedy] var env: Env = emptyEnv
    /* [envBase] is the depth of the temporaries-stack when the current code-context was
     * begun. We revert to this depth when entering a closure, or returning to the top
     * continuation on the kontStack.
     */
    private[this] var envBase: Int = 0
    /* Kont, or continuation specifies what should be done next
     * once the control has been evaluated.
     */
    private[speedy] var kontStack: util.ArrayList[Kont] = initialKontStack()
    /* The last encountered location */
    private[this] var lastLocation: Option[Location] = None
    /* Used when enableLightweightStepTracing is true */
    private[this] var steps: Int = 0
    /* Used when enableInstrumentation is true */
    private[this] var track: Instrumentation = Instrumentation()

    private[speedy] def currentControl: Control = control

    private[speedy] def currentFrame: Frame = frame

    private[speedy] def currentActuals: Actuals = actuals

    private[speedy] def currentEnv: Env = env

    private[speedy] def currentEnvBase: Int = envBase

    private[speedy] def currentKontStack: util.ArrayList[Kont] = kontStack

    private[lf] def getLastLocation: Option[Location] = lastLocation

    private[speedy] def clearEnv(): Unit = {
      env.clear()
      envBase = 0
    }

    def tmplId2TxVersion(tmplId: TypeConName): TransactionVersion =
      TransactionVersion.assignNodeVersion(
        compiledPackages.pkgInterface.packageLanguageVersion(tmplId.packageId)
      )

    def normValue(templateId: TypeConName, svalue: SValue): V =
      svalue.toNormalizedValue(tmplId2TxVersion(templateId))

    /* kont manipulation... */

    private[speedy] def clearKontStack(): Unit = kontStack.clear()

    @inline
    private[speedy] def kontDepth(): Int = kontStack.size()

    private[lf] def withOnLedger[T](location: String)(f: OnLedger => T): T =
      ledgerMode match {
        case onLedger: OnLedger => f(onLedger)
        case OffLedger => throw SErrorCrash(location, "unexpected off-ledger machine")
      }

    @inline
    private[speedy] def pushKont(k: Kont): Unit = {
      discard[Boolean](kontStack.add(k))
      if (enableInstrumentation) {
        track.countPushesKont += 1
        if (kontDepth() > track.maxDepthKont) track.maxDepthKont = kontDepth()
      }
    }

    @inline
    private[speedy] def popKont(): Kont = {
      kontStack.remove(kontStack.size - 1)
    }

    @inline
    private[speedy] def peekKontStackEnd(): Kont = {
      kontStack.get(kontStack.size - 1)
    }

    @inline
    private[speedy] def peekKontStackTop(): Kont = {
      kontStack.get(0)
    }

    /* env manipulation... */

    // The environment is partitioned into three locations: Stack, Args, Free
    // The run-time location of a variable is determined (at compile time) by closureConvert
    // And made explicit by a specifc speedy expression node: SELocS/SELocA/SELocF
    // At runtime these different location-node execute by calling the corresponding `getEnv*` function

    // Variables which reside on the stack. Indexed (from 1) by relative offset from the top of the stack (1 is top!)
    @inline
    private[speedy] def getEnvStack(i: Int): SValue = env.get(env.size - i)

    // Variables which reside in the args array of the current frame. Indexed by absolute offset.
    @inline
    private[speedy] def getEnvArg(i: Int): SValue = actuals.get(i)

    // Variables which reside in the free-vars array of the current frame. Indexed by absolute offset.
    @inline
    private[speedy] def getEnvFree(i: Int): SValue = frame(i)

    @inline def pushEnv(v: SValue): Unit = {
      discard[Boolean](env.add(v))
      if (enableInstrumentation) {
        track.countPushesEnv += 1
        if (env.size > track.maxDepthEnv) track.maxDepthEnv = env.size
      }
    }

    // markBase is called when pushing a continuation which requires access to temporaries
    // currently on the env-stack.  After this call, envBase is set to the current
    // env.size. The old envBase is returned so it can be restored later by the caller.
    @inline
    def markBase(): Int = {
      val oldBase = this.envBase
      val newBase = this.env.size
      if (newBase < oldBase) {
        throw SErrorCrash(
          NameOf.qualifiedNameOfCurrentFunc,
          s"markBase: $oldBase -> $newBase -- NOT AN INCREASE",
        )
      }
      this.envBase = newBase
      oldBase
    }

    // restoreBase is called when executing a continuation which previously saved the
    // value of envBase (by calling markBase).
    @inline
    def restoreBase(envBase: Int): Unit = {
      if (this.envBase < envBase) {
        throw SErrorCrash(
          NameOf.qualifiedNameOfCurrentFunc,
          s"restoreBase: ${this.envBase} -> ${envBase} -- NOT A REDUCTION",
        )
      }
      this.envBase = envBase
    }

    // popTempStackToBase is called when we begin a new code-context which does not need
    // to access any temporaries pushed to the stack by the current code-context. This
    // occurs either when returning to the top continuation on the kontStack or when
    // entering (tail-calling) a closure.
    @inline
    def popTempStackToBase(): Unit = {
      val envSizeToBeRestored = this.envBase
      val count = env.size - envSizeToBeRestored
      if (count < 0) {
        throw SErrorCrash(
          NameOf.qualifiedNameOfCurrentFunc,
          s"popTempStackToBase: ${env.size} --> ${envSizeToBeRestored} -- WRONG DIRECTION",
        )
      }
      if (count > 0) {
        env.subList(envSizeToBeRestored, env.size).clear()
      }
    }

    @inline
    def restoreFrameAndActuals(frame: Frame, actuals: Actuals): Unit = {
      // Restore the frame and actuals to the state when the continuation was created.
      this.frame = frame
      this.actuals = actuals
    }

    /** Push a single location to the continuation stack for the sake of
      *        maintaining a stack trace.
      */
    def pushLocation(loc: Location): Unit = {
      lastLocation = Some(loc)
      val last_index = kontStack.size() - 1
      val last_kont = if (last_index >= 0) Some(kontStack.get(last_index)) else None
      last_kont match {
        // NOTE(MH): If the top of the continuation stack is the monadic token,
        // we push location information under it to account for the implicit
        // lambda binding the token.
        case Some(KArg(_, Array(SEValue.Token))) => {
          // Can't call pushKont here, because we don't push at the top of the stack.
          kontStack.add(last_index, KLocation(this, loc))
          if (enableInstrumentation) {
            track.countPushesKont += 1
            if (kontDepth() > track.maxDepthKont) track.maxDepthKont = kontDepth()
          }
        }
        // NOTE(MH): When we use a cached top level value, we need to put the
        // stack trace it produced back on the continuation stack to get
        // complete stack trace at the use site. Thus, we store the stack traces
        // of top level values separately during their execution.
        case Some(KCacheVal(machine, v, defn, stack_trace)) =>
          discard(kontStack.set(last_index, KCacheVal(machine, v, defn, loc :: stack_trace)))
        case _ => pushKont(KLocation(this, loc))
      }
    }

    /** Push an entire stack trace to the continuation stack. The first
      *        element of the list will be pushed last.
      */
    def pushStackTrace(locs: List[Location]): Unit =
      locs.reverse.foreach(pushLocation)

    /** Compute a stack trace from the locations in the continuation stack.
      *        The last seen location will come last.
      */
    def stackTrace(): ImmArray[Location] = {
      val s = ImmArray.newBuilder[Location]
      kontStack.forEach {
        case KLocation(_, location) => discard(s += location)
        case _ => ()
      }
      s.result()
    }

    /** Reuse an existing speedy machine to evaluate a new expression.
      *      Do not use if the machine is partway though an existing evaluation.
      *      i.e. run() has returned an `SResult` requiring a callback.
      */
    def setExpressionToEvaluate(expr: SExpr): Unit = {
      setControl(Control.Expression(expr))
      kontStack = initialKontStack()
      env = emptyEnv
      envBase = 0
      steps = 0
      track = Instrumentation()
    }

    def setControl(x: Control): Unit = {
      control = x
    }

    /** Run a machine until we get a result: either a final-value or a request for data, with a callback */
    def run(): SResult = {
      try {
        @tailrec
        def loop(): SResult = {
          if (enableInstrumentation) {
            Classify.classifyMachine(this, track.classifyCounts)
          }
          if (enableLightweightStepTracing) {
            steps += 1
            println(s"$steps: ${PrettyLightweight.ppMachine(this)}")
          }
          val thisControl = control
          setControl(Control.WeAreUnset)
          thisControl match {
            case Control.WeAreUnset =>
              sys.error("**attempt to run a machine with unset control")
            case Control.Expression(exp) =>
              setControl(exp.execute(this))
              loop()
            case Control.Value(value) =>
              popTempStackToBase()
              setControl(popKont().execute(value))
              loop()
            case Control.Question(res: SResult) =>
              res
            case Control.Complete(value: SValue) =>
              if (enableInstrumentation) track.print()
              ledgerMode match {
                case OffLedger => SResultFinal(value, None)
                case onLedger: OnLedger =>
                  val ctx = onLedger.ptx.finish
                  SResultFinal(value, Some(ctx))
              }
            case Control.Error(ie) =>
              SResultError(SErrorDamlException(ie))
          }
        }
        loop()
      } catch {
        case serr: SError => // TODO: prefer Control over throw for SError
          SResultError(serr)
        case ex: RuntimeException =>
          SResultError(SErrorCrash(NameOf.qualifiedNameOfCurrentFunc, s"exception: $ex")) // stop
      }
    }

    def lookupVal(eval: SEVal): Control = {
      eval.cached match {
        case Some((v, stack_trace)) =>
          pushStackTrace(stack_trace)
          Control.Value(v)

        case None =>
          val ref = eval.ref
          compiledPackages.getDefinition(ref) match {
            case Some(defn) =>
              defn.cached match {
                case Some((svalue, stackTrace)) =>
                  eval.setCached(svalue, stackTrace)
                  Control.Value(svalue)
                case None =>
                  pushKont(KCacheVal(this, eval, defn, Nil))
                  Control.Expression(defn.body)
              }
            case None =>
              if (compiledPackages.packageIds.contains(ref.packageId))
                throw SErrorCrash(
                  NameOf.qualifiedNameOfCurrentFunc,
                  s"definition $ref not found even after caller provided new set of packages",
                )
              else
                Control.Question(
                  SResultNeedPackage(
                    ref.packageId,
                    language.Reference.Package(ref.packageId),
                    callback = { packages =>
                      this.compiledPackages = packages
                      // To avoid infinite loop in case the packages are not updated properly by the caller
                      assert(compiledPackages.packageIds.contains(ref.packageId))
                      setControl(Control.Expression(eval))
                    },
                  )
                )
          }
      }
    }

    /** This function is used to enter an ANF application.  The function has been evaluated to
      *      a value, and so have the arguments - they just need looking up
      */
    // TODO: share common code with executeApplication
    private[speedy] def enterApplication(vfun: SValue, newArgs: Array[SExprAtomic]): Control = {
      vfun match {
        case SValue.SPAP(prim, actualsSoFar, arity) =>
          val missing = arity - actualsSoFar.size
          val newArgsLimit = Math.min(missing, newArgs.length)

          val actuals = new util.ArrayList[SValue](actualsSoFar.size + newArgsLimit)
          discard[Boolean](actuals.addAll(actualsSoFar))

          val othersLength = newArgs.length - missing

          // Evaluate the arguments
          var i = 0
          while (i < newArgsLimit) {
            val newArg = newArgs(i)
            val v = newArg.lookupValue(this)
            discard[Boolean](actuals.add(v))
            i += 1
          }

          // Not enough arguments. Return a PAP.
          if (othersLength < 0) {
            val pap = SValue.SPAP(prim, actuals, arity)
            Control.Value(pap)

          } else {
            // Too many arguments: Push a continuation to re-apply the over-applied args.
            if (othersLength > 0) {
              val others = new Array[SExprAtomic](othersLength)
              System.arraycopy(newArgs, missing, others, 0, othersLength)
              this.pushKont(KOverApp(this, others))
            }
            // Now the correct number of arguments is ensured. What kind of prim do we have?
            prim match {
              case closure: SValue.PClosure =>
                this.frame = closure.frame
                this.actuals = actuals
                // Maybe push a continuation for the profiler
                val label = closure.label
                if (label != null) {
                  this.profile.addOpenEvent(label)
                  this.pushKont(KLeaveClosure(this, label))
                }
                // Start evaluating the body of the closure.
                popTempStackToBase()
                Control.Expression(closure.expr)

              case SValue.PBuiltin(builtin) =>
                this.actuals = actuals
                builtin.execute(actuals, this)
            }
          }

        case _ =>
          throw SErrorCrash(NameOf.qualifiedNameOfCurrentFunc, s"Applying non-PAP: $vfun")
      }
    }

    /** The function has been evaluated to a value, now start evaluating the arguments. */
    private[speedy] def executeApplication(vfun: SValue, newArgs: Array[SExpr]): Control = {
      vfun match {
        case SValue.SPAP(prim, actualsSoFar, arity) =>
          val missing = arity - actualsSoFar.size
          val newArgsLimit = Math.min(missing, newArgs.length)

          val actuals = new util.ArrayList[SValue](actualsSoFar.size + newArgsLimit)
          discard[Boolean](actuals.addAll(actualsSoFar))

          val othersLength = newArgs.length - missing

          // Not enough arguments. Push a continuation to construct the PAP.
          if (othersLength < 0) {
            this.pushKont(KPap(this, prim, actuals, arity))
          } else {
            // Too many arguments: Push a continuation to re-apply the over-applied args.
            if (othersLength > 0) {
              val others = new Array[SExpr](othersLength)
              System.arraycopy(newArgs, missing, others, 0, othersLength)
              this.pushKont(KArg(this, others))
            }
            // Now the correct number of arguments is ensured. What kind of prim do we have?
            prim match {
              case closure: SValue.PClosure =>
                // Push a continuation to execute the function body when the arguments have been evaluated
                this.pushKont(KFun(this, closure, actuals))

              case SValue.PBuiltin(builtin) =>
                // Push a continuation to execute the builtin when the arguments have been evaluated
                this.pushKont(KBuiltin(this, builtin, actuals))
            }
          }
          this.evaluateArguments(actuals, newArgs, newArgsLimit)

        case _ =>
          throw SErrorCrash(NameOf.qualifiedNameOfCurrentFunc, s"Applying non-PAP: $vfun")
      }
    }

    /** Evaluate the first 'n' arguments in 'args'.
      *      'args' will contain at least 'n' expressions, but it may contain more(!)
      *
      *      This is because, in the call from 'executeApplication' below, although over-applied
      *      arguments are pushed into a continuation, they are not removed from the original array
      *      which is passed here as 'args'.
      */
    private[speedy] def evaluateArguments(
        actuals: util.ArrayList[SValue],
        args: Array[SExpr],
        n: Int,
    ): Control = {
      var i = 1
      while (i < n) {
        val arg = args(n - i)
        this.pushKont(KPushTo(this, actuals, arg))
        i = i + 1
      }
      Control.Expression(args(0))
    }

    // This translates a well-typed LF value (typically coming from the ledger)
    // to speedy value and set the control of with the result.
    // Note the method does not check the value is well-typed as opposed as
    // com.daml.lf.engine.preprocessing.ValueTranslator.translateValue.
    // All the contract IDs contained in the value are considered global.
    // Raises an exception if missing a package.
    private[speedy] def importValue(typ0: Type, value0: V): Control = {

      def assertRight[X](x: Either[LookupError, X]): X =
        x match {
          case Right(value) => value
          case Left(error) => throw SErrorCrash(NameOf.qualifiedNameOfCurrentFunc, error.pretty)
        }

      def go(ty: Type, value: V): SValue = {
        def typeMismatch = throw SErrorCrash(
          NameOf.qualifiedNameOfCurrentFunc,
          s"mismatching type: $ty and value: $value",
        )

        val (tyFun, argTypes) = AstUtil.destructApp(ty)
        tyFun match {
          case TBuiltin(_) =>
            argTypes match {
              case Nil =>
                value match {
                  case V.ValueInt64(value) =>
                    SValue.SInt64(value)
                  case V.ValueNumeric(value) =>
                    SValue.SNumeric(value)
                  case V.ValueText(value) =>
                    SValue.SText(value)
                  case V.ValueTimestamp(value) =>
                    SValue.STimestamp(value)
                  case V.ValueDate(value) =>
                    SValue.SDate(value)
                  case V.ValueParty(value) =>
                    SValue.SParty(value)
                  case V.ValueBool(b) =>
                    if (b) SValue.SValue.True else SValue.SValue.False
                  case V.ValueUnit =>
                    SValue.SValue.Unit
                  case _ =>
                    typeMismatch
                }
              case elemType :: Nil =>
                value match {
                  case V.ValueContractId(cid) =>
                    SValue.SContractId(cid)
                  case V.ValueNumeric(d) =>
                    SValue.SNumeric(d)
                  case V.ValueOptional(mb) =>
                    mb match {
                      case Some(value) => SValue.SOptional(Some(go(elemType, value)))
                      case None => SValue.SValue.None
                    }
                  // list
                  case V.ValueList(ls) =>
                    SValue.SList(ls.map(go(elemType, _)))

                  // textMap
                  case V.ValueTextMap(entries) =>
                    SValue.SMap.fromOrderedEntries(
                      isTextMap = true,
                      entries = entries.toImmArray.toSeq.view.map { case (k, v) =>
                        SValue.SText(k) -> go(elemType, v)
                      },
                    )
                  case _ =>
                    typeMismatch
                }
              case keyType :: valueType :: Nil =>
                value match {
                  // genMap
                  case V.ValueGenMap(entries) =>
                    SValue.SMap.fromOrderedEntries(
                      isTextMap = false,
                      entries = entries.toSeq.view.map { case (k, v) =>
                        go(keyType, k) -> go(valueType, v)
                      },
                    )
                  case _ =>
                    typeMismatch
                }
              case _ =>
                typeMismatch
            }
          case TTyCon(tyCon) =>
            value match {
              case V.ValueRecord(_, fields) =>
                val lookupResult =
                  assertRight(compiledPackages.pkgInterface.lookupDataRecord(tyCon))
                lazy val subst = lookupResult.subst(argTypes)
                val values = (lookupResult.dataRecord.fields.iterator zip fields.iterator)
                  .map { case ((_, fieldType), (_, fieldValue)) =>
                    go(AstUtil.substitute(fieldType, subst), fieldValue)
                  }
                  .to(ArrayList)
                SValue.SRecord(tyCon, lookupResult.dataRecord.fields.map(_._1), values)
              case V.ValueVariant(_, constructor, value) =>
                val info =
                  assertRight(
                    compiledPackages.pkgInterface.lookupVariantConstructor(tyCon, constructor)
                  )
                val valType = info.concreteType(argTypes)
                SValue.SVariant(tyCon, constructor, info.rank, go(valType, value))
              case V.ValueEnum(_, constructor) =>
                val rank =
                  assertRight(
                    compiledPackages.pkgInterface.lookupEnumConstructor(tyCon, constructor)
                  )
                SValue.SEnum(tyCon, constructor, rank)
              case _ =>
                typeMismatch
            }
          case _ =>
            typeMismatch
        }
      }

      Control.Value(go(typ0, value0))
    }

    def checkContractVisibility(
        onLedger: OnLedger,
        cid: V.ContractId,
        contract: CachedContract,
    ): Unit = {
      onLedger.visibleToStakeholders(contract.stakeholders) match {
        case SVisibleToStakeholders.Visible => ()
        case SVisibleToStakeholders.NotVisible(actAs, readAs) =>
          val readers = (actAs union readAs).mkString(",")
          val stakeholders = contract.stakeholders.mkString(",")
          this.warningLog.add(
            Warning(
              commitLocation = onLedger.commitLocation,
              message =
                s"Tried to fetch or exercise ${contract.templateId} on contract ${cid.coid} but none of the reading parties [${readers}] are contract stakeholders [${stakeholders}]. Use of divulged contracts is deprecated and incompatible with pruning. To remedy, add one of the readers [${readers}] as an observer to the contract.",
            )
          )
      }
    }

    @throws[SError]
    def checkKeyVisibility(
        onLedger: OnLedger,
        gkey: GlobalKey,
        coid: V.ContractId,
        handleKeyFound: (Machine, V.ContractId) => Control,
    ): Control =
      onLedger.cachedContracts.get(coid) match {
        case Some(cachedContract) =>
          val stakeholders = cachedContract.signatories union cachedContract.observers
          onLedger.visibleToStakeholders(stakeholders) match {
            case SVisibleToStakeholders.NotVisible(actAs, readAs) =>
              throw SErrorDamlException(
                interpretation.Error
                  .ContractKeyNotVisible(coid, gkey, actAs, readAs, stakeholders)
              )
            case _ =>
              handleKeyFound(this, coid)
          }
        case None =>
          throw SErrorCrash(
            NameOf.qualifiedNameOfCurrentFunc,
            s"contract ${coid.coid} not in cachedContracts",
          )
      }

  }

  object Machine {

    private[this] val damlTraceLog = ContextualizedLogger.createFor("daml.tracelog")
    private[this] val damlWarnings = ContextualizedLogger.createFor("daml.warnings")

    def newTraceLog: TraceLog = new RingBufferTraceLog(damlTraceLog, 100)
    def newWarningLog: WarningLog = new WarningLog(damlWarnings)

    @throws[SErrorDamlException]
    def apply(
        compiledPackages: CompiledPackages,
        submissionTime: Time.Timestamp,
        initialSeeding: InitialSeeding,
        expr: SExpr,
        committers: Set[Party],
        readAs: Set[Party],
        validating: Boolean = false,
        traceLog: TraceLog = newTraceLog,
        warningLog: WarningLog = newWarningLog,
        contractKeyUniqueness: ContractKeyUniquenessMode = ContractKeyUniquenessMode.Strict,
        commitLocation: Option[Location] = None,
        limits: interpretation.Limits = interpretation.Limits.Lenient,
        disclosedContracts: ImmArray[speedy.DisclosedContract],
    )(implicit loggingContext: LoggingContext): Machine = {
<<<<<<< HEAD
      val exprWithDisclosures =
        compiledPackages.compiler.unsafeCompileWithContractDisclosures(expr, disclosedContracts)

      new Machine(
        control = Control.Expression(exprWithDisclosures),
        frame = null,
        actuals = null,
        env = emptyEnv,
        envBase = 0,
        kontStack = initialKontStack(),
        lastLocation = None,
=======
      // TODO: enable priming on ledger cached contract map with disclosed contracts
      // val exprWithDisclosures = compiledPackages.compiler.unsafeCompileWithContractDisclosures(expr, disclosedContracts)

      new Machine(
        sexpr = expr,
>>>>>>> e134e049
        submissionTime = submissionTime,
        ledgerMode = OnLedger(
          validating = validating,
          ptx = PartialTransaction
            .initial(
              contractKeyUniqueness,
              initialSeeding,
              committers,
              disclosedContracts,
            ),
          committers = committers,
          readAs = readAs,
          commitLocation = commitLocation,
          dependsOnTime = false,
          cachedContracts = Map.empty,
          numInputContracts = 0,
          contractKeyUniqueness = contractKeyUniqueness,
          limits = limits,
          disclosureKeyTable = new DisclosedContractKeyTable,
        ),
        traceLog = traceLog,
        warningLog = warningLog,
        loggingContext = loggingContext,
        compiledPackages = compiledPackages,
<<<<<<< HEAD
        steps = 0,
        track = Instrumentation(),
        profile = new Profile(),
=======
        disclosureTable = buildDiscTable(disclosedContracts, compiledPackages.pkgInterface),
>>>>>>> e134e049
      )
    }

    @throws[PackageNotFound]
    @throws[CompilationError]
    // Construct a machine for running an update expression (testing -- avoiding scenarios)
    def fromUpdateExpr(
        compiledPackages: CompiledPackages,
        transactionSeed: crypto.Hash,
        updateE: Expr,
        committers: Set[Party],
        disclosedContracts: ImmArray[speedy.DisclosedContract] = ImmArray.Empty,
        limits: interpretation.Limits = interpretation.Limits.Lenient,
    )(implicit loggingContext: LoggingContext): Machine = {
      val updateSE: SExpr = compiledPackages.compiler.unsafeCompile(updateE)

      fromUpdateSExpr(
        compiledPackages,
        transactionSeed,
        updateSE,
        committers,
        disclosedContracts,
        limits,
      )
    }

    @throws[PackageNotFound]
    @throws[CompilationError]
    // Construct a machine for running an update expression (testing -- avoiding scenarios)
    def fromUpdateSExpr(
        compiledPackages: CompiledPackages,
        transactionSeed: crypto.Hash,
        updateSE: SExpr,
        committers: Set[Party],
        disclosedContracts: ImmArray[speedy.DisclosedContract] = ImmArray.Empty,
        limits: interpretation.Limits = interpretation.Limits.Lenient,
        traceLog: TraceLog = newTraceLog,
    )(implicit loggingContext: LoggingContext): Machine = {
      Machine(
        compiledPackages = compiledPackages,
        submissionTime = Time.Timestamp.MinValue,
        initialSeeding = InitialSeeding.TransactionSeed(transactionSeed),
        expr = SEApp(updateSE, Array(SEValue.Token)),
        committers = committers,
        readAs = Set.empty,
        limits = limits,
        traceLog = traceLog,
        disclosedContracts = disclosedContracts,
      )
    }

    @throws[PackageNotFound]
    @throws[CompilationError]
    // Construct an off-ledger machine for running scenario.
    def fromScenarioSExpr(
        compiledPackages: CompiledPackages,
        scenario: SExpr,
    )(implicit loggingContext: LoggingContext): Machine = Machine.fromPureSExpr(
      compiledPackages = compiledPackages,
      expr = SEApp(scenario, Array(SEValue.Token)),
    )

    @throws[PackageNotFound]
    @throws[CompilationError]
    // Construct an off-ledger machine for running scenario.
    def fromScenarioExpr(
        compiledPackages: CompiledPackages,
        scenario: Expr,
    )(implicit loggingContext: LoggingContext): Machine =
      fromScenarioSExpr(
        compiledPackages = compiledPackages,
        scenario = compiledPackages.compiler.unsafeCompile(scenario),
      )

    @throws[PackageNotFound]
    @throws[CompilationError]
    // Construct an off-ledger machine for evaluating an expression that is neither an update nor a scenario expression.
    def fromPureSExpr(
        compiledPackages: CompiledPackages,
        expr: SExpr,
        traceLog: TraceLog = newTraceLog,
        warningLog: WarningLog = newWarningLog,
    )(implicit loggingContext: LoggingContext): Machine = {
      new Machine(
        sexpr = expr,
        submissionTime = Time.Timestamp.Epoch,
        ledgerMode = OffLedger,
        traceLog = traceLog,
        warningLog = warningLog,
        loggingContext = loggingContext,
        compiledPackages = compiledPackages,
<<<<<<< HEAD
        steps = 0,
        track = Instrumentation(),
        profile = new Profile(),
=======
        disclosureTable = buildDiscTable(disclosedContracts, compiledPackages.pkgInterface),
>>>>>>> e134e049
      )
    }

    @throws[PackageNotFound]
    @throws[CompilationError]
    // Construct an off-ledger machine for evaluating an expression that is neither an update nor a scenario expression.
    def fromPureExpr(
        compiledPackages: CompiledPackages,
        expr: Expr,
    )(implicit loggingContext: LoggingContext): Machine =
      fromPureSExpr(
        compiledPackages,
        compiledPackages.compiler.unsafeCompile(expr),
      )

  }

  // Environment
  //
  // NOTE(JM): We use ArrayList instead of ArrayBuffer as
  // it is significantly faster.
  private[speedy] type Env = util.ArrayList[SValue]
  private[speedy] def emptyEnv: Env = new util.ArrayList[SValue](512)

  //
  // Kontinuation
  //
  // Whilst the machine is running, we ensure the kontStack is *never* empty.
  // We do this by pushing a KFinished continutaion on the initially empty stack, which
  // returns the final result

  private[this] def initialKontStack(): util.ArrayList[Kont] = {
    val kontStack = new util.ArrayList[Kont](128)
    discard[Boolean](kontStack.add(KFinished))
    kontStack
  }

  private[speedy] sealed abstract class Control
  object Control {
    final case object WeAreUnset extends Control
    final case class Expression(e: SExpr) extends Control
    final case class Value(v: SValue) extends Control
    final case class Question(res: SResult) extends Control
    final case class Complete(res: SValue) extends Control
    final case class Error(err: interpretation.Error) extends Control
  }

  /** Kont, or continuation. Describes the next step for the machine
    * after an expression has been evaluated into a 'SValue'.
    */
  private[speedy] sealed trait Kont {

    /** Execute the continuation. */
    def execute(v: SValue): Control
  }

  /** Final continuation; machine has computed final value */
  private[speedy] final case object KFinished extends Kont {
    def execute(v: SValue): Control = {
      Control.Complete(v)
    }
  }

  private[speedy] final case class KOverApp(machine: Machine, newArgs: Array[SExprAtomic])
      extends Kont
      with SomeArrayEquals {

    private[this] val savedBase = machine.markBase()
    private[this] val frame = machine.currentFrame
    private[this] val actuals = machine.currentActuals

    def execute(vfun: SValue): Control = {
      machine.restoreBase(savedBase);
      machine.restoreFrameAndActuals(frame, actuals)
      machine.enterApplication(vfun, newArgs)
    }
  }

  /** The function has been evaluated to a value. Now restore the environment and execute the application */
  private[speedy] final case class KArg(
      machine: Machine,
      newArgs: Array[SExpr],
  ) extends Kont
      with SomeArrayEquals {

    private[this] val savedBase = machine.markBase()
    private[this] val frame = machine.currentFrame
    private[this] val actuals = machine.currentActuals

    def execute(vfun: SValue): Control = {
      machine.restoreBase(savedBase);
      machine.restoreFrameAndActuals(frame, actuals)
      machine.executeApplication(vfun, newArgs)
    }
  }

  /** The function-closure and arguments have been evaluated. Now execute the body. */
  private[speedy] final case class KFun(
      machine: Machine,
      closure: SValue.PClosure,
      actuals: util.ArrayList[SValue],
  ) extends Kont
      with SomeArrayEquals {

    private[this] val savedBase = machine.markBase()

    def execute(v: SValue): Control = {
      discard[Boolean](actuals.add(v))
      // Set frame/actuals to allow access to the function arguments and closure free-varables.
      machine.restoreBase(savedBase)
      machine.restoreFrameAndActuals(closure.frame, actuals)
      // Maybe push a continuation for the profiler
      val label = closure.label
      if (label != null) {
        machine.profile.addOpenEvent(label)
        machine.pushKont(KLeaveClosure(machine, label))
      }
      // Start evaluating the body of the closure.
      machine.popTempStackToBase()
      Control.Expression(closure.expr)
    }
  }

  /** The builtin arguments have been evaluated. Now execute the builtin. */
  private[speedy] final case class KBuiltin(
      machine: Machine,
      builtin: SBuiltin,
      actuals: util.ArrayList[SValue],
  ) extends Kont {

    private[this] val savedBase = machine.markBase()

    def execute(v: SValue): Control = {
      discard[Boolean](actuals.add(v))
      // A builtin has no free-vars, so we set the frame to null.
      machine.restoreBase(savedBase)
      machine.restoreFrameAndActuals(null, actuals)
      builtin.execute(actuals, machine)
    }
  }

  /** The function's partial-arguments have been evaluated. Construct and return the PAP */
  private[speedy] final case class KPap(
      machine: Machine,
      prim: SValue.Prim,
      actuals: util.ArrayList[SValue],
      arity: Int,
  ) extends Kont {

    def execute(v: SValue): Control = {
      discard[Boolean](actuals.add(v))
      val pap = SValue.SPAP(prim, actuals, arity)
      Control.Value(pap)
    }
  }

  /** The scrutinee of a match has been evaluated, now match the alternatives against it. */
  private[speedy] def executeMatchAlts(
      machine: Machine,
      alts: Array[SCaseAlt],
      v: SValue,
  ): Control = {
    val altOpt = v match {
      case SValue.SBool(b) =>
        alts.find { alt =>
          alt.pattern match {
            case SCPPrimCon(PCTrue) => b
            case SCPPrimCon(PCFalse) => !b
            case SCPDefault => true
            case _ => false
          }
        }
      case SValue.SVariant(_, _, rank1, arg) =>
        alts.find { alt =>
          alt.pattern match {
            case SCPVariant(_, _, rank2) if rank1 == rank2 =>
              machine.pushEnv(arg)
              true
            case SCPDefault => true
            case _ => false
          }
        }
      case SValue.SEnum(_, _, rank1) =>
        alts.find { alt =>
          alt.pattern match {
            case SCPEnum(_, _, rank2) => rank1 == rank2
            case SCPDefault => true
            case _ => false
          }
        }
      case SValue.SList(lst) =>
        alts.find { alt =>
          alt.pattern match {
            case SCPNil if lst.isEmpty => true
            case SCPCons if !lst.isEmpty =>
              val Some((head, tail)) = lst.pop
              machine.pushEnv(head)
              machine.pushEnv(SValue.SList(tail))
              true
            case SCPDefault => true
            case _ => false
          }
        }
      case SValue.SUnit =>
        alts.find { alt =>
          alt.pattern match {
            case SCPPrimCon(PCUnit) => true
            case SCPDefault => true
            case _ => false
          }
        }
      case SValue.SOptional(mbVal) =>
        alts.find { alt =>
          alt.pattern match {
            case SCPNone if mbVal.isEmpty => true
            case SCPSome =>
              mbVal match {
                case None => false
                case Some(x) =>
                  machine.pushEnv(x)
                  true
              }
            case SCPDefault => true
            case _ => false
          }
        }
      case SValue.SContractId(_) | SValue.SDate(_) | SValue.SNumeric(_) | SValue.SInt64(_) |
          SValue.SParty(_) | SValue.SText(_) | SValue.STimestamp(_) | SValue.SStruct(_, _) |
          SValue.SMap(_, _) | SValue.SRecord(_, _, _) | SValue.SAny(_, _) | SValue.STypeRep(_) |
          SValue.STNat(_) | SValue.SBigNumeric(_) | _: SValue.SPAP | SValue.SToken =>
        throw SErrorCrash(NameOf.qualifiedNameOfCurrentFunc, "Match on non-matchable value")
    }

    val e = altOpt
      .getOrElse(
        throw SErrorCrash(NameOf.qualifiedNameOfCurrentFunc, s"No match for $v in ${alts.toList}")
      )
      .body
    Control.Expression(e)
  }

  private[speedy] final case class KMatch(machine: Machine, alts: Array[SCaseAlt])
      extends Kont
      with SomeArrayEquals {

    private[this] val savedBase = machine.markBase()
    private[this] val frame = machine.currentFrame
    private[this] val actuals = machine.currentActuals

    def execute(v: SValue): Control = {
      machine.restoreBase(savedBase);
      machine.restoreFrameAndActuals(frame, actuals)
      executeMatchAlts(machine, alts, v)
    }
  }

  /** Push the evaluated value to the array 'to', and start evaluating the expression 'next'.
    * This continuation is used to implement both function application and lets. In
    * the case of function application the arguments are pushed into the 'actuals' array of
    * the PAP that is being built, and in the case of lets the evaluated value is pushed
    * directly into the environment.
    */
  private[speedy] final case class KPushTo(
      machine: Machine,
      to: util.ArrayList[SValue],
      next: SExpr,
  ) extends Kont
      with SomeArrayEquals {

    private[this] val savedBase = machine.markBase()
    private[this] val frame = machine.currentFrame
    private[this] val actuals = machine.currentActuals

    def execute(v: SValue): Control = {
      machine.restoreBase(savedBase);
      machine.restoreFrameAndActuals(frame, actuals)
      discard[Boolean](to.add(v))
      Control.Expression(next)
    }
  }

  private[speedy] final case class KFoldl(
      machine: Machine,
      func: SValue,
      var list: FrontStack[SValue],
  ) extends Kont
      with SomeArrayEquals {

    private[this] val frame = machine.currentFrame
    private[this] val actuals = machine.currentActuals

    def execute(acc: SValue): Control = {
      list.pop match {
        case None =>
          Control.Value(acc)
        case Some((item, rest)) =>
          machine.restoreFrameAndActuals(frame, actuals)
          // NOTE: We are "recycling" the current continuation with the
          // remainder of the list to avoid allocating a new continuation.
          list = rest
          machine.pushKont(this)
          machine.enterApplication(func, Array(SEValue(acc), SEValue(item)))
      }
    }
  }

  private[speedy] final case class KFoldr(
      machine: Machine,
      func: SValue,
      list: ImmArray[SValue],
      var lastIndex: Int,
  ) extends Kont
      with SomeArrayEquals {

    private[this] val frame = machine.currentFrame
    private[this] val actuals = machine.currentActuals

    def execute(acc: SValue): Control = {
      if (lastIndex > 0) {
        machine.restoreFrameAndActuals(frame, actuals)
        val currentIndex = lastIndex - 1
        val item = list(currentIndex)
        lastIndex = currentIndex
        machine.pushKont(this) // NOTE: We've updated `lastIndex`.
        machine.enterApplication(func, Array(SEValue(item), SEValue(acc)))
      } else {
        Control.Value(acc)
      }
    }
  }

  // NOTE: See the explanation above the definition of `SBFoldr` on why we need
  // this continuation and what it does.
  private[speedy] final case class KFoldr1Map(
      machine: Machine,
      func: SValue,
      var list: FrontStack[SValue],
      var revClosures: FrontStack[SValue],
      init: SValue,
  ) extends Kont
      with SomeArrayEquals {

    private[this] val frame = machine.currentFrame
    private[this] val actuals = machine.currentActuals

    def execute(closure: SValue): Control = {
      revClosures = closure +: revClosures
      list.pop match {
        case None =>
          machine.pushKont(KFoldr1Reduce(machine, revClosures))
          Control.Value(init)
        case Some((item, rest)) =>
          machine.restoreFrameAndActuals(frame, actuals)
          list = rest
          machine.pushKont(this) // NOTE: We've updated `revClosures` and `list`.
          machine.enterApplication(func, Array(SEValue(item)))
      }
    }
  }

  // NOTE: See the explanation above the definition of `SBFoldr` on why we need
  // this continuation and what it does.
  private[speedy] final case class KFoldr1Reduce(
      machine: Machine,
      var revClosures: FrontStack[SValue],
  ) extends Kont
      with SomeArrayEquals {

    private[this] val frame = machine.currentFrame
    private[this] val actuals = machine.currentActuals

    def execute(acc: SValue): Control = {
      revClosures.pop match {
        case None =>
          Control.Value(acc)
        case Some((closure, rest)) =>
          machine.restoreFrameAndActuals(frame, actuals)
          revClosures = rest
          machine.pushKont(this) // NOTE: We've updated `revClosures`.
          machine.enterApplication(closure, Array(SEValue(acc)))
      }
    }
  }

  /** Store the evaluated value in the definition and in the 'SEVal' from which the
    * expression came from. This in principle makes top-level values lazy. It is a
    * useful optimization to allow creation of large constants (for example records
    * that are repeatedly accessed. In older compilers which did not use the builtin
    * record and struct updates this solves the blow-up which would happen when a
    * large record is updated multiple times.
    */
  private[speedy] final case class KCacheVal(
      machine: Machine,
      v: SEVal,
      defn: SDefinition,
      stack_trace: List[Location],
  ) extends Kont {

    def execute(sv: SValue): Control = {
      machine.pushStackTrace(stack_trace)
      v.setCached(sv, stack_trace)
      defn.setCached(sv, stack_trace)
      Control.Value(sv)
    }
  }

  private[speedy] final case class KCacheContract(machine: Machine, cid: V.ContractId)
      extends Kont {

    def execute(sv: SValue): Control = {
      machine.withOnLedger("KCacheContract") { onLedger =>
        val cached = SBuiltin.extractCachedContract(machine, sv)
        // TODO (drsk) disable this check for disclosed contracts.
        // https://github.com/digital-asset/daml/issues/14168
        machine.checkContractVisibility(onLedger, cid, cached)
        onLedger.addGlobalContract(cid, cached)
        Control.Value(cached.any)
      }
    }
  }

  private[speedy] final case class KCheckKeyVisibility(
      machine: Machine,
      gKey: GlobalKey,
      cid: V.ContractId,
      handleKeyFound: (Machine, V.ContractId) => Control,
  ) extends Kont {

    def execute(sv: SValue): Control = {
      machine.withOnLedger("KCheckKeyVisibitiy") { onLedger =>
        machine.checkKeyVisibility(onLedger, gKey, cid, handleKeyFound)
      }
    }
  }

  /** KCloseExercise. Marks an open-exercise which needs to be closed. Either:
    * (1) by 'endExercises' if this continuation is entered normally, or
    * (2) by 'abortExercises' if we unwind the stack through this continuation
    */
  private[speedy] final case class KCloseExercise(machine: Machine) extends Kont {

    def execute(exerciseResult: SValue): Control = {
      machine.withOnLedger("KCloseExercise") { onLedger =>
        onLedger.ptx = onLedger.ptx.endExercises(exerciseResult.toNormalizedValue)
      }
      Control.Value(exerciseResult)
    }
  }

  /** KTryCatchHandler marks the kont-stack to allow unwinding when throw is executed. If
    * the continuation is entered normally, the environment is restored but the handler is
    * not executed.  When a throw is executed, the kont-stack is unwound to the nearest
    * enclosing KTryCatchHandler (if there is one), and the code for the handler executed.
    */
  private[speedy] final case class KTryCatchHandler(
      machine: Machine,
      handler: SExpr,
  ) extends Kont
      with SomeArrayEquals {

    private[this] val savedBase = machine.markBase()
    private[this] val frame = machine.currentFrame
    private[this] val actuals = machine.currentActuals

    // we must restore when catching a throw, or for normal execution
    def restore(): Unit = {
      machine.restoreBase(savedBase)
      machine.restoreFrameAndActuals(frame, actuals)
    }

    def execute(v: SValue): Control = {
      restore()
      machine.withOnLedger("KTryCatchHandler") { onLedger =>
        onLedger.ptx = onLedger.ptx.endTry
      }
      Control.Value(v)
    }
  }

  private[speedy] final case class KCheckChoiceGuard(
      machine: Machine,
      coid: V.ContractId,
      templateId: TypeConName,
      choiceName: ChoiceName,
      byInterface: Option[TypeConName],
  ) extends Kont {
    def abort[E](): E =
      throw SErrorDamlException(IError.ChoiceGuardFailed(coid, templateId, choiceName, byInterface))

    def execute(v: SValue): Control = {
      v match {
        case SValue.SBool(b) =>
          if (b) {
            Control.Value(SValue.SUnit)
          } else
            abort()
        case _ =>
          throw SErrorCrash("KCheckChoiceGuard", "Expected SBool value.")
      }
    }
  }

  /** unwindToHandler is called when an exception is thrown by the builtin SBThrow or
    * re-thrown by the builtin SBTryHandler. If a catch-handler is found, we initiate
    * execution of the handler code (which might decide to re-throw). Otherwise we call
    * throwUnhandledException to apply the message function to the exception payload,
    * producing a text message.
    */
  private[speedy] def unwindToHandler(machine: Machine, excep: SValue.SAny): Control = {
    @tailrec def unwind(): Option[KTryCatchHandler] = {
      if (machine.kontDepth() == 0) {
        None
      } else {
        machine.popKont() match {
          case handler: KTryCatchHandler =>
            machine.withOnLedger("unwindToHandler/KTryCatchHandler") { onLedger =>
              onLedger.ptx = onLedger.ptx.rollbackTry(excep)
            }
            Some(handler)
          case _: KCloseExercise =>
            machine.withOnLedger("unwindToHandler/KCloseExercise") { onLedger =>
              onLedger.ptx = onLedger.ptx.abortExercises
            }
            unwind()
          case k: KCheckChoiceGuard =>
            // We must abort, because the transaction has failed in a way that is
            // unrecoverable (it depends on the state of an input contract that
            // we may not have the authority to fetch).
            machine.clearKontStack()
            machine.clearEnv()
            k.abort()
          case KPreventException(_) =>
            throw SError.SErrorDamlException(
              interpretation.Error.UnhandledException(
                excep.ty,
                excep.value.toUnnormalizedValue,
              )
            )
          case _ =>
            unwind()
        }
      }
    }
    unwind() match {
      case Some(kh) =>
        kh.restore()
        machine.popTempStackToBase()
        machine.pushEnv(excep) // payload on stack where handler expects it
        Control.Expression(kh.handler)
      case None =>
        machine.clearKontStack()
        machine.clearEnv()
        Control.Error(
          IError.UnhandledException(excep.ty, excep.value.toUnnormalizedValue)
        )
    }
  }

  /** A location frame stores a location annotation found in the AST. */
  final case class KLocation(machine: Machine, location: Location) extends Kont {
    def execute(v: SValue): Control = {
      Control.Value(v)
    }
  }

  /** Continuation produced by [[SELabelClosure]] expressions. This is only
    * used during profiling. Its purpose is to attach a label to closures such
    * that entering the closure can write an "open event" with that label.
    */
  private[speedy] final case class KLabelClosure(machine: Machine, label: Profile.Label)
      extends Kont {
    def execute(v: SValue): Control = {
      v match {
        case SValue.SPAP(SValue.PClosure(_, expr, closure), args, arity) =>
          val pap = SValue.SPAP(SValue.PClosure(label, expr, closure), args, arity)
          Control.Value(pap)
        case _ =>
          Control.Value(v)
      }
    }
  }

  /** Continuation marking the exit of a closure. This is only used during
    * profiling.
    */
  private[speedy] final case class KLeaveClosure(machine: Machine, label: Profile.Label)
      extends Kont {
    def execute(v: SValue): Control = {
      machine.profile.addCloseEvent(label)
      Control.Value(v)
    }
  }

  private[speedy] final case class KPreventException(machine: Machine) extends Kont {
    def execute(v: SValue): Control = {
      Control.Value(v)
    }
  }

  private[speedy] def deriveTransactionSeed(
      submissionSeed: crypto.Hash,
      participant: Ref.ParticipantId,
      submissionTime: Time.Timestamp,
  ): InitialSeeding =
    InitialSeeding.TransactionSeed(
      crypto.Hash.deriveTransactionSeed(submissionSeed, participant, submissionTime)
    )

}<|MERGE_RESOLUTION|>--- conflicted
+++ resolved
@@ -130,10 +130,7 @@
       var cachedContracts: Map[V.ContractId, CachedContract],
       var numInputContracts: Int,
       limits: interpretation.Limits,
-<<<<<<< HEAD
       disclosureKeyTable: DisclosedContractKeyTable,
-=======
->>>>>>> e134e049
   ) extends LedgerMode {
     private[lf] val visibleToStakeholders: Set[Party] => SVisibleToStakeholders =
       if (validating) { _ => SVisibleToStakeholders.Visible }
@@ -254,11 +251,7 @@
       /* Compiled packages (Daml-LF ast + compiled speedy expressions). */
       var compiledPackages: CompiledPackages,
       /* Profile of the run when the packages haven been compiled with profiling enabled. */
-<<<<<<< HEAD
-      var profile: Profile,
-=======
       val profile: Profile = new Profile(),
->>>>>>> e134e049
       val submissionTime: Time.Timestamp,
       /* True if we are running on ledger building transactions, false if we
          are running off-ledger code, e.g., Daml Script or
@@ -909,25 +902,11 @@
         limits: interpretation.Limits = interpretation.Limits.Lenient,
         disclosedContracts: ImmArray[speedy.DisclosedContract],
     )(implicit loggingContext: LoggingContext): Machine = {
-<<<<<<< HEAD
       val exprWithDisclosures =
         compiledPackages.compiler.unsafeCompileWithContractDisclosures(expr, disclosedContracts)
 
       new Machine(
-        control = Control.Expression(exprWithDisclosures),
-        frame = null,
-        actuals = null,
-        env = emptyEnv,
-        envBase = 0,
-        kontStack = initialKontStack(),
-        lastLocation = None,
-=======
-      // TODO: enable priming on ledger cached contract map with disclosed contracts
-      // val exprWithDisclosures = compiledPackages.compiler.unsafeCompileWithContractDisclosures(expr, disclosedContracts)
-
-      new Machine(
-        sexpr = expr,
->>>>>>> e134e049
+        sexpr = exprWithDisclosures,
         submissionTime = submissionTime,
         ledgerMode = OnLedger(
           validating = validating,
@@ -952,13 +931,6 @@
         warningLog = warningLog,
         loggingContext = loggingContext,
         compiledPackages = compiledPackages,
-<<<<<<< HEAD
-        steps = 0,
-        track = Instrumentation(),
-        profile = new Profile(),
-=======
-        disclosureTable = buildDiscTable(disclosedContracts, compiledPackages.pkgInterface),
->>>>>>> e134e049
       )
     }
 
@@ -1050,13 +1022,6 @@
         warningLog = warningLog,
         loggingContext = loggingContext,
         compiledPackages = compiledPackages,
-<<<<<<< HEAD
-        steps = 0,
-        track = Instrumentation(),
-        profile = new Profile(),
-=======
-        disclosureTable = buildDiscTable(disclosedContracts, compiledPackages.pkgInterface),
->>>>>>> e134e049
       )
     }
 
