// Copyright (c) 2022 Digital Asset (Switzerland) GmbH and/or its affiliates. All rights reserved.
// SPDX-License-Identifier: Apache-2.0

package com.daml.lf
package speedy

import java.util
import java.util.regex.Pattern
import com.daml.lf.data.Ref._
import com.daml.lf.data._
import com.daml.lf.data.Numeric.Scale
import com.daml.lf.interpretation.{Error => IE}
import com.daml.lf.language.Ast
import com.daml.lf.speedy.ArrayList.Implicits._
import com.daml.lf.speedy.SError._
import com.daml.lf.speedy.SExpr._
import com.daml.lf.speedy.SResult._
import com.daml.lf.speedy.Speedy._
import com.daml.lf.speedy.{SExpr0 => compileTime}
import com.daml.lf.speedy.{SExpr => runTime}
import com.daml.lf.speedy.SValue.{SValue => _, _}
import com.daml.lf.speedy.SValue.{SValue => SV}
import com.daml.lf.transaction.{
  ContractStateMachine,
  GlobalKey,
  GlobalKeyWithMaintainers,
  Node,
  Transaction => Tx,
}
import com.daml.lf.value.{Value => V}
import com.daml.lf.value.Value.ValueArithmeticError
import com.daml.nameof.NameOf
import com.daml.scalautil.Statement.discard

import scala.jdk.CollectionConverters._
import scala.collection.immutable.TreeSet
import scala.math.Ordering.Implicits.infixOrderingOps

/** Speedy builtins represent LF functional forms. As such, they *always* have a non-zero arity.
  *
  * Speedy builtins are stratified into two layers:
  *  Parent: `SBuiltin`, (which are effectful), and child: `SBuiltinPure` (which are pure).
  *
  *  Effectful builtin functions may ask questions of the ledger or change machine state.
  *  Pure builtins can be treated specially because their evaluation is immediate.
  *  This fact is used by the execution of the ANF expression form: `SELet1Builtin`.
  *
  *  Most builtins are pure, and so they extend `SBuiltinPure`
  */
private[speedy] sealed abstract class SBuiltin(val arity: Int) {
  protected def crash(msg: String): Nothing =
    throw SErrorCrash(getClass.getCanonicalName, msg)

  // Helper for constructing expressions applying this builtin.
  // E.g. SBCons(SEVar(1), SEVar(2))

  // TODO: move this into the speedy compiler code
  private[lf] def apply(args: compileTime.SExpr*): compileTime.SExpr =
    compileTime.SEApp(compileTime.SEBuiltin(this), args.toList)

  // TODO: avoid constructing application expression at run time
  private[lf] def apply(args: runTime.SExpr*): runTime.SExpr =
    runTime.SEApp(runTime.SEBuiltin(this), args.toArray)

  /** Execute the builtin with 'arity' number of arguments in 'args'.
    * Updates the machine state accordingly.
    */
  private[speedy] def execute(args: util.ArrayList[SValue], machine: Machine): Control

  protected def unexpectedType(i: Int, expected: String, found: SValue): Nothing =
    crash(s"type mismatch of argument $i: expect $expected but got $found")

  final protected def getSBool(args: util.ArrayList[SValue], i: Int): Boolean =
    args.get(i) match {
      case SBool(value) => value
      case otherwise => unexpectedType(i, "SBool", otherwise)
    }

  final protected def getSUnit(args: util.ArrayList[SValue], i: Int): Unit =
    args.get(i) match {
      case SUnit => ()
      case otherwise => unexpectedType(i, "SUnit", otherwise)
    }

  final protected def getSInt64(args: util.ArrayList[SValue], i: Int): Long =
    args.get(i) match {
      case SInt64(value) => value
      case otherwise => unexpectedType(i, "SInt64", otherwise)
    }

  final protected def getSText(args: util.ArrayList[SValue], i: Int): String =
    args.get(i) match {
      case SText(value) => value
      case otherwise => unexpectedType(i, "SText", otherwise)
    }

  final protected def getSNumeric(args: util.ArrayList[SValue], i: Int): Numeric =
    args.get(i) match {
      case SNumeric(value) => value
      case otherwise => unexpectedType(i, "SNumeric", otherwise)
    }

  final protected def getSDate(args: util.ArrayList[SValue], i: Int): Time.Date =
    args.get(i) match {
      case SDate(value) => value
      case otherwise => unexpectedType(i, "SDate", otherwise)
    }

  final protected def getSTimestamp(args: util.ArrayList[SValue], i: Int): Time.Timestamp =
    args.get(i) match {
      case STimestamp(value) => value
      case otherwise => unexpectedType(i, "STimestamp", otherwise)
    }

  final protected def getSTNat(args: util.ArrayList[SValue], i: Int): Numeric.Scale =
    args.get(i) match {
      case STNat(x) => x
      case otherwise => unexpectedType(i, "STNat", otherwise)
    }

  final protected def getSParty(args: util.ArrayList[SValue], i: Int): Party =
    args.get(i) match {
      case SParty(value) => value
      case otherwise => unexpectedType(i, "SParty", otherwise)
    }

  final protected def getSContractId(args: util.ArrayList[SValue], i: Int): V.ContractId =
    args.get(i) match {
      case SContractId(value) => value
      case otherwise => unexpectedType(i, "SContractId", otherwise)
    }

  final protected def getSBigNumeric(args: util.ArrayList[SValue], i: Int): java.math.BigDecimal =
    args.get(i) match {
      case SBigNumeric(value) => value
      case otherwise => unexpectedType(i, "SBigNumeric", otherwise)
    }

  final protected def getSList(args: util.ArrayList[SValue], i: Int): FrontStack[SValue] =
    args.get(i) match {
      case SList(value) => value
      case otherwise => unexpectedType(i, "SList", otherwise)
    }

  final protected def getSOptional(args: util.ArrayList[SValue], i: Int): Option[SValue] =
    args.get(i) match {
      case SOptional(value) => value
      case otherwise => unexpectedType(i, "SOptional", otherwise)
    }

  final protected def getSMap(args: util.ArrayList[SValue], i: Int): SMap =
    args.get(i) match {
      case genMap: SMap => genMap
      case otherwise => unexpectedType(i, "SMap", otherwise)
    }

  final protected def getSMapKey(args: util.ArrayList[SValue], i: Int): SValue = {
    val key = args.get(i)
    SMap.comparable(key)
    key
  }

  final protected def getSRecord(args: util.ArrayList[SValue], i: Int): SRecord =
    args.get(i) match {
      case record: SRecord => record
      case otherwise => unexpectedType(i, "SRecord", otherwise)
    }

  final protected def getSStruct(args: util.ArrayList[SValue], i: Int): SStruct =
    args.get(i) match {
      case struct: SStruct => struct
      case otherwise => unexpectedType(i, "SStruct", otherwise)
    }

  final protected def getSAny(args: util.ArrayList[SValue], i: Int): SAny =
    args.get(i) match {
      case any: SAny => any
      case otherwise => unexpectedType(i, "SAny", otherwise)
    }

  final protected def getSTypeRep(args: util.ArrayList[SValue], i: Int): Ast.Type =
    args.get(i) match {
      case STypeRep(ty) => ty
      case otherwise => unexpectedType(i, "STypeRep", otherwise)
    }

  final protected def getSAnyException(args: util.ArrayList[SValue], i: Int): SRecord =
    args.get(i) match {
      case SAnyException(exception) => exception
      case otherwise => unexpectedType(i, "Exception", otherwise)
    }

  final protected def getSAnyContract(
      args: util.ArrayList[SValue],
      i: Int,
  ): (TypeConName, SRecord) =
    args.get(i) match {
      case SAnyContract(tyCon, value) => (tyCon, value)
      case otherwise => unexpectedType(i, "AnyContract", otherwise)
    }

  final protected def checkToken(args: util.ArrayList[SValue], i: Int): Unit =
    args.get(i) match {
      case SToken => ()
      case otherwise => unexpectedType(i, "SToken", otherwise)
    }

}

private[speedy] sealed abstract class SBuiltinPure(arity: Int) extends SBuiltin(arity) {

  /** Pure builtins do not modify the machine state and do not ask questions of the ledger. As a result, pure builtin
    * execution is immediate.
    *
    * @param args arguments for executing the pure builtin
    * @return the pure builtin's resulting value (wrapped as a Control value)
    */
  private[speedy] def executePure(args: util.ArrayList[SValue]): SValue

  override private[speedy] final def execute(
      args: util.ArrayList[SValue],
      machine: Machine,
  ): Control = {
    Control.Value(executePure(args))
  }
}

private[speedy] sealed abstract class OnLedgerBuiltin(arity: Int)
    extends SBuiltin(arity)
    with Product {

  /** On ledger builtins may reference the Speedy machine's ledger state.
    *
    * @param args arguments for executing the builtin
    * @param machine the Speedy machine (machine state may be modified by the builtin)
    * @param onLedger a reference to the Speedy machine's ledger state (which may be modified by the builtin)
    * @return the builtin execution's resulting control value
    */
  protected def executeWithLedger(
      args: util.ArrayList[SValue],
      machine: Machine,
      onLedger: OnLedger,
  ): Control

  override private[speedy] final def execute(
      args: util.ArrayList[SValue],
      machine: Machine,
  ): Control = {
    machine.withOnLedger(productPrefix)(executeWithLedger(args, machine, _))
  }
}

private[lf] object SBuiltin {

  //
  // Arithmetic
  //

  private[this] def handleArithmeticException[X](x: => X): Option[X] =
    try {
      Some(x)
    } catch {
      case _: ArithmeticException =>
        None
    }

  private[this] def add(x: Long, y: Long): Option[Long] =
    handleArithmeticException(Math.addExact(x, y))

  private[this] def div(x: Long, y: Long): Option[Long] =
    if (y == 0 || x == Long.MinValue && y == -1)
      None
    else
      Some(x / y)

  private[this] def mult(x: Long, y: Long): Option[Long] =
    handleArithmeticException(Math.multiplyExact(x, y))

  private[this] def sub(x: Long, y: Long): Option[Long] =
    handleArithmeticException(Math.subtractExact(x, y))

  private[this] def mod(x: Long, y: Long): Option[Long] =
    if (y == 0)
      None
    else
      Some(x % y)

  private[this] val SomeOne = Some(1L)

  // Exponentiation by squaring
  // https://en.wikipedia.org/wiki/Exponentiation_by_squaring
  private[this] def exp(base: Long, exponent: Long): Option[Long] =
    if (exponent < 0)
      None
    else if (exponent == 0) SomeOne
    else
      handleArithmeticException {
        var x = base
        var y = 1L
        var n = exponent

        while (n > 1) {
          if (n % 2 == 1)
            y = Math.multiplyExact(y, x)
          x = Math.multiplyExact(x, x)
          n = n >> 1
        }

        Math.multiplyExact(x, y)
      }

  sealed abstract class SBuiltinArithmetic(val name: String, arity: Int) extends SBuiltin(arity) {
    private[speedy] def compute(args: util.ArrayList[SValue]): Option[SValue]

    private[speedy] def buildException(args: util.ArrayList[SValue]) =
      SArithmeticError(
        name,
        args.view.map(litToText(getClass.getCanonicalName, _)).to(ImmArray),
      )

    override private[speedy] def execute(
        args: util.ArrayList[SValue],
        machine: Machine,
    ): Control =
      compute(args) match {
        case Some(value) =>
          Control.Value(value)
        case None =>
          unwindToHandler(machine, buildException(args))
      }
  }

  sealed abstract class SBBinaryOpInt64(name: String, op: (Long, Long) => Option[Long])
      extends SBuiltinArithmetic(name, 2) {
    override private[speedy] def compute(args: util.ArrayList[SValue]): Option[SValue] =
      op(getSInt64(args, 0), getSInt64(args, 1)).map(SInt64)
  }

  final case object SBAddInt64 extends SBBinaryOpInt64("ADD_INT64", add)
  final case object SBSubInt64 extends SBBinaryOpInt64("SUB_INT64", sub)
  final case object SBMulInt64 extends SBBinaryOpInt64("MUL_INT64", mult)
  final case object SBDivInt64 extends SBBinaryOpInt64("DIV_INT64", div)
  final case object SBModInt64 extends SBBinaryOpInt64("MOD_INT64", mod)
  final case object SBExpInt64 extends SBBinaryOpInt64("EXP_INT64", exp)

  // Numeric Arithmetic

  private[this] def add(x: Numeric, y: Numeric): Option[Numeric] =
    Numeric.add(x, y).toOption

  private[this] def subtract(x: Numeric, y: Numeric): Option[Numeric] =
    Numeric.subtract(x, y).toOption

  private[this] def multiply(scale: Scale, x: Numeric, y: Numeric): Option[Numeric] =
    Numeric.multiply(scale, x, y).toOption

  private[this] def divide(scale: Scale, x: Numeric, y: Numeric): Option[Numeric] =
    if (y.signum() == 0)
      None
    else
      Numeric.divide(scale, x, y).toOption

  sealed abstract class SBBinaryOpNumeric(name: String, op: (Numeric, Numeric) => Option[Numeric])
      extends SBuiltinArithmetic(name, 3) {
    override private[speedy] def compute(args: util.ArrayList[SValue]): Option[SValue] = {
      val scale = getSTNat(args, 0)
      val a = getSNumeric(args, 1)
      val b = getSNumeric(args, 2)
      assert(a.scale == scale && b.scale == scale)
      op(a, b).map(SNumeric(_))
    }
  }

  sealed abstract class SBBinaryOpNumeric2(
      name: String,
      op: (Scale, Numeric, Numeric) => Option[Numeric],
  ) extends SBuiltinArithmetic(name, 5) {
    override private[speedy] def compute(args: util.ArrayList[SValue]): Option[SValue] = {
      val scaleA = getSTNat(args, 0)
      val scaleB = getSTNat(args, 1)
      val scale = getSTNat(args, 2)
      val a = getSNumeric(args, 3)
      val b = getSNumeric(args, 4)
      assert(a.scale == scaleA && b.scale == scaleB)
      op(scale, a, b).map(SNumeric(_))
    }
  }

  final case object SBAddNumeric extends SBBinaryOpNumeric("ADD_NUMERIC", add)
  final case object SBSubNumeric extends SBBinaryOpNumeric("SUB_NUMERIC", subtract)
  final case object SBMulNumeric extends SBBinaryOpNumeric2("MUL_NUMERIC", multiply)
  final case object SBDivNumeric extends SBBinaryOpNumeric2("DIV_NUMERIC", divide)

  final case object SBRoundNumeric extends SBuiltinArithmetic("ROUND_NUMERIC", 3) {
    override private[speedy] def compute(args: util.ArrayList[SValue]): Option[SNumeric] = {
      val prec = getSInt64(args, 1)
      val x = getSNumeric(args, 2)
      Numeric.round(prec, x).toOption.map(SNumeric(_))
    }
  }

  final case object SBCastNumeric extends SBuiltinArithmetic("CAST_NUMERIC", 3) {
    override private[speedy] def compute(args: util.ArrayList[SValue]): Option[SNumeric] = {
      val outputScale = getSTNat(args, 1)
      val x = getSNumeric(args, 2)
      Numeric.fromBigDecimal(outputScale, x).toOption.map(SNumeric(_))
    }
  }

  final case object SBShiftNumeric extends SBuiltinPure(3) {
    override private[speedy] def executePure(args: util.ArrayList[SValue]): SNumeric = {
      val inputScale = getSTNat(args, 0)
      val outputScale = getSTNat(args, 1)
      val x = getSNumeric(args, 2)
      SNumeric(
        Numeric.assertFromBigDecimal(outputScale, x.scaleByPowerOfTen(inputScale - outputScale))
      )
    }
  }

  //
  // Text functions
  //
  final case object SBExplodeText extends SBuiltinPure(1) {
    override private[speedy] def executePure(args: util.ArrayList[SValue]): SList =
      SList(FrontStack.from(Utf8.explode(getSText(args, 0)).map(SText)))
  }

  final case object SBImplodeText extends SBuiltinPure(1) {
    override private[speedy] def executePure(args: util.ArrayList[SValue]): SText = {
      val xs = getSList(args, 0)
      val ts = xs.map {
        case SText(t) => t
        case v => crash(s"type mismatch implodeText: expected SText, got $v")
      }
      SText(Utf8.implode(ts.toImmArray))
    }
  }

  final case object SBAppendText extends SBuiltinPure(2) {
    override private[speedy] def executePure(args: util.ArrayList[SValue]): SText =
      SText(getSText(args, 0) + getSText(args, 1))
  }

  private[this] def litToText(location: String, x: SValue): String =
    x match {
      case SBool(b) => b.toString
      case SInt64(i) => i.toString
      case STimestamp(t) => t.toString
      case SText(t) => t
      case SParty(p) => p
      case SUnit => s"<unit>"
      case SDate(date) => date.toString
      case SBigNumeric(x) => Numeric.toUnscaledString(x)
      case SNumeric(x) => Numeric.toUnscaledString(x)
      case STNat(n) => s"@$n"
      case _: SContractId | SToken | _: SAny | _: SEnum | _: SList | _: SMap | _: SOptional |
          _: SPAP | _: SRecord | _: SStruct | _: STypeRep | _: SVariant =>
        throw SErrorCrash(location, s"litToText: unexpected $x")
    }

  final case object SBToText extends SBuiltinPure(1) {
    override private[speedy] def executePure(args: util.ArrayList[SValue]): SText =
      SText(litToText(NameOf.qualifiedNameOfCurrentFunc, args.get(0)))
  }

  final case object SBContractIdToText extends SBuiltin(1) {
    override private[speedy] def execute(
        args: util.ArrayList[SValue],
        machine: Machine,
    ): Control = {
      val coid = getSContractId(args, 0).coid
      machine.ledgerMode match {
        case OffLedger =>
          Control.Value(SOptional(Some(SText(coid))))
        case _ =>
          Control.Value(SValue.SValue.None)
      }
    }
  }

  final case object SBPartyToQuotedText extends SBuiltinPure(1) {
    override private[speedy] def executePure(args: util.ArrayList[SValue]): SText =
      SText(s"'${getSParty(args, 0): String}'")
  }

  final case object SBCodePointsToText extends SBuiltinPure(1) {
    override private[speedy] def executePure(args: util.ArrayList[SValue]): SText = {
      val codePoints = getSList(args, 0).map(_.asInstanceOf[SInt64].value)
      Utf8.pack(codePoints.toImmArray) match {
        case Right(value) =>
          SText(value)
        case Left(cp) =>
          crash(s"invalid code point 0x${cp.toHexString}.")
      }
    }
  }

  final case object SBTextToParty extends SBuiltinPure(1) {
    override private[speedy] def executePure(args: util.ArrayList[SValue]): SOptional = {
      Party.fromString(getSText(args, 0)) match {
        case Left(_) => SV.None
        case Right(p) => SOptional(Some(SParty(p)))
      }
    }
  }

  final case object SBTextToInt64 extends SBuiltinPure(1) {
    private val pattern = """[+-]?\d+""".r.pattern

    override private[speedy] def executePure(args: util.ArrayList[SValue]): SOptional = {
      val s = getSText(args, 0)
      if (pattern.matcher(s).matches())
        try {
          SOptional(Some(SInt64(java.lang.Long.parseLong(s))))
        } catch {
          case _: NumberFormatException =>
            SV.None
        }
      else
        SV.None
    }
  }

  // The specification of FromTextNumeric is lenient about the format of the string it should
  // accept and convert. In particular it should convert any string with an arbitrary number of
  // leading and trailing '0's as long as the corresponding number fits a Numeric without loss of
  // precision. We should take care not calling String to BigDecimal conversion on huge strings.
  final case object SBTextToNumeric extends SBuiltinPure(2) {
    private val validFormat =
      """([+-]?)0*(\d+)(\.(\d*[1-9]|0)0*)?""".r

    override private[speedy] def executePure(args: util.ArrayList[SValue]): SOptional = {
      val scale = getSTNat(args, 0)
      val string = getSText(args, 1)
      string match {
        case validFormat(signPart, intPart, _, decPartOrNull) =>
          val decPart = Option(decPartOrNull).filterNot(_ == "0").getOrElse("")
          // First, we count the number of significant digits to avoid the conversion attempts that
          // are doomed to failure.
          val significantIntDigits = if (intPart == "0") 0 else intPart.length
          val significantDecDigits = decPart.length
          if (
            significantIntDigits <= Numeric.maxPrecision - scale && significantDecDigits <= scale
          ) {
            // Then, we reconstruct the string dropping non significant '0's to avoid unnecessary and
            // potentially very costly String to BigDecimal conversions. Take for example the String
            // "1." followed by millions of '0's
            val newString = s"$signPart$intPart.${Option(decPartOrNull).getOrElse("")}"
            SOptional(Some(SNumeric(Numeric.assertFromBigDecimal(scale, BigDecimal(newString)))))
          } else {
            SV.None
          }
        case _ =>
          SV.None
      }
    }
  }

  final case object SBTextToCodePoints extends SBuiltinPure(1) {
    override private[speedy] def executePure(args: util.ArrayList[SValue]): SList = {
      val string = getSText(args, 0)
      val codePoints = Utf8.unpack(string)
      SList(FrontStack.from(codePoints.map(SInt64)))
    }
  }

  final case object SBSHA256Text extends SBuiltinPure(1) {
    override private[speedy] def executePure(args: util.ArrayList[SValue]): SText =
      SText(Utf8.sha256(getSText(args, 0)))
  }

  final case object SBFoldl extends SBuiltin(3) {
    override private[speedy] def execute(
        args: util.ArrayList[SValue],
        machine: Machine,
    ): Control = {
      val func = args.get(0)
      val init = args.get(1)
      val list = getSList(args, 2)
      machine.pushKont(KFoldl(machine, func, list))
      Control.Value(init)
    }
  }

  // NOTE: Past implementations of `foldr` have used the semantics given by the
  // recursive definition
  // ```
  // foldr f z [] = z
  // foldr f z (x::xs) = f x (foldr f z xs)
  // ```
  // When the PAP for `f` expects at least two more arguments, this leads to the
  // expected right-to-left evaluation order. However, if the PAP `f` is missing
  // only one argument, the evaluation order suddenly changes. First, `f` is
  // applied to all the elements of `xs` in left-to-right order, then the
  // resulting list of PAPs is reduced from right-to-left by application, using
  // `z` as the initial value argument.
  //
  // For this reason, we need three different continuations for `foldr`:
  // 1. `KFoldr` is for the case where `f` expects at least two more arguments.
  // 2. `KFoldr1Map` is for the first mapping from left-to-right stage when `f`
  //    is missing only one argument.
  // 3. `KFoldr1Reduce` is for the second reduce from right-to-left stage when
  //    `f` is missing only one argument.
  //
  // We could have omitted the special casse for `f` missing only one argument,
  // if the semantics of `foldr` had been implemented as
  // ```
  // foldr f z [] = z
  // foldr f z (x:xs) = let y = foldr f z xs in f x y
  // ```
  // However, this would be a breaking change compared to the aforementioned
  // implementation of `foldr`.
  final case object SBFoldr extends SBuiltin(3) {
    override private[speedy] def execute(
        args: util.ArrayList[SValue],
        machine: Machine,
    ): Control = {
      val func = args.get(0).asInstanceOf[SPAP]
      val init = args.get(1)
      val list = getSList(args, 2)
      if (func.arity - func.actuals.size >= 2) {
        val array = list.toImmArray
        machine.pushKont(KFoldr(machine, func, array, array.length))
        Control.Value(init)
      } else {
        val stack = list
        stack.pop match {
          case None =>
            Control.Value(init)
          case Some((head, tail)) =>
            machine.pushKont(KFoldr1Map(machine, func, tail, FrontStack.empty, init))
            machine.enterApplication(func, Array(SEValue(head)))
        }
      }
    }
  }

  final case object SBMapToList extends SBuiltinPure(1) {

    override private[speedy] def executePure(args: util.ArrayList[SValue]): SList =
      SValue.toList(getSMap(args, 0).entries)
  }

  final case object SBMapInsert extends SBuiltinPure(3) {
    override private[speedy] def executePure(args: util.ArrayList[SValue]): SMap =
      getSMap(args, 2).insert(getSMapKey(args, 0), args.get(1))
  }

  final case object SBMapLookup extends SBuiltinPure(2) {
    override private[speedy] def executePure(args: util.ArrayList[SValue]): SOptional =
      SOptional(getSMap(args, 1).entries.get(getSMapKey(args, 0)))
  }

  final case object SBMapDelete extends SBuiltinPure(2) {
    override private[speedy] def executePure(args: util.ArrayList[SValue]): SMap =
      getSMap(args, 1).delete(getSMapKey(args, 0))
  }

  final case object SBMapKeys extends SBuiltinPure(1) {
    override private[speedy] def executePure(args: util.ArrayList[SValue]): SList =
      SList(getSMap(args, 0).entries.keys.to(FrontStack))
  }

  final case object SBMapValues extends SBuiltinPure(1) {
    override private[speedy] def executePure(args: util.ArrayList[SValue]): SList =
      SList(getSMap(args, 0).entries.values.to(FrontStack))
  }

  final case object SBMapSize extends SBuiltinPure(1) {
    override private[speedy] def executePure(args: util.ArrayList[SValue]): SInt64 =
      SInt64(getSMap(args, 0).entries.size.toLong)
  }

  //
  // Conversions
  //

  final case object SBInt64ToNumeric extends SBuiltinArithmetic("INT64_TO_NUMERIC", 2) {
    override private[speedy] def compute(args: util.ArrayList[SValue]): Option[SNumeric] = {
      val scale = getSTNat(args, 0)
      val x = getSInt64(args, 1)
      Numeric.fromLong(scale, x).toOption.map(SNumeric(_))
    }
  }

  final case object SBNumericToInt64 extends SBuiltinArithmetic("NUMERIC_TO_INT64", 2) {
    override private[speedy] def compute(args: util.ArrayList[SValue]): Option[SInt64] = {
      val x = getSNumeric(args, 1)
      Numeric.toLong(x).toOption.map(SInt64)
    }
  }

  final case object SBDateToUnixDays extends SBuiltinPure(1) {
    override private[speedy] def executePure(args: util.ArrayList[SValue]): SInt64 =
      SInt64(getSDate(args, 0).days.toLong)
  }

  final case object SBUnixDaysToDate extends SBuiltinArithmetic("UNIX_DAYS_TO_DATE", 1) {
    override private[speedy] def compute(args: util.ArrayList[SValue]): Option[SDate] = {
      val days = getSInt64(args, 0)
      Time.Date.asInt(days).flatMap(Time.Date.fromDaysSinceEpoch).toOption.map(SDate)
    }
  }

  final case object SBTimestampToUnixMicroseconds extends SBuiltinPure(1) {
    override private[speedy] def executePure(args: util.ArrayList[SValue]): SInt64 =
      SInt64(getSTimestamp(args, 0).micros)
  }

  final case object SBUnixMicrosecondsToTimestamp
      extends SBuiltinArithmetic("UNIX_MICROSECONDS_TO_TIMESTAMP", 1) {
    override private[speedy] def compute(args: util.ArrayList[SValue]): Option[STimestamp] = {
      val micros = getSInt64(args, 0)
      Time.Timestamp.fromLong(micros).toOption.map(STimestamp)
    }
  }

  //
  // Equality and comparisons
  //
  final case object SBEqual extends SBuiltinPure(2) {
    override private[speedy] def executePure(args: util.ArrayList[SValue]): SBool = {
      SBool(svalue.Equality.areEqual(args.get(0), args.get(1)))
    }
  }

  sealed abstract class SBCompare(pred: Int => Boolean) extends SBuiltinPure(2) {
    override private[speedy] def executePure(args: util.ArrayList[SValue]): SBool = {
      SBool(pred(svalue.Ordering.compare(args.get(0), args.get(1))))
    }
  }

  final case object SBLess extends SBCompare(_ < 0)
  final case object SBLessEq extends SBCompare(_ <= 0)
  final case object SBGreater extends SBCompare(_ > 0)
  final case object SBGreaterEq extends SBCompare(_ >= 0)

  /** $consMany[n] :: a -> ... -> List a -> List a */
  final case class SBConsMany(n: Int) extends SBuiltinPure(1 + n) {
    override private[speedy] def executePure(args: util.ArrayList[SValue]): SList =
      SList(args.view.slice(0, n).to(ImmArray) ++: getSList(args, n))
  }

  /** $cons :: a -> List a -> List a */
  final case object SBCons extends SBuiltinPure(2) {
    override private[speedy] def executePure(args: util.ArrayList[SValue]): SList = {
      SList(args.get(0) +: getSList(args, 1))
    }
  }

  /** $some :: a -> Optional a */
  final case object SBSome extends SBuiltinPure(1) {
    override private[speedy] def executePure(args: util.ArrayList[SValue]): SOptional = {
      SOptional(Some(args.get(0)))
    }
  }

  /** $rcon[R, fields] :: a -> b -> ... -> R */
  final case class SBRecCon(id: Identifier, fields: ImmArray[Name])
      extends SBuiltinPure(fields.length) {
    override private[speedy] def executePure(args: util.ArrayList[SValue]): SRecord = {
      SRecord(id, fields, args)
    }
  }

  /** $rupd[R, field] :: R -> a -> R */
  final case class SBRecUpd(id: Identifier, field: Int) extends SBuiltinPure(2) {
    override private[speedy] def executePure(args: util.ArrayList[SValue]): SRecord = {
      val record = getSRecord(args, 0)
      if (record.id != id) {
        crash(s"type mismatch on record update: expected $id, got record of type ${record.id}")
      }
      val values2 = record.values.clone.asInstanceOf[util.ArrayList[SValue]]
      discard(values2.set(field, args.get(1)))
      record.copy(values = values2)
    }
  }

  /** $rupdmulti[R, [field_1, ..., field_n]] :: R -> a_1 -> ... -> a_n -> R */
  final case class SBRecUpdMulti(id: Identifier, updateFields: ImmArray[Int])
      extends SBuiltinPure(1 + updateFields.length) {
    override private[speedy] def executePure(args: util.ArrayList[SValue]): SRecord = {
      val record = getSRecord(args, 0)
      if (record.id != id) {
        crash(s"type mismatch on record update: expected $id, got record of type ${record.id}")
      }
      val values2 = record.values.clone.asInstanceOf[util.ArrayList[SValue]]
      var i = 0
      while (i < updateFields.length) {
        discard(values2.set(updateFields(i), args.get(i + 1)))
        i += 1
      }
      record.copy(values = values2)
    }
  }

  /** $rproj[R, field] :: R -> a */
  final case class SBRecProj(id: Identifier, field: Int) extends SBuiltinPure(1) {
    override private[speedy] def executePure(args: util.ArrayList[SValue]): SValue =
      getSRecord(args, 0).values.get(field)
  }

  // SBStructCon sorts the field after evaluation of its arguments to preserve
  // evaluation order of unordered fields.
  /** $tcon[fields] :: a -> b -> ... -> Struct */
  final case class SBStructCon(inputFieldsOrder: Struct[Int])
      extends SBuiltinPure(inputFieldsOrder.size) {
    private[this] val fieldNames = inputFieldsOrder.mapValues(_ => ())
    override private[speedy] def executePure(args: util.ArrayList[SValue]): SStruct = {
      val sortedFields = new util.ArrayList[SValue](inputFieldsOrder.size)
      inputFieldsOrder.values.foreach(i => sortedFields.add(args.get(i)))
      SStruct(fieldNames, sortedFields)
    }
  }

  /** $tproj[field] :: Struct -> a */
  final case class SBStructProj(field: Ast.FieldName) extends SBuiltinPure(1) {
    // The variable `fieldIndex` is used to cache the (logarithmic) evaluation
    // of `struct.fieldNames.indexOf(field)` at the first call in order to
    // avoid its reevaluations, hence obtaining an amortized constant
    // complexity.
    private[this] var fieldIndex = -1
    override private[speedy] def executePure(args: util.ArrayList[SValue]): SValue = {
      val struct = getSStruct(args, 0)
      if (fieldIndex < 0) fieldIndex = struct.fieldNames.indexOf(field)
      struct.values.get(fieldIndex)
    }
  }

  /** $tupd[field] :: Struct -> a -> Struct */
  final case class SBStructUpd(field: Ast.FieldName) extends SBuiltinPure(2) {
    override private[speedy] def executePure(args: util.ArrayList[SValue]): SStruct = {
      val struct = getSStruct(args, 0)
      val values = struct.values.clone.asInstanceOf[util.ArrayList[SValue]]
      discard(values.set(struct.fieldNames.indexOf(field), args.get(1)))
      struct.copy(values = values)
    }
  }

  /** $vcon[V, variant] :: a -> V */
  final case class SBVariantCon(id: Identifier, variant: Ast.VariantConName, constructorRank: Int)
      extends SBuiltinPure(1) {
    override private[speedy] def executePure(args: util.ArrayList[SValue]): SVariant = {
      SVariant(id, variant, constructorRank, args.get(0))
    }
  }

  final object SBScaleBigNumeric extends SBuiltinPure(1) {
    override private[speedy] def executePure(args: util.ArrayList[SValue]): SInt64 = {
      SInt64(getSBigNumeric(args, 0).scale().toLong)
    }
  }

  final object SBPrecisionBigNumeric extends SBuiltinPure(1) {
    override private[speedy] def executePure(args: util.ArrayList[SValue]): SInt64 = {
      SInt64(getSBigNumeric(args, 0).precision().toLong)
    }
  }

  final object SBAddBigNumeric extends SBuiltinArithmetic("ADD_BIGNUMERIC", 2) {
    override private[speedy] def compute(args: util.ArrayList[SValue]): Option[SBigNumeric] = {
      val x = getSBigNumeric(args, 0)
      val y = getSBigNumeric(args, 1)
      SBigNumeric.fromBigDecimal(x add y).toOption
    }
  }

  final object SBSubBigNumeric extends SBuiltinArithmetic("SUB_BIGNUMERIC", 2) {
    override private[speedy] def compute(args: util.ArrayList[SValue]): Option[SBigNumeric] = {
      val x = getSBigNumeric(args, 0)
      val y = getSBigNumeric(args, 1)
      SBigNumeric.fromBigDecimal(x subtract y).toOption
    }
  }

  final object SBMulBigNumeric extends SBuiltinArithmetic("MUL_BIGNUMERIC", 2) {
    override private[speedy] def compute(args: util.ArrayList[SValue]): Option[SBigNumeric] = {
      val x = getSBigNumeric(args, 0)
      val y = getSBigNumeric(args, 1)
      SBigNumeric.fromBigDecimal(x multiply y).toOption
    }
  }

  final object SBDivBigNumeric extends SBuiltinArithmetic("DIV_BIGNUMERIC", 4) {
    override private[speedy] def compute(args: util.ArrayList[SValue]): Option[SBigNumeric] = {
      val unchekedScale = getSInt64(args, 0)
      val unchekedRoundingMode = getSInt64(args, 1)
      val x = getSBigNumeric(args, 2)
      val y = getSBigNumeric(args, 3)
      for {
        scale <- SBigNumeric.checkScale(unchekedScale).toOption
        roundingModeIndex <- scala.util.Try(Math.toIntExact(unchekedRoundingMode)).toOption
        roundingMode <- java.math.RoundingMode.values().lift(roundingModeIndex)
        uncheckedResult <- handleArithmeticException(x.divide(y, scale, roundingMode))
        result <- SBigNumeric.fromBigDecimal(uncheckedResult).toOption
      } yield result
    }
  }

  final object SBShiftRightBigNumeric extends SBuiltinArithmetic("SHIFT_RIGHT_BIGNUMERIC", 2) {
    override private[speedy] def compute(args: util.ArrayList[SValue]): Option[SBigNumeric] = {
      val shifting = getSInt64(args, 0)
      val x = getSBigNumeric(args, 1)
      if (x.signum() == 0)
        Some(SBigNumeric.Zero)
      else if (shifting.abs > SBigNumeric.MaxPrecision)
        None
      else
        SBigNumeric.fromBigDecimal(x.scaleByPowerOfTen(-shifting.toInt)).toOption
    }
  }

  final object SBNumericToBigNumeric extends SBuiltinPure(2) {
    override private[speedy] def executePure(args: util.ArrayList[SValue]): SBigNumeric = {
      val x = getSNumeric(args, 1)
      SBigNumeric.fromNumeric(x)
    }
  }

  final object SBBigNumericToNumeric extends SBuiltinArithmetic("BIGNUMERIC_TO_NUMERIC", 2) {
    override private[speedy] def compute(args: util.ArrayList[SValue]): Option[SNumeric] = {
      val scale = getSTNat(args, 0)
      val x = getSBigNumeric(args, 1)
      Numeric.fromBigDecimal(scale, x).toOption.map(SNumeric(_))
    }
  }

  /** $checkPrecondition
    *    :: arg (template argument)
    *    -> Unit
    *    -> Bool (false if ensure failed)
    *    -> Unit
    */
  final case class SBCheckPrecond(templateId: TypeConName) extends SBuiltin(2) {
    override private[speedy] def execute(
        args: util.ArrayList[SValue],
        machine: Machine,
    ): Control = {
      if (!getSBool(args, 1)) {
        Control.Error(
          IE.TemplatePreconditionViolated(
            templateId = templateId,
            optLocation = None,
            arg = args.get(0).toUnnormalizedValue,
          )
        )
      } else {
        Control.Value(SUnit)
      }
    }
  }

  /** $checkTemplate[T] :: Unit -> bool */
  private[speedy] final case class SBCheckTemplate(templateId: TypeConName) extends SBuiltin(1) {

    override private[speedy] def execute(
        args: util.ArrayList[SValue],
        machine: Machine,
    ): Control = {
      getSUnit(args, 0)

      Control.Value(SBool(machine.compiledPackages.pkgInterface.lookupTemplate(templateId).isRight))
    }
  }

  /** $checkTemplateKey[T] :: Unit -> bool */
  private[speedy] final case class SBCheckTemplateKey(templateId: TypeConName) extends SBuiltin(1) {

    override private[speedy] def execute(
        args: util.ArrayList[SValue],
        machine: Machine,
    ): Control = {
      getSUnit(args, 0)

      Control.Value(
        SBool(machine.compiledPackages.pkgInterface.lookupTemplateKey(templateId).isRight)
      )
    }
  }

  /** $create
    *    :: Text (agreement text)
    *    -> CachedContract
    *    -> ContractId arg
    */
  final case object SBUCreate extends OnLedgerBuiltin(2) {
    override protected def executeWithLedger(
        args: util.ArrayList[SValue],
        machine: Machine,
        onLedger: OnLedger,
    ): Control = {
      val agreement = getSText(args, 0)
      val cached = extractCachedContract(machine, args.get(1))
      val createArgValue = machine.normValue(cached.templateId, cached.value)
      cached.key match {
        case Some(Node.KeyWithMaintainers(key, maintainers)) if maintainers.isEmpty =>
          Control.Error(
            IE.CreateEmptyContractKeyMaintainers(cached.templateId, createArgValue, key)
          )
        case _ =>
          onLedger.ptx
            .insertCreate(
              submissionTime = machine.submissionTime,
              templateId = cached.templateId,
              arg = createArgValue,
              agreementText = agreement,
              optLocation = machine.getLastLocation,
              signatories = cached.signatories,
              stakeholders = cached.stakeholders,
              key = cached.key,
              version = machine.tmplId2TxVersion(cached.templateId),
            ) match {
            case Right((coid, newPtx)) =>
              onLedger.updateCachedContracts(coid, cached)
              onLedger.ptx = newPtx
              Control.Value(SContractId(coid))
            case Left((newPtx, err)) =>
              onLedger.ptx = newPtx // Seems wrong. But one test in ScriptService requires this.
              Control.Error(convTxError(err))
          }
      }
    }
  }

  /** $beginExercise
    *    :: arg                                           0 (choice argument)
    *    -> ContractId arg                                1 (contract to exercise)
    *    -> List Party                                    2 (actors)
    *    -> List Party                                    3 (signatories)
    *    -> List Party                                    4 (template observers)
    *    -> List Party                                    5 (choice controllers)
    *    -> List Party                                    6 (choice observers)
    *    -> Optional {key: key, maintainers: List Party}  7 (template key, if present)
    *    -> ()
    */
  final case class SBUBeginExercise(
      templateId: TypeConName,
      interfaceId: Option[TypeConName],
      choiceId: ChoiceName,
      consuming: Boolean,
      byKey: Boolean,
  ) extends OnLedgerBuiltin(4) {

    override protected def executeWithLedger(
        args: util.ArrayList[SValue],
        machine: Machine,
        onLedger: OnLedger,
    ): Control = {
      val chosenValue = machine.normValue(templateId, args.get(0))
      val coid = getSContractId(args, 1)
      val cached =
        onLedger.cachedContracts.getOrElse(
          coid,
          crash(s"Contract ${coid.coid} is missing from cache"),
        )
      val sigs = cached.signatories
      val templateObservers = cached.observers
      val ctrls = extractParties(NameOf.qualifiedNameOfCurrentFunc, args.get(2))
      onLedger.enforceChoiceControllersLimit(ctrls, coid, templateId, choiceId, chosenValue)
      val obsrs = extractParties(NameOf.qualifiedNameOfCurrentFunc, args.get(3))
      onLedger.enforceChoiceObserversLimit(obsrs, coid, templateId, choiceId, chosenValue)
      val mbKey = cached.key
      val templateVersion = machine.tmplId2TxVersion(templateId)
      val interfaceVersion = interfaceId.map(machine.tmplId2TxVersion)
      val exerciseVersion = interfaceVersion.fold(templateVersion)(_.max(templateVersion))

      onLedger.ptx
        .beginExercises(
          targetId = coid,
          templateId = templateId,
          interfaceId = interfaceId,
          choiceId = choiceId,
          optLocation = machine.getLastLocation,
          consuming = consuming,
          actingParties = ctrls,
          signatories = sigs,
          stakeholders = sigs union templateObservers,
          choiceObservers = obsrs,
          mbKey = mbKey,
          byKey = byKey,
          chosenValue = chosenValue,
          version = exerciseVersion,
        ) match {
        case Right(ptx) =>
          onLedger.ptx = ptx
          Control.Value(SUnit)
        case Left(err) =>
          Control.Error(convTxError(err))
      }
    }
  }

  // SBCastAnyContract: ContractId templateId -> Any -> templateId
  final case class SBCastAnyContract(templateId: TypeConName) extends SBuiltin(2) {
    override private[speedy] def execute(
        args: util.ArrayList[SValue],
        machine: Machine,
    ): Control = {
      def coid = getSContractId(args, 0)
      val (actualTemplateId, record) = getSAnyContract(args, 1)
      if (actualTemplateId != templateId) {
        Control.Error(IE.WronglyTypedContract(coid, templateId, actualTemplateId))
      } else {
        Control.Value(record)
      }
    }
  }

  private[this] def getInterfaceInstance(
      machine: Machine,
      interfaceId: TypeConName,
      templateId: TypeConName,
  ): Option[InterfaceInstanceDefRef] = {
    def mkRef(parent: TypeConName) =
      InterfaceInstanceDefRef(parent, interfaceId, templateId)

    List(mkRef(templateId), mkRef(interfaceId)) find { ref =>
      machine.compiledPackages.getDefinition(ref).nonEmpty
    }
  }

  private[this] def interfaceInstanceExists(
      machine: Machine,
      interfaceId: TypeConName,
      templateId: TypeConName,
  ): Boolean =
    getInterfaceInstance(machine, interfaceId, templateId).nonEmpty

  // SBCastAnyInterface: ContractId ifaceId -> Any -> ifaceId
  final case class SBCastAnyInterface(ifaceId: TypeConName) extends SBuiltin(2) {
    override private[speedy] def execute(
        args: util.ArrayList[SValue],
        machine: Machine,
    ): Control = {
      def coid = getSContractId(args, 0)
      val (actualTmplId, _) = getSAnyContract(args, 1)
      if (!interfaceInstanceExists(machine, ifaceId, actualTmplId)) {
        Control.Error(IE.ContractDoesNotImplementInterface(ifaceId, coid, actualTmplId))
      } else {
        Control.Value(args.get(1))
      }
    }
  }

  /** $fetchAny[T]
    *    :: ContractId a
    *    -> Optional {key: key, maintainers: List Party} (template key, if present)
    *    -> a
    */
  final case object SBFetchAny extends OnLedgerBuiltin(2) {
    override protected def executeWithLedger(
        args: util.ArrayList[SValue],
        machine: Machine,
        onLedger: OnLedger,
    ): Control = {
      val coid = getSContractId(args, 0)
      onLedger.cachedContracts.get(coid) match {
        case Some(cached) =>
          onLedger.ptx.consumedByOrInactive(coid) match {
            case Some(Left(nid)) =>
              Control.Error(IE.ContractNotActive(coid, cached.templateId, nid))

            case Some(Right(())) =>
              Control.Error(IE.ContractNotFound(coid))

            case None =>
              Control.Value(cached.any)
          }

        case None =>
          def continue(coinst: V.ContractInstance): Control = {
            machine.pushKont(KCacheContract(machine, coid))
            val e = coinst match {
              case V.ContractInstance(actualTmplId, arg, _) =>
                SEApp(
                  // The call to ToCachedContractDefRef(actualTmplId) will query package
                  // of actualTmplId if not known.
                  SEVal(ToCachedContractDefRef(actualTmplId)),
                  Array(
                    SEImportValue(Ast.TTyCon(actualTmplId), arg),
                    SEValue(args.get(1)),
                  ),
                )
            }
            Control.Expression(e)
          }

          Control.Question(
            SResultNeedContract(
              coid,
              onLedger.committers,
              callback = { res =>
                val control = continue(res)
                machine.setControl(control)
              },
            )
          )
      }
    }
  }

  final case class SBApplyChoiceGuard(
      choiceName: ChoiceName,
      byInterface: Option[TypeConName],
  ) extends SBuiltin(3) {
    override private[speedy] def execute(
        args: util.ArrayList[SValue],
        machine: Machine,
    ): Control = {
      val guard = args.get(0)
      val (templateId, record) = getSAnyContract(args, 1)
      val coid = getSContractId(args, 2)

      val e = SEApp(SEValue(guard), Array(SEValue(SAnyContract(templateId, record))))
      machine.pushKont(KCheckChoiceGuard(machine, coid, templateId, choiceName, byInterface))
      Control.Expression(e)
    }
  }

  final case object SBGuardConstTrue extends SBuiltinPure(1) {
    override private[speedy] def executePure(
        args: util.ArrayList[SValue]
    ): SBool = {
      discard(getSAnyContract(args, 0))
      SBool(true)
    }
  }

  final case class SBGuardMatchTemplateId(
      expectedTmplId: TypeConName
  ) extends SBuiltin(2) {
    override private[speedy] def execute(
        args: util.ArrayList[SValue],
        machine: Machine,
    ): Control = {
      val contractId = getSContractId(args, 0)
      val (actualTmplId, record @ _) = getSAnyContract(args, 1)
      if (actualTmplId != expectedTmplId) {
        Control.Error(IE.WronglyTypedContract(contractId, expectedTmplId, actualTmplId))
      } else {
        Control.Value(SBool(true))
      }
    }
  }

  final case class SBGuardRequiredInterfaceId(
      requiredIfaceId: TypeConName,
      requiringIfaceId: TypeConName,
  ) extends SBuiltin(2) {
    override private[speedy] def execute(
        args: util.ArrayList[SValue],
        machine: Machine,
    ): Control = {
      val contractId = getSContractId(args, 0)
      val (actualTmplId, record @ _) = getSAnyContract(args, 1)
      if (!interfaceInstanceExists(machine, requiringIfaceId, actualTmplId)) {
        Control.Error(
          IE.ContractDoesNotImplementRequiringInterface(
            requiringIfaceId,
            requiredIfaceId,
            contractId,
            actualTmplId,
          )
        )
      } else {
        Control.Value(SBool(true))
      }
    }
  }

  final case class SBResolveSBUBeginExercise(
      interfaceId: TypeConName,
      choiceName: ChoiceName,
      consuming: Boolean,
      byKey: Boolean,
  ) extends SBuiltin(1) {
    override private[speedy] def execute(
        args: util.ArrayList[SValue],
        machine: Machine,
    ): Control = {
      val e = SEBuiltin(
        SBUBeginExercise(
          templateId = getSAnyContract(args, 0)._1,
          interfaceId = Some(interfaceId),
          choiceId = choiceName,
          consuming = consuming,
          byKey = false,
        )
      )
      Control.Expression(e)
    }
  }

  final case object SBResolveSBUInsertFetchNode extends SBuiltin(1) {
    override private[speedy] def execute(
        args: util.ArrayList[SValue],
        machine: Machine,
    ): Control = {
      val e = SEBuiltin(
        SBUInsertFetchNode(getSAnyContract(args, 0)._1, byKey = false)
      )
      Control.Expression(e)
    }
  }

  // Return a definition matching the templateId of a given payload
  sealed class SBResolveVirtual(toDef: Ref.Identifier => SDefinitionRef) extends SBuiltin(1) {
    override private[speedy] def execute(
        args: util.ArrayList[SValue],
        machine: Machine,
    ): Control = {
      val (ty, record) = getSAnyContract(args, 0)
      val e = SEApp(SEVal(toDef(ty)), Array(SEValue(record)))
      Control.Expression(e)
    }
  }

  final case object SBResolveCreate extends SBResolveVirtual(CreateDefRef)

  final case class SBSignatoryInterface(ifaceId: TypeConName)
      extends SBResolveVirtual(SignatoriesDefRef)

  final case class SBObserverInterface(ifaceId: TypeConName)
      extends SBResolveVirtual(ObserversDefRef)

  // This wraps a contract record into an SAny where the type argument corresponds to
  // the record's templateId.
  final case class SBToAnyContract(
      tplId: TypeConName
  ) extends SBuiltinPure(1) {
    override private[speedy] def executePure(args: util.ArrayList[SValue]): SAny = {
      SAnyContract(tplId, getSRecord(args, 0))
    }
  }

  // Convert an interface to a given template type if possible. Since interfaces are represented
  // by an SAny wrapping the underlying template, we need to check that the SAny type constructor
  // matches the template type, and then return the SAny internal value.
  final case class SBFromInterface(
      tplId: TypeConName
  ) extends SBuiltinPure(1) {
    override private[speedy] def executePure(args: util.ArrayList[SValue]): SOptional = {
      val (tyCon, record) = getSAnyContract(args, 0)
      if (tplId == tyCon) {
        SOptional(Some(record))
      } else {
        SOptional(None)
      }
    }
  }

  // Convert an interface to a given template type if possible. Since interfaces are represented
  // by an SAny wrapping the underlying template, we need to check that the SAny type constructor
  // matches the template type, and then return the SAny internal value.
  final case class SBUnsafeFromInterface(
      tplId: TypeConName
  ) extends SBuiltin(2) {
    override private[speedy] def execute(
        args: util.ArrayList[SValue],
        machine: Machine,
    ): Control = {
      val coid = getSContractId(args, 0)
      val (tyCon, record) = getSAnyContract(args, 1)
      if (tplId == tyCon) {
        Control.Value(record)
      } else {
        Control.Error(IE.WronglyTypedContract(coid, tplId, tyCon))
      }
    }
  }

  // Convert an interface value to another interface `requiringIfaceId`, if
  // the underlying template implements `requiringIfaceId`. Else return `None`.
  final case class SBFromRequiredInterface(
      requiringIfaceId: TypeConName
  ) extends SBuiltin(1) {

    override private[speedy] def execute(
        args: util.ArrayList[SValue],
        machine: Machine,
    ) = {
      val (actualTemplateId, record) = getSAnyContract(args, 0)
      val v =
        if (interfaceInstanceExists(machine, requiringIfaceId, actualTemplateId))
          SOptional(Some(SAnyContract(actualTemplateId, record)))
        else
          SOptional(None)
      Control.Value(v)
    }
  }

  // Convert an interface `requiredIfaceId`  to another interface `requiringIfaceId`, if
  // the underlying template implements `requiringIfaceId`. Else throw a fatal
  // `ContractDoesNotImplementRequiringInterface` exception.
  final case class SBUnsafeFromRequiredInterface(
      requiredIfaceId: TypeConName,
      requiringIfaceId: TypeConName,
  ) extends SBuiltin(2) {

    override private[speedy] def execute(
        args: util.ArrayList[SValue],
        machine: Machine,
    ): Control = {
      val coid = getSContractId(args, 0)
      val (actualTmplId, record) = getSAnyContract(args, 1)
      if (!interfaceInstanceExists(machine, requiringIfaceId, actualTmplId)) {
        Control.Error(
          IE.ContractDoesNotImplementRequiringInterface(
            requiringIfaceId,
            requiredIfaceId,
            coid,
            actualTmplId,
          )
        )
      } else {
        Control.Value(SAnyContract(actualTmplId, record))
      }
    }
  }

  final case class SBCallInterface(
      ifaceId: TypeConName,
      methodName: MethodName,
  ) extends SBuiltin(1) {
    override private[speedy] def execute(
        args: util.ArrayList[SValue],
        machine: Machine,
    ): Control = {
      val (templateId, record) = getSAnyContract(args, 0)
      val ref = getInterfaceInstance(machine, ifaceId, templateId).fold(
        crash(
          s"Attempted to call interface ${ifaceId} method ${methodName} on a wrapped " +
            s"template of type ${ifaceId}, but there's no matching interface instance."
        )
      )(iiRef => InterfaceInstanceMethodDefRef(iiRef, methodName))
      val e = SEApp(SEVal(ref), Array(SEValue(record)))
      Control.Expression(e)
    }
  }

  final case class SBViewInterface(
      ifaceId: TypeConName
  ) extends SBuiltin(1) {
    override private[speedy] def execute(
        args: util.ArrayList[SValue],
        machine: Machine,
    ): Control = {
      val (templateId, record) = getSAnyContract(args, 0)
      val ref = getInterfaceInstance(machine, ifaceId, templateId).fold(
        crash(
          s"Attempted to call view for interface ${ifaceId} on a wrapped " +
            s"template of type ${ifaceId}, but there's no matching interface instance."
        )
      )(iiRef => InterfaceInstanceViewDefRef(iiRef))
      val e = SEApp(SEVal(ref), Array(SEValue(record)))
      Control.Expression(e)
    }
  }

  /** $insertFetch[tid]
    *    :: ContractId a
    *    -> List Party    (signatories)
    *    -> List Party    (observers)
    *    -> Optional {key: key, maintainers: List Party}  (template key, if present)
    *    -> ()
    */
  final case class SBUInsertFetchNode(
      templateId: TypeConName,
      byKey: Boolean,
  ) extends OnLedgerBuiltin(1) {
    override protected def executeWithLedger(
        args: util.ArrayList[SValue],
        machine: Machine,
        onLedger: OnLedger,
    ): Control = {
      val coid = getSContractId(args, 0)
      val cached =
        onLedger.cachedContracts.getOrElse(
          coid,
          crash(s"Contract ${coid.coid} is missing from cache"),
        )
      val signatories = cached.signatories
      val observers = cached.observers
      val key = cached.key
      onLedger.ptx.insertFetch(
        coid = coid,
        templateId = templateId,
        optLocation = machine.getLastLocation,
        signatories = signatories,
        observers = observers,
        key = key,
        byKey = byKey,
        version = machine.tmplId2TxVersion(templateId),
      ) match {
        case Right(ptx) =>
          onLedger.ptx = ptx
          Control.Value(SUnit)
        case Left(err) =>
          Control.Error(convTxError(err))
      }
    }
  }

  /** $insertLookup[T]
    *    :: { key : key, maintainers: List Party}
    *    -> Maybe (ContractId T)
    *    -> ()
    */
  final case class SBUInsertLookupNode(templateId: TypeConName) extends OnLedgerBuiltin(2) {
    override protected def executeWithLedger(
        args: util.ArrayList[SValue],
        machine: Machine,
        onLedger: OnLedger,
    ): Control = {
      val keyWithMaintainers =
        extractKeyWithMaintainers(
          machine,
          templateId,
          NameOf.qualifiedNameOfCurrentFunc,
          args.get(0),
        )
      val mbCoid = args.get(1) match {
        case SOptional(mb) =>
          mb.map {
            case SContractId(coid) => coid
            case _ => crash(s"Non contract id value when inserting lookup node")
          }
        case _ => crash(s"Non option value when inserting lookup node")
      }
      onLedger.ptx.insertLookup(
        templateId = templateId,
        optLocation = machine.getLastLocation,
        key = Node.KeyWithMaintainers(
          key = keyWithMaintainers.key,
          maintainers = keyWithMaintainers.maintainers,
        ),
        result = mbCoid,
        version = machine.tmplId2TxVersion(templateId),
      ) match {
        case Right(ptx) =>
          onLedger.ptx = ptx
          Control.Value(SUnit)
        case Left(err) =>
          Control.Error(convTxError(err))
      }
    }
  }

  private[this] abstract class KeyOperation {
    val templateId: TypeConName

    // Callback from the engine returned NotFound
    def handleKeyFound(machine: Machine, cid: V.ContractId): Control
    // We already saw this key, but it was undefined or was archived
    def handleKeyNotFound(machine: Machine, gkey: GlobalKey): (Control, Boolean)

    final def handleKnownInputKey(
        machine: Machine,
        gkey: GlobalKey,
        keyMapping: ContractStateMachine.KeyMapping,
    ): Control =
      keyMapping match {
        case ContractStateMachine.KeyActive(cid) =>
          handleKeyFound(machine, cid)
        case ContractStateMachine.KeyInactive =>
          val (control, _) = handleKeyNotFound(machine, gkey)
          control
      }
  }

  private[this] object KeyOperation {
    final class Fetch(override val templateId: TypeConName) extends KeyOperation {
      override def handleKeyFound(machine: Machine, cid: V.ContractId): Control = {
        Control.Value(SContractId(cid))
      }
      override def handleKeyNotFound(machine: Machine, gkey: GlobalKey): (Control, Boolean) = {
        (Control.Error(IE.ContractKeyNotFound(gkey)), false)
      }
    }

    final class Lookup(override val templateId: TypeConName) extends KeyOperation {
      override def handleKeyFound(machine: Machine, cid: V.ContractId): Control = {
        Control.Value(SOptional(Some(SContractId(cid))))
      }
      override def handleKeyNotFound(machine: Machine, key: GlobalKey): (Control, Boolean) = {
        (Control.Value(SValue.SValue.None), true)
      }
    }
  }

  private[speedy] sealed abstract class SBUKeyBuiltin(
      operation: KeyOperation
  ) extends OnLedgerBuiltin(1) {

    final override def executeWithLedger(
        args: util.ArrayList[SValue],
        machine: Machine,
        onLedger: OnLedger,
    ): Control = {
      val skey = args.get(0)
      val keyWithMaintainers =
        extractKeyWithMaintainers(
          machine,
          operation.templateId,
          NameOf.qualifiedNameOfCurrentFunc,
          skey,
        )

      if (keyWithMaintainers.maintainers.isEmpty) {
        Control.Error(
          IE.FetchEmptyContractKeyMaintainers(operation.templateId, keyWithMaintainers.key)
        )
      } else {
        val gkey = GlobalKey(operation.templateId, keyWithMaintainers.key)

        onLedger.ptx.contractState.resolveKey(gkey) match {
          case Right((keyMapping, next)) =>
            onLedger.ptx = onLedger.ptx.copy(contractState = next)
            keyMapping match {
              case ContractStateMachine.KeyActive(coid) =>
                machine.checkKeyVisibility(onLedger, gkey, coid, operation.handleKeyFound)

              case ContractStateMachine.KeyInactive =>
                operation.handleKnownInputKey(machine, gkey, keyMapping)
            }

          case Left(handle) =>
            def continue: Option[V.ContractId] => (Control, Boolean) = { result =>
              val (keyMapping, next) = handle(result)
              onLedger.ptx = onLedger.ptx.copy(contractState = next)
              keyMapping match {
                case ContractStateMachine.KeyActive(coid) =>
                  // We do not call directly machine.checkKeyVisibility as it may throw an SError,
                  // and such error cannot be throw inside a ledger-question continuation.
                  machine.pushKont(
                    KCheckKeyVisibility(machine, gkey, coid, operation.handleKeyFound)
                  )
                  if (onLedger.cachedContracts.contains(coid)) {
                    (Control.Value(SUnit), true)
                  } else {
                    // SBFetchAny will populate onLedger.cachedContracts with the contract pointed by coid
                    val e = SBFetchAny(SEValue(SContractId(coid)), SBSome(SEValue(skey)))
                    (Control.Expression(e), true)
                  }

                case ContractStateMachine.KeyInactive =>
                  operation.handleKeyNotFound(machine, gkey)
              }
            }: Option[V.ContractId] => (Control, Boolean)

            onLedger.disclosureKeyTable.contractIdByKey(gkey.hash) match {
              case Some(coid) =>
                continue(Some(coid.value))._1

              case None =>
                Control.Question(
                  SResultNeedKey(
                    GlobalKeyWithMaintainers(gkey, keyWithMaintainers.maintainers),
                    onLedger.committers,
                    callback = { res =>
                      val (control, bool) = continue(res)
                      machine.setControl(control)
                      bool
                    },
                  )
                )
            }
        }
      }
    }
  }

  /** $fetchKey[T]
    *   :: { key: key, maintainers: List Party }
    *   -> ContractId T
    */
  final case class SBUFetchKey(templateId: TypeConName)
      extends SBUKeyBuiltin(new KeyOperation.Fetch(templateId))

  /** $lookupKey[T]
    *   :: { key: key, maintainers: List Party }
    *   -> Maybe (ContractId T)
    */
  final case class SBULookupKey(templateId: TypeConName)
      extends SBUKeyBuiltin(new KeyOperation.Lookup(templateId))

  /** $getTime :: Token -> Timestamp */
  final case object SBGetTime extends SBuiltin(1) {
    override private[speedy] def execute(
        args: util.ArrayList[SValue],
        machine: Machine,
    ): Control = {
      checkToken(args, 0)
      // $ugettime :: Token -> Timestamp
      machine.ledgerMode match {
        case onLedger: OnLedger =>
          onLedger.dependsOnTime = true
        case OffLedger =>
      }
      Control.Question(
        SResultNeedTime { timestamp =>
          machine.setControl(Control.Value(STimestamp(timestamp)))
        }
      )
    }
  }

  final case class SBSSubmit(optLocation: Option[Location], mustFail: Boolean) extends SBuiltin(3) {
    override private[speedy] def execute(
        args: util.ArrayList[SValue],
        machine: Machine,
    ): Control = {
      checkToken(args, 2)
      Control.Question(
        SResultScenarioSubmit(
          committers = extractParties(NameOf.qualifiedNameOfCurrentFunc, args.get(0)),
          commands = args.get(1),
          location = optLocation,
          mustFail = mustFail,
          callback = { newValue =>
            machine.setControl(Control.Value(newValue))
          },
        )
      )
    }
  }

  /** $pure :: a -> Token -> a */
  final case object SBSPure extends SBuiltin(2) {
    override private[speedy] def execute(
        args: util.ArrayList[SValue],
        machine: Machine,
    ): Control = {
      checkToken(args, 1)
      Control.Value(args.get(0))
    }
  }

  /** $pass :: Int64 -> Token -> Timestamp */
  final case object SBSPass extends SBuiltin(2) {
    override private[speedy] def execute(
        args: util.ArrayList[SValue],
        machine: Machine,
    ): Control = {
      checkToken(args, 1)
      val relTime = getSInt64(args, 0)
      Control.Question(
        SResultScenarioPassTime(
          relTime,
          callback = { timestamp =>
            machine.setControl(Control.Value(STimestamp(timestamp)))
          },
        )
      )
    }
  }

  /** $getParty :: Text -> Token -> Party */
  final case object SBSGetParty extends SBuiltin(2) {
    override private[speedy] def execute(
        args: util.ArrayList[SValue],
        machine: Machine,
    ): Control = {
      checkToken(args, 1)
      val name = getSText(args, 0)
      Control.Question(
        SResultScenarioGetParty(
          name,
          callback = { party =>
            machine.setControl(Control.Value(SParty(party)))
          },
        )
      )
    }
  }

  /** $trace :: Text -> a -> a */
  final case object SBTrace extends SBuiltin(2) {
    override private[speedy] def execute(
        args: util.ArrayList[SValue],
        machine: Machine,
    ): Control = {
      val message = getSText(args, 0)
      machine.traceLog.add(message, machine.getLastLocation)(machine.loggingContext)
      Control.Value(args.get(1))
    }
  }

  /** $error :: Text -> a */
  final case object SBError extends SBuiltin(1) {
    override private[speedy] def execute(
        args: util.ArrayList[SValue],
        machine: Machine,
    ): Control = {
      Control.Error(IE.UserError(getSText(args, 0)))
    }
  }

  /** $throw :: AnyException -> a */
  final case object SBThrow extends SBuiltin(1) {
    override private[speedy] def execute(
        args: util.ArrayList[SValue],
        machine: Machine,
    ): Control = {
      val excep = getSAny(args, 0)
      unwindToHandler(machine, excep)
    }
  }

  /** $crash :: Text -> Unit -> Nothing */
  private[speedy] final case class SBCrash(reason: String) extends SBuiltin(1) {

    override private[speedy] def execute(
        args: util.ArrayList[SValue],
        machine: Machine,
    ): Control = {
      getSUnit(args, 0)

      crash(reason)
    }
  }

  /** $try-handler :: Optional (Token -> a) -> AnyException -> Token -> a (or re-throw) */
  final case object SBTryHandler extends SBuiltin(3) {
    override private[speedy] def execute(
        args: util.ArrayList[SValue],
        machine: Machine,
    ): Control = {
      checkToken(args, 2)
      val opt = getSOptional(args, 0)
      val excep = getSAny(args, 1)
      opt match {
        case None =>
          unwindToHandler(machine, excep) // re-throw
        case Some(handler) =>
          machine.enterApplication(handler, Array(SEValue(SToken)))
      }
    }
  }

  /** $any-exception-message :: AnyException -> Text */
  final case object SBAnyExceptionMessage extends SBuiltin(1) {
    override private[speedy] def execute(
        args: util.ArrayList[SValue],
        machine: Machine,
    ): Control = {
      val exception = getSAnyException(args, 0)
      exception.id match {
        case ValueArithmeticError.tyCon =>
          Control.Value(exception.values.get(0))
        case tyCon =>
          val e = SEApp(SEVal(ExceptionMessageDefRef(tyCon)), Array(SEValue(exception)))
          Control.Expression(e)
      }
    }
  }

  /** $to_any
    *    :: t
    *    -> Any (where t = ty)
    */
  final case class SBToAny(ty: Ast.Type) extends SBuiltinPure(1) {
    override private[speedy] def executePure(args: util.ArrayList[SValue]): SAny = {
      SAny(ty, args.get(0))
    }
  }

  /** $from_any
    *    :: Any
    *    -> Optional t (where t = expectedType)
    */
  final case class SBFromAny(expectedTy: Ast.Type) extends SBuiltinPure(1) {
    override private[speedy] def executePure(args: util.ArrayList[SValue]): SOptional = {
      val any = getSAny(args, 0)
      if (any.ty == expectedTy) SOptional(Some(any.value)) else SValue.SValue.None
    }
  }

  /** $interface_template_type_rep
    *    :: t
    *    -> TypeRep (where t = TTyCon(_))
    */
  final case class SBInterfaceTemplateTypeRep(tycon: TypeConName) extends SBuiltinPure(1) {
    override private[speedy] def executePure(args: util.ArrayList[SValue]): STypeRep = {
      val (tyCon, _) = getSAnyContract(args, 0)
      STypeRep(Ast.TTyCon(tyCon))
    }
  }

  /** $type_rep_ty_con_name
    *    :: TypeRep
    *    -> Optional Text
    */
  final case object SBTypeRepTyConName extends SBuiltinPure(1) {
    override private[speedy] def executePure(args: util.ArrayList[SValue]): SOptional =
      getSTypeRep(args, 0) match {
        case Ast.TTyCon(name) => SOptional(Some(SText(name.toString)))
        case _ => SOptional(None)
      }
  }

  // Unstable text primitives.

  /** $text_to_upper :: Text -> Text */
  case object SBTextToUpper extends SBuiltinPure(1) {
    override private[speedy] def executePure(args: util.ArrayList[SValue]): SText = {
      val t = getSText(args, 0)
      // TODO [FM]: replace with ASCII-specific function, or not
      SText(t.toUpperCase(util.Locale.ROOT))
    }
  }

  /** $text_to_lower :: Text -> Text */
  case object SBTextToLower extends SBuiltinPure(1) {
    override private[speedy] def executePure(args: util.ArrayList[SValue]): SText = {
      val t = getSText(args, 0)
      // TODO [FM]: replace with ASCII-specific function, or not
      SText(t.toLowerCase(util.Locale.ROOT))
    }
  }

  /** $text_slice :: Int -> Int -> Text -> Text */
  case object SBTextSlice extends SBuiltinPure(3) {
    override private[speedy] def executePure(args: util.ArrayList[SValue]): SText = {
      val from = getSInt64(args, 0)
      val to = getSInt64(args, 1)
      val t = getSText(args, 2)
      val length = t.codePointCount(0, t.length).toLong
      if (to <= 0 || from >= length || to <= from) {
        SText("")
      } else {
        val rfrom = from.max(0).toInt
        val rto = to.min(length).toInt
        // NOTE [FM]: We use toInt only after ensuring the indices are
        // between 0 and length, inclusive. Calling toInt prematurely
        // would mean dropping the high order bits indiscriminitely,
        // so for instance (0x100000000L).toInt == 0, resulting in an
        // empty string below even though `to` was larger than length.
        val ifrom = t.offsetByCodePoints(0, rfrom)
        val ito = t.offsetByCodePoints(ifrom, rto - rfrom)
        SText(t.slice(ifrom, ito))
      }
    }
  }

  /** $text_slice_index :: Text -> Text -> Optional Int */
  case object SBTextSliceIndex extends SBuiltinPure(2) {
    override private[speedy] def executePure(args: util.ArrayList[SValue]): SOptional = {
      val slice = getSText(args, 0)
      val t = getSText(args, 1)
      val n = t.indexOfSlice(slice) // n is -1 if slice is not found.
      if (n < 0) {
        SOptional(None)
      } else {
        val rn = t.codePointCount(0, n).toLong // we want to return the number of codepoints!
        SOptional(Some(SInt64(rn)))
      }
    }
  }

  /** $text_contains_only :: Text -> Text -> Bool */
  case object SBTextContainsOnly extends SBuiltinPure(2) {
    override private[speedy] def executePure(args: util.ArrayList[SValue]): SBool = {
      val alphabet = getSText(args, 0)
      val t = getSText(args, 1)
      val alphabetSet = alphabet.codePoints().iterator().asScala.toSet
      val result = t.codePoints().iterator().asScala.forall(alphabetSet.contains)
      SBool(result)
    }
  }

  /** $text_replicate :: Int -> Text -> Text */
  case object SBTextReplicate extends SBuiltinPure(2) {
    override private[speedy] def executePure(args: util.ArrayList[SValue]): SText = {
      val n = getSInt64(args, 0)
      val t = getSText(args, 1)
      if (n < 0) {
        SText("")
      } else {
        val rn = n.min(Int.MaxValue.toLong).toInt
        SText(t * rn)
      }
    }
  }

  /** $text_split_on :: Text -> Text -> List Text */
  case object SBTextSplitOn extends SBuiltinPure(2) {
    override private[speedy] def executePure(args: util.ArrayList[SValue]): SList = {
      val pattern = getSText(args, 0)
      val t = getSText(args, 1)
      val xs =
        // Java will produce a two-element list for this with the second
        // element being the empty string.
        if (pattern.isEmpty) {
          FrontStack(SText(t))
        } else {
          // We do not want to do a regex match so we use Pattern.quote
          // and we want to keep empty strings, so we use -1 as the second argument.
          t.split(Pattern.quote(pattern), -1).iterator.map(SText).to(FrontStack)
        }
      SList(xs)
    }
  }

  /** $text_intercalate :: Text -> List Text -> Text */
  final case object SBTextIntercalate extends SBuiltinPure(2) {
    override private[speedy] def executePure(args: util.ArrayList[SValue]): SText = {
      val sep = getSText(args, 0)
      val vs = getSList(args, 1)
      val xs = vs.map {
        case SText(t) => t
        case x => crash(s"type mismatch SBTextIntercalate, expected Text in list, got $x")
      }
      SText(xs.iterator.mkString(sep))
    }
  }

  /** EQUAL_LIST :: (a -> a -> Bool) -> [a] -> [a] -> Bool */
  final case object SBEqualList extends SBuiltin(3) {

    private val equalListBody: SExpr =
      SECaseAtomic( // case xs of
        SELocA(1),
        Array(
          SCaseAlt(
            SCPNil, // nil ->
            SECaseAtomic( // case ys of
              SELocA(2),
              Array(
                SCaseAlt(SCPNil, SEValue.True), // nil -> True
                SCaseAlt(SCPDefault, SEValue.False),
              ),
            ), // default -> False
          ),
          SCaseAlt( // cons x xss ->
            SCPCons,
            SECaseAtomic( // case ys of
              SELocA(2),
              Array(
                SCaseAlt(SCPNil, SEValue.False), // nil -> False
                SCaseAlt( // cons y yss ->
                  SCPCons,
                  SELet1( // let sub = (f y x) in
                    SEAppAtomicGeneral(
                      SELocA(0), // f
                      Array(
                        SELocS(2), // y
                        SELocS(4),
                      ),
                    ), // x
                    SECaseAtomic( // case (f y x) of
                      SELocS(1),
                      Array(
                        SCaseAlt(
                          SCPPrimCon(Ast.PCTrue), // True ->
                          SEAppAtomicGeneral(
                            SEBuiltin(SBEqualList), // single recursive occurrence
                            Array(
                              SELocA(0), // f
                              SELocS(2), // yss
                              SELocS(4),
                            ),
                          ), // xss
                        ),
                        SCaseAlt(SCPPrimCon(Ast.PCFalse), SEValue.False), // False -> False
                      ),
                    ),
                  ),
                ),
              ),
            ),
          ),
        ),
      )

    private val closure: SValue = {
      val frame = Array.ofDim[SValue](0) // no free vars
      val arity = 3
      SPAP(PClosure(Profile.LabelUnset, equalListBody, frame), ArrayList.empty, arity)
    }

    override private[speedy] def execute(
        args: util.ArrayList[SValue],
        machine: Machine,
    ): Control = {
      val f = args.get(0)
      val xs = args.get(1)
      val ys = args.get(2)
      machine.enterApplication(
        closure,
        Array(SEValue(f), SEValue(xs), SEValue(ys)),
      )
    }

  }

  object SBExperimental {

    private object SBExperimentalAnswer extends SBuiltin(1) {
      override private[speedy] def execute(
          args: util.ArrayList[SValue],
          machine: Machine,
      ): Control = {
        Control.Value(SInt64(42L))
      }
    }

    // TODO: move this into the speedy compiler code
    private val mapping: Map[String, compileTime.SExpr] =
      List(
        "ANSWER" -> SBExperimentalAnswer
      ).view.map { case (name, builtin) => name -> compileTime.SEBuiltin(builtin) }.toMap

    def apply(name: String): compileTime.SExpr =
      mapping.getOrElse(
        name,
        SBError(compileTime.SEValue(SText(s"experimental $name not supported."))),
      )

  }

  /** $cacheDisclosedContract[T] :: ContractId T -> CachedContract T -> Unit */
  private[speedy] final case class SBCacheDisclosedContract(contractId: V.ContractId)
      extends OnLedgerBuiltin(1) {

    override protected def executeWithLedger(
        args: util.ArrayList[SValue],
        machine: Machine,
        onLedger: OnLedger,
    ): Control = {
<<<<<<< HEAD
      val cachedContract = extractCachedContract(machine, args.get(0))
      val templateId = cachedContract.templateId
      val optError = for {
        keyWithMaintainers <- cachedContract.key
        keyHash = crypto.Hash.assertHashContractKey(templateId, keyWithMaintainers.key)
        result <- onLedger.disclosureKeyTable.addContractKey(templateId, keyHash, contractId)
      } yield result

      optError match {
        case None =>
          onLedger.updateCachedContracts(
            contractId,
            cachedContract,
          )
          Control.Value(SUnit)

        case Some(error) =>
          Control.Error(error)
      }
=======
      val cachedContract = args.get(0)

      onLedger.updateCachedContracts(
        contractId,
        extractCachedContract(machine, cachedContract),
      )

      Control.Value(SUnit)
>>>>>>> e134e049
    }
  }

  private[speedy] def convTxError(err: Tx.TransactionError): interpretation.Error = {
    err match {
      case Tx.AuthFailureDuringExecution(nid, fa) =>
        IE.FailedAuthorization(nid, fa)
      case Tx.DuplicateContractKey(key) =>
        IE.DuplicateContractKey(key)
    }
  }

  private[this] def extractParties(where: String, v: SValue): TreeSet[Party] =
    v match {
      case SList(vs) =>
        TreeSet.empty(Party.ordering) ++ vs.iterator.map {
          case SParty(p) => p
          case x =>
            throw SErrorCrash(where, s"non-party value in list: $x")
        }
      case SParty(p) =>
        TreeSet(p)(Party.ordering)
      case _ =>
        throw SErrorCrash(where, s"value not a list of parties or party: $v")
    }

  private[this] val keyWithMaintainersStructFields: Struct[Unit] =
    Struct.assertFromNameSeq(List(Ast.keyFieldName, Ast.maintainersFieldName))

  private[this] val keyIdx = keyWithMaintainersStructFields.indexOf(Ast.keyFieldName)
  private[this] val maintainerIdx = keyWithMaintainersStructFields.indexOf(Ast.maintainersFieldName)

  private[this] def extractKeyWithMaintainers(
      machine: Machine,
      templateId: TypeConName,
      location: String,
      v: SValue,
  ): Node.KeyWithMaintainers =
    v match {
      case SStruct(_, vals) =>
        val key = machine.normValue(templateId, vals.get(keyIdx))
        key.foreachCid(_ => throw SErrorDamlException(IE.ContractIdInContractKey(key)))
        Node.KeyWithMaintainers(
          key = key,
          maintainers = extractParties(NameOf.qualifiedNameOfCurrentFunc, vals.get(maintainerIdx)),
        )
      case _ => throw SErrorCrash(location, s"Invalid key with maintainers: $v")
    }

  private[this] def extractOptionalKeyWithMaintainers(
      machine: Machine,
      templateId: TypeConName,
      where: String,
      optKey: SValue,
  ): Option[Node.KeyWithMaintainers] =
    optKey match {
      case SOptional(mbKey) => mbKey.map(extractKeyWithMaintainers(machine, templateId, where, _))
      case v => throw SErrorCrash(where, s"Expected optional key with maintainers, got: $v")
    }

  private[this] val cachedContractFieldNames =
    List("type", "value", "signatories", "observers", "mbKey").map(Ref.Name.assertFromString)

  private[this] val cachedContractStruct =
    Struct.assertFromSeq(cachedContractFieldNames.zipWithIndex)

  private[this] val List(
    cachedContractTypeFieldIdx,
    cachedContractArgIdx,
    cachedContractSignatoriesIdx,
    cachedContractObserversIdx,
    cachedContractKeyIdx,
  ) = cachedContractFieldNames.map(cachedContractStruct.indexOf)

  private[speedy] val SBuildCachedContract =
    SBuiltin.SBStructCon(cachedContractStruct)

  private[speedy] def extractCachedContract(
      machine: Machine,
      v: SValue,
  ): CachedContract =
    v match {
      case SStruct(_, vals) if vals.size == cachedContractStruct.size =>
        val templateId = vals.get(cachedContractTypeFieldIdx) match {
          case STypeRep(Ast.TTyCon(tycon)) => tycon
          case _ =>
            throw SErrorCrash(NameOf.qualifiedNameOfCurrentFunc, s"Invalid cached contract: $v")
        }
        CachedContract(
          templateId = templateId,
          value = vals.get(cachedContractArgIdx),
          signatories = extractParties(
            NameOf.qualifiedNameOfCurrentFunc,
            vals.get(cachedContractSignatoriesIdx),
          ),
          observers =
            extractParties(NameOf.qualifiedNameOfCurrentFunc, vals.get(cachedContractObserversIdx)),
          key = extractOptionalKeyWithMaintainers(
            machine,
            templateId,
            NameOf.qualifiedNameOfCurrentFunc,
            vals.get(cachedContractKeyIdx),
          ),
        )
      case _ =>
        throw SErrorCrash(NameOf.qualifiedNameOfCurrentFunc, s"Invalid cached contract: $v")
    }
}<|MERGE_RESOLUTION|>--- conflicted
+++ resolved
@@ -1827,9 +1827,9 @@
         args: util.ArrayList[SValue],
         machine: Machine,
     ): Control = {
-      checkToken(args, 2)
       val opt = getSOptional(args, 0)
       val excep = getSAny(args, 1)
+      checkToken(args, 2)
       opt match {
         case None =>
           unwindToHandler(machine, excep) // re-throw
@@ -2129,7 +2129,6 @@
         machine: Machine,
         onLedger: OnLedger,
     ): Control = {
-<<<<<<< HEAD
       val cachedContract = extractCachedContract(machine, args.get(0))
       val templateId = cachedContract.templateId
       val optError = for {
@@ -2149,16 +2148,6 @@
         case Some(error) =>
           Control.Error(error)
       }
-=======
-      val cachedContract = args.get(0)
-
-      onLedger.updateCachedContracts(
-        contractId,
-        extractCachedContract(machine, cachedContract),
-      )
-
-      Control.Value(SUnit)
->>>>>>> e134e049
     }
   }
 
