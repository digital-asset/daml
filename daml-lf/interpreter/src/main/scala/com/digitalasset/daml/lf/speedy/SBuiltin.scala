--- conflicted
+++ resolved
@@ -1593,10 +1593,6 @@
           // TODO (drsk) validate key hash. https://github.com/digital-asset/daml/issues/13897
           machine.disclosureTable.contractIdByKey.get(gkey.hash) match {
             case Some(coid) =>
-<<<<<<< HEAD
-              val vcoid = coid.value
-              continue(Some(vcoid))._1
-=======
               machine.disclosureTable.contractById.get(coid) match {
                 case Some((actualTemplateId, _)) if actualTemplateId == operation.templateId =>
                   val vcoid = coid.value
@@ -1616,7 +1612,6 @@
                     s"Disclosure table is in an inconsistent state: unable to locate the contract ${coid.value} even though we know its key hash ${gkey.hash}"
                   )
               }
->>>>>>> 19a2b986
 
             case None =>
               Control.Question(
