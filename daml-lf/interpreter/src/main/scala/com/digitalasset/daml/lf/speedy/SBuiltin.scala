// Copyright (c) 2022 Digital Asset (Switzerland) GmbH and/or its affiliates. All rights reserved.
// SPDX-License-Identifier: Apache-2.0

package com.daml.lf
package speedy

import java.util
import java.util.regex.Pattern
import com.daml.lf.data.Ref._
import com.daml.lf.data._
import com.daml.lf.data.Numeric.Scale
import com.daml.lf.interpretation.{Error => IE}
import com.daml.lf.language.{Ast, TemplateOrInterface}
import com.daml.lf.speedy.ArrayList.Implicits._
import com.daml.lf.speedy.SError._
import com.daml.lf.speedy.SExpr._
import com.daml.lf.speedy.SResult._
import com.daml.lf.speedy.Speedy._
import com.daml.lf.speedy.{SExpr0 => compileTime}
import com.daml.lf.speedy.{SExpr => runTime}
import com.daml.lf.speedy.SValue.{SValue => _, _}
import com.daml.lf.speedy.SValue.{SValue => SV}
import com.daml.lf.transaction.{
  ContractStateMachine,
  GlobalKey,
  GlobalKeyWithMaintainers,
  Node,
  Transaction => Tx,
}
import com.daml.lf.value.{Value => V}
import com.daml.lf.value.Value.ValueArithmeticError
import com.daml.nameof.NameOf
import com.daml.scalautil.Statement.discard

import scala.jdk.CollectionConverters._
import scala.collection.immutable.TreeSet

/**  Speedy builtins are stratified into two layers:
  *  Parent: `SBuiltin`, (which are effectful), and child: `SBuiltinPure` (which are pure).
  *
  *  Effectful builtin functions may ask questions of the ledger or change machine state.
  *  Pure builtins can be treated specially because their evaluation is immediate.
  *  This fact is used by the execution of the ANF expression form: `SELet1Builtin`.
  *
  *  Most builtins are pure, and so they extend `SBuiltinPure`
  */
private[speedy] sealed abstract class SBuiltin(val arity: Int) {
  protected def crash(msg: String): Nothing =
    throw SErrorCrash(getClass.getCanonicalName, msg)

  // Helper for constructing expressions applying this builtin.
  // E.g. SBCons(SEVar(1), SEVar(2))

  // TODO: move this into the speedy compiler code
  private[lf] def apply(args: compileTime.SExpr*): compileTime.SExpr =
    compileTime.SEApp(compileTime.SEBuiltin(this), args.toList)

  // TODO: avoid constructing application expression at run time
  private[lf] def apply(args: runTime.SExpr*): runTime.SExpr =
    runTime.SEApp(runTime.SEBuiltin(this), args.toArray)

  /** Execute the builtin with 'arity' number of arguments in 'args'.
    * Updates the machine state accordingly.
    */
  private[speedy] def execute(args: util.ArrayList[SValue], machine: Machine): Control

  protected def unexpectedType(i: Int, expected: String, found: SValue) =
    crash(s"type mismatch of argument $i: expect $expected but got $found")

  final protected def getSBool(args: util.ArrayList[SValue], i: Int): Boolean =
    args.get(i) match {
      case SBool(value) => value
      case otherwise => unexpectedType(i, "SBool", otherwise)
    }

  final protected def getSUnit(args: util.ArrayList[SValue], i: Int): Unit =
    args.get(i) match {
      case SUnit => ()
      case otherwise => unexpectedType(i, "SUnit", otherwise)
    }

  final protected def getSInt64(args: util.ArrayList[SValue], i: Int): Long =
    args.get(i) match {
      case SInt64(value) => value
      case otherwise => unexpectedType(i, "SInt64", otherwise)
    }

  final protected def getSText(args: util.ArrayList[SValue], i: Int): String =
    args.get(i) match {
      case SText(value) => value
      case otherwise => unexpectedType(i, "SText", otherwise)
    }

  final protected def getSNumeric(args: util.ArrayList[SValue], i: Int): Numeric =
    args.get(i) match {
      case SNumeric(value) => value
      case otherwise => unexpectedType(i, "SNumeric", otherwise)
    }

  final protected def getSDate(args: util.ArrayList[SValue], i: Int): Time.Date =
    args.get(i) match {
      case SDate(value) => value
      case otherwise => unexpectedType(i, "SDate", otherwise)
    }

  final protected def getSTimestamp(args: util.ArrayList[SValue], i: Int): Time.Timestamp =
    args.get(i) match {
      case STimestamp(value) => value
      case otherwise => unexpectedType(i, "STimestamp", otherwise)
    }

  final protected def getSTNat(args: util.ArrayList[SValue], i: Int): Numeric.Scale =
    args.get(i) match {
      case STNat(x) => x
      case otherwise => unexpectedType(i, "STNat", otherwise)
    }

  final protected def getSParty(args: util.ArrayList[SValue], i: Int): Party =
    args.get(i) match {
      case SParty(value) => value
      case otherwise => unexpectedType(i, "SParty", otherwise)
    }

  final protected def getSContractId(args: util.ArrayList[SValue], i: Int): V.ContractId =
    args.get(i) match {
      case SContractId(value) => value
      case otherwise => unexpectedType(i, "SContractId", otherwise)
    }

  final protected def getSBigNumeric(args: util.ArrayList[SValue], i: Int): java.math.BigDecimal =
    args.get(i) match {
      case SBigNumeric(value) => value
      case otherwise => unexpectedType(i, "SBigNumeric", otherwise)
    }

  final protected def getSList(args: util.ArrayList[SValue], i: Int): FrontStack[SValue] =
    args.get(i) match {
      case SList(value) => value
      case otherwise => unexpectedType(i, "SList", otherwise)
    }

  final protected def getSOptional(args: util.ArrayList[SValue], i: Int): Option[SValue] =
    args.get(i) match {
      case SOptional(value) => value
      case otherwise => unexpectedType(i, "SOptional", otherwise)
    }

  final protected def getSMap(args: util.ArrayList[SValue], i: Int): SMap =
    args.get(i) match {
      case genMap: SMap => genMap
      case otherwise => unexpectedType(i, "SMap", otherwise)
    }

  final protected def getSMapKey(args: util.ArrayList[SValue], i: Int): SValue = {
    val key = args.get(i)
    SMap.comparable(key)
    key
  }

  final protected def getSRecord(args: util.ArrayList[SValue], i: Int): SRecord =
    args.get(i) match {
      case record: SRecord => record
      case otherwise => unexpectedType(i, "SRecord", otherwise)
    }

  final protected def getSStruct(args: util.ArrayList[SValue], i: Int): SStruct =
    args.get(i) match {
      case struct: SStruct => struct
      case otherwise => unexpectedType(i, "SStruct", otherwise)
    }

  final protected def getSAny(args: util.ArrayList[SValue], i: Int): SAny =
    args.get(i) match {
      case any: SAny => any
      case otherwise => unexpectedType(i, "SAny", otherwise)
    }

  final protected def getSTypeRep(args: util.ArrayList[SValue], i: Int): Ast.Type =
    args.get(i) match {
      case STypeRep(ty) => ty
      case otherwise => unexpectedType(i, "STypeRep", otherwise)
    }

  final protected def getSAnyException(args: util.ArrayList[SValue], i: Int): SRecord =
    args.get(i) match {
      case SAnyException(exception) => exception
      case otherwise => unexpectedType(i, "Exception", otherwise)
    }

  final protected def getSAnyContract(
      args: util.ArrayList[SValue],
      i: Int,
  ): (TypeConName, SRecord) =
    args.get(i) match {
      case SAnyContract(tyCon, value) => (tyCon, value)
      case otherwise => unexpectedType(i, "AnyContract", otherwise)
    }

  final protected def checkToken(args: util.ArrayList[SValue], i: Int): Unit =
    args.get(i) match {
      case SToken => ()
      case otherwise => unexpectedType(i, "SToken", otherwise)
    }

}

private[speedy] sealed abstract class SBuiltinPure(arity: Int) extends SBuiltin(arity) {

  override private[speedy] final def execute(
      args: util.ArrayList[SValue],
      machine: Machine,
  ): Control = {
    Control.Value(executePure(args))
  }

  /** Execute the (pure) builtin with 'arity' number of arguments in 'args'.
    *    Returns the resulting value
    */
  private[speedy] def executePure(args: util.ArrayList[SValue]): SValue
}

private[speedy] sealed abstract class OnLedgerBuiltin(arity: Int)
    extends SBuiltin(arity)
    with Product {

  protected def execute(
      args: util.ArrayList[SValue],
      machine: Machine,
      onLedger: OnLedger,
  ): Control

  final override def execute(args: util.ArrayList[SValue], machine: Machine): Control = {
    machine.withOnLedger(productPrefix)(execute(args, machine, _))
  }
}

private[lf] object SBuiltin {

  //
  // Arithmetic
  //

  private[this] def handleArithmeticException[X](x: => X): Option[X] =
    try {
      Some(x)
    } catch {
      case _: ArithmeticException =>
        None
    }

  private[this] def add(x: Long, y: Long): Option[Long] =
    handleArithmeticException(Math.addExact(x, y))

  private[this] def div(x: Long, y: Long): Option[Long] =
    if (y == 0 || x == Long.MinValue && y == -1)
      None
    else
      Some(x / y)

  private[this] def mult(x: Long, y: Long): Option[Long] =
    handleArithmeticException(Math.multiplyExact(x, y))

  private[this] def sub(x: Long, y: Long): Option[Long] =
    handleArithmeticException(Math.subtractExact(x, y))

  private[this] def mod(x: Long, y: Long): Option[Long] =
    if (y == 0)
      None
    else
      Some(x % y)

  private[this] val SomeOne = Some(1L)

  // Exponentiation by squaring
  // https://en.wikipedia.org/wiki/Exponentiation_by_squaring
  private[this] def exp(base: Long, exponent: Long): Option[Long] =
    if (exponent < 0)
      None
    else if (exponent == 0) SomeOne
    else
      handleArithmeticException {
        var x = base
        var y = 1L
        var n = exponent

        while (n > 1) {
          if (n % 2 == 1)
            y = Math.multiplyExact(y, x)
          x = Math.multiplyExact(x, x)
          n = n >> 1
        }

        Math.multiplyExact(x, y)
      }

  sealed abstract class SBuiltinArithmetic(val name: String, arity: Int) extends SBuiltin(arity) {
    private[speedy] def compute(args: util.ArrayList[SValue]): Option[SValue]

    private[speedy] def buildException(args: util.ArrayList[SValue]) =
      SArithmeticError(
        name,
        args.view.map(litToText(getClass.getCanonicalName, _)).to(ImmArray),
      )

    override private[speedy] def execute(
        args: util.ArrayList[SValue],
        machine: Machine,
    ): Control =
      compute(args) match {
        case Some(value) =>
          Control.Value(value)
        case None =>
          unwindToHandler(machine, buildException(args))
      }
  }

  sealed abstract class SBBinaryOpInt64(name: String, op: (Long, Long) => Option[Long])
      extends SBuiltinArithmetic(name, 2) {
    override private[speedy] def compute(args: util.ArrayList[SValue]): Option[SValue] =
      op(getSInt64(args, 0), getSInt64(args, 1)).map(SInt64)
  }

  final case object SBAddInt64 extends SBBinaryOpInt64("ADD_INT64", add)
  final case object SBSubInt64 extends SBBinaryOpInt64("SUB_INT64", sub)
  final case object SBMulInt64 extends SBBinaryOpInt64("MUL_INT64", mult)
  final case object SBDivInt64 extends SBBinaryOpInt64("DIV_INT64", div)
  final case object SBModInt64 extends SBBinaryOpInt64("MOD_INT64", mod)
  final case object SBExpInt64 extends SBBinaryOpInt64("EXP_INT64", exp)

  // Numeric Arithmetic

  private[this] def add(x: Numeric, y: Numeric): Option[Numeric] =
    Numeric.add(x, y).toOption

  private[this] def subtract(x: Numeric, y: Numeric): Option[Numeric] =
    Numeric.subtract(x, y).toOption

  private[this] def multiply(scale: Scale, x: Numeric, y: Numeric): Option[Numeric] =
    Numeric.multiply(scale, x, y).toOption

  private[this] def divide(scale: Scale, x: Numeric, y: Numeric): Option[Numeric] =
    if (y.signum() == 0)
      None
    else
      Numeric.divide(scale, x, y).toOption

  sealed abstract class SBBinaryOpNumeric(name: String, op: (Numeric, Numeric) => Option[Numeric])
      extends SBuiltinArithmetic(name, 3) {
    override private[speedy] def compute(args: util.ArrayList[SValue]): Option[SValue] = {
      val scale = getSTNat(args, 0)
      val a = getSNumeric(args, 1)
      val b = getSNumeric(args, 2)
      assert(a.scale == scale && b.scale == scale)
      op(a, b).map(SNumeric(_))
    }
  }

  sealed abstract class SBBinaryOpNumeric2(
      name: String,
      op: (Scale, Numeric, Numeric) => Option[Numeric],
  ) extends SBuiltinArithmetic(name, 5) {
    override private[speedy] def compute(args: util.ArrayList[SValue]): Option[SValue] = {
      val scaleA = getSTNat(args, 0)
      val scaleB = getSTNat(args, 1)
      val scale = getSTNat(args, 2)
      val a = getSNumeric(args, 3)
      val b = getSNumeric(args, 4)
      assert(a.scale == scaleA && b.scale == scaleB)
      op(scale, a, b).map(SNumeric(_))
    }
  }

  final case object SBAddNumeric extends SBBinaryOpNumeric("ADD_NUMERIC", add)
  final case object SBSubNumeric extends SBBinaryOpNumeric("SUB_NUMERIC", subtract)
  final case object SBMulNumeric extends SBBinaryOpNumeric2("MUL_NUMERIC", multiply)
  final case object SBDivNumeric extends SBBinaryOpNumeric2("DIV_NUMERIC", divide)

  final case object SBRoundNumeric extends SBuiltinArithmetic("ROUND_NUMERIC", 3) {
    override private[speedy] def compute(args: util.ArrayList[SValue]): Option[SNumeric] = {
      val prec = getSInt64(args, 1)
      val x = getSNumeric(args, 2)
      Numeric.round(prec, x).toOption.map(SNumeric(_))
    }
  }

  final case object SBCastNumeric extends SBuiltinArithmetic("CAST_NUMERIC", 3) {
    override private[speedy] def compute(args: util.ArrayList[SValue]): Option[SNumeric] = {
      val outputScale = getSTNat(args, 1)
      val x = getSNumeric(args, 2)
      Numeric.fromBigDecimal(outputScale, x).toOption.map(SNumeric(_))
    }
  }

  final case object SBShiftNumeric extends SBuiltinPure(3) {
    override private[speedy] def executePure(args: util.ArrayList[SValue]): SNumeric = {
      val inputScale = getSTNat(args, 0)
      val outputScale = getSTNat(args, 1)
      val x = getSNumeric(args, 2)
      SNumeric(
        Numeric.assertFromBigDecimal(outputScale, x.scaleByPowerOfTen(inputScale - outputScale))
      )
    }
  }

  //
  // Text functions
  //
  final case object SBExplodeText extends SBuiltinPure(1) {
    override private[speedy] def executePure(args: util.ArrayList[SValue]): SList =
      SList(FrontStack.from(Utf8.explode(getSText(args, 0)).map(SText)))
  }

  final case object SBImplodeText extends SBuiltinPure(1) {
    override private[speedy] def executePure(args: util.ArrayList[SValue]): SText = {
      val xs = getSList(args, 0)
      val ts = xs.map {
        case SText(t) => t
        case v => crash(s"type mismatch implodeText: expected SText, got $v")
      }
      SText(Utf8.implode(ts.toImmArray))
    }
  }

  final case object SBAppendText extends SBuiltinPure(2) {
    override private[speedy] def executePure(args: util.ArrayList[SValue]): SText =
      SText(getSText(args, 0) + getSText(args, 1))
  }

  private[this] def litToText(location: String, x: SValue): String =
    x match {
      case SBool(b) => b.toString
      case SInt64(i) => i.toString
      case STimestamp(t) => t.toString
      case SText(t) => t
      case SParty(p) => p
      case SUnit => s"<unit>"
      case SDate(date) => date.toString
      case SBigNumeric(x) => Numeric.toUnscaledString(x)
      case SNumeric(x) => Numeric.toUnscaledString(x)
      case STNat(n) => s"@$n"
      case _: SContractId | SToken | _: SAny | _: SEnum | _: SList | _: SMap | _: SOptional |
          _: SPAP | _: SRecord | _: SStruct | _: STypeRep | _: SVariant =>
        throw SErrorCrash(location, s"litToText: unexpected $x")
    }

  final case object SBToText extends SBuiltinPure(1) {
    override private[speedy] def executePure(args: util.ArrayList[SValue]): SText =
      SText(litToText(NameOf.qualifiedNameOfCurrentFunc, args.get(0)))
  }

  final case object SBContractIdToText extends SBuiltin(1) {
    override private[speedy] def execute(
        args: util.ArrayList[SValue],
        machine: Machine,
    ): Control = {
      val coid = getSContractId(args, 0).coid
      machine.ledgerMode match {
        case OffLedger =>
          Control.Value(SOptional(Some(SText(coid))))
        case _ =>
          Control.Value(SValue.SValue.None)
      }
    }
  }

  final case object SBPartyToQuotedText extends SBuiltinPure(1) {
    override private[speedy] def executePure(args: util.ArrayList[SValue]): SText =
      SText(s"'${getSParty(args, 0): String}'")
  }

  final case object SBCodePointsToText extends SBuiltinPure(1) {
    override private[speedy] def executePure(args: util.ArrayList[SValue]): SText = {
      val codePoints = getSList(args, 0).map(_.asInstanceOf[SInt64].value)
      Utf8.pack(codePoints.toImmArray) match {
        case Right(value) =>
          SText(value)
        case Left(cp) =>
          crash(s"invalid code point 0x${cp.toHexString}.")
      }
    }
  }

  final case object SBTextToParty extends SBuiltinPure(1) {
    override private[speedy] def executePure(args: util.ArrayList[SValue]): SOptional = {
      Party.fromString(getSText(args, 0)) match {
        case Left(_) => SV.None
        case Right(p) => SOptional(Some(SParty(p)))
      }
    }
  }

  final case object SBTextToInt64 extends SBuiltinPure(1) {
    private val pattern = """[+-]?\d+""".r.pattern

    override private[speedy] def executePure(args: util.ArrayList[SValue]): SOptional = {
      val s = getSText(args, 0)
      if (pattern.matcher(s).matches())
        try {
          SOptional(Some(SInt64(java.lang.Long.parseLong(s))))
        } catch {
          case _: NumberFormatException =>
            SV.None
        }
      else
        SV.None
    }
  }

  // The specification of FromTextNumeric is lenient about the format of the string it should
  // accept and convert. In particular it should convert any string with an arbitrary number of
  // leading and trailing '0's as long as the corresponding number fits a Numeric without loss of
  // precision. We should take care not calling String to BigDecimal conversion on huge strings.
  final case object SBTextToNumeric extends SBuiltinPure(2) {
    private val validFormat =
      """([+-]?)0*(\d+)(\.(\d*[1-9]|0)0*)?""".r

    override private[speedy] def executePure(args: util.ArrayList[SValue]): SOptional = {
      val scale = getSTNat(args, 0)
      val string = getSText(args, 1)
      string match {
        case validFormat(signPart, intPart, _, decPartOrNull) =>
          val decPart = Option(decPartOrNull).filterNot(_ == "0").getOrElse("")
          // First, we count the number of significant digits to avoid the conversion attempts that
          // are doomed to failure.
          val significantIntDigits = if (intPart == "0") 0 else intPart.length
          val significantDecDigits = decPart.length
          if (
            significantIntDigits <= Numeric.maxPrecision - scale && significantDecDigits <= scale
          ) {
            // Then, we reconstruct the string dropping non significant '0's to avoid unnecessary and
            // potentially very costly String to BigDecimal conversions. Take for example the String
            // "1." followed by millions of '0's
            val newString = s"$signPart$intPart.${Option(decPartOrNull).getOrElse("")}"
            SOptional(Some(SNumeric(Numeric.assertFromBigDecimal(scale, BigDecimal(newString)))))
          } else {
            SV.None
          }
        case _ =>
          SV.None
      }
    }
  }

  final case object SBTextToCodePoints extends SBuiltinPure(1) {
    override private[speedy] def executePure(args: util.ArrayList[SValue]): SList = {
      val string = getSText(args, 0)
      val codePoints = Utf8.unpack(string)
      SList(FrontStack.from(codePoints.map(SInt64)))
    }
  }

  final case object SBSHA256Text extends SBuiltinPure(1) {
    override private[speedy] def executePure(args: util.ArrayList[SValue]): SText =
      SText(Utf8.sha256(getSText(args, 0)))
  }

  final case object SBFoldl extends SBuiltin(3) {
    override private[speedy] def execute(
        args: util.ArrayList[SValue],
        machine: Machine,
    ): Control = {
      val func = args.get(0)
      val init = args.get(1)
      val list = getSList(args, 2)
      machine.pushKont(KFoldl(machine, func, list))
      Control.Value(init)
    }
  }

  // NOTE: Past implementations of `foldr` have used the semantics given by the
  // recursive definition
  // ```
  // foldr f z [] = z
  // foldr f z (x::xs) = f x (foldr f z xs)
  // ```
  // When the PAP for `f` expects at least two more arguments, this leads to the
  // expected right-to-left evaluation order. However, if the PAP `f` is missing
  // only one argument, the evaluation order suddenly changes. First, `f` is
  // applied to all the elements of `xs` in left-to-right order, then the
  // resulting list of PAPs is reduced from right-to-left by application, using
  // `z` as the initial value argument.
  //
  // For this reason, we need three different continuations for `foldr`:
  // 1. `KFoldr` is for the case where `f` expects at least two more arguments.
  // 2. `KFoldr1Map` is for the first mapping from left-to-right stage when `f`
  //    is missing only one argument.
  // 3. `KFoldr1Reduce` is for the second reduce from right-to-left stage when
  //    `f` is missing only one argument.
  //
  // We could have omitted the special casse for `f` missing only one argument,
  // if the semantics of `foldr` had been implemented as
  // ```
  // foldr f z [] = z
  // foldr f z (x:xs) = let y = foldr f z xs in f x y
  // ```
  // However, this would be a breaking change compared to the aforementioned
  // implementation of `foldr`.
  final case object SBFoldr extends SBuiltin(3) {
    override private[speedy] def execute(
        args: util.ArrayList[SValue],
        machine: Machine,
    ): Control = {
      val func = args.get(0).asInstanceOf[SPAP]
      val init = args.get(1)
      val list = getSList(args, 2)
      if (func.arity - func.actuals.size >= 2) {
        val array = list.toImmArray
        machine.pushKont(KFoldr(machine, func, array, array.length))
        Control.Value(init)
      } else {
        val stack = list
        stack.pop match {
          case None =>
            Control.Value(init)
          case Some((head, tail)) =>
            machine.pushKont(KFoldr1Map(machine, func, tail, FrontStack.empty, init))
            machine.enterApplication(func, Array(SEValue(head)))
        }
      }
    }
  }

  final case object SBMapToList extends SBuiltinPure(1) {

    override private[speedy] def executePure(args: util.ArrayList[SValue]): SList =
      SValue.toList(getSMap(args, 0).entries)
  }

  final case object SBMapInsert extends SBuiltinPure(3) {
    override private[speedy] def executePure(args: util.ArrayList[SValue]): SMap =
      getSMap(args, 2).insert(getSMapKey(args, 0), args.get(1))
  }

  final case object SBMapLookup extends SBuiltinPure(2) {
    override private[speedy] def executePure(args: util.ArrayList[SValue]): SOptional =
      SOptional(getSMap(args, 1).entries.get(getSMapKey(args, 0)))
  }

  final case object SBMapDelete extends SBuiltinPure(2) {
    override private[speedy] def executePure(args: util.ArrayList[SValue]): SMap =
      getSMap(args, 1).delete(getSMapKey(args, 0))
  }

  final case object SBMapKeys extends SBuiltinPure(1) {
    override private[speedy] def executePure(args: util.ArrayList[SValue]): SList =
      SList(getSMap(args, 0).entries.keys.to(FrontStack))
  }

  final case object SBMapValues extends SBuiltinPure(1) {
    override private[speedy] def executePure(args: util.ArrayList[SValue]): SList =
      SList(getSMap(args, 0).entries.values.to(FrontStack))
  }

  final case object SBMapSize extends SBuiltinPure(1) {
    override private[speedy] def executePure(args: util.ArrayList[SValue]): SInt64 =
      SInt64(getSMap(args, 0).entries.size.toLong)
  }

  //
  // Conversions
  //

  final case object SBInt64ToNumeric extends SBuiltinArithmetic("INT64_TO_NUMERIC", 2) {
    override private[speedy] def compute(args: util.ArrayList[SValue]): Option[SNumeric] = {
      val scale = getSTNat(args, 0)
      val x = getSInt64(args, 1)
      Numeric.fromLong(scale, x).toOption.map(SNumeric(_))
    }
  }

  final case object SBNumericToInt64 extends SBuiltinArithmetic("NUMERIC_TO_INT64", 2) {
    override private[speedy] def compute(args: util.ArrayList[SValue]): Option[SInt64] = {
      val x = getSNumeric(args, 1)
      Numeric.toLong(x).toOption.map(SInt64)
    }
  }

  final case object SBDateToUnixDays extends SBuiltinPure(1) {
    override private[speedy] def executePure(args: util.ArrayList[SValue]): SInt64 =
      SInt64(getSDate(args, 0).days.toLong)
  }

  final case object SBUnixDaysToDate extends SBuiltinArithmetic("UNIX_DAYS_TO_DATE", 1) {
    override private[speedy] def compute(args: util.ArrayList[SValue]): Option[SDate] = {
      val days = getSInt64(args, 0)
      Time.Date.asInt(days).flatMap(Time.Date.fromDaysSinceEpoch).toOption.map(SDate)
    }
  }

  final case object SBTimestampToUnixMicroseconds extends SBuiltinPure(1) {
    override private[speedy] def executePure(args: util.ArrayList[SValue]): SInt64 =
      SInt64(getSTimestamp(args, 0).micros)
  }

  final case object SBUnixMicrosecondsToTimestamp
      extends SBuiltinArithmetic("UNIX_MICROSECONDS_TO_TIMESTAMP", 1) {
    override private[speedy] def compute(args: util.ArrayList[SValue]): Option[STimestamp] = {
      val micros = getSInt64(args, 0)
      Time.Timestamp.fromLong(micros).toOption.map(STimestamp)
    }
  }

  //
  // Equality and comparisons
  //
  final case object SBEqual extends SBuiltinPure(2) {
    override private[speedy] def executePure(args: util.ArrayList[SValue]): SBool = {
      SBool(svalue.Equality.areEqual(args.get(0), args.get(1)))
    }
  }

  sealed abstract class SBCompare(pred: Int => Boolean) extends SBuiltinPure(2) {
    override private[speedy] def executePure(args: util.ArrayList[SValue]): SBool = {
      SBool(pred(svalue.Ordering.compare(args.get(0), args.get(1))))
    }
  }

  final case object SBLess extends SBCompare(_ < 0)
  final case object SBLessEq extends SBCompare(_ <= 0)
  final case object SBGreater extends SBCompare(_ > 0)
  final case object SBGreaterEq extends SBCompare(_ >= 0)

  /** $consMany[n] :: a -> ... -> List a -> List a */
  final case class SBConsMany(n: Int) extends SBuiltinPure(1 + n) {
    override private[speedy] def executePure(args: util.ArrayList[SValue]): SList =
      SList(args.view.slice(0, n).to(ImmArray) ++: getSList(args, n))
  }

  /** $cons :: a -> List a -> List a */
  final case object SBCons extends SBuiltinPure(2) {
    override private[speedy] def executePure(args: util.ArrayList[SValue]): SList = {
      SList(args.get(0) +: getSList(args, 1))
    }
  }

  /** $some :: a -> Optional a */
  final case object SBSome extends SBuiltinPure(1) {
    override private[speedy] def executePure(args: util.ArrayList[SValue]): SOptional = {
      SOptional(Some(args.get(0)))
    }
  }

  /** $rcon[R, fields] :: a -> b -> ... -> R */
  final case class SBRecCon(id: Identifier, fields: ImmArray[Name])
      extends SBuiltinPure(fields.length) {
    override private[speedy] def executePure(args: util.ArrayList[SValue]): SRecord = {
      SRecord(id, fields, args)
    }
  }

  /** $rupd[R, field] :: R -> a -> R */
  final case class SBRecUpd(id: Identifier, field: Int) extends SBuiltinPure(2) {
    override private[speedy] def executePure(args: util.ArrayList[SValue]): SRecord = {
      val record = getSRecord(args, 0)
      if (record.id != id) {
        crash(s"type mismatch on record update: expected $id, got record of type ${record.id}")
      }
      val values2 = record.values.clone.asInstanceOf[util.ArrayList[SValue]]
      discard(values2.set(field, args.get(1)))
      record.copy(values = values2)
    }
  }

  /** $rupdmulti[R, [field_1, ..., field_n]] :: R -> a_1 -> ... -> a_n -> R */
  final case class SBRecUpdMulti(id: Identifier, updateFields: ImmArray[Int])
      extends SBuiltinPure(1 + updateFields.length) {
    override private[speedy] def executePure(args: util.ArrayList[SValue]): SRecord = {
      val record = getSRecord(args, 0)
      if (record.id != id) {
        crash(s"type mismatch on record update: expected $id, got record of type ${record.id}")
      }
      val values2 = record.values.clone.asInstanceOf[util.ArrayList[SValue]]
      var i = 0
      while (i < updateFields.length) {
        discard(values2.set(updateFields(i), args.get(i + 1)))
        i += 1
      }
      record.copy(values = values2)
    }
  }

  /** $rproj[R, field] :: R -> a */
  final case class SBRecProj(id: Identifier, field: Int) extends SBuiltinPure(1) {
    override private[speedy] def executePure(args: util.ArrayList[SValue]): SValue =
      getSRecord(args, 0).values.get(field)
  }

  // SBStructCon sorts the field after evaluation of its arguments to preserve
  // evaluation order of unordered fields.
  /** $tcon[fields] :: a -> b -> ... -> Struct */
  final case class SBStructCon(inputFieldsOrder: Struct[Int])
      extends SBuiltinPure(inputFieldsOrder.size) {
    private[this] val fieldNames = inputFieldsOrder.mapValues(_ => ())
    override private[speedy] def executePure(args: util.ArrayList[SValue]): SStruct = {
      val sortedFields = new util.ArrayList[SValue](inputFieldsOrder.size)
      inputFieldsOrder.values.foreach(i => sortedFields.add(args.get(i)))
      SStruct(fieldNames, sortedFields)
    }
  }

  /** $tproj[field] :: Struct -> a */
  final case class SBStructProj(field: Ast.FieldName) extends SBuiltinPure(1) {
    // The variable `fieldIndex` is used to cache the (logarithmic) evaluation
    // of `struct.fieldNames.indexOf(field)` at the first call in order to
    // avoid its reevaluations, hence obtaining an amortized constant
    // complexity.
    private[this] var fieldIndex = -1
    override private[speedy] def executePure(args: util.ArrayList[SValue]): SValue = {
      val struct = getSStruct(args, 0)
      if (fieldIndex < 0) fieldIndex = struct.fieldNames.indexOf(field)
      struct.values.get(fieldIndex)
    }
  }

  /** $tupd[field] :: Struct -> a -> Struct */
  final case class SBStructUpd(field: Ast.FieldName) extends SBuiltinPure(2) {
    override private[speedy] def executePure(args: util.ArrayList[SValue]): SStruct = {
      val struct = getSStruct(args, 0)
      val values = struct.values.clone.asInstanceOf[util.ArrayList[SValue]]
      discard(values.set(struct.fieldNames.indexOf(field), args.get(1)))
      struct.copy(values = values)
    }
  }

  /** $vcon[V, variant] :: a -> V */
  final case class SBVariantCon(id: Identifier, variant: Ast.VariantConName, constructorRank: Int)
      extends SBuiltinPure(1) {
    override private[speedy] def executePure(args: util.ArrayList[SValue]): SVariant = {
      SVariant(id, variant, constructorRank, args.get(0))
    }
  }

  final object SBScaleBigNumeric extends SBuiltinPure(1) {
    override private[speedy] def executePure(args: util.ArrayList[SValue]): SInt64 = {
      SInt64(getSBigNumeric(args, 0).scale().toLong)
    }
  }

  final object SBPrecisionBigNumeric extends SBuiltinPure(1) {
    override private[speedy] def executePure(args: util.ArrayList[SValue]): SInt64 = {
      SInt64(getSBigNumeric(args, 0).precision().toLong)
    }
  }

  final object SBAddBigNumeric extends SBuiltinArithmetic("ADD_BIGNUMERIC", 2) {
    override private[speedy] def compute(args: util.ArrayList[SValue]): Option[SBigNumeric] = {
      val x = getSBigNumeric(args, 0)
      val y = getSBigNumeric(args, 1)
      SBigNumeric.fromBigDecimal(x add y).toOption
    }
  }

  final object SBSubBigNumeric extends SBuiltinArithmetic("SUB_BIGNUMERIC", 2) {
    override private[speedy] def compute(args: util.ArrayList[SValue]): Option[SBigNumeric] = {
      val x = getSBigNumeric(args, 0)
      val y = getSBigNumeric(args, 1)
      SBigNumeric.fromBigDecimal(x subtract y).toOption
    }
  }

  final object SBMulBigNumeric extends SBuiltinArithmetic("MUL_BIGNUMERIC", 2) {
    override private[speedy] def compute(args: util.ArrayList[SValue]): Option[SBigNumeric] = {
      val x = getSBigNumeric(args, 0)
      val y = getSBigNumeric(args, 1)
      SBigNumeric.fromBigDecimal(x multiply y).toOption
    }
  }

  final object SBDivBigNumeric extends SBuiltinArithmetic("DIV_BIGNUMERIC", 4) {
    override private[speedy] def compute(args: util.ArrayList[SValue]): Option[SBigNumeric] = {
      val unchekedScale = getSInt64(args, 0)
      val unchekedRoundingMode = getSInt64(args, 1)
      val x = getSBigNumeric(args, 2)
      val y = getSBigNumeric(args, 3)
      for {
        scale <- SBigNumeric.checkScale(unchekedScale).toOption
        roundingModeIndex <- scala.util.Try(Math.toIntExact(unchekedRoundingMode)).toOption
        roundingMode <- java.math.RoundingMode.values().lift(roundingModeIndex)
        uncheckedResult <- handleArithmeticException(x.divide(y, scale, roundingMode))
        result <- SBigNumeric.fromBigDecimal(uncheckedResult).toOption
      } yield result
    }
  }

  final object SBShiftRightBigNumeric extends SBuiltinArithmetic("SHIFT_RIGHT_BIGNUMERIC", 2) {
    override private[speedy] def compute(args: util.ArrayList[SValue]): Option[SBigNumeric] = {
      val shifting = getSInt64(args, 0)
      val x = getSBigNumeric(args, 1)
      if (x.signum() == 0)
        Some(SBigNumeric.Zero)
      else if (shifting.abs > SBigNumeric.MaxPrecision)
        None
      else
        SBigNumeric.fromBigDecimal(x.scaleByPowerOfTen(-shifting.toInt)).toOption
    }
  }

  final object SBNumericToBigNumeric extends SBuiltinPure(2) {
    override private[speedy] def executePure(args: util.ArrayList[SValue]): SBigNumeric = {
      val x = getSNumeric(args, 1)
      SBigNumeric.fromNumeric(x)
    }
  }

  final object SBBigNumericToNumeric extends SBuiltinArithmetic("BIGNUMERIC_TO_NUMERIC", 2) {
    override private[speedy] def compute(args: util.ArrayList[SValue]): Option[SNumeric] = {
      val scale = getSTNat(args, 0)
      val x = getSBigNumeric(args, 1)
      Numeric.fromBigDecimal(scale, x).toOption.map(SNumeric(_))
    }
  }

  /** $checkPrecondition
    *    :: arg (template argument)
    *    -> Unit
    *    -> Bool (false if ensure failed)
    *    -> Unit
    */
  final case class SBCheckPrecond(templateId: TypeConName) extends SBuiltinPure(2) {
    override private[speedy] def executePure(args: util.ArrayList[SValue]): SUnit.type = {
      if (!getSBool(args, 1))
        throw SErrorDamlException(
          IE.TemplatePreconditionViolated(
            templateId = templateId,
            optLocation = None,
            arg = args.get(0).toUnnormalizedValue,
          )
        )
      SUnit
    }
  }

  /** $create
    *    :: Text (agreement text)
    *    -> CachedContract
    *    -> ContractId arg
    */
  final case object SBUCreate extends OnLedgerBuiltin(2) {
    override protected def execute(
        args: util.ArrayList[SValue],
        machine: Machine,
        onLedger: OnLedger,
    ): Control = {
      val agreement = getSText(args, 0)
      val cached = extractCachedContract(machine, args.get(1))
      val createArgValue = machine.normValue(cached.templateId, cached.value)
      cached.key.foreach { case Node.KeyWithMaintainers(key, maintainers) =>
        if (maintainers.isEmpty)
          throw SErrorDamlException(
            IE.CreateEmptyContractKeyMaintainers(cached.templateId, createArgValue, key)
          )
      }
      onLedger.ptx
        .insertCreate(
          submissionTime = machine.submissionTime,
          templateId = cached.templateId,
          arg = createArgValue,
          agreementText = agreement,
          optLocation = machine.lastLocation,
          signatories = cached.signatories,
          stakeholders = cached.stakeholders,
          key = cached.key,
          version = machine.tmplId2TxVersion(cached.templateId),
        ) match {
        case Right((coid, newPtx)) =>
          onLedger.updateCachedContracts(coid, cached)
          onLedger.ptx = newPtx
          Control.Value(SContractId(coid))
        case Left((newPtx, err)) =>
          onLedger.ptx = newPtx // Seems wrong. But one test in ScriptService requires this.
          throw convTxError(err)
      }
    }
  }

  /** $beginExercise
    *    :: arg                                           0 (choice argument)
    *    -> ContractId arg                                1 (contract to exercise)
    *    -> List Party                                    2 (actors)
    *    -> List Party                                    3 (signatories)
    *    -> List Party                                    4 (template observers)
    *    -> List Party                                    5 (choice controllers)
    *    -> List Party                                    6 (choice observers)
    *    -> Optional {key: key, maintainers: List Party}  7 (template key, if present)
    *    -> ()
    */
  final case class SBUBeginExercise(
      templateId: TypeConName,
      interfaceId: Option[TypeConName],
      choiceId: ChoiceName,
      consuming: Boolean,
      byKey: Boolean,
  ) extends OnLedgerBuiltin(4) {

    override protected def execute(
        args: util.ArrayList[SValue],
        machine: Machine,
        onLedger: OnLedger,
    ): Control = {
      val chosenValue = machine.normValue(templateId, args.get(0))
      val coid = getSContractId(args, 1)
      val cached =
        onLedger.cachedContracts.getOrElse(
          coid,
          crash(s"Contract ${coid.coid} is missing from cache"),
        )
      val sigs = cached.signatories
      val templateObservers = cached.observers
      val ctrls = extractParties(NameOf.qualifiedNameOfCurrentFunc, args.get(2))
      onLedger.enforceChoiceControllersLimit(ctrls, coid, templateId, choiceId, chosenValue)
      val obsrs = extractParties(NameOf.qualifiedNameOfCurrentFunc, args.get(3))
      onLedger.enforceChoiceObserversLimit(obsrs, coid, templateId, choiceId, chosenValue)
      val mbKey = cached.key

      onLedger.ptx
        .beginExercises(
          targetId = coid,
          templateId = templateId,
          interfaceId = interfaceId,
          choiceId = choiceId,
          optLocation = machine.lastLocation,
          consuming = consuming,
          actingParties = ctrls,
          signatories = sigs,
          stakeholders = sigs union templateObservers,
          choiceObservers = obsrs,
          mbKey = mbKey,
          byKey = byKey,
          chosenValue = chosenValue,
          version = machine.tmplId2TxVersion(templateId),
        ) match {
        case Right(ptx) =>
          onLedger.ptx = ptx
          Control.Value(SUnit)
        case Left(err) =>
          throw convTxError(err)
      }
    }
  }

  // SBCastAnyContract: ContractId templateId -> Any -> templateId
  final case class SBCastAnyContract(templateId: TypeConName) extends SBuiltinPure(2) {
    override private[speedy] def executePure(args: util.ArrayList[SValue]) = {
      def coid = getSContractId(args, 0)
      val (actualTemplateId, record) = getSAnyContract(args, 1)
      if (actualTemplateId != templateId)
        throw SErrorDamlException(IE.WronglyTypedContract(coid, templateId, actualTemplateId))
      record
    }
  }

  private[this] def getImplementsOrCoImplements(
      machine: Machine,
      templateId: TypeConName,
      interfaceId: TypeConName,
  ): Option[TemplateOrInterface[ImplementsDefRef, CoImplementsDefRef]] = {
    val implements = ImplementsDefRef(templateId, interfaceId)
    val coImplements = CoImplementsDefRef(templateId, interfaceId)
    if (machine.compiledPackages.getDefinition(implements).nonEmpty)
      Some(TemplateOrInterface.Template(implements))
    else if (machine.compiledPackages.getDefinition(coImplements).nonEmpty)
      Some(TemplateOrInterface.Interface(coImplements))
    else
      None
  }

  private[this] def implementsOrCoImplements(
      machine: Machine,
      templateId: TypeConName,
      interfaceId: TypeConName,
  ): Boolean =
    getImplementsOrCoImplements(machine, templateId, interfaceId).nonEmpty

  // SBCastAnyInterface: ContractId ifaceId -> Any -> ifaceId
  final case class SBCastAnyInterface(ifaceId: TypeConName) extends SBuiltin(2) {
    override private[speedy] def execute(
        args: util.ArrayList[SValue],
        machine: Machine,
    ): Control = {
      def coid = getSContractId(args, 0)
      val (actualTmplId, _) = getSAnyContract(args, 1)
      if (!implementsOrCoImplements(machine, actualTmplId, ifaceId))
        throw SErrorDamlException(IE.ContractDoesNotImplementInterface(ifaceId, coid, actualTmplId))
      Control.Value(args.get(1))
    }
  }

  /** $fetchAny[T]
    *    :: ContractId a
    *    -> Optional {key: key, maintainers: List Party} (template key, if present)
    *    -> a
    */

  final case object SBFetchAny extends OnLedgerBuiltin(2) {
    override protected def execute(
        args: util.ArrayList[SValue],
        machine: Machine,
        onLedger: OnLedger,
    ): Control = {
      val coid = getSContractId(args, 0)
      onLedger.cachedContracts.get(coid) match {
        case Some(cached) =>
          onLedger.ptx.consumedByOrInactive(coid) match {
            case Some(Left(nid)) =>
              throw SErrorDamlException(IE.ContractNotActive(coid, cached.templateId, nid))

            case Some(Right(())) =>
              throw SErrorDamlException(IE.ContractNotFound(coid))

            case None => ()
          }
          Control.Value(cached.any)

        case None =>
          def continue(coinst: V.ContractInstance): Control = {
            machine.pushKont(KCacheContract(machine, coid))
            val e = coinst match {
              case V.ContractInstance(actualTmplId, arg, _) =>
                SEApp(
                  // The call to ToCachedContractDefRef(actualTmplId) will query package
                  // of actualTmplId if not known.
                  SEVal(ToCachedContractDefRef(actualTmplId)),
                  Array(
                    SEImportValue(Ast.TTyCon(actualTmplId), arg),
                    SEValue(args.get(1)),
                  ),
                )
            }
            Control.Expression(e)
          }

          machine.disclosureTable.contractById.get(SContractId(coid)) match {
            case Some((templateId, arg)) =>
              val v = machine.normValue(templateId, arg)
              val coinst = V.ContractInstance(templateId, v, "")
              continue(coinst)

            case None =>
              Control.Question(
                SResultNeedContract(
                  coid,
                  onLedger.committers,
                  callback = { res =>
                    val control = continue(res)
                    machine.setControl(control)
                  },
                )
              )
          }
      }

    }
  }

  final case class SBApplyChoiceGuard(
      choiceName: ChoiceName,
      byInterface: Option[TypeConName],
  ) extends SBuiltin(3) {
    override private[speedy] def execute(
        args: util.ArrayList[SValue],
        machine: Machine,
    ): Control = {
      val guard = args.get(0)
      val (templateId, record) = getSAnyContract(args, 1)
      val coid = getSContractId(args, 2)

      val e = SEApp(SEValue(guard), Array(SEValue(SAnyContract(templateId, record))))
      machine.pushKont(KCheckChoiceGuard(machine, coid, templateId, choiceName, byInterface))
      Control.Expression(e)
    }
  }

  final case object SBGuardConstTrue extends SBuiltinPure(1) {
    override private[speedy] def executePure(
        args: util.ArrayList[SValue]
    ): SBool = {
      discard(getSAnyContract(args, 0))
      SBool(true)
    }
  }

  final case class SBGuardMatchTemplateId(
      expectedTmplId: TypeConName
  ) extends SBuiltinPure(2) {
    override private[speedy] def executePure(
        args: util.ArrayList[SValue]
    ): SBool = {
      val contractId = getSContractId(args, 0)
      val (actualTmplId, record @ _) = getSAnyContract(args, 1)
      if (actualTmplId != expectedTmplId)
        throw SErrorDamlException(IE.WronglyTypedContract(contractId, expectedTmplId, actualTmplId))
      SBool(true)
    }
  }

  final case class SBGuardRequiredInterfaceId(
      requiredIfaceId: TypeConName,
      requiringIfaceId: TypeConName,
  ) extends SBuiltin(2) {
    override private[speedy] def execute(
        args: util.ArrayList[SValue],
        machine: Machine,
    ): Control = {
      val contractId = getSContractId(args, 0)
      val (actualTmplId, record @ _) = getSAnyContract(args, 1)
      if (!implementsOrCoImplements(machine, actualTmplId, requiringIfaceId))
        throw SErrorDamlException(
          IE.ContractDoesNotImplementRequiringInterface(
            requiringIfaceId,
            requiredIfaceId,
            contractId,
            actualTmplId,
          )
        )
      Control.Value(SBool(true))
    }
  }

  final case class SBResolveSBUBeginExercise(
      interfaceId: TypeConName,
      choiceName: ChoiceName,
      consuming: Boolean,
      byKey: Boolean,
  ) extends SBuiltin(1) {
    override private[speedy] def execute(
        args: util.ArrayList[SValue],
        machine: Machine,
    ): Control = {
      val e = SEBuiltin(
        SBUBeginExercise(
          templateId = getSAnyContract(args, 0)._1,
          interfaceId = Some(interfaceId),
          choiceId = choiceName,
          consuming = consuming,
          byKey = false,
        )
      )
      Control.Expression(e)
    }
  }

  final case object SBResolveSBUInsertFetchNode extends SBuiltin(1) {
    override private[speedy] def execute(
        args: util.ArrayList[SValue],
        machine: Machine,
    ): Control = {
      val e = SEBuiltin(
        SBUInsertFetchNode(getSAnyContract(args, 0)._1, byKey = false)
      )
      Control.Expression(e)
    }
  }

  // Return a definition matching the templateId of a given payload
  sealed class SBResolveVirtual(toDef: Ref.Identifier => SDefinitionRef) extends SBuiltin(1) {
    override private[speedy] def execute(
        args: util.ArrayList[SValue],
        machine: Machine,
    ): Control = {
      val (ty, record) = getSAnyContract(args, 0)
      val e = SEApp(SEVal(toDef(ty)), Array(SEValue(record)))
      Control.Expression(e)
    }
  }

  final case object SBResolveCreate extends SBResolveVirtual(CreateDefRef)

  final case class SBSignatoryInterface(ifaceId: TypeConName)
      extends SBResolveVirtual(SignatoriesDefRef)

  final case class SBObserverInterface(ifaceId: TypeConName)
      extends SBResolveVirtual(ObserversDefRef)

  // This wraps a contract record into an SAny where the type argument corresponds to
  // the record's templateId.
  final case class SBToAnyContract(
      tplId: TypeConName
  ) extends SBuiltinPure(1) {
    override private[speedy] def executePure(args: util.ArrayList[SValue]): SAny = {
      SAnyContract(tplId, getSRecord(args, 0))
    }
  }

  // Convert an interface to a given template type if possible. Since interfaces are represented
  // by an SAny wrapping the underlying template, we need to check that the SAny type constructor
  // matches the template type, and then return the SAny internal value.
  final case class SBFromInterface(
      tplId: TypeConName
  ) extends SBuiltinPure(1) {
    override private[speedy] def executePure(args: util.ArrayList[SValue]): SOptional = {
      val (tyCon, record) = getSAnyContract(args, 0)
      if (tplId == tyCon) {
        SOptional(Some(record))
      } else {
        SOptional(None)
      }
    }
  }

  // Convert an interface to a given template type if possible. Since interfaces are represented
  // by an SAny wrapping the underlying template, we need to check that the SAny type constructor
  // matches the template type, and then return the SAny internal value.
  final case class SBUnsafeFromInterface(
      tplId: TypeConName
  ) extends SBuiltinPure(2) {
    override private[speedy] def executePure(args: util.ArrayList[SValue]): SRecord = {
      val coid = getSContractId(args, 0)
      val (tyCon, record) = getSAnyContract(args, 1)
      if (tplId == tyCon) {
        record
      } else {
        throw SErrorDamlException(IE.WronglyTypedContract(coid, tplId, tyCon))
      }
    }
  }

  // Convert an interface value to another interface `requiringIfaceId`, if
  // the underlying template implements `requiringIfaceId`. Else return `None`.
  final case class SBFromRequiredInterface(
      requiringIfaceId: TypeConName
  ) extends SBuiltin(1) {

    override private[speedy] def execute(
        args: util.ArrayList[SValue],
        machine: Machine,
    ) = {
      val (actualTemplateId, record) = getSAnyContract(args, 0)
      val v =
        if (implementsOrCoImplements(machine, actualTemplateId, requiringIfaceId))
          SOptional(Some(SAnyContract(actualTemplateId, record)))
        else
          SOptional(None)
      Control.Value(v)
    }
  }

  // Convert an interface `requiredIfaceId`  to another interface `requiringIfaceId`, if
  // the underlying template implements `requiringIfaceId`. Else throw a fatal
  // `ContractDoesNotImplementRequiringInterface` exception.
  final case class SBUnsafeFromRequiredInterface(
      requiredIfaceId: TypeConName,
      requiringIfaceId: TypeConName,
  ) extends SBuiltin(2) {

    override private[speedy] def execute(
        args: util.ArrayList[SValue],
        machine: Machine,
    ) = {
      val coid = getSContractId(args, 0)
      val (actualTmplId, record) = getSAnyContract(args, 1)
      if (!implementsOrCoImplements(machine, actualTmplId, requiringIfaceId))
        throw SErrorDamlException(
          IE.ContractDoesNotImplementRequiringInterface(
            requiringIfaceId,
            requiredIfaceId,
            coid,
            actualTmplId,
          )
        )
      Control.Value(SAnyContract(actualTmplId, record))
    }
  }

  final case class SBCallInterface(
      ifaceId: TypeConName,
      methodName: MethodName,
  ) extends SBuiltin(1) {
    override private[speedy] def execute(
        args: util.ArrayList[SValue],
        machine: Machine,
    ): Control = {
      val (templateId, record) = getSAnyContract(args, 0)
      val ref = getImplementsOrCoImplements(machine, templateId, ifaceId) match {
        case Some(TemplateOrInterface.Template(ImplementsDefRef(_, _))) =>
          ImplementsMethodDefRef(templateId, ifaceId, methodName)
        case Some(TemplateOrInterface.Interface(CoImplementsDefRef(_, _))) =>
          CoImplementsMethodDefRef(templateId, ifaceId, methodName)
        case None =>
          crash(
            s"Attempted to call interface ${ifaceId} method ${methodName} on a wrapped template of type ${ifaceId}, which doesn't implement the interface."
          )
      }
      val e = SEApp(SEVal(ref), Array(SEValue(record)))
      Control.Expression(e)
    }
  }

  final case class SBViewInterface(
      ifaceId: TypeConName
  ) extends SBuiltin(1) {
<<<<<<< HEAD
    override private[speedy] def execute(args: util.ArrayList[SValue], machine: Machine): Unit = {
      val (templateId, record) = getSAnyContract(args, 0)
      val ref = getImplementsOrCoImplements(machine, templateId, ifaceId) match {
        case Some(TemplateOrInterface.Template(ImplementsDefRef(_, _))) =>
          ImplementsViewDefRef(templateId, ifaceId)
        case Some(TemplateOrInterface.Interface(CoImplementsDefRef(_, _))) =>
          CoImplementsViewDefRef(templateId, ifaceId)
        case None =>
          crash(
            s"Attempted to call view for interface ${ifaceId} on a wrapped template of type ${templateId}, which doesn't implement the interface."
          )
      }
      machine.ctrl = SEApp(SEVal(ref), Array(SEValue(record)))
=======
    override private[speedy] def execute(
        args: util.ArrayList[SValue],
        machine: Machine,
    ): Control = {
      crash(
        s"Tried to run unsupported view with interface ${ifaceId}."
      )
>>>>>>> 78b92b0f
    }
  }

  /** $insertFetch[tid]
    *    :: ContractId a
    *    -> List Party    (signatories)
    *    -> List Party    (observers)
    *    -> Optional {key: key, maintainers: List Party}  (template key, if present)
    *    -> ()
    */
  final case class SBUInsertFetchNode(
      templateId: TypeConName,
      byKey: Boolean,
  ) extends OnLedgerBuiltin(1) {
    override protected def execute(
        args: util.ArrayList[SValue],
        machine: Machine,
        onLedger: OnLedger,
    ): Control = {
      val coid = getSContractId(args, 0)
      val cached =
        onLedger.cachedContracts.getOrElse(
          coid,
          crash(s"Contract ${coid.coid} is missing from cache"),
        )
      val signatories = cached.signatories
      val observers = cached.observers
      val key = cached.key
      onLedger.ptx.insertFetch(
        coid = coid,
        templateId = templateId,
        optLocation = machine.lastLocation,
        signatories = signatories,
        observers = observers,
        key = key,
        byKey = byKey,
        version = machine.tmplId2TxVersion(templateId),
      ) match {
        case Right(ptx) =>
          onLedger.ptx = ptx
          Control.Value(SUnit)
        case Left(err) =>
          throw convTxError(err)
      }
    }
  }

  /** $insertLookup[T]
    *    :: { key : key, maintainers: List Party}
    *    -> Maybe (ContractId T)
    *    -> ()
    */
  final case class SBUInsertLookupNode(templateId: TypeConName) extends OnLedgerBuiltin(2) {
    override protected def execute(
        args: util.ArrayList[SValue],
        machine: Machine,
        onLedger: OnLedger,
    ): Control = {
      val keyWithMaintainers =
        extractKeyWithMaintainers(
          machine,
          templateId,
          NameOf.qualifiedNameOfCurrentFunc,
          args.get(0),
        )
      val mbCoid = args.get(1) match {
        case SOptional(mb) =>
          mb.map {
            case SContractId(coid) => coid
            case _ => crash(s"Non contract id value when inserting lookup node")
          }
        case _ => crash(s"Non option value when inserting lookup node")
      }
      onLedger.ptx.insertLookup(
        templateId = templateId,
        optLocation = machine.lastLocation,
        key = Node.KeyWithMaintainers(
          key = keyWithMaintainers.key,
          maintainers = keyWithMaintainers.maintainers,
        ),
        result = mbCoid,
        version = machine.tmplId2TxVersion(templateId),
      ) match {
        case Right(ptx) =>
          onLedger.ptx = ptx
          Control.Value(SUnit)
        case Left(err) =>
          throw convTxError(err)
      }
    }
  }

  private[this] abstract class KeyOperation {
    val templateId: TypeConName

    // Callback from the engine returned NotFound
    def handleKeyFound(machine: Machine, cid: V.ContractId): Control
    // We already saw this key, but it was undefined or was archived
    def handleKeyNotFound(machine: Machine, gkey: GlobalKey): (Control, Boolean)

    final def handleKnownInputKey(
        machine: Machine,
        gkey: GlobalKey,
        keyMapping: ContractStateMachine.KeyMapping,
    ): Control =
      keyMapping match {
        case ContractStateMachine.KeyActive(cid) =>
          handleKeyFound(machine, cid)
        case ContractStateMachine.KeyInactive =>
          val (control, _) = handleKeyNotFound(machine, gkey)
          control
      }
  }

  private[this] object KeyOperation {
    final class Fetch(override val templateId: TypeConName) extends KeyOperation {
      override def handleKeyFound(machine: Machine, cid: V.ContractId): Control = {
        Control.Value(SContractId(cid))
      }
      override def handleKeyNotFound(machine: Machine, gkey: GlobalKey): (Control, Boolean) = {
        val e = SEDamlException(IE.ContractKeyNotFound(gkey))
        (Control.Expression(e), false)
      }
    }

    final class Lookup(override val templateId: TypeConName) extends KeyOperation {
      override def handleKeyFound(machine: Machine, cid: V.ContractId): Control = {
        Control.Value(SOptional(Some(SContractId(cid))))
      }
      override def handleKeyNotFound(machine: Machine, key: GlobalKey): (Control, Boolean) = {
        (Control.Value(SValue.SValue.None), true)
      }
    }
  }

  private[speedy] sealed abstract class SBUKeyBuiltin(
      operation: KeyOperation
  ) extends OnLedgerBuiltin(1) {

    final override def execute(
        args: util.ArrayList[SValue],
        machine: Machine,
        onLedger: OnLedger,
    ): Control = {
      val skey = args.get(0)
      val keyWithMaintainers =
        extractKeyWithMaintainers(
          machine,
          operation.templateId,
          NameOf.qualifiedNameOfCurrentFunc,
          skey,
        )
      if (keyWithMaintainers.maintainers.isEmpty)
        throw SErrorDamlException(
          IE.FetchEmptyContractKeyMaintainers(operation.templateId, keyWithMaintainers.key)
        )

      val gkey = GlobalKey(operation.templateId, keyWithMaintainers.key)

      onLedger.ptx.contractState.resolveKey(gkey) match {
        case Right((keyMapping, next)) =>
          onLedger.ptx = onLedger.ptx.copy(contractState = next)
          keyMapping match {
            case ContractStateMachine.KeyActive(coid) =>
              machine.checkKeyVisibility(onLedger, gkey, coid, operation.handleKeyFound)

            case ContractStateMachine.KeyInactive =>
              operation.handleKnownInputKey(machine, gkey, keyMapping)
          }

        case Left(handle) =>
          def continue = { result =>
            val (keyMapping, next) = handle(result)
            onLedger.ptx = onLedger.ptx.copy(contractState = next)
            keyMapping match {
              case ContractStateMachine.KeyActive(coid) =>
                // We do not call directly machine.checkKeyVisibility as it may throw an SError,
                // and such error cannot be throw inside a ledger-question continuation.
                machine.pushKont(
                  KCheckKeyVisibility(machine, gkey, coid, operation.handleKeyFound)
                )
                if (onLedger.cachedContracts.contains(coid)) {
                  (Control.Value(SUnit), true)
                } else {
                  // SBFetchAny will populate onLedger.cachedContracts with the contract pointed by coid
                  val e = SBFetchAny(SEValue(SContractId(coid)), SBSome(SEValue(skey)))
                  (Control.Expression(e), true)
                }

              case ContractStateMachine.KeyInactive =>
                operation.handleKeyNotFound(machine, gkey)
            }
          }: Option[V.ContractId] => (Control, Boolean)

          // TODO (drsk) validate key hash. https://github.com/digital-asset/daml/issues/13897
          machine.disclosureTable.contractIdByKey.get(gkey.hash) match {
            case Some(coid) =>
              val vcoid = coid.value
              val (control, _) = continue(Some(vcoid))
              control

            case None => {
              Control.Question(
                SResultNeedKey(
                  GlobalKeyWithMaintainers(gkey, keyWithMaintainers.maintainers),
                  onLedger.committers,
                  callback = { res =>
                    val (control, bool) = continue(res)
                    machine.setControl(control)
                    bool
                  },
                )
              )
            }
          }
      }
    }
  }

  /** $fetchKey[T]
    *   :: { key: key, maintainers: List Party }
    *   -> ContractId T
    */
  final case class SBUFetchKey(templateId: TypeConName)
      extends SBUKeyBuiltin(new KeyOperation.Fetch(templateId))

  /** $lookupKey[T]
    *   :: { key: key, maintainers: List Party }
    *   -> Maybe (ContractId T)
    */
  final case class SBULookupKey(templateId: TypeConName)
      extends SBUKeyBuiltin(new KeyOperation.Lookup(templateId))

  /** $getTime :: Token -> Timestamp */
  final case object SBGetTime extends SBuiltin(1) {
    override private[speedy] def execute(
        args: util.ArrayList[SValue],
        machine: Machine,
    ): Control = {
      checkToken(args, 0)
      // $ugettime :: Token -> Timestamp
      machine.ledgerMode match {
        case onLedger: OnLedger =>
          onLedger.dependsOnTime = true
        case OffLedger =>
      }
      Control.Question(
        SResultNeedTime { timestamp =>
          machine.setControl(Control.Value(STimestamp(timestamp)))
        }
      )
    }
  }

  final case class SBSSubmit(optLocation: Option[Location], mustFail: Boolean) extends SBuiltin(3) {
    override private[speedy] def execute(
        args: util.ArrayList[SValue],
        machine: Machine,
    ): Control = {
      checkToken(args, 2)
      Control.Question(
        SResultScenarioSubmit(
          committers = extractParties(NameOf.qualifiedNameOfCurrentFunc, args.get(0)),
          commands = args.get(1),
          location = optLocation,
          mustFail = mustFail,
          callback = { newValue =>
            machine.setControl(Control.Value(newValue))
          },
        )
      )
    }
  }

  /** $pure :: a -> Token -> a */
  final case object SBSPure extends SBuiltin(2) {
    override private[speedy] def execute(
        args: util.ArrayList[SValue],
        machine: Machine,
    ): Control = {
      checkToken(args, 1)
      Control.Value(args.get(0))
    }
  }

  /** $pass :: Int64 -> Token -> Timestamp */
  final case object SBSPass extends SBuiltin(2) {
    override private[speedy] def execute(
        args: util.ArrayList[SValue],
        machine: Machine,
    ): Control = {
      checkToken(args, 1)
      val relTime = getSInt64(args, 0)
      Control.Question(
        SResultScenarioPassTime(
          relTime,
          callback = { timestamp =>
            machine.setControl(Control.Value(STimestamp(timestamp)))
          },
        )
      )
    }
  }

  /** $getParty :: Text -> Token -> Party */
  final case object SBSGetParty extends SBuiltin(2) {
    override private[speedy] def execute(
        args: util.ArrayList[SValue],
        machine: Machine,
    ): Control = {
      checkToken(args, 1)
      val name = getSText(args, 0)
      Control.Question(
        SResultScenarioGetParty(
          name,
          callback = { party =>
            machine.setControl(Control.Value(SParty(party)))
          },
        )
      )
    }
  }

  /** $trace :: Text -> a -> a */
  final case object SBTrace extends SBuiltin(2) {
    override private[speedy] def execute(
        args: util.ArrayList[SValue],
        machine: Machine,
    ): Control = {
      val message = getSText(args, 0)
      machine.traceLog.add(message, machine.lastLocation)(machine.loggingContext)
      Control.Value(args.get(1))
    }
  }

  /** $error :: Text -> a */
  final case object SBError extends SBuiltinPure(1) {
    override private[speedy] def executePure(args: util.ArrayList[SValue]): Nothing =
      throw SErrorDamlException(IE.UserError(getSText(args, 0)))
  }

  /** $throw :: AnyException -> a */
  final case object SBThrow extends SBuiltin(1) {
    override private[speedy] def execute(
        args: util.ArrayList[SValue],
        machine: Machine,
    ): Control = {
      val excep = getSAny(args, 0)
      unwindToHandler(machine, excep)
    }
  }

  /** $try-handler :: Optional (Token -> a) -> AnyException -> Token -> a (or re-throw) */
  final case object SBTryHandler extends SBuiltin(3) {
    override private[speedy] def execute(
        args: util.ArrayList[SValue],
        machine: Machine,
    ): Control = {
      val opt = getSOptional(args, 0)
      val excep = getSAny(args, 1)
      checkToken(args, 2)
      opt match {
        case None =>
          unwindToHandler(machine, excep) // re-throw
        case Some(handler) =>
          machine.enterApplication(handler, Array(SEValue(SToken)))
      }
    }
  }

  /** $any-exception-message :: AnyException -> Text */
  final case object SBAnyExceptionMessage extends SBuiltin(1) {
    override private[speedy] def execute(
        args: util.ArrayList[SValue],
        machine: Machine,
    ): Control = {
      val exception = getSAnyException(args, 0)
      exception.id match {
        case ValueArithmeticError.tyCon =>
          Control.Value(exception.values.get(0))
        case tyCon =>
          val e = SEApp(SEVal(ExceptionMessageDefRef(tyCon)), Array(SEValue(exception)))
          Control.Expression(e)
      }
    }
  }

  /** $to_any
    *    :: t
    *    -> Any (where t = ty)
    */
  final case class SBToAny(ty: Ast.Type) extends SBuiltinPure(1) {
    override private[speedy] def executePure(args: util.ArrayList[SValue]): SAny = {
      SAny(ty, args.get(0))
    }
  }

  /** $from_any
    *    :: Any
    *    -> Optional t (where t = expectedType)
    */
  final case class SBFromAny(expectedTy: Ast.Type) extends SBuiltinPure(1) {
    override private[speedy] def executePure(args: util.ArrayList[SValue]): SOptional = {
      val any = getSAny(args, 0)
      if (any.ty == expectedTy) SOptional(Some(any.value)) else SValue.SValue.None
    }
  }

  /** $interface_template_type_rep
    *    :: t
    *    -> TypeRep (where t = TTyCon(_))
    */
  final case class SBInterfaceTemplateTypeRep(tycon: TypeConName) extends SBuiltinPure(1) {
    override private[speedy] def executePure(args: util.ArrayList[SValue]): STypeRep = {
      val (tyCon, _) = getSAnyContract(args, 0)
      STypeRep(Ast.TTyCon(tyCon))
    }
  }

  /** $type_rep_ty_con_name
    *    :: TypeRep
    *    -> Optional Text
    */
  final case object SBTypeRepTyConName extends SBuiltinPure(1) {
    override private[speedy] def executePure(args: util.ArrayList[SValue]): SOptional =
      getSTypeRep(args, 0) match {
        case Ast.TTyCon(name) => SOptional(Some(SText(name.toString)))
        case _ => SOptional(None)
      }
  }

  // Unstable text primitives.

  /** $text_to_upper :: Text -> Text */
  case object SBTextToUpper extends SBuiltinPure(1) {
    override private[speedy] def executePure(args: util.ArrayList[SValue]): SText = {
      val t = getSText(args, 0)
      // TODO [FM]: replace with ASCII-specific function, or not
      SText(t.toUpperCase(util.Locale.ROOT))
    }
  }

  /** $text_to_lower :: Text -> Text */
  case object SBTextToLower extends SBuiltinPure(1) {
    override private[speedy] def executePure(args: util.ArrayList[SValue]): SText = {
      val t = getSText(args, 0)
      // TODO [FM]: replace with ASCII-specific function, or not
      SText(t.toLowerCase(util.Locale.ROOT))
    }
  }

  /** $text_slice :: Int -> Int -> Text -> Text */
  case object SBTextSlice extends SBuiltinPure(3) {
    override private[speedy] def executePure(args: util.ArrayList[SValue]): SText = {
      val from = getSInt64(args, 0)
      val to = getSInt64(args, 1)
      val t = getSText(args, 2)
      val length = t.codePointCount(0, t.length).toLong
      if (to <= 0 || from >= length || to <= from) {
        SText("")
      } else {
        val rfrom = from.max(0).toInt
        val rto = to.min(length).toInt
        // NOTE [FM]: We use toInt only after ensuring the indices are
        // between 0 and length, inclusive. Calling toInt prematurely
        // would mean dropping the high order bits indiscriminitely,
        // so for instance (0x100000000L).toInt == 0, resulting in an
        // empty string below even though `to` was larger than length.
        val ifrom = t.offsetByCodePoints(0, rfrom)
        val ito = t.offsetByCodePoints(ifrom, rto - rfrom)
        SText(t.slice(ifrom, ito))
      }
    }
  }

  /** $text_slice_index :: Text -> Text -> Optional Int */
  case object SBTextSliceIndex extends SBuiltinPure(2) {
    override private[speedy] def executePure(args: util.ArrayList[SValue]): SOptional = {
      val slice = getSText(args, 0)
      val t = getSText(args, 1)
      val n = t.indexOfSlice(slice) // n is -1 if slice is not found.
      if (n < 0) {
        SOptional(None)
      } else {
        val rn = t.codePointCount(0, n).toLong // we want to return the number of codepoints!
        SOptional(Some(SInt64(rn)))
      }
    }
  }

  /** $text_contains_only :: Text -> Text -> Bool */
  case object SBTextContainsOnly extends SBuiltinPure(2) {
    override private[speedy] def executePure(args: util.ArrayList[SValue]): SBool = {
      val alphabet = getSText(args, 0)
      val t = getSText(args, 1)
      val alphabetSet = alphabet.codePoints().iterator().asScala.toSet
      val result = t.codePoints().iterator().asScala.forall(alphabetSet.contains)
      SBool(result)
    }
  }

  /** $text_replicate :: Int -> Text -> Text */
  case object SBTextReplicate extends SBuiltinPure(2) {
    override private[speedy] def executePure(args: util.ArrayList[SValue]): SText = {
      val n = getSInt64(args, 0)
      val t = getSText(args, 1)
      if (n < 0) {
        SText("")
      } else {
        val rn = n.min(Int.MaxValue.toLong).toInt
        SText(t * rn)
      }
    }
  }

  /** $text_split_on :: Text -> Text -> List Text */
  case object SBTextSplitOn extends SBuiltinPure(2) {
    override private[speedy] def executePure(args: util.ArrayList[SValue]): SList = {
      val pattern = getSText(args, 0)
      val t = getSText(args, 1)
      val xs =
        // Java will produce a two-element list for this with the second
        // element being the empty string.
        if (pattern.isEmpty) {
          FrontStack(SText(t))
        } else {
          // We do not want to do a regex match so we use Pattern.quote
          // and we want to keep empty strings, so we use -1 as the second argument.
          t.split(Pattern.quote(pattern), -1).iterator.map(SText).to(FrontStack)
        }
      SList(xs)
    }
  }

  /** $text_intercalate :: Text -> List Text -> Text */
  final case object SBTextIntercalate extends SBuiltinPure(2) {
    override private[speedy] def executePure(args: util.ArrayList[SValue]): SText = {
      val sep = getSText(args, 0)
      val vs = getSList(args, 1)
      val xs = vs.map {
        case SText(t) => t
        case x => crash(s"type mismatch SBTextIntercalate, expected Text in list, got $x")
      }
      SText(xs.iterator.mkString(sep))
    }
  }

  /** EQUAL_LIST :: (a -> a -> Bool) -> [a] -> [a] -> Bool */
  final case object SBEqualList extends SBuiltin(3) {

    private val equalListBody: SExpr =
      SECaseAtomic( // case xs of
        SELocA(1),
        Array(
          SCaseAlt(
            SCPNil, // nil ->
            SECaseAtomic( // case ys of
              SELocA(2),
              Array(
                SCaseAlt(SCPNil, SEValue.True), // nil -> True
                SCaseAlt(SCPDefault, SEValue.False),
              ),
            ), // default -> False
          ),
          SCaseAlt( // cons x xss ->
            SCPCons,
            SECaseAtomic( // case ys of
              SELocA(2),
              Array(
                SCaseAlt(SCPNil, SEValue.False), // nil -> False
                SCaseAlt( // cons y yss ->
                  SCPCons,
                  SELet1( // let sub = (f y x) in
                    SEAppAtomicGeneral(
                      SELocA(0), // f
                      Array(
                        SELocS(2), // y
                        SELocS(4),
                      ),
                    ), // x
                    SECaseAtomic( // case (f y x) of
                      SELocS(1),
                      Array(
                        SCaseAlt(
                          SCPPrimCon(Ast.PCTrue), // True ->
                          SEAppAtomicGeneral(
                            SEBuiltin(SBEqualList), // single recursive occurrence
                            Array(
                              SELocA(0), // f
                              SELocS(2), // yss
                              SELocS(4),
                            ),
                          ), // xss
                        ),
                        SCaseAlt(SCPPrimCon(Ast.PCFalse), SEValue.False), // False -> False
                      ),
                    ),
                  ),
                ),
              ),
            ),
          ),
        ),
      )

    private val closure: SValue = {
      val frame = Array.ofDim[SValue](0) // no free vars
      val arity = 3
      SPAP(PClosure(Profile.LabelUnset, equalListBody, frame), ArrayList.empty, arity)
    }

    override private[speedy] def execute(
        args: util.ArrayList[SValue],
        machine: Machine,
    ): Control = {
      val f = args.get(0)
      val xs = args.get(1)
      val ys = args.get(2)
      machine.enterApplication(
        closure,
        Array(SEValue(f), SEValue(xs), SEValue(ys)),
      )
    }

  }

  object SBExperimental {

    private object SBExperimentalAnswer extends SBuiltin(1) {
      override private[speedy] def execute(
          args: util.ArrayList[SValue],
          machine: Machine,
      ): Control = {
        Control.Value(SInt64(42L))
      }
    }

    // TODO: move this into the speedy compiler code
    private val mapping: Map[String, compileTime.SExpr] =
      List(
        "ANSWER" -> SBExperimentalAnswer
      ).view.map { case (name, builtin) => name -> compileTime.SEBuiltin(builtin) }.toMap

    def apply(name: String): compileTime.SExpr =
      mapping.getOrElse(
        name,
        SBError(compileTime.SEValue(SText(s"experimental $name not supported."))),
      )

  }

  private[speedy] def convTxError(err: Tx.TransactionError): SErrorDamlException = {
    err match {
      case Tx.AuthFailureDuringExecution(nid, fa) =>
        SErrorDamlException(IE.FailedAuthorization(nid, fa))
      case Tx.DuplicateContractKey(key) =>
        SErrorDamlException(IE.DuplicateContractKey(key))
    }
  }

  private[this] def extractParties(where: String, v: SValue): TreeSet[Party] =
    v match {
      case SList(vs) =>
        TreeSet.empty(Party.ordering) ++ vs.iterator.map {
          case SParty(p) => p
          case x =>
            throw SErrorCrash(where, s"non-party value in list: $x")
        }
      case SParty(p) =>
        TreeSet(p)(Party.ordering)
      case _ =>
        throw SErrorCrash(where, s"value not a list of parties or party: $v")
    }

  private[this] val keyWithMaintainersStructFields: Struct[Unit] =
    Struct.assertFromNameSeq(List(Ast.keyFieldName, Ast.maintainersFieldName))

  private[this] val keyIdx = keyWithMaintainersStructFields.indexOf(Ast.keyFieldName)
  private[this] val maintainerIdx = keyWithMaintainersStructFields.indexOf(Ast.maintainersFieldName)

  private[this] def extractKeyWithMaintainers(
      machine: Machine,
      templateId: TypeConName,
      location: String,
      v: SValue,
  ): Node.KeyWithMaintainers =
    v match {
      case SStruct(_, vals) =>
        val key = machine.normValue(templateId, vals.get(keyIdx))
        key.foreachCid(_ => throw SErrorDamlException(IE.ContractIdInContractKey(key)))
        Node.KeyWithMaintainers(
          key = key,
          maintainers = extractParties(NameOf.qualifiedNameOfCurrentFunc, vals.get(maintainerIdx)),
        )
      case _ => throw SErrorCrash(location, s"Invalid key with maintainers: $v")
    }

  private[this] def extractOptionalKeyWithMaintainers(
      machine: Machine,
      templateId: TypeConName,
      where: String,
      optKey: SValue,
  ): Option[Node.KeyWithMaintainers] =
    optKey match {
      case SOptional(mbKey) => mbKey.map(extractKeyWithMaintainers(machine, templateId, where, _))
      case v => throw SErrorCrash(where, s"Expected optional key with maintainers, got: $v")
    }

  private[this] val cachedContractFieldNames =
    List("type", "value", "signatories", "observers", "mbKey").map(Ref.Name.assertFromString)

  private[this] val cachedContractStruct =
    Struct.assertFromSeq(cachedContractFieldNames.zipWithIndex)

  private[this] val List(
    cachedContractTypeFieldIdx,
    cachedContractArgIdx,
    cachedContractSignatoriesIdx,
    cachedContractObserversIdx,
    cachedContractKeyIdx,
  ) = cachedContractFieldNames.map(cachedContractStruct.indexOf)

  private[speedy] val SBuildCachedContract =
    SBuiltin.SBStructCon(cachedContractStruct)

  private[speedy] def extractCachedContract(
      machine: Machine,
      v: SValue,
  ): CachedContract =
    v match {
      case SStruct(_, vals) if vals.size == cachedContractStruct.size =>
        val templateId = vals.get(cachedContractTypeFieldIdx) match {
          case STypeRep(Ast.TTyCon(tycon)) => tycon
          case _ =>
            throw SErrorCrash(NameOf.qualifiedNameOfCurrentFunc, s"Invalid cached contract: $v")
        }
        CachedContract(
          templateId = templateId,
          value = vals.get(cachedContractArgIdx),
          signatories = extractParties(
            NameOf.qualifiedNameOfCurrentFunc,
            vals.get(cachedContractSignatoriesIdx),
          ),
          observers =
            extractParties(NameOf.qualifiedNameOfCurrentFunc, vals.get(cachedContractObserversIdx)),
          key = extractOptionalKeyWithMaintainers(
            machine,
            templateId,
            NameOf.qualifiedNameOfCurrentFunc,
            vals.get(cachedContractKeyIdx),
          ),
        )
      case _ =>
        throw SErrorCrash(NameOf.qualifiedNameOfCurrentFunc, s"Invalid cached contract: $v")
    }
}<|MERGE_RESOLUTION|>--- conflicted
+++ resolved
@@ -1388,8 +1388,10 @@
   final case class SBViewInterface(
       ifaceId: TypeConName
   ) extends SBuiltin(1) {
-<<<<<<< HEAD
-    override private[speedy] def execute(args: util.ArrayList[SValue], machine: Machine): Unit = {
+    override private[speedy] def execute(
+        args: util.ArrayList[SValue],
+        machine: Machine,
+    ): Control = {
       val (templateId, record) = getSAnyContract(args, 0)
       val ref = getImplementsOrCoImplements(machine, templateId, ifaceId) match {
         case Some(TemplateOrInterface.Template(ImplementsDefRef(_, _))) =>
@@ -1401,16 +1403,7 @@
             s"Attempted to call view for interface ${ifaceId} on a wrapped template of type ${templateId}, which doesn't implement the interface."
           )
       }
-      machine.ctrl = SEApp(SEVal(ref), Array(SEValue(record)))
-=======
-    override private[speedy] def execute(
-        args: util.ArrayList[SValue],
-        machine: Machine,
-    ): Control = {
-      crash(
-        s"Tried to run unsupported view with interface ${ifaceId}."
-      )
->>>>>>> 78b92b0f
+      SEApp(SEVal(ref), Array(SEValue(record)))
     }
   }
 
