// Copyright (c) 2022 Digital Asset (Switzerland) GmbH and/or its affiliates. All rights reserved.
// SPDX-License-Identifier: Apache-2.0

package com.daml.lf
package speedy

import java.util
import java.util.regex.Pattern
import com.daml.lf.data.Ref._
import com.daml.lf.data._
import com.daml.lf.data.Numeric.Scale
import com.daml.lf.interpretation.{Error => IE}
import com.daml.lf.language.{Ast, TemplateOrInterface}
import com.daml.lf.speedy.ArrayList.Implicits._
import com.daml.lf.speedy.SError._
import com.daml.lf.speedy.SExpr._
import com.daml.lf.speedy.SResult._
import com.daml.lf.speedy.Speedy._
import com.daml.lf.speedy.{SExpr0 => compileTime}
import com.daml.lf.speedy.{SExpr => runTime}
import com.daml.lf.speedy.SValue.{SValue => _, _}
import com.daml.lf.speedy.SValue.{SValue => SV}
import com.daml.lf.transaction.{
  ContractStateMachine,
  GlobalKey,
  GlobalKeyWithMaintainers,
  Node,
  Transaction => Tx,
}
import com.daml.lf.value.{Value => V}
import com.daml.lf.value.Value.ValueArithmeticError
import com.daml.nameof.NameOf
import com.daml.scalautil.Statement.discard

import scala.jdk.CollectionConverters._
import scala.collection.immutable.TreeSet

/**  Speedy builtins are stratified into two layers:
  *  Parent: `SBuiltin`, (which are effectful), and child: `SBuiltinPure` (which are pure).
  *
  *  Effectful builtin functions may raise `SpeedyHungry` exceptions or change machine state.
  *  Pure builtins can be treated specially because their evaluation is immediate.
  *  This fact is used by the execution of the ANF expression form: `SELet1Builtin`.
  *
  *  Most builtins are pure, and so they extend `SBuiltinPure`
  */
private[speedy] sealed abstract class SBuiltin(val arity: Int) {
  protected def crash(msg: String): Nothing =
    throw SErrorCrash(getClass.getCanonicalName, msg)

  // Helper for constructing expressions applying this builtin.
  // E.g. SBCons(SEVar(1), SEVar(2))

  // TODO: move this into the speedy compiler code
  private[lf] def apply(args: compileTime.SExpr*): compileTime.SExpr =
    compileTime.SEApp(compileTime.SEBuiltin(this), args.toList)

  // TODO: avoid constructing application expression at run time
  private[lf] def apply(args: runTime.SExpr*): runTime.SExpr =
    runTime.SEApp(runTime.SEBuiltin(this), args.toArray)

  /** Execute the builtin with 'arity' number of arguments in 'args'.
    * Updates the machine state accordingly.
    */
  private[speedy] def execute(args: util.ArrayList[SValue], machine: Machine): Control

  protected def unexpectedType(i: Int, expected: String, found: SValue) =
    crash(s"type mismatch of argument $i: expect $expected but got $found")

  final protected def getSBool(args: util.ArrayList[SValue], i: Int): Boolean =
    args.get(i) match {
      case SBool(value) => value
      case otherwise => unexpectedType(i, "SBool", otherwise)
    }

  final protected def getSUnit(args: util.ArrayList[SValue], i: Int): Unit =
    args.get(i) match {
      case SUnit => ()
      case otherwise => unexpectedType(i, "SUnit", otherwise)
    }

  final protected def getSInt64(args: util.ArrayList[SValue], i: Int): Long =
    args.get(i) match {
      case SInt64(value) => value
      case otherwise => unexpectedType(i, "SInt64", otherwise)
    }

  final protected def getSText(args: util.ArrayList[SValue], i: Int): String =
    args.get(i) match {
      case SText(value) => value
      case otherwise => unexpectedType(i, "SText", otherwise)
    }

  final protected def getSNumeric(args: util.ArrayList[SValue], i: Int): Numeric =
    args.get(i) match {
      case SNumeric(value) => value
      case otherwise => unexpectedType(i, "SNumeric", otherwise)
    }

  final protected def getSDate(args: util.ArrayList[SValue], i: Int): Time.Date =
    args.get(i) match {
      case SDate(value) => value
      case otherwise => unexpectedType(i, "SDate", otherwise)
    }

  final protected def getSTimestamp(args: util.ArrayList[SValue], i: Int): Time.Timestamp =
    args.get(i) match {
      case STimestamp(value) => value
      case otherwise => unexpectedType(i, "STimestamp", otherwise)
    }

  final protected def getSTNat(args: util.ArrayList[SValue], i: Int): Numeric.Scale =
    args.get(i) match {
      case STNat(x) => x
      case otherwise => unexpectedType(i, "STNat", otherwise)
    }

  final protected def getSParty(args: util.ArrayList[SValue], i: Int): Party =
    args.get(i) match {
      case SParty(value) => value
      case otherwise => unexpectedType(i, "SParty", otherwise)
    }

  final protected def getSContractId(args: util.ArrayList[SValue], i: Int): V.ContractId =
    args.get(i) match {
      case SContractId(value) => value
      case otherwise => unexpectedType(i, "SContractId", otherwise)
    }

  final protected def getSBigNumeric(args: util.ArrayList[SValue], i: Int): java.math.BigDecimal =
    args.get(i) match {
      case SBigNumeric(value) => value
      case otherwise => unexpectedType(i, "SBigNumeric", otherwise)
    }

  final protected def getSList(args: util.ArrayList[SValue], i: Int): FrontStack[SValue] =
    args.get(i) match {
      case SList(value) => value
      case otherwise => unexpectedType(i, "SList", otherwise)
    }

  final protected def getSOptional(args: util.ArrayList[SValue], i: Int): Option[SValue] =
    args.get(i) match {
      case SOptional(value) => value
      case otherwise => unexpectedType(i, "SOptional", otherwise)
    }

  final protected def getSMap(args: util.ArrayList[SValue], i: Int): SMap =
    args.get(i) match {
      case genMap: SMap => genMap
      case otherwise => unexpectedType(i, "SMap", otherwise)
    }

  final protected def getSMapKey(args: util.ArrayList[SValue], i: Int): SValue = {
    val key = args.get(i)
    SMap.comparable(key)
    key
  }

  final protected def getSRecord(args: util.ArrayList[SValue], i: Int): SRecord =
    args.get(i) match {
      case record: SRecord => record
      case otherwise => unexpectedType(i, "SRecord", otherwise)
    }

  final protected def getSStruct(args: util.ArrayList[SValue], i: Int): SStruct =
    args.get(i) match {
      case struct: SStruct => struct
      case otherwise => unexpectedType(i, "SStruct", otherwise)
    }

  final protected def getSAny(args: util.ArrayList[SValue], i: Int): SAny =
    args.get(i) match {
      case any: SAny => any
      case otherwise => unexpectedType(i, "SAny", otherwise)
    }

  final protected def getSTypeRep(args: util.ArrayList[SValue], i: Int): Ast.Type =
    args.get(i) match {
      case STypeRep(ty) => ty
      case otherwise => unexpectedType(i, "STypeRep", otherwise)
    }

  final protected def getSAnyException(args: util.ArrayList[SValue], i: Int): SRecord =
    args.get(i) match {
      case SAnyException(exception) => exception
      case otherwise => unexpectedType(i, "Exception", otherwise)
    }

  final protected def getSAnyContract(
      args: util.ArrayList[SValue],
      i: Int,
  ): (TypeConName, SRecord) =
    args.get(i) match {
      case SAnyContract(tyCon, value) => (tyCon, value)
      case otherwise => unexpectedType(i, "AnyContract", otherwise)
    }

  final protected def checkToken(args: util.ArrayList[SValue], i: Int): Unit =
    args.get(i) match {
      case SToken => ()
      case otherwise => unexpectedType(i, "SToken", otherwise)
    }

}

private[speedy] sealed abstract class SBuiltinPure(arity: Int) extends SBuiltin(arity) {

  override private[speedy] final def execute(
      args: util.ArrayList[SValue],
      machine: Machine,
  ): Control = {
    Control.Value(executePure(args))
  }

  /** Execute the (pure) builtin with 'arity' number of arguments in 'args'.
    *    Returns the resulting value
    */
  private[speedy] def executePure(args: util.ArrayList[SValue]): SValue
}

private[speedy] sealed abstract class OnLedgerBuiltin(arity: Int)
    extends SBuiltin(arity)
    with Product {

  protected def execute(
      args: util.ArrayList[SValue],
      machine: Machine,
      onLedger: OnLedger,
  ): Control

  final override def execute(args: util.ArrayList[SValue], machine: Machine): Control = {
    machine.withOnLedger(productPrefix)(execute(args, machine, _))
  }
}

private[lf] object SBuiltin {

  //
  // Arithmetic
  //

  private[this] def handleArithmeticException[X](x: => X): Option[X] =
    try {
      Some(x)
    } catch {
      case _: ArithmeticException =>
        None
    }

  private[this] def add(x: Long, y: Long): Option[Long] =
    handleArithmeticException(Math.addExact(x, y))

  private[this] def div(x: Long, y: Long): Option[Long] =
    if (y == 0 || x == Long.MinValue && y == -1)
      None
    else
      Some(x / y)

  private[this] def mult(x: Long, y: Long): Option[Long] =
    handleArithmeticException(Math.multiplyExact(x, y))

  private[this] def sub(x: Long, y: Long): Option[Long] =
    handleArithmeticException(Math.subtractExact(x, y))

  private[this] def mod(x: Long, y: Long): Option[Long] =
    if (y == 0)
      None
    else
      Some(x % y)

  private[this] val SomeOne = Some(1L)

  // Exponentiation by squaring
  // https://en.wikipedia.org/wiki/Exponentiation_by_squaring
  private[this] def exp(base: Long, exponent: Long): Option[Long] =
    if (exponent < 0)
      None
    else if (exponent == 0) SomeOne
    else
      handleArithmeticException {
        var x = base
        var y = 1L
        var n = exponent

        while (n > 1) {
          if (n % 2 == 1)
            y = Math.multiplyExact(y, x)
          x = Math.multiplyExact(x, x)
          n = n >> 1
        }

        Math.multiplyExact(x, y)
      }

  sealed abstract class SBuiltinArithmetic(val name: String, arity: Int) extends SBuiltin(arity) {
    private[speedy] def compute(args: util.ArrayList[SValue]): Option[SValue]

    private[speedy] def buildException(args: util.ArrayList[SValue]) =
      SArithmeticError(
        name,
        args.view.map(litToText(getClass.getCanonicalName, _)).to(ImmArray),
      )

    override private[speedy] def execute(
        args: util.ArrayList[SValue],
        machine: Machine,
    ): Control =
      compute(args) match {
        case Some(value) =>
          Control.Value(value)
        case None =>
          unwindToHandler(machine, buildException(args))
      }
  }

  sealed abstract class SBBinaryOpInt64(name: String, op: (Long, Long) => Option[Long])
      extends SBuiltinArithmetic(name, 2) {
    override private[speedy] def compute(args: util.ArrayList[SValue]): Option[SValue] =
      op(getSInt64(args, 0), getSInt64(args, 1)).map(SInt64)
  }

  final case object SBAddInt64 extends SBBinaryOpInt64("ADD_INT64", add)
  final case object SBSubInt64 extends SBBinaryOpInt64("SUB_INT64", sub)
  final case object SBMulInt64 extends SBBinaryOpInt64("MUL_INT64", mult)
  final case object SBDivInt64 extends SBBinaryOpInt64("DIV_INT64", div)
  final case object SBModInt64 extends SBBinaryOpInt64("MOD_INT64", mod)
  final case object SBExpInt64 extends SBBinaryOpInt64("EXP_INT64", exp)

  // Numeric Arithmetic

  private[this] def add(x: Numeric, y: Numeric): Option[Numeric] =
    Numeric.add(x, y).toOption

  private[this] def subtract(x: Numeric, y: Numeric): Option[Numeric] =
    Numeric.subtract(x, y).toOption

  private[this] def multiply(scale: Scale, x: Numeric, y: Numeric): Option[Numeric] =
    Numeric.multiply(scale, x, y).toOption

  private[this] def divide(scale: Scale, x: Numeric, y: Numeric): Option[Numeric] =
    if (y.signum() == 0)
      None
    else
      Numeric.divide(scale, x, y).toOption

  sealed abstract class SBBinaryOpNumeric(name: String, op: (Numeric, Numeric) => Option[Numeric])
      extends SBuiltinArithmetic(name, 3) {
    override private[speedy] def compute(args: util.ArrayList[SValue]): Option[SValue] = {
      val scale = getSTNat(args, 0)
      val a = getSNumeric(args, 1)
      val b = getSNumeric(args, 2)
      assert(a.scale == scale && b.scale == scale)
      op(a, b).map(SNumeric(_))
    }
  }

  sealed abstract class SBBinaryOpNumeric2(
      name: String,
      op: (Scale, Numeric, Numeric) => Option[Numeric],
  ) extends SBuiltinArithmetic(name, 5) {
    override private[speedy] def compute(args: util.ArrayList[SValue]): Option[SValue] = {
      val scaleA = getSTNat(args, 0)
      val scaleB = getSTNat(args, 1)
      val scale = getSTNat(args, 2)
      val a = getSNumeric(args, 3)
      val b = getSNumeric(args, 4)
      assert(a.scale == scaleA && b.scale == scaleB)
      op(scale, a, b).map(SNumeric(_))
    }
  }

  final case object SBAddNumeric extends SBBinaryOpNumeric("ADD_NUMERIC", add)
  final case object SBSubNumeric extends SBBinaryOpNumeric("SUB_NUMERIC", subtract)
  final case object SBMulNumeric extends SBBinaryOpNumeric2("MUL_NUMERIC", multiply)
  final case object SBDivNumeric extends SBBinaryOpNumeric2("DIV_NUMERIC", divide)

  final case object SBRoundNumeric extends SBuiltinArithmetic("ROUND_NUMERIC", 3) {
    override private[speedy] def compute(args: util.ArrayList[SValue]): Option[SNumeric] = {
      val prec = getSInt64(args, 1)
      val x = getSNumeric(args, 2)
      Numeric.round(prec, x).toOption.map(SNumeric(_))
    }
  }

  final case object SBCastNumeric extends SBuiltinArithmetic("CAST_NUMERIC", 3) {
    override private[speedy] def compute(args: util.ArrayList[SValue]): Option[SNumeric] = {
      val outputScale = getSTNat(args, 1)
      val x = getSNumeric(args, 2)
      Numeric.fromBigDecimal(outputScale, x).toOption.map(SNumeric(_))
    }
  }

  final case object SBShiftNumeric extends SBuiltinPure(3) {
    override private[speedy] def executePure(args: util.ArrayList[SValue]): SNumeric = {
      val inputScale = getSTNat(args, 0)
      val outputScale = getSTNat(args, 1)
      val x = getSNumeric(args, 2)
      SNumeric(
        Numeric.assertFromBigDecimal(outputScale, x.scaleByPowerOfTen(inputScale - outputScale))
      )
    }
  }

  //
  // Text functions
  //
  final case object SBExplodeText extends SBuiltinPure(1) {
    override private[speedy] def executePure(args: util.ArrayList[SValue]): SList =
      SList(FrontStack.from(Utf8.explode(getSText(args, 0)).map(SText)))
  }

  final case object SBImplodeText extends SBuiltinPure(1) {
    override private[speedy] def executePure(args: util.ArrayList[SValue]): SText = {
      val xs = getSList(args, 0)
      val ts = xs.map {
        case SText(t) => t
        case v => crash(s"type mismatch implodeText: expected SText, got $v")
      }
      SText(Utf8.implode(ts.toImmArray))
    }
  }

  final case object SBAppendText extends SBuiltinPure(2) {
    override private[speedy] def executePure(args: util.ArrayList[SValue]): SText =
      SText(getSText(args, 0) + getSText(args, 1))
  }

  private[this] def litToText(location: String, x: SValue): String =
    x match {
      case SBool(b) => b.toString
      case SInt64(i) => i.toString
      case STimestamp(t) => t.toString
      case SText(t) => t
      case SParty(p) => p
      case SUnit => s"<unit>"
      case SDate(date) => date.toString
      case SBigNumeric(x) => Numeric.toUnscaledString(x)
      case SNumeric(x) => Numeric.toUnscaledString(x)
      case STNat(n) => s"@$n"
      case _: SContractId | SToken | _: SAny | _: SEnum | _: SList | _: SMap | _: SOptional |
          _: SPAP | _: SRecord | _: SStruct | _: STypeRep | _: SVariant =>
        throw SErrorCrash(location, s"litToText: unexpected $x")
    }

  final case object SBToText extends SBuiltinPure(1) {
    override private[speedy] def executePure(args: util.ArrayList[SValue]): SText =
      SText(litToText(NameOf.qualifiedNameOfCurrentFunc, args.get(0)))
  }

  final case object SBContractIdToText extends SBuiltin(1) {
    override private[speedy] def execute(
        args: util.ArrayList[SValue],
        machine: Machine,
    ): Control = {
      val coid = getSContractId(args, 0).coid
      machine.ledgerMode match {
        case OffLedger =>
          Control.Value(SOptional(Some(SText(coid))))
        case _ =>
          Control.Value(SValue.SValue.None)
      }
    }
  }

  final case object SBPartyToQuotedText extends SBuiltinPure(1) {
    override private[speedy] def executePure(args: util.ArrayList[SValue]): SText =
      SText(s"'${getSParty(args, 0): String}'")
  }

  final case object SBCodePointsToText extends SBuiltinPure(1) {
    override private[speedy] def executePure(args: util.ArrayList[SValue]): SText = {
      val codePoints = getSList(args, 0).map(_.asInstanceOf[SInt64].value)
      Utf8.pack(codePoints.toImmArray) match {
        case Right(value) =>
          SText(value)
        case Left(cp) =>
          crash(s"invalid code point 0x${cp.toHexString}.")
      }
    }
  }

  final case object SBTextToParty extends SBuiltinPure(1) {
    override private[speedy] def executePure(args: util.ArrayList[SValue]): SOptional = {
      Party.fromString(getSText(args, 0)) match {
        case Left(_) => SV.None
        case Right(p) => SOptional(Some(SParty(p)))
      }
    }
  }

  final case object SBTextToInt64 extends SBuiltinPure(1) {
    private val pattern = """[+-]?\d+""".r.pattern

    override private[speedy] def executePure(args: util.ArrayList[SValue]): SOptional = {
      val s = getSText(args, 0)
      if (pattern.matcher(s).matches())
        try {
          SOptional(Some(SInt64(java.lang.Long.parseLong(s))))
        } catch {
          case _: NumberFormatException =>
            SV.None
        }
      else
        SV.None
    }
  }

  // The specification of FromTextNumeric is lenient about the format of the string it should
  // accept and convert. In particular it should convert any string with an arbitrary number of
  // leading and trailing '0's as long as the corresponding number fits a Numeric without loss of
  // precision. We should take care not calling String to BigDecimal conversion on huge strings.
  final case object SBTextToNumeric extends SBuiltinPure(2) {
    private val validFormat =
      """([+-]?)0*(\d+)(\.(\d*[1-9]|0)0*)?""".r

    override private[speedy] def executePure(args: util.ArrayList[SValue]): SOptional = {
      val scale = getSTNat(args, 0)
      val string = getSText(args, 1)
      string match {
        case validFormat(signPart, intPart, _, decPartOrNull) =>
          val decPart = Option(decPartOrNull).filterNot(_ == "0").getOrElse("")
          // First, we count the number of significant digits to avoid the conversion attempts that
          // are doomed to failure.
          val significantIntDigits = if (intPart == "0") 0 else intPart.length
          val significantDecDigits = decPart.length
          if (
            significantIntDigits <= Numeric.maxPrecision - scale && significantDecDigits <= scale
          ) {
            // Then, we reconstruct the string dropping non significant '0's to avoid unnecessary and
            // potentially very costly String to BigDecimal conversions. Take for example the String
            // "1." followed by millions of '0's
            val newString = s"$signPart$intPart.${Option(decPartOrNull).getOrElse("")}"
            SOptional(Some(SNumeric(Numeric.assertFromBigDecimal(scale, BigDecimal(newString)))))
          } else {
            SV.None
          }
        case _ =>
          SV.None
      }
    }
  }

  final case object SBTextToCodePoints extends SBuiltinPure(1) {
    override private[speedy] def executePure(args: util.ArrayList[SValue]): SList = {
      val string = getSText(args, 0)
      val codePoints = Utf8.unpack(string)
      SList(FrontStack.from(codePoints.map(SInt64)))
    }
  }

  final case object SBSHA256Text extends SBuiltinPure(1) {
    override private[speedy] def executePure(args: util.ArrayList[SValue]): SText =
      SText(Utf8.sha256(getSText(args, 0)))
  }

  final case object SBFoldl extends SBuiltin(3) {
    override private[speedy] def execute(
        args: util.ArrayList[SValue],
        machine: Machine,
    ): Control = {
      val func = args.get(0)
      val init = args.get(1)
      val list = getSList(args, 2)
      machine.pushKont(KFoldl(machine, func, list))
      Control.Value(init)
    }
  }

  // NOTE: Past implementations of `foldr` have used the semantics given by the
  // recursive definition
  // ```
  // foldr f z [] = z
  // foldr f z (x::xs) = f x (foldr f z xs)
  // ```
  // When the PAP for `f` expects at least two more arguments, this leads to the
  // expected right-to-left evaluation order. However, if the PAP `f` is missing
  // only one argument, the evaluation order suddenly changes. First, `f` is
  // applied to all the elements of `xs` in left-to-right order, then the
  // resulting list of PAPs is reduced from right-to-left by application, using
  // `z` as the initial value argument.
  //
  // For this reason, we need three different continuations for `foldr`:
  // 1. `KFoldr` is for the case where `f` expects at least two more arguments.
  // 2. `KFoldr1Map` is for the first mapping from left-to-right stage when `f`
  //    is missing only one argument.
  // 3. `KFoldr1Reduce` is for the second reduce from right-to-left stage when
  //    `f` is missing only one argument.
  //
  // We could have omitted the special casse for `f` missing only one argument,
  // if the semantics of `foldr` had been implemented as
  // ```
  // foldr f z [] = z
  // foldr f z (x:xs) = let y = foldr f z xs in f x y
  // ```
  // However, this would be a breaking change compared to the aforementioned
  // implementation of `foldr`.
  final case object SBFoldr extends SBuiltin(3) {
    override private[speedy] def execute(
        args: util.ArrayList[SValue],
        machine: Machine,
    ): Control = {
      val func = args.get(0).asInstanceOf[SPAP]
      val init = args.get(1)
      val list = getSList(args, 2)
      if (func.arity - func.actuals.size >= 2) {
        val array = list.toImmArray
        machine.pushKont(KFoldr(machine, func, array, array.length))
        Control.Value(init)
      } else {
        val stack = list
        stack.pop match {
          case None =>
            Control.Value(init)
          case Some((head, tail)) =>
            machine.pushKont(KFoldr1Map(machine, func, tail, FrontStack.empty, init))
            machine.enterApplication(func, Array(SEValue(head)))
        }
      }
    }
  }

  final case object SBMapToList extends SBuiltinPure(1) {

    override private[speedy] def executePure(args: util.ArrayList[SValue]): SList =
      SValue.toList(getSMap(args, 0).entries)
  }

  final case object SBMapInsert extends SBuiltinPure(3) {
    override private[speedy] def executePure(args: util.ArrayList[SValue]): SMap =
      getSMap(args, 2).insert(getSMapKey(args, 0), args.get(1))
  }

  final case object SBMapLookup extends SBuiltinPure(2) {
    override private[speedy] def executePure(args: util.ArrayList[SValue]): SOptional =
      SOptional(getSMap(args, 1).entries.get(getSMapKey(args, 0)))
  }

  final case object SBMapDelete extends SBuiltinPure(2) {
    override private[speedy] def executePure(args: util.ArrayList[SValue]): SMap =
      getSMap(args, 1).delete(getSMapKey(args, 0))
  }

  final case object SBMapKeys extends SBuiltinPure(1) {
    override private[speedy] def executePure(args: util.ArrayList[SValue]): SList =
      SList(getSMap(args, 0).entries.keys.to(FrontStack))
  }

  final case object SBMapValues extends SBuiltinPure(1) {
    override private[speedy] def executePure(args: util.ArrayList[SValue]): SList =
      SList(getSMap(args, 0).entries.values.to(FrontStack))
  }

  final case object SBMapSize extends SBuiltinPure(1) {
    override private[speedy] def executePure(args: util.ArrayList[SValue]): SInt64 =
      SInt64(getSMap(args, 0).entries.size.toLong)
  }

  //
  // Conversions
  //

  final case object SBInt64ToNumeric extends SBuiltinArithmetic("INT64_TO_NUMERIC", 2) {
    override private[speedy] def compute(args: util.ArrayList[SValue]): Option[SNumeric] = {
      val scale = getSTNat(args, 0)
      val x = getSInt64(args, 1)
      Numeric.fromLong(scale, x).toOption.map(SNumeric(_))
    }
  }

  final case object SBNumericToInt64 extends SBuiltinArithmetic("NUMERIC_TO_INT64", 2) {
    override private[speedy] def compute(args: util.ArrayList[SValue]): Option[SInt64] = {
      val x = getSNumeric(args, 1)
      Numeric.toLong(x).toOption.map(SInt64)
    }
  }

  final case object SBDateToUnixDays extends SBuiltinPure(1) {
    override private[speedy] def executePure(args: util.ArrayList[SValue]): SInt64 =
      SInt64(getSDate(args, 0).days.toLong)
  }

  final case object SBUnixDaysToDate extends SBuiltinArithmetic("UNIX_DAYS_TO_DATE", 1) {
    override private[speedy] def compute(args: util.ArrayList[SValue]): Option[SDate] = {
      val days = getSInt64(args, 0)
      Time.Date.asInt(days).flatMap(Time.Date.fromDaysSinceEpoch).toOption.map(SDate)
    }
  }

  final case object SBTimestampToUnixMicroseconds extends SBuiltinPure(1) {
    override private[speedy] def executePure(args: util.ArrayList[SValue]): SInt64 =
      SInt64(getSTimestamp(args, 0).micros)
  }

  final case object SBUnixMicrosecondsToTimestamp
      extends SBuiltinArithmetic("UNIX_MICROSECONDS_TO_TIMESTAMP", 1) {
    override private[speedy] def compute(args: util.ArrayList[SValue]): Option[STimestamp] = {
      val micros = getSInt64(args, 0)
      Time.Timestamp.fromLong(micros).toOption.map(STimestamp)
    }
  }

  //
  // Equality and comparisons
  //
  final case object SBEqual extends SBuiltinPure(2) {
    override private[speedy] def executePure(args: util.ArrayList[SValue]): SBool = {
      SBool(svalue.Equality.areEqual(args.get(0), args.get(1)))
    }
  }

  sealed abstract class SBCompare(pred: Int => Boolean) extends SBuiltinPure(2) {
    override private[speedy] def executePure(args: util.ArrayList[SValue]): SBool = {
      SBool(pred(svalue.Ordering.compare(args.get(0), args.get(1))))
    }
  }

  final case object SBLess extends SBCompare(_ < 0)
  final case object SBLessEq extends SBCompare(_ <= 0)
  final case object SBGreater extends SBCompare(_ > 0)
  final case object SBGreaterEq extends SBCompare(_ >= 0)

  /** $consMany[n] :: a -> ... -> List a -> List a */
  final case class SBConsMany(n: Int) extends SBuiltinPure(1 + n) {
    override private[speedy] def executePure(args: util.ArrayList[SValue]): SList =
      SList(args.view.slice(0, n).to(ImmArray) ++: getSList(args, n))
  }

  /** $cons :: a -> List a -> List a */
  final case object SBCons extends SBuiltinPure(2) {
    override private[speedy] def executePure(args: util.ArrayList[SValue]): SList = {
      SList(args.get(0) +: getSList(args, 1))
    }
  }

  /** $some :: a -> Optional a */
  final case object SBSome extends SBuiltinPure(1) {
    override private[speedy] def executePure(args: util.ArrayList[SValue]): SOptional = {
      SOptional(Some(args.get(0)))
    }
  }

  /** $rcon[R, fields] :: a -> b -> ... -> R */
  final case class SBRecCon(id: Identifier, fields: ImmArray[Name])
      extends SBuiltinPure(fields.length) {
    override private[speedy] def executePure(args: util.ArrayList[SValue]): SRecord = {
      SRecord(id, fields, args)
    }
  }

  /** $rupd[R, field] :: R -> a -> R */
  final case class SBRecUpd(id: Identifier, field: Int) extends SBuiltinPure(2) {
    override private[speedy] def executePure(args: util.ArrayList[SValue]): SRecord = {
      val record = getSRecord(args, 0)
      if (record.id != id) {
        crash(s"type mismatch on record update: expected $id, got record of type ${record.id}")
      }
      val values2 = record.values.clone.asInstanceOf[util.ArrayList[SValue]]
      discard(values2.set(field, args.get(1)))
      record.copy(values = values2)
    }
  }

  /** $rupdmulti[R, [field_1, ..., field_n]] :: R -> a_1 -> ... -> a_n -> R */
  final case class SBRecUpdMulti(id: Identifier, updateFields: ImmArray[Int])
      extends SBuiltinPure(1 + updateFields.length) {
    override private[speedy] def executePure(args: util.ArrayList[SValue]): SRecord = {
      val record = getSRecord(args, 0)
      if (record.id != id) {
        crash(s"type mismatch on record update: expected $id, got record of type ${record.id}")
      }
      val values2 = record.values.clone.asInstanceOf[util.ArrayList[SValue]]
      var i = 0
      while (i < updateFields.length) {
        discard(values2.set(updateFields(i), args.get(i + 1)))
        i += 1
      }
      record.copy(values = values2)
    }
  }

  /** $rproj[R, field] :: R -> a */
  final case class SBRecProj(id: Identifier, field: Int) extends SBuiltinPure(1) {
    override private[speedy] def executePure(args: util.ArrayList[SValue]): SValue =
      getSRecord(args, 0).values.get(field)
  }

  // SBStructCon sorts the field after evaluation of its arguments to preserve
  // evaluation order of unordered fields.
  /** $tcon[fields] :: a -> b -> ... -> Struct */
  final case class SBStructCon(inputFieldsOrder: Struct[Int])
      extends SBuiltinPure(inputFieldsOrder.size) {
    private[this] val fieldNames = inputFieldsOrder.mapValues(_ => ())
    override private[speedy] def executePure(args: util.ArrayList[SValue]): SStruct = {
      val sortedFields = new util.ArrayList[SValue](inputFieldsOrder.size)
      inputFieldsOrder.values.foreach(i => sortedFields.add(args.get(i)))
      SStruct(fieldNames, sortedFields)
    }
  }

  /** $tproj[field] :: Struct -> a */
  final case class SBStructProj(field: Ast.FieldName) extends SBuiltinPure(1) {
    // The variable `fieldIndex` is used to cache the (logarithmic) evaluation
    // of `struct.fieldNames.indexOf(field)` at the first call in order to
    // avoid its reevaluations, hence obtaining an amortized constant
    // complexity.
    private[this] var fieldIndex = -1
    override private[speedy] def executePure(args: util.ArrayList[SValue]): SValue = {
      val struct = getSStruct(args, 0)
      if (fieldIndex < 0) fieldIndex = struct.fieldNames.indexOf(field)
      struct.values.get(fieldIndex)
    }
  }

  /** $tupd[field] :: Struct -> a -> Struct */
  final case class SBStructUpd(field: Ast.FieldName) extends SBuiltinPure(2) {
    override private[speedy] def executePure(args: util.ArrayList[SValue]): SStruct = {
      val struct = getSStruct(args, 0)
      val values = struct.values.clone.asInstanceOf[util.ArrayList[SValue]]
      discard(values.set(struct.fieldNames.indexOf(field), args.get(1)))
      struct.copy(values = values)
    }
  }

  /** $vcon[V, variant] :: a -> V */
  final case class SBVariantCon(id: Identifier, variant: Ast.VariantConName, constructorRank: Int)
      extends SBuiltinPure(1) {
    override private[speedy] def executePure(args: util.ArrayList[SValue]): SVariant = {
      SVariant(id, variant, constructorRank, args.get(0))
    }
  }

  final object SBScaleBigNumeric extends SBuiltinPure(1) {
    override private[speedy] def executePure(args: util.ArrayList[SValue]): SInt64 = {
      SInt64(getSBigNumeric(args, 0).scale().toLong)
    }
  }

  final object SBPrecisionBigNumeric extends SBuiltinPure(1) {
    override private[speedy] def executePure(args: util.ArrayList[SValue]): SInt64 = {
      SInt64(getSBigNumeric(args, 0).precision().toLong)
    }
  }

  final object SBAddBigNumeric extends SBuiltinArithmetic("ADD_BIGNUMERIC", 2) {
    override private[speedy] def compute(args: util.ArrayList[SValue]): Option[SBigNumeric] = {
      val x = getSBigNumeric(args, 0)
      val y = getSBigNumeric(args, 1)
      SBigNumeric.fromBigDecimal(x add y).toOption
    }
  }

  final object SBSubBigNumeric extends SBuiltinArithmetic("SUB_BIGNUMERIC", 2) {
    override private[speedy] def compute(args: util.ArrayList[SValue]): Option[SBigNumeric] = {
      val x = getSBigNumeric(args, 0)
      val y = getSBigNumeric(args, 1)
      SBigNumeric.fromBigDecimal(x subtract y).toOption
    }
  }

  final object SBMulBigNumeric extends SBuiltinArithmetic("MUL_BIGNUMERIC", 2) {
    override private[speedy] def compute(args: util.ArrayList[SValue]): Option[SBigNumeric] = {
      val x = getSBigNumeric(args, 0)
      val y = getSBigNumeric(args, 1)
      SBigNumeric.fromBigDecimal(x multiply y).toOption
    }
  }

  final object SBDivBigNumeric extends SBuiltinArithmetic("DIV_BIGNUMERIC", 4) {
    override private[speedy] def compute(args: util.ArrayList[SValue]): Option[SBigNumeric] = {
      val unchekedScale = getSInt64(args, 0)
      val unchekedRoundingMode = getSInt64(args, 1)
      val x = getSBigNumeric(args, 2)
      val y = getSBigNumeric(args, 3)
      for {
        scale <- SBigNumeric.checkScale(unchekedScale).toOption
        roundingModeIndex <- scala.util.Try(Math.toIntExact(unchekedRoundingMode)).toOption
        roundingMode <- java.math.RoundingMode.values().lift(roundingModeIndex)
        uncheckedResult <- handleArithmeticException(x.divide(y, scale, roundingMode))
        result <- SBigNumeric.fromBigDecimal(uncheckedResult).toOption
      } yield result
    }
  }

  final object SBShiftRightBigNumeric extends SBuiltinArithmetic("SHIFT_RIGHT_BIGNUMERIC", 2) {
    override private[speedy] def compute(args: util.ArrayList[SValue]): Option[SBigNumeric] = {
      val shifting = getSInt64(args, 0)
      val x = getSBigNumeric(args, 1)
      if (x.signum() == 0)
        Some(SBigNumeric.Zero)
      else if (shifting.abs > SBigNumeric.MaxPrecision)
        None
      else
        SBigNumeric.fromBigDecimal(x.scaleByPowerOfTen(-shifting.toInt)).toOption
    }
  }

  final object SBNumericToBigNumeric extends SBuiltinPure(2) {
    override private[speedy] def executePure(args: util.ArrayList[SValue]): SBigNumeric = {
      val x = getSNumeric(args, 1)
      SBigNumeric.fromNumeric(x)
    }
  }

  final object SBBigNumericToNumeric extends SBuiltinArithmetic("BIGNUMERIC_TO_NUMERIC", 2) {
    override private[speedy] def compute(args: util.ArrayList[SValue]): Option[SNumeric] = {
      val scale = getSTNat(args, 0)
      val x = getSBigNumeric(args, 1)
      Numeric.fromBigDecimal(scale, x).toOption.map(SNumeric(_))
    }
  }

  /** $checkPrecondition
    *    :: arg (template argument)
    *    -> Unit
    *    -> Bool (false if ensure failed)
    *    -> Unit
    */
  final case class SBCheckPrecond(templateId: TypeConName) extends SBuiltinPure(2) {
    override private[speedy] def executePure(args: util.ArrayList[SValue]): SUnit.type = {
      if (!getSBool(args, 1))
        throw SErrorDamlException(
          IE.TemplatePreconditionViolated(
            templateId = templateId,
            optLocation = None,
            arg = args.get(0).toUnnormalizedValue,
          )
        )
      SUnit
    }
  }

  /** $create
    *    :: Text (agreement text)
    *    -> CachedContract
    *    -> ContractId arg
    */
  final case object SBUCreate extends OnLedgerBuiltin(2) {
    override protected def execute(
        args: util.ArrayList[SValue],
        machine: Machine,
        onLedger: OnLedger,
    ): Control = {
      val agreement = getSText(args, 0)
      val cached = extractCachedContract(machine, args.get(1))
      val createArgValue = machine.normValue(cached.templateId, cached.value)
      cached.key.foreach { case Node.KeyWithMaintainers(key, maintainers) =>
        if (maintainers.isEmpty)
          throw SErrorDamlException(
            IE.CreateEmptyContractKeyMaintainers(cached.templateId, createArgValue, key)
          )
      }
      onLedger.ptx
        .insertCreate(
          submissionTime = machine.submissionTime,
          templateId = cached.templateId,
          arg = createArgValue,
          agreementText = agreement,
          optLocation = machine.lastLocation,
          signatories = cached.signatories,
          stakeholders = cached.stakeholders,
          key = cached.key,
          version = machine.tmplId2TxVersion(cached.templateId),
        ) match {
        case Right((coid, newPtx)) =>
          onLedger.updateCachedContracts(coid, cached)
          onLedger.ptx = newPtx
          Control.Value(SContractId(coid))
        case Left((newPtx, err)) =>
          onLedger.ptx = newPtx // Seems wrong. But one test in ScriptService requires this.
          throw convTxError(err)
      }
    }
  }

  /** $beginExercise
    *    :: arg                                           0 (choice argument)
    *    -> ContractId arg                                1 (contract to exercise)
    *    -> List Party                                    2 (actors)
    *    -> List Party                                    3 (signatories)
    *    -> List Party                                    4 (template observers)
    *    -> List Party                                    5 (choice controllers)
    *    -> List Party                                    6 (choice observers)
    *    -> Optional {key: key, maintainers: List Party}  7 (template key, if present)
    *    -> ()
    */
  final case class SBUBeginExercise(
      templateId: TypeConName,
      interfaceId: Option[TypeConName],
      choiceId: ChoiceName,
      consuming: Boolean,
      byKey: Boolean,
  ) extends OnLedgerBuiltin(4) {

    override protected def execute(
        args: util.ArrayList[SValue],
        machine: Machine,
        onLedger: OnLedger,
    ): Control = {
      val chosenValue = machine.normValue(templateId, args.get(0))
      val coid = getSContractId(args, 1)
      val cached =
        onLedger.cachedContracts.getOrElse(
          coid,
          crash(s"Contract ${coid.coid} is missing from cache"),
        )
      val sigs = cached.signatories
      val templateObservers = cached.observers
      val ctrls = extractParties(NameOf.qualifiedNameOfCurrentFunc, args.get(2))
      onLedger.enforceChoiceControllersLimit(ctrls, coid, templateId, choiceId, chosenValue)
      val obsrs = extractParties(NameOf.qualifiedNameOfCurrentFunc, args.get(3))
      onLedger.enforceChoiceObserversLimit(obsrs, coid, templateId, choiceId, chosenValue)
      val mbKey = cached.key

      onLedger.ptx
        .beginExercises(
          targetId = coid,
          templateId = templateId,
          interfaceId = interfaceId,
          choiceId = choiceId,
          optLocation = machine.lastLocation,
          consuming = consuming,
          actingParties = ctrls,
          signatories = sigs,
          stakeholders = sigs union templateObservers,
          choiceObservers = obsrs,
          mbKey = mbKey,
          byKey = byKey,
          chosenValue = chosenValue,
          version = machine.tmplId2TxVersion(templateId),
        ) match {
        case Right(ptx) =>
          onLedger.ptx = ptx
          Control.Value(SUnit)
        case Left(err) =>
          throw convTxError(err)
      }
    }
  }

  // SBCastAnyContract: ContractId templateId -> Any -> templateId
  final case class SBCastAnyContract(templateId: TypeConName) extends SBuiltinPure(2) {
    override private[speedy] def executePure(args: util.ArrayList[SValue]) = {
      def coid = getSContractId(args, 0)
      val (actualTemplateId, record) = getSAnyContract(args, 1)
      if (actualTemplateId != templateId)
        throw SErrorDamlException(IE.WronglyTypedContract(coid, templateId, actualTemplateId))
      record
    }
  }

  private[this] def getImplementsOrCoImplements(
      machine: Machine,
      templateId: TypeConName,
      interfaceId: TypeConName,
  ): Option[TemplateOrInterface[ImplementsDefRef, CoImplementsDefRef]] = {
    val implements = ImplementsDefRef(templateId, interfaceId)
    val coImplements = CoImplementsDefRef(templateId, interfaceId)
    if (machine.compiledPackages.getDefinition(implements).nonEmpty)
      Some(TemplateOrInterface.Template(implements))
    else if (machine.compiledPackages.getDefinition(coImplements).nonEmpty)
      Some(TemplateOrInterface.Interface(coImplements))
    else
      None
  }

  private[this] def implementsOrCoImplements(
      machine: Machine,
      templateId: TypeConName,
      interfaceId: TypeConName,
  ): Boolean =
    getImplementsOrCoImplements(machine, templateId, interfaceId).nonEmpty

  // SBCastAnyInterface: ContractId ifaceId -> Any -> ifaceId
  final case class SBCastAnyInterface(ifaceId: TypeConName) extends SBuiltin(2) {
    override private[speedy] def execute(
        args: util.ArrayList[SValue],
        machine: Machine,
    ): Control = {
      def coid = getSContractId(args, 0)
      val (actualTmplId, _) = getSAnyContract(args, 1)
      if (!implementsOrCoImplements(machine, actualTmplId, ifaceId))
        throw SErrorDamlException(IE.ContractDoesNotImplementInterface(ifaceId, coid, actualTmplId))
      Control.Value(args.get(1))
    }
  }

  /** $fetchAny[T]
    *    :: ContractId a
    *    -> Optional {key: key, maintainers: List Party} (template key, if present)
    *    -> a
    */

  final case object SBFetchAny extends OnLedgerBuiltin(2) {
    override protected def execute(
        args: util.ArrayList[SValue],
        machine: Machine,
        onLedger: OnLedger,
    ): Control = {
      val coid = getSContractId(args, 0)
      onLedger.cachedContracts.get(coid) match {
        case Some(cached) =>
          onLedger.ptx.consumedByOrInactive(coid) match {
            case Some(Left(nid)) =>
              throw SErrorDamlException(IE.ContractNotActive(coid, cached.templateId, nid))

            case Some(Right(())) =>
              throw SErrorDamlException(IE.ContractNotFound(coid))

            case None => ()
          }
          Control.Value(cached.any)

        case None =>
          def continue(coinst: V.ContractInstance): Control = {
            machine.pushKont(KCacheContract(machine, coid))
            val e = coinst match {
              case V.ContractInstance(actualTmplId, arg, _) =>
                SEApp(
                  // The call to ToCachedContractDefRef(actualTmplId) will query package
                  // of actualTmplId if not know.
                  SEVal(ToCachedContractDefRef(actualTmplId)),
                  Array(
                    SEImportValue(Ast.TTyCon(actualTmplId), arg),
                    SEValue(args.get(1)),
                  ),
                )
            }
            Control.Expression(e)
          }

          machine.disclosureTable.contractById.get(SContractId(coid)) match {
            case Some((templateId, arg)) =>
              val v = machine.normValue(templateId, arg)
              val coinst = V.ContractInstance(templateId, v, "")
              continue(coinst)

            case None =>
              throw SpeedyHungry(
                SResultNeedContract(
                  coid,
                  onLedger.committers,
                  callback = { res =>
                    val control = continue(res)
                    machine.setControl(control)
                  },
                )
              )
          }

      }

    }
  }

  final case class SBApplyChoiceGuard(
      choiceName: ChoiceName,
      byInterface: Option[TypeConName],
  ) extends SBuiltin(3) {
    override private[speedy] def execute(
        args: util.ArrayList[SValue],
        machine: Machine,
    ): Control = {
      val guard = args.get(0)
      val (templateId, record) = getSAnyContract(args, 1)
      val coid = getSContractId(args, 2)

      val e = SEApp(SEValue(guard), Array(SEValue(SAnyContract(templateId, record))))
      machine.pushKont(KCheckChoiceGuard(machine, coid, templateId, choiceName, byInterface))
      Control.Expression(e)
    }
  }

  final case object SBGuardConstTrue extends SBuiltinPure(1) {
    override private[speedy] def executePure(
        args: util.ArrayList[SValue]
    ): SBool = {
      discard(getSAnyContract(args, 0))
      SBool(true)
    }
  }

  final case class SBGuardMatchTemplateId(
      expectedTmplId: TypeConName
  ) extends SBuiltinPure(2) {
    override private[speedy] def executePure(
        args: util.ArrayList[SValue]
    ): SBool = {
      val contractId = getSContractId(args, 0)
      val (actualTmplId, record @ _) = getSAnyContract(args, 1)
      if (actualTmplId != expectedTmplId)
        throw SErrorDamlException(IE.WronglyTypedContract(contractId, expectedTmplId, actualTmplId))
      SBool(true)
    }
  }

  final case class SBGuardRequiredInterfaceId(
      requiredIfaceId: TypeConName,
      requiringIfaceId: TypeConName,
  ) extends SBuiltin(2) {
    override private[speedy] def execute(
        args: util.ArrayList[SValue],
        machine: Machine,
    ): Control = {
      val contractId = getSContractId(args, 0)
      val (actualTmplId, record @ _) = getSAnyContract(args, 1)
      if (!implementsOrCoImplements(machine, actualTmplId, requiringIfaceId))
        throw SErrorDamlException(
          IE.ContractDoesNotImplementRequiringInterface(
            requiringIfaceId,
            requiredIfaceId,
            contractId,
            actualTmplId,
          )
        )
      Control.Value(SBool(true))
    }
  }

  final case class SBResolveSBUBeginExercise(
      interfaceId: TypeConName,
      choiceName: ChoiceName,
      consuming: Boolean,
      byKey: Boolean,
  ) extends SBuiltin(1) {
    override private[speedy] def execute(
        args: util.ArrayList[SValue],
        machine: Machine,
    ): Control = {
      val e = SEBuiltin(
        SBUBeginExercise(
          templateId = getSAnyContract(args, 0)._1,
          interfaceId = Some(interfaceId),
          choiceId = choiceName,
          consuming = consuming,
          byKey = false,
        )
      )
      Control.Expression(e)
    }
  }

  final case object SBResolveSBUInsertFetchNode extends SBuiltin(1) {
    override private[speedy] def execute(
        args: util.ArrayList[SValue],
        machine: Machine,
    ): Control = {
      val e = SEBuiltin(
        SBUInsertFetchNode(getSAnyContract(args, 0)._1, byKey = false)
      )
      Control.Expression(e)
    }
  }

  // Return a definition matching the templateId of a given payload
  sealed class SBResolveVirtual(toDef: Ref.Identifier => SDefinitionRef) extends SBuiltin(1) {
    override private[speedy] def execute(
        args: util.ArrayList[SValue],
        machine: Machine,
    ): Control = {
      val (ty, record) = getSAnyContract(args, 0)
      val e = SEApp(SEVal(toDef(ty)), Array(SEValue(record)))
      Control.Expression(e)
    }
  }

  final case object SBResolveCreate extends SBResolveVirtual(CreateDefRef)

  final case class SBSignatoryInterface(ifaceId: TypeConName)
      extends SBResolveVirtual(SignatoriesDefRef)

  final case class SBObserverInterface(ifaceId: TypeConName)
      extends SBResolveVirtual(ObserversDefRef)

  // This wraps a contract record into an SAny where the type argument corresponds to
  // the record's templateId.
  final case class SBToAnyContract(
      tplId: TypeConName
  ) extends SBuiltinPure(1) {
    override private[speedy] def executePure(args: util.ArrayList[SValue]): SAny = {
      SAnyContract(tplId, getSRecord(args, 0))
    }
  }

  // Convert an interface to a given template type if possible. Since interfaces are represented
  // by an SAny wrapping the underlying template, we need to check that the SAny type constructor
  // matches the template type, and then return the SAny internal value.
  final case class SBFromInterface(
      tplId: TypeConName
  ) extends SBuiltinPure(1) {
    override private[speedy] def executePure(args: util.ArrayList[SValue]): SOptional = {
      val (tyCon, record) = getSAnyContract(args, 0)
      if (tplId == tyCon) {
        SOptional(Some(record))
      } else {
        SOptional(None)
      }
    }
  }

  // Convert an interface to a given template type if possible. Since interfaces are represented
  // by an SAny wrapping the underlying template, we need to check that the SAny type constructor
  // matches the template type, and then return the SAny internal value.
  final case class SBUnsafeFromInterface(
      tplId: TypeConName
  ) extends SBuiltinPure(2) {
    override private[speedy] def executePure(args: util.ArrayList[SValue]): SRecord = {
      val coid = getSContractId(args, 0)
      val (tyCon, record) = getSAnyContract(args, 1)
      if (tplId == tyCon) {
        record
      } else {
        throw SErrorDamlException(IE.WronglyTypedContract(coid, tplId, tyCon))
      }
    }
  }

  // Convert an interface value to another interface `requiringIfaceId`, if
  // the underlying template implements `requiringIfaceId`. Else return `None`.
  final case class SBFromRequiredInterface(
      requiringIfaceId: TypeConName
  ) extends SBuiltin(1) {

    override private[speedy] def execute(
        args: util.ArrayList[SValue],
        machine: Machine,
    ) = {
      val (actualTemplateId, record) = getSAnyContract(args, 0)
      val v =
        if (implementsOrCoImplements(machine, actualTemplateId, requiringIfaceId))
          SOptional(Some(SAnyContract(actualTemplateId, record)))
        else
          SOptional(None)
      Control.Value(v)
    }
  }

  // Convert an interface `requiredIfaceId`  to another interface `requiringIfaceId`, if
  // the underlying template implements `requiringIfaceId`. Else throw a fatal
  // `ContractDoesNotImplementRequiringInterface` exception.
  final case class SBUnsafeFromRequiredInterface(
      requiredIfaceId: TypeConName,
      requiringIfaceId: TypeConName,
  ) extends SBuiltin(2) {

    override private[speedy] def execute(
        args: util.ArrayList[SValue],
        machine: Machine,
    ) = {
      val coid = getSContractId(args, 0)
      val (actualTmplId, record) = getSAnyContract(args, 1)
      if (!implementsOrCoImplements(machine, actualTmplId, requiringIfaceId))
        throw SErrorDamlException(
          IE.ContractDoesNotImplementRequiringInterface(
            requiringIfaceId,
            requiredIfaceId,
            coid,
            actualTmplId,
          )
        )
      Control.Value(SAnyContract(actualTmplId, record))
    }
  }

  final case class SBCallInterface(
      ifaceId: TypeConName,
      methodName: MethodName,
  ) extends SBuiltin(1) {
    override private[speedy] def execute(
        args: util.ArrayList[SValue],
        machine: Machine,
    ): Control = {
      val (templateId, record) = getSAnyContract(args, 0)
      val ref = getImplementsOrCoImplements(machine, templateId, ifaceId) match {
        case Some(TemplateOrInterface.Template(ImplementsDefRef(_, _))) =>
          ImplementsMethodDefRef(templateId, ifaceId, methodName)
        case Some(TemplateOrInterface.Interface(CoImplementsDefRef(_, _))) =>
          CoImplementsMethodDefRef(templateId, ifaceId, methodName)
        case None =>
          crash(
            s"Attempted to call interface ${ifaceId} method ${methodName} on a wrapped template of type ${ifaceId}, which doesn't implement the interface."
          )
      }
      val e = SEApp(SEVal(ref), Array(SEValue(record)))
      Control.Expression(e)
    }
  }

  final case class SBViewInterface(
      ifaceId: TypeConName
  ) extends SBuiltin(1) {
    override private[speedy] def execute(
        args: util.ArrayList[SValue],
        machine: Machine,
    ): Control = {
      crash(
        s"Tried to run unsupported view with interface ${ifaceId}."
      )
    }
  }

  /** $insertFetch[tid]
    *    :: ContractId a
    *    -> List Party    (signatories)
    *    -> List Party    (observers)
    *    -> Optional {key: key, maintainers: List Party}  (template key, if present)
    *    -> ()
    */
  final case class SBUInsertFetchNode(
      templateId: TypeConName,
      byKey: Boolean,
  ) extends OnLedgerBuiltin(1) {
    override protected def execute(
        args: util.ArrayList[SValue],
        machine: Machine,
        onLedger: OnLedger,
    ): Control = {
      val coid = getSContractId(args, 0)
      val cached =
        onLedger.cachedContracts.getOrElse(
          coid,
          crash(s"Contract ${coid.coid} is missing from cache"),
        )
      val signatories = cached.signatories
      val observers = cached.observers
      val key = cached.key
      onLedger.ptx.insertFetch(
        coid = coid,
        templateId = templateId,
        optLocation = machine.lastLocation,
        signatories = signatories,
        observers = observers,
        key = key,
        byKey = byKey,
        version = machine.tmplId2TxVersion(templateId),
      ) match {
        case Right(ptx) =>
          onLedger.ptx = ptx
          Control.Value(SUnit)
        case Left(err) =>
          throw convTxError(err)
      }
    }
  }

  /** $insertLookup[T]
    *    :: { key : key, maintainers: List Party}
    *    -> Maybe (ContractId T)
    *    -> ()
    */
  final case class SBUInsertLookupNode(templateId: TypeConName) extends OnLedgerBuiltin(2) {
    override protected def execute(
        args: util.ArrayList[SValue],
        machine: Machine,
        onLedger: OnLedger,
    ): Control = {
      val keyWithMaintainers =
        extractKeyWithMaintainers(
          machine,
          templateId,
          NameOf.qualifiedNameOfCurrentFunc,
          args.get(0),
        )
      val mbCoid = args.get(1) match {
        case SOptional(mb) =>
          mb.map {
            case SContractId(coid) => coid
            case _ => crash(s"Non contract id value when inserting lookup node")
          }
        case _ => crash(s"Non option value when inserting lookup node")
      }
      onLedger.ptx.insertLookup(
        templateId = templateId,
        optLocation = machine.lastLocation,
        key = Node.KeyWithMaintainers(
          key = keyWithMaintainers.key,
          maintainers = keyWithMaintainers.maintainers,
        ),
        result = mbCoid,
        version = machine.tmplId2TxVersion(templateId),
      ) match {
        case Right(ptx) =>
          onLedger.ptx = ptx
          Control.Value(SUnit)
        case Left(err) =>
          throw convTxError(err)
      }
    }
  }

  private[this] abstract class KeyOperation {
    val templateId: TypeConName

    // Callback from the engine returned NotFound
    def handleKeyFound(machine: Machine, cid: V.ContractId): Control
    // We already saw this key, but it was undefined or was archived
    def handleKeyNotFound(machine: Machine, gkey: GlobalKey): (Control, Boolean)

    final def handleKnownInputKey(
        machine: Machine,
        gkey: GlobalKey,
        keyMapping: ContractStateMachine.KeyMapping,
    ): Control =
      keyMapping match {
        case ContractStateMachine.KeyActive(cid) =>
          handleKeyFound(machine, cid)
        case ContractStateMachine.KeyInactive =>
          val (control, _) = handleKeyNotFound(machine, gkey)
          control
      }
  }

  private[this] object KeyOperation {
    final class Fetch(override val templateId: TypeConName) extends KeyOperation {
      override def handleKeyFound(machine: Machine, cid: V.ContractId): Control = {
        Control.Value(SContractId(cid))
      }
      override def handleKeyNotFound(machine: Machine, gkey: GlobalKey): (Control, Boolean) = {
        val e = SEDamlException(IE.ContractKeyNotFound(gkey))
        (Control.Expression(e), false)
      }
    }

    final class Lookup(override val templateId: TypeConName) extends KeyOperation {
      override def handleKeyFound(machine: Machine, cid: V.ContractId): Control = {
        Control.Value(SOptional(Some(SContractId(cid))))
      }
      override def handleKeyNotFound(machine: Machine, key: GlobalKey): (Control, Boolean) = {
        (Control.Value(SValue.SValue.None), true)
      }
    }
  }

  private[speedy] sealed abstract class SBUKeyBuiltin(
      operation: KeyOperation
  ) extends OnLedgerBuiltin(1) {

    final override def execute(
        args: util.ArrayList[SValue],
        machine: Machine,
        onLedger: OnLedger,
    ): Control = {
      val skey = args.get(0)
      val keyWithMaintainers =
        extractKeyWithMaintainers(
          machine,
          operation.templateId,
          NameOf.qualifiedNameOfCurrentFunc,
          skey,
        )
      if (keyWithMaintainers.maintainers.isEmpty)
        throw SErrorDamlException(
          IE.FetchEmptyContractKeyMaintainers(operation.templateId, keyWithMaintainers.key)
        )

      val gkey = GlobalKey(operation.templateId, keyWithMaintainers.key)

      onLedger.ptx.contractState.resolveKey(gkey) match {
        case Right((keyMapping, next)) =>
          onLedger.ptx = onLedger.ptx.copy(contractState = next)
          keyMapping match {
            case ContractStateMachine.KeyActive(coid) =>
              machine.checkKeyVisibility(onLedger, gkey, coid, operation.handleKeyFound)

            case ContractStateMachine.KeyInactive =>
              operation.handleKnownInputKey(machine, gkey, keyMapping)
          }

        case Left(handle) =>
          def continue = { result =>
            val (keyMapping, next) = handle(result)
            onLedger.ptx = onLedger.ptx.copy(contractState = next)
            keyMapping match {
              case ContractStateMachine.KeyActive(coid) =>
                // We do not call directly machine.checkKeyVisibility as it may throw an SError,
                // and such error cannot be throw inside a SpeedyHungry continuation.
                machine.pushKont(
                  KCheckKeyVisibility(machine, gkey, coid, operation.handleKeyFound)
                )
                if (onLedger.cachedContracts.contains(coid)) {
                  (Control.Value(SUnit), true)
                } else {
                  // SBFetchAny will populate onLedger.cachedContracts with the contract pointed by coid
                  val e = SBFetchAny(SEValue(SContractId(coid)), SBSome(SEValue(skey)))
                  (Control.Expression(e), true)
                }

              case ContractStateMachine.KeyInactive =>
                operation.handleKeyNotFound(machine, gkey)
            }
          }: Option[V.ContractId] => (Control, Boolean)

          // TODO (drsk) validate key hash. https://github.com/digital-asset/daml/issues/13897
          machine.disclosureTable.contractIdByKey.get(gkey.hash) match {
            case Some(coid) =>
<<<<<<< HEAD
              machine.disclosureTable.contractById.get(coid) match {
                case Some((actualTemplateId, _)) if actualTemplateId == operation.templateId =>
                  val vcoid = coid.value
                  discard(continue(Some(vcoid)))

                case Some((actualTemplateId, _)) =>
                  throw SErrorDamlException(
                    IE.WronglyTypedContract(coid.value, operation.templateId, actualTemplateId)
                  )

                case None =>
                  crash(
                    s"Disclosure table is in an inconsistent state: unable to locate the contract ${coid.value} even though we know its key hash ${gkey.hash}"
                  )
              }
=======
              val vcoid = coid.value
              val (control, _) = continue(Some(vcoid))
              control
>>>>>>> 6d0a6811

            case None =>
              throw SpeedyHungry(
                SResultNeedKey(
                  GlobalKeyWithMaintainers(gkey, keyWithMaintainers.maintainers),
                  onLedger.committers,
                  callback = { res =>
                    val (control, bool) = continue(res)
                    machine.setControl(control)
                    bool
                  },
                )
              )
          }
      }
    }
  }

  /** $fetchKey[T]
    *   :: { key: key, maintainers: List Party }
    *   -> ContractId T
    */
  final case class SBUFetchKey(templateId: TypeConName)
      extends SBUKeyBuiltin(new KeyOperation.Fetch(templateId))

  /** $lookupKey[T]
    *   :: { key: key, maintainers: List Party }
    *   -> Maybe (ContractId T)
    */
  final case class SBULookupKey(templateId: TypeConName)
      extends SBUKeyBuiltin(new KeyOperation.Lookup(templateId))

  /** $getTime :: Token -> Timestamp */
  final case object SBGetTime extends SBuiltin(1) {
    override private[speedy] def execute(
        args: util.ArrayList[SValue],
        machine: Machine,
    ): Control = {
      checkToken(args, 0)
      // $ugettime :: Token -> Timestamp
      machine.ledgerMode match {
        case onLedger: OnLedger =>
          onLedger.dependsOnTime = true
        case OffLedger =>
      }
      throw SpeedyHungry(
        SResultNeedTime { timestamp =>
          machine.setControl(Control.Value(STimestamp(timestamp)))
        }
      )
    }
  }

  final case class SBSSubmit(optLocation: Option[Location], mustFail: Boolean) extends SBuiltin(3) {
    override private[speedy] def execute(
        args: util.ArrayList[SValue],
        machine: Machine,
    ): Control = {
      checkToken(args, 2)
      throw SpeedyHungry(
        SResultScenarioSubmit(
          committers = extractParties(NameOf.qualifiedNameOfCurrentFunc, args.get(0)),
          commands = args.get(1),
          location = optLocation,
          mustFail = mustFail,
          callback = { newValue =>
            machine.setControl(Control.Value(newValue))
          },
        )
      )
    }
  }

  /** $pure :: a -> Token -> a */
  final case object SBSPure extends SBuiltin(2) {
    override private[speedy] def execute(
        args: util.ArrayList[SValue],
        machine: Machine,
    ): Control = {
      checkToken(args, 1)
      Control.Value(args.get(0))
    }
  }

  /** $pass :: Int64 -> Token -> Timestamp */
  final case object SBSPass extends SBuiltin(2) {
    override private[speedy] def execute(
        args: util.ArrayList[SValue],
        machine: Machine,
    ): Control = {
      checkToken(args, 1)
      val relTime = getSInt64(args, 0)
      throw SpeedyHungry(
        SResultScenarioPassTime(
          relTime,
          callback = { timestamp =>
            machine.setControl(Control.Value(STimestamp(timestamp)))
          },
        )
      )
    }
  }

  /** $getParty :: Text -> Token -> Party */
  final case object SBSGetParty extends SBuiltin(2) {
    override private[speedy] def execute(
        args: util.ArrayList[SValue],
        machine: Machine,
    ): Control = {
      checkToken(args, 1)
      val name = getSText(args, 0)
      throw SpeedyHungry(
        SResultScenarioGetParty(
          name,
          callback = { party =>
            machine.setControl(Control.Value(SParty(party)))
          },
        )
      )
    }
  }

  /** $trace :: Text -> a -> a */
  final case object SBTrace extends SBuiltin(2) {
    override private[speedy] def execute(
        args: util.ArrayList[SValue],
        machine: Machine,
    ): Control = {
      val message = getSText(args, 0)
      machine.traceLog.add(message, machine.lastLocation)(machine.loggingContext)
      Control.Value(args.get(1))
    }
  }

  /** $error :: Text -> a */
  final case object SBError extends SBuiltinPure(1) {
    override private[speedy] def executePure(args: util.ArrayList[SValue]): Nothing =
      throw SErrorDamlException(IE.UserError(getSText(args, 0)))
  }

  /** $throw :: AnyException -> a */
  final case object SBThrow extends SBuiltin(1) {
    override private[speedy] def execute(
        args: util.ArrayList[SValue],
        machine: Machine,
    ): Control = {
      val excep = getSAny(args, 0)
      unwindToHandler(machine, excep)
    }
  }

  /** $try-handler :: Optional (Token -> a) -> AnyException -> Token -> a (or re-throw) */
  final case object SBTryHandler extends SBuiltin(3) {
    override private[speedy] def execute(
        args: util.ArrayList[SValue],
        machine: Machine,
    ): Control = {
      val opt = getSOptional(args, 0)
      val excep = getSAny(args, 1)
      checkToken(args, 2)
      opt match {
        case None =>
          unwindToHandler(machine, excep) // re-throw
        case Some(handler) =>
          machine.enterApplication(handler, Array(SEValue(SToken)))
      }
    }
  }

  /** $any-exception-message :: AnyException -> Text */
  final case object SBAnyExceptionMessage extends SBuiltin(1) {
    override private[speedy] def execute(
        args: util.ArrayList[SValue],
        machine: Machine,
    ): Control = {
      val exception = getSAnyException(args, 0)
      exception.id match {
        case ValueArithmeticError.tyCon =>
          Control.Value(exception.values.get(0))
        case tyCon =>
          val e = SEApp(SEVal(ExceptionMessageDefRef(tyCon)), Array(SEValue(exception)))
          Control.Expression(e)
      }
    }
  }

  /** $to_any
    *    :: t
    *    -> Any (where t = ty)
    */
  final case class SBToAny(ty: Ast.Type) extends SBuiltinPure(1) {
    override private[speedy] def executePure(args: util.ArrayList[SValue]): SAny = {
      SAny(ty, args.get(0))
    }
  }

  /** $from_any
    *    :: Any
    *    -> Optional t (where t = expectedType)
    */
  final case class SBFromAny(expectedTy: Ast.Type) extends SBuiltinPure(1) {
    override private[speedy] def executePure(args: util.ArrayList[SValue]): SOptional = {
      val any = getSAny(args, 0)
      if (any.ty == expectedTy) SOptional(Some(any.value)) else SValue.SValue.None
    }
  }

  /** $interface_template_type_rep
    *    :: t
    *    -> TypeRep (where t = TTyCon(_))
    */
  final case class SBInterfaceTemplateTypeRep(tycon: TypeConName) extends SBuiltinPure(1) {
    override private[speedy] def executePure(args: util.ArrayList[SValue]): STypeRep = {
      val (tyCon, _) = getSAnyContract(args, 0)
      STypeRep(Ast.TTyCon(tyCon))
    }
  }

  /** $type_rep_ty_con_name
    *    :: TypeRep
    *    -> Optional Text
    */
  final case object SBTypeRepTyConName extends SBuiltinPure(1) {
    override private[speedy] def executePure(args: util.ArrayList[SValue]): SOptional =
      getSTypeRep(args, 0) match {
        case Ast.TTyCon(name) => SOptional(Some(SText(name.toString)))
        case _ => SOptional(None)
      }
  }

  // Unstable text primitives.

  /** $text_to_upper :: Text -> Text */
  case object SBTextToUpper extends SBuiltinPure(1) {
    override private[speedy] def executePure(args: util.ArrayList[SValue]): SText = {
      val t = getSText(args, 0)
      // TODO [FM]: replace with ASCII-specific function, or not
      SText(t.toUpperCase(util.Locale.ROOT))
    }
  }

  /** $text_to_lower :: Text -> Text */
  case object SBTextToLower extends SBuiltinPure(1) {
    override private[speedy] def executePure(args: util.ArrayList[SValue]): SText = {
      val t = getSText(args, 0)
      // TODO [FM]: replace with ASCII-specific function, or not
      SText(t.toLowerCase(util.Locale.ROOT))
    }
  }

  /** $text_slice :: Int -> Int -> Text -> Text */
  case object SBTextSlice extends SBuiltinPure(3) {
    override private[speedy] def executePure(args: util.ArrayList[SValue]): SText = {
      val from = getSInt64(args, 0)
      val to = getSInt64(args, 1)
      val t = getSText(args, 2)
      val length = t.codePointCount(0, t.length).toLong
      if (to <= 0 || from >= length || to <= from) {
        SText("")
      } else {
        val rfrom = from.max(0).toInt
        val rto = to.min(length).toInt
        // NOTE [FM]: We use toInt only after ensuring the indices are
        // between 0 and length, inclusive. Calling toInt prematurely
        // would mean dropping the high order bits indiscriminitely,
        // so for instance (0x100000000L).toInt == 0, resulting in an
        // empty string below even though `to` was larger than length.
        val ifrom = t.offsetByCodePoints(0, rfrom)
        val ito = t.offsetByCodePoints(ifrom, rto - rfrom)
        SText(t.slice(ifrom, ito))
      }
    }
  }

  /** $text_slice_index :: Text -> Text -> Optional Int */
  case object SBTextSliceIndex extends SBuiltinPure(2) {
    override private[speedy] def executePure(args: util.ArrayList[SValue]): SOptional = {
      val slice = getSText(args, 0)
      val t = getSText(args, 1)
      val n = t.indexOfSlice(slice) // n is -1 if slice is not found.
      if (n < 0) {
        SOptional(None)
      } else {
        val rn = t.codePointCount(0, n).toLong // we want to return the number of codepoints!
        SOptional(Some(SInt64(rn)))
      }
    }
  }

  /** $text_contains_only :: Text -> Text -> Bool */
  case object SBTextContainsOnly extends SBuiltinPure(2) {
    override private[speedy] def executePure(args: util.ArrayList[SValue]): SBool = {
      val alphabet = getSText(args, 0)
      val t = getSText(args, 1)
      val alphabetSet = alphabet.codePoints().iterator().asScala.toSet
      val result = t.codePoints().iterator().asScala.forall(alphabetSet.contains)
      SBool(result)
    }
  }

  /** $text_replicate :: Int -> Text -> Text */
  case object SBTextReplicate extends SBuiltinPure(2) {
    override private[speedy] def executePure(args: util.ArrayList[SValue]): SText = {
      val n = getSInt64(args, 0)
      val t = getSText(args, 1)
      if (n < 0) {
        SText("")
      } else {
        val rn = n.min(Int.MaxValue.toLong).toInt
        SText(t * rn)
      }
    }
  }

  /** $text_split_on :: Text -> Text -> List Text */
  case object SBTextSplitOn extends SBuiltinPure(2) {
    override private[speedy] def executePure(args: util.ArrayList[SValue]): SList = {
      val pattern = getSText(args, 0)
      val t = getSText(args, 1)
      val xs =
        // Java will produce a two-element list for this with the second
        // element being the empty string.
        if (pattern.isEmpty) {
          FrontStack(SText(t))
        } else {
          // We do not want to do a regex match so we use Pattern.quote
          // and we want to keep empty strings, so we use -1 as the second argument.
          t.split(Pattern.quote(pattern), -1).iterator.map(SText).to(FrontStack)
        }
      SList(xs)
    }
  }

  /** $text_intercalate :: Text -> List Text -> Text */
  final case object SBTextIntercalate extends SBuiltinPure(2) {
    override private[speedy] def executePure(args: util.ArrayList[SValue]): SText = {
      val sep = getSText(args, 0)
      val vs = getSList(args, 1)
      val xs = vs.map {
        case SText(t) => t
        case x => crash(s"type mismatch SBTextIntercalate, expected Text in list, got $x")
      }
      SText(xs.iterator.mkString(sep))
    }
  }

  /** EQUAL_LIST :: (a -> a -> Bool) -> [a] -> [a] -> Bool */
  final case object SBEqualList extends SBuiltin(3) {

    private val equalListBody: SExpr =
      SECaseAtomic( // case xs of
        SELocA(1),
        Array(
          SCaseAlt(
            SCPNil, // nil ->
            SECaseAtomic( // case ys of
              SELocA(2),
              Array(
                SCaseAlt(SCPNil, SEValue.True), // nil -> True
                SCaseAlt(SCPDefault, SEValue.False),
              ),
            ), // default -> False
          ),
          SCaseAlt( // cons x xss ->
            SCPCons,
            SECaseAtomic( // case ys of
              SELocA(2),
              Array(
                SCaseAlt(SCPNil, SEValue.False), // nil -> False
                SCaseAlt( // cons y yss ->
                  SCPCons,
                  SELet1( // let sub = (f y x) in
                    SEAppAtomicGeneral(
                      SELocA(0), // f
                      Array(
                        SELocS(2), // y
                        SELocS(4),
                      ),
                    ), // x
                    SECaseAtomic( // case (f y x) of
                      SELocS(1),
                      Array(
                        SCaseAlt(
                          SCPPrimCon(Ast.PCTrue), // True ->
                          SEAppAtomicGeneral(
                            SEBuiltin(SBEqualList), // single recursive occurrence
                            Array(
                              SELocA(0), // f
                              SELocS(2), // yss
                              SELocS(4),
                            ),
                          ), // xss
                        ),
                        SCaseAlt(SCPPrimCon(Ast.PCFalse), SEValue.False), // False -> False
                      ),
                    ),
                  ),
                ),
              ),
            ),
          ),
        ),
      )

    private val closure: SValue = {
      val frame = Array.ofDim[SValue](0) // no free vars
      val arity = 3
      SPAP(PClosure(Profile.LabelUnset, equalListBody, frame), ArrayList.empty, arity)
    }

    override private[speedy] def execute(
        args: util.ArrayList[SValue],
        machine: Machine,
    ): Control = {
      val f = args.get(0)
      val xs = args.get(1)
      val ys = args.get(2)
      machine.enterApplication(
        closure,
        Array(SEValue(f), SEValue(xs), SEValue(ys)),
      )
    }

  }

  object SBExperimental {

    private object SBExperimentalAnswer extends SBuiltin(1) {
      override private[speedy] def execute(
          args: util.ArrayList[SValue],
          machine: Machine,
      ): Control = {
        Control.Value(SInt64(42L))
      }
    }

    // TODO: move this into the speedy compiler code
    private val mapping: Map[String, compileTime.SExpr] =
      List(
        "ANSWER" -> SBExperimentalAnswer
      ).view.map { case (name, builtin) => name -> compileTime.SEBuiltin(builtin) }.toMap

    def apply(name: String): compileTime.SExpr =
      mapping.getOrElse(
        name,
        SBError(compileTime.SEValue(SText(s"experimental $name not supported."))),
      )

  }

  private[speedy] def convTxError(err: Tx.TransactionError): SErrorDamlException = {
    err match {
      case Tx.AuthFailureDuringExecution(nid, fa) =>
        SErrorDamlException(IE.FailedAuthorization(nid, fa))
      case Tx.DuplicateContractKey(key) =>
        SErrorDamlException(IE.DuplicateContractKey(key))
    }
  }

  private[this] def extractParties(where: String, v: SValue): TreeSet[Party] =
    v match {
      case SList(vs) =>
        TreeSet.empty(Party.ordering) ++ vs.iterator.map {
          case SParty(p) => p
          case x =>
            throw SErrorCrash(where, s"non-party value in list: $x")
        }
      case SParty(p) =>
        TreeSet(p)(Party.ordering)
      case _ =>
        throw SErrorCrash(where, s"value not a list of parties or party: $v")
    }

  private[this] val keyWithMaintainersStructFields: Struct[Unit] =
    Struct.assertFromNameSeq(List(Ast.keyFieldName, Ast.maintainersFieldName))

  private[this] val keyIdx = keyWithMaintainersStructFields.indexOf(Ast.keyFieldName)
  private[this] val maintainerIdx = keyWithMaintainersStructFields.indexOf(Ast.maintainersFieldName)

  private[this] def extractKeyWithMaintainers(
      machine: Machine,
      templateId: TypeConName,
      location: String,
      v: SValue,
  ): Node.KeyWithMaintainers =
    v match {
      case SStruct(_, vals) =>
        val key = machine.normValue(templateId, vals.get(keyIdx))
        key.foreachCid(_ => throw SErrorDamlException(IE.ContractIdInContractKey(key)))
        Node.KeyWithMaintainers(
          key = key,
          maintainers = extractParties(NameOf.qualifiedNameOfCurrentFunc, vals.get(maintainerIdx)),
        )
      case _ => throw SErrorCrash(location, s"Invalid key with maintainers: $v")
    }

  private[this] def extractOptionalKeyWithMaintainers(
      machine: Machine,
      templateId: TypeConName,
      where: String,
      optKey: SValue,
  ): Option[Node.KeyWithMaintainers] =
    optKey match {
      case SOptional(mbKey) => mbKey.map(extractKeyWithMaintainers(machine, templateId, where, _))
      case v => throw SErrorCrash(where, s"Expected optional key with maintainers, got: $v")
    }

  private[this] val cachedContractFieldNames =
    List("type", "value", "signatories", "observers", "mbKey").map(Ref.Name.assertFromString)

  private[this] val cachedContractStruct =
    Struct.assertFromSeq(cachedContractFieldNames.zipWithIndex)

  private[this] val List(
    cachedContractTypeFieldIdx,
    cachedContractArgIdx,
    cachedContractSignatoriesIdx,
    cachedContractObserversIdx,
    cachedContractKeyIdx,
  ) = cachedContractFieldNames.map(cachedContractStruct.indexOf)

  private[speedy] val SBuildCachedContract =
    SBuiltin.SBStructCon(cachedContractStruct)

  private[speedy] def extractCachedContract(
      machine: Machine,
      v: SValue,
  ): CachedContract =
    v match {
      case SStruct(_, vals) if vals.size == cachedContractStruct.size =>
        val templateId = vals.get(cachedContractTypeFieldIdx) match {
          case STypeRep(Ast.TTyCon(tycon)) => tycon
          case _ =>
            throw SErrorCrash(NameOf.qualifiedNameOfCurrentFunc, s"Invalid cached contract: $v")
        }
        CachedContract(
          templateId = templateId,
          value = vals.get(cachedContractArgIdx),
          signatories = extractParties(
            NameOf.qualifiedNameOfCurrentFunc,
            vals.get(cachedContractSignatoriesIdx),
          ),
          observers =
            extractParties(NameOf.qualifiedNameOfCurrentFunc, vals.get(cachedContractObserversIdx)),
          key = extractOptionalKeyWithMaintainers(
            machine,
            templateId,
            NameOf.qualifiedNameOfCurrentFunc,
            vals.get(cachedContractKeyIdx),
          ),
        )
      case _ =>
        throw SErrorCrash(NameOf.qualifiedNameOfCurrentFunc, s"Invalid cached contract: $v")
    }
}<|MERGE_RESOLUTION|>--- conflicted
+++ resolved
@@ -1593,11 +1593,10 @@
           // TODO (drsk) validate key hash. https://github.com/digital-asset/daml/issues/13897
           machine.disclosureTable.contractIdByKey.get(gkey.hash) match {
             case Some(coid) =>
-<<<<<<< HEAD
               machine.disclosureTable.contractById.get(coid) match {
                 case Some((actualTemplateId, _)) if actualTemplateId == operation.templateId =>
                   val vcoid = coid.value
-                  discard(continue(Some(vcoid)))
+                  continue(Some(vcoid))._1
 
                 case Some((actualTemplateId, _)) =>
                   throw SErrorDamlException(
@@ -1609,11 +1608,6 @@
                     s"Disclosure table is in an inconsistent state: unable to locate the contract ${coid.value} even though we know its key hash ${gkey.hash}"
                   )
               }
-=======
-              val vcoid = coid.value
-              val (control, _) = continue(Some(vcoid))
-              control
->>>>>>> 6d0a6811
 
             case None =>
               throw SpeedyHungry(
