--- conflicted
+++ resolved
@@ -54,7 +54,7 @@
 )
 
 da_scala_library(
-    name = "validation-upgrades-test-lib",
+    name = "upgrade-test-lib",
     srcs =
         glob(
             ["src/test/**/UpgradesSpecUtil.scala"],
@@ -126,7 +126,6 @@
             "//test-common:upgrades-ValidUpgrade-v1.dar",
             "//test-common:upgrades-ValidUpgrade-v2.dar",
 
-<<<<<<< HEAD
             # Ported from DamlcUpgrades.hs
             "//test-common:upgrades-FailsWhenExistingFieldInTemplateChoiceIsChanged-v1.dar",
             "//test-common:upgrades-FailsWhenExistingFieldInTemplateChoiceIsChanged-v2.dar",
@@ -175,6 +174,8 @@
         ],
         scalacopts = lf_scalacopts,
         deps = [
+            ":validation",
+            ":upgrade-test-lib",
             "//bazel_tools/runfiles:scala_runfiles",
             "//canton:community_ledger_ledger-common",
             "//canton:ledger_api_proto_scala",
@@ -188,60 +189,7 @@
             "//test-common/canton/it-lib",
         ],
     ),
-] if is_windows else []
-=======
-        # Ported from DamlcUpgrades.hs
-        "//test-common:upgrades-FailsWhenExistingFieldInTemplateChoiceIsChanged-v1.dar",
-        "//test-common:upgrades-FailsWhenExistingFieldInTemplateChoiceIsChanged-v2.dar",
-        "//test-common:upgrades-FailsWhenExistingFieldInTemplateIsChanged-v1.dar",
-        "//test-common:upgrades-FailsWhenExistingFieldInTemplateIsChanged-v2.dar",
-        "//test-common:upgrades-FailsWhenNewFieldIsAddedToTemplateChoiceWithoutOptionalType-v1.dar",
-        "//test-common:upgrades-FailsWhenNewFieldIsAddedToTemplateChoiceWithoutOptionalType-v2.dar",
-        "//test-common:upgrades-FailsWhenNewFieldIsAddedToTemplateWithoutOptionalType-v1.dar",
-        "//test-common:upgrades-FailsWhenNewFieldIsAddedToTemplateWithoutOptionalType-v2.dar",
-        "//test-common:upgrades-FailsWhenOldFieldIsDeletedFromTemplate-v1.dar",
-        "//test-common:upgrades-FailsWhenOldFieldIsDeletedFromTemplate-v2.dar",
-        "//test-common:upgrades-FailsWhenOldFieldIsDeletedFromTemplateChoice-v1.dar",
-        "//test-common:upgrades-FailsWhenOldFieldIsDeletedFromTemplateChoice-v2.dar",
-        "//test-common:upgrades-FailsWhenTemplateAddsKeyType-v1.dar",
-        "//test-common:upgrades-FailsWhenTemplateAddsKeyType-v2.dar",
-        "//test-common:upgrades-FailsWhenTemplateChangesKeyType-v1.dar",
-        "//test-common:upgrades-FailsWhenTemplateChangesKeyType-v2.dar",
-        "//test-common:upgrades-FailsWhenTemplateChoiceChangesItsReturnType-v1.dar",
-        "//test-common:upgrades-FailsWhenTemplateChoiceChangesItsReturnType-v2.dar",
-        "//test-common:upgrades-FailsWhenTemplateRemovesKeyType-v1.dar",
-        "//test-common:upgrades-FailsWhenTemplateRemovesKeyType-v2.dar",
-        "//test-common:upgrades-SucceedsWhenNewFieldWithOptionalTypeIsAddedToTemplate-v1.dar",
-        "//test-common:upgrades-SucceedsWhenNewFieldWithOptionalTypeIsAddedToTemplate-v2.dar",
-        "//test-common:upgrades-SucceedsWhenNewFieldWithOptionalTypeIsAddedToTemplateChoice-v1.dar",
-        "//test-common:upgrades-SucceedsWhenNewFieldWithOptionalTypeIsAddedToTemplateChoice-v2.dar",
-        "//test-common:upgrades-SucceedsWhenTemplateChoiceInputArgumentHasChanged-v1.dar",
-        "//test-common:upgrades-SucceedsWhenTemplateChoiceInputArgumentHasChanged-v2.dar",
-        "//test-common:upgrades-SucceedsWhenTemplateChoiceReturnsATemplateWhichHasChanged-v1.dar",
-        "//test-common:upgrades-SucceedsWhenTemplateChoiceReturnsATemplateWhichHasChanged-v2.dar",
-    ],
-    scala_deps = [
-        "@maven//:org_apache_pekko_pekko_actor",
-        "@maven//:org_apache_pekko_pekko_stream",
-    ],
-    scalacopts = lf_scalacopts,
-    deps = [
-        ":validation",
-        ":validation-upgrades-test-lib",
-        "//bazel_tools/runfiles:scala_runfiles",
-        "//canton:community_ledger_ledger-common",
-        "//canton:ledger_api_proto_scala",
-        "//daml-lf/archive:daml_lf_archive_reader",
-        "//daml-lf/data",
-        "//libs-scala/ledger-resources",
-        "//libs-scala/ports",
-        "//libs-scala/resources",
-        "//libs-scala/rs-grpc-bridge",
-        "//libs-scala/testing-utils",
-        "//test-common/canton/it-lib",
-    ],
-)
->>>>>>> ce6f95fd
+] if not is_windows else []
 
 da_scala_benchmark_jmh(
     name = "typechecking-benchmark",
