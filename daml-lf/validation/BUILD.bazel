--- conflicted
+++ resolved
@@ -167,8 +167,6 @@
             "//test-common:upgrades-FailsWhenUpgradingV3ThenV2-v1.dar",
             "//test-common:upgrades-FailsWhenUpgradingV3ThenV2-v2.dar",
             "//test-common:upgrades-FailsWhenUpgradingV3ThenV2-v3.dar",
-<<<<<<< HEAD
-=======
 
             # More tests ported from DamlcUpgrades.hs
             "//test-common:upgrades-FailsWhenATopLevelEnumChanges-v1.dar",
@@ -199,7 +197,6 @@
             "//test-common:upgrades-FailWhenATopLevelEnumChangesChangesTheOrderOfItsVariants-v2.dar",
             "//test-common:upgrades-FailWhenATopLevelVariantChangesChangesTheOrderOfItsVariants-v1.dar",
             "//test-common:upgrades-FailWhenATopLevelVariantChangesChangesTheOrderOfItsVariants-v2.dar",
->>>>>>> bdeb7dd8
         ],
         scala_deps = [
             "@maven//:org_apache_pekko_pekko_actor",
