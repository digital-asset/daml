# Copyright (c) 2024 Digital Asset (Switzerland) GmbH and/or its affiliates. All rights reserved.
# SPDX-License-Identifier: Apache-2.0

load(
    "//bazel_tools:scala.bzl",
    "da_scala_benchmark_jmh",
    "da_scala_library",
    "da_scala_test",
    "da_scala_test_suite",
    "lf_scalacopts",
    "lf_scalacopts_stricter",
)

da_scala_library(
    name = "validation",
    srcs = glob(["src/main/**/*.scala"]),
    scala_deps = [
        "@maven//:org_scalaz_scalaz_core",
    ],
    scalacopts = lf_scalacopts_stricter,
    tags = ["maven_coordinates=com.daml:daml-lf-validation:__VERSION__"],
    visibility = [
        "//canton:__subpackages__",
        "//canton-3x:__subpackages__",
        "//compiler/scenario-service:__subpackages__",
        "//daml-lf:__subpackages__",
        # TODO https://github.com/digital-asset/daml/issues/15453
        #      Extract the error types into a separate package
        #      in order to decouple the error definitions
        #      from unnecessary daml-lf/validation dependencies
        "//ledger/ledger-api-errors:__subpackages__",
    ],
    deps = [
        "//daml-lf/data",
        "//daml-lf/language",
        "//libs-scala/scala-utils",
    ],
)

da_scala_library(
    name = "validation-test-lib",
    srcs = glob(["src/test/**/SpecUtil.scala"]),
    scala_deps = [
        "@maven//:org_scalactic_scalactic",
    ],
    scalacopts = lf_scalacopts_stricter,
    deps = [
        ":validation",
        "//daml-lf/language",
        "//daml-lf/parser",
    ],
)

da_scala_test_suite(
    name = "tests",
    size = "small",
    srcs = glob(
        ["src/test/**/*.scala"],
        exclude = ["src/test/**/*SpecUtil.scala"],
    ),
    data = [
        "//test-common:dar-files-default",
        "//test-common:upgrades-MissingChoice-v1.dar",
        "//test-common:upgrades-MissingChoice-v2.dar",
        "//test-common:upgrades-MissingDataCon-v1.dar",
        "//test-common:upgrades-MissingDataCon-v2.dar",
        "//test-common:upgrades-MissingModule-v1.dar",
        "//test-common:upgrades-MissingModule-v2.dar",
        "//test-common:upgrades-MissingTemplate-v1.dar",
        "//test-common:upgrades-MissingTemplate-v2.dar",
        "//test-common:upgrades-RecordFieldsNewNonOptional-v1.dar",
        "//test-common:upgrades-RecordFieldsNewNonOptional-v2.dar",
        "//test-common:upgrades-TemplateChangedKeyType-v1.dar",
        "//test-common:upgrades-TemplateChangedKeyType-v2.dar",
        "//test-common:upgrades-ValidUpgrade-v1.dar",
        "//test-common:upgrades-ValidUpgrade-v2.dar",

        # Ported from DamlcUpgrades.hs
        "//test-common:upgrades-FailsWhenExistingFieldInTemplateChoiceIsChanged-v1.dar",
        "//test-common:upgrades-FailsWhenExistingFieldInTemplateChoiceIsChanged-v2.dar",
        "//test-common:upgrades-FailsWhenExistingFieldInTemplateIsChanged-v1.dar",
        "//test-common:upgrades-FailsWhenExistingFieldInTemplateIsChanged-v2.dar",
        "//test-common:upgrades-FailsWhenNewFieldIsAddedToTemplateChoiceWithoutOptionalType-v1.dar",
        "//test-common:upgrades-FailsWhenNewFieldIsAddedToTemplateChoiceWithoutOptionalType-v2.dar",
        "//test-common:upgrades-FailsWhenNewFieldIsAddedToTemplateWithoutOptionalType-v1.dar",
        "//test-common:upgrades-FailsWhenNewFieldIsAddedToTemplateWithoutOptionalType-v2.dar",
        "//test-common:upgrades-FailsWhenOldFieldIsDeletedFromTemplate-v1.dar",
        "//test-common:upgrades-FailsWhenOldFieldIsDeletedFromTemplate-v2.dar",
        "//test-common:upgrades-FailsWhenOldFieldIsDeletedFromTemplateChoice-v1.dar",
        "//test-common:upgrades-FailsWhenOldFieldIsDeletedFromTemplateChoice-v2.dar",
        "//test-common:upgrades-FailsWhenTemplateAddsKeyType-v1.dar",
        "//test-common:upgrades-FailsWhenTemplateAddsKeyType-v2.dar",
        "//test-common:upgrades-FailsWhenTemplateChangesKeyType-v1.dar",
        "//test-common:upgrades-FailsWhenTemplateChangesKeyType-v2.dar",
        "//test-common:upgrades-FailsWhenTemplateChoiceChangesItsReturnType-v1.dar",
        "//test-common:upgrades-FailsWhenTemplateChoiceChangesItsReturnType-v2.dar",
        "//test-common:upgrades-FailsWhenTemplateRemovesKeyType-v1.dar",
        "//test-common:upgrades-FailsWhenTemplateRemovesKeyType-v2.dar",
        "//test-common:upgrades-SucceedsWhenNewFieldWithOptionalTypeIsAddedToTemplate-v1.dar",
        "//test-common:upgrades-SucceedsWhenNewFieldWithOptionalTypeIsAddedToTemplate-v2.dar",
        "//test-common:upgrades-SucceedsWhenNewFieldWithOptionalTypeIsAddedToTemplateChoice-v1.dar",
        "//test-common:upgrades-SucceedsWhenNewFieldWithOptionalTypeIsAddedToTemplateChoice-v2.dar",
        "//test-common:upgrades-SucceedsWhenTemplateChoiceInputArgumentHasChanged-v1.dar",
        "//test-common:upgrades-SucceedsWhenTemplateChoiceInputArgumentHasChanged-v2.dar",
        "//test-common:upgrades-SucceedsWhenTemplateChoiceReturnsATemplateWhichHasChanged-v1.dar",
        "//test-common:upgrades-SucceedsWhenTemplateChoiceReturnsATemplateWhichHasChanged-v2.dar",
    ],
    scala_deps = [
        "@maven//:org_apache_pekko_pekko_actor",
        "@maven//:org_apache_pekko_pekko_stream",
    ],
    scalacopts = lf_scalacopts,
    deps = [
<<<<<<< HEAD
=======
        ":validation",
        ":validation-test-lib",
>>>>>>> 539926df
        "//bazel_tools/runfiles:scala_runfiles",
        "//canton:community_ledger_ledger-api-core",
        "//canton:community_ledger_ledger-common",
        "//canton:ledger_api_proto_scala",
        "//daml-lf/archive:daml_lf_archive_reader",
<<<<<<< HEAD
        "//daml-lf/data",
=======
        "//daml-lf/archive:daml_lf_dev_archive_proto_java",
        "//daml-lf/data",
        "//daml-lf/language",
        "//daml-lf/parser",
        "//libs-scala/grpc-utils",
        "//libs-scala/jwt",
>>>>>>> 539926df
        "//libs-scala/ledger-resources",
        "//libs-scala/ports",
        "//libs-scala/resources",
        "//libs-scala/rs-grpc-bridge",
        "//libs-scala/testing-utils",
        "//test-common/canton/it-lib",
    ],
)

da_scala_benchmark_jmh(
    name = "typechecking-benchmark",
    srcs = glob(["src/bench/**/*.scala"]),
    data = [
        "//test-common:model-tests-default.dar",
    ],
    scala_deps = [
        "@maven//:org_scalaz_scalaz_core",
    ],
    visibility = ["//visibility:public"],
    deps = [
        "//bazel_tools/runfiles:scala_runfiles",
        "//daml-lf/archive:daml_lf_archive_reader",
        "//daml-lf/archive:daml_lf_dev_archive_proto_java",
        "//daml-lf/data",
        "//daml-lf/engine",
        "//daml-lf/interpreter",
        "//daml-lf/language",
        "//daml-lf/scenario-interpreter",
        "//daml-lf/transaction",
        "//daml-lf/validation",
        "//test-common:dar-files-default-lib",
        "@maven//:com_google_protobuf_protobuf_java",
    ],
)<|MERGE_RESOLUTION|>--- conflicted
+++ resolved
@@ -111,26 +111,19 @@
     ],
     scalacopts = lf_scalacopts,
     deps = [
-<<<<<<< HEAD
-=======
         ":validation",
         ":validation-test-lib",
->>>>>>> 539926df
         "//bazel_tools/runfiles:scala_runfiles",
         "//canton:community_ledger_ledger-api-core",
         "//canton:community_ledger_ledger-common",
         "//canton:ledger_api_proto_scala",
         "//daml-lf/archive:daml_lf_archive_reader",
-<<<<<<< HEAD
-        "//daml-lf/data",
-=======
         "//daml-lf/archive:daml_lf_dev_archive_proto_java",
         "//daml-lf/data",
         "//daml-lf/language",
         "//daml-lf/parser",
         "//libs-scala/grpc-utils",
         "//libs-scala/jwt",
->>>>>>> 539926df
         "//libs-scala/ledger-resources",
         "//libs-scala/ports",
         "//libs-scala/resources",
