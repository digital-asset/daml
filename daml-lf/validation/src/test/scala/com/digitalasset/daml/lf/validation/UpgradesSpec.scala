// Copyright (c) 2024 Digital Asset (Switzerland) GmbH and/or its affiliates. All rights reserved.
// SPDX-License-Identifier: Apache-2.0

package com.daml.lf.validation

import com.daml.integrationtest.CantonFixture
import org.scalatest.Inside
import org.scalatest.matchers.should.Matchers
import org.scalatest.wordspec.AsyncWordSpec

import scala.concurrent.Future
import com.google.protobuf.ByteString
import com.daml.bazeltools.BazelRunfiles

import java.io.File
import java.io.FileInputStream
import org.scalatest.compatible.Assertion

import scala.io.Source
import com.daml.lf.data.Ref.PackageId
import com.daml.lf.archive.DarReader

<<<<<<< HEAD
import scala.util.{Failure, Success}
=======
import com.daml.lf.archive.{DarReader}
import scala.util.{Success, Failure}
import com.daml.lf.validation.Upgrading
>>>>>>> ce6f95fd

class UpgradesSpecAdminAPI extends UpgradesSpec {
  override def uploadPackagePair(
      path: Upgrading[String]
  ): Future[Upgrading[(PackageId, Option[Throwable])]] = {
    val client = AdminLedgerClient.singleHost(
      ledgerPorts(0).adminPort,
      config,
    )
    for {
      (testPackageV1Id, testPackageV1BS) <- loadPackageIdAndBS(path.past)
      (testPackageV2Id, testPackageV2BS) <- loadPackageIdAndBS(path.present)
      uploadV1Result <- client
        .uploadDar(testPackageV1BS, path.past)
        .transform({
          case Failure(err) => Success(Some(err));
          case Success(_) => Success(None);
        })
      uploadV2Result <- client
        .uploadDar(testPackageV2BS, path.present)
        .transform({
          case Failure(err) => Success(Some(err));
          case Success(_) => Success(None);
        })
    } yield Upgrading(
      (testPackageV1Id, uploadV1Result),
      (testPackageV2Id, uploadV2Result),
    )
  }
}

class UpgradesSpecLedgerAPI extends UpgradesSpec {
  override def uploadPackagePair(
      path: Upgrading[String]
  ): Future[Upgrading[(PackageId, Option[Throwable])]] = {
    for {
      client <- defaultLedgerClient()
      (testPackageV1Id, testPackageV1BS) <- loadPackageIdAndBS(path.past)
      (testPackageV2Id, testPackageV2BS) <- loadPackageIdAndBS(path.present)
      uploadV1Result <- client.packageManagementClient
        .uploadDarFile(testPackageV1BS)
        .transform({
          case Failure(err) => Success(Some(err));
          case Success(_) => Success(None);
        })
      uploadV2Result <- client.packageManagementClient
        .uploadDarFile(testPackageV2BS)
        .transform({
          case Failure(err) => Success(Some(err));
          case Success(_) => Success(None);
        })
    } yield Upgrading(
      (testPackageV1Id, uploadV1Result),
      (testPackageV2Id, uploadV2Result),
    )
  }
}

abstract class UpgradesSpec extends AsyncWordSpec with Matchers with Inside with CantonFixture {
  override lazy val devMode = true;
  override val cantonFixtureDebugMode = CantonFixtureDebugRemoveTmpFiles;

  protected def loadPackageIdAndBS(path: String): Future[(PackageId, ByteString)] = {
    val dar = DarReader.assertReadArchiveFromFile(new File(BazelRunfiles.rlocation(path)))
    assert(dar != null, s"Unable to load test package resource '$path'")

    val testPackage = Future {
      val in = new FileInputStream(new File(BazelRunfiles.rlocation(path)))
      assert(in != null, s"Unable to load test package resource '$path'")
      in
    }
    val bytes = testPackage.map(ByteString.readFrom)
    bytes.onComplete(_ => testPackage.map(_.close()))
    bytes.map((dar.main.pkgId, _))
  }

<<<<<<< HEAD
  private def assertPackageUpgradeCheck(failureMessage: Option[String])(
      testPackageV1Id: PackageId,
      uploadV1Result: Option[Throwable],
      testPackageV2Id: PackageId,
      uploadV2Result: Option[Throwable],
  )(cantonLogSrc: String): Assertion = {
    cantonLogSrc should include(s"Package $testPackageV1Id does not upgrade anything")
    cantonLogSrc should include(
      s"Package $testPackageV2Id claims to upgrade package id $testPackageV1Id"
    )
    uploadV1Result match {
      case Some(err) =>
        fail(s"Uploading first package $testPackageV1Id failed with message: $err");
      case _ => {}
    }

    failureMessage match {
      // If a failure message is expected, look for it in the canton logs
      case Some(additionalInfo) => {
=======
  def uploadPackagePair(
      path: Upgrading[String]
  ): Future[Upgrading[(PackageId, Option[Throwable])]]

  def testPackagePair(
      upgraded: String,
      upgrading: String,
      failureMessage: Option[String],
  ): Future[Assertion] =
    if (sys.props("os.name").startsWith("Windows")) {
      Future {
        info("Tests are disabled on Windows")
        succeed
      }
    } else {
      for {
        Upgrading(
          (testPackageV1Id, uploadV1Result),
          (testPackageV2Id, uploadV2Result),
        ) <- uploadPackagePair(Upgrading(upgraded, upgrading))
      } yield {
        val cantonLog = Source.fromFile(s"$cantonTmpDir/canton.log")
        val cantonLogSrc = cantonLog.mkString
        cantonLog.close()
        cantonLogSrc should include(s"Package $testPackageV1Id does not upgrade anything")
>>>>>>> ce6f95fd
        cantonLogSrc should include(
          s"The DAR contains a package which claims to upgrade another package, but basic checks indicate the package is not a valid upgrade err-context:{additionalInfo=$additionalInfo"
        )
<<<<<<< HEAD
        uploadV2Result match {
          case None =>
            fail(s"Uploading second package $testPackageV2Id should fail but didn't.");
          case Some(err) => {
            val msg = err.toString
            msg should include("INVALID_ARGUMENT: DAR_NOT_VALID_UPGRADE")
            msg should include(
              "The DAR contains a package which claims to upgrade another package, but basic checks indicate the package is not a valid upgrade"
=======

        uploadV1Result match {
          case Some(err) =>
            fail(s"Uploading first package $testPackageV1Id failed with message: $err");
          case _ => {}
        }

        failureMessage match {
          // If a failure message is expected, look for it in the canton logs
          case Some(failureMessage) => {
            cantonLogSrc should include(
              s"The DAR contains a package which claims to upgrade another package, but basic checks indicate the package is not a valid upgrade err-context:{additionalInfo=$failureMessage"
>>>>>>> ce6f95fd
            )
          }
        }
      }

      // If a failure is not expected, look for a success message
      case None => {
        cantonLogSrc should include(s"Typechecking upgrades for $testPackageV2Id succeeded.")
        uploadV2Result match {
          case None => succeed;
          case Some(err) => {
            fail(
              s"Uploading second package $testPackageV2Id shouldn't fail but did, with message: $err"
            );
          }
        }
      }
    }

  private def assertDuplicatePackageUpload()(
      testPackageV1Id: PackageId,
      uploadV1Result: Option[Throwable],
      testPackageV2Id: PackageId,
      uploadV2Result: Option[Throwable],
  )(cantonLogSrc: String): Assertion = {
    cantonLogSrc should include(s"Package $testPackageV1Id does not upgrade anything")
    uploadV1Result should be(empty)
    cantonLogSrc should include(
      s"Ignoring upload of package $testPackageV2Id as it has been previously uploaded"
    )
    uploadV2Result should be(empty)
  }

  private def assertPackageUploadVersionFailure(failureMessage: String, packageVersion: String)(
      testPackageV1Id: PackageId,
      uploadV1Result: Option[Throwable],
      testPackageV2Id: PackageId,
      uploadV2Result: Option[Throwable],
  )(cantonLogSrc: String): Assertion = {
    cantonLogSrc should include(s"Package $testPackageV1Id does not upgrade anything")
    uploadV1Result match {
      case Some(err) =>
        fail(s"Uploading first package $testPackageV1Id failed with message: $err");
      case _ => {}
    }
    cantonLogSrc should include regex (
      s"KNOWN_DAR_VERSION\\(.+,.+\\): A DAR with the same version number has previously been uploaded. err-context:\\{existingPackage=$testPackageV2Id, location=.+, packageVersion=$packageVersion, uploadedPackage=$testPackageV1Id\\}"
    )
    uploadV2Result match {
      case None =>
        fail(s"Uploading second package $testPackageV2Id should fail but didn't.");
      case Some(err) => {
        val msg = err.toString
        msg should include("INVALID_ARGUMENT: KNOWN_DAR_VERSION")
        msg should include(failureMessage)
      }
    }
  }

  private def testPackagePair(
      upgraded: String,
      upgrading: String,
      uploadAssertion: (
          PackageId,
          Option[Throwable],
          PackageId,
          Option[Throwable],
      ) => String => Assertion,
  ): Future[Assertion] = {
    for {
      client <- defaultLedgerClient()
      (testPackageV1Id, testPackageV1BS) <- loadPackageIdAndBS(upgraded)
      (testPackageV2Id, testPackageV2BS) <- loadPackageIdAndBS(upgrading)
      uploadV1Result <- client.packageManagementClient
        .uploadDarFile(testPackageV1BS)
        .transform({
          case Failure(err) => Success(Some(err));
          case Success(_) => Success(None);
        })
      uploadV2Result <- client.packageManagementClient
        .uploadDarFile(testPackageV2BS)
        .transform({
          case Failure(err) => Success(Some(err));
          case Success(_) => Success(None);
        })
    } yield {
      val cantonLog = Source.fromFile(s"$cantonTmpDir/canton.log")
      try {
        uploadAssertion(testPackageV1Id, uploadV1Result, testPackageV2Id, uploadV2Result)(
          cantonLog.mkString
        )
      } finally {
        cantonLog.close()
      }
    }
  }

  "Upload-time Upgradeability Checks" should {
    "uploading the same package multiple times succeeds" in {
      testPackagePair(
        "test-common/upgrades-ValidUpgrade-v1.dar",
        "test-common/upgrades-ValidUpgrade-v1.dar",
        assertDuplicatePackageUpload(),
      )
    }
    "uploads against the same package name must be version unique" in {
      testPackagePair(
        "test-common/upgrades-CommonVersionFailure-v1a.dar",
        "test-common/upgrades-CommonVersionFailure-v1b.dar",
        assertPackageUploadVersionFailure(
          "A DAR with the same version number has previously been uploaded.",
          "1.0.0",
        ),
      )
    }
    "report no upgrade errors for valid upgrade" in {
      testPackagePair(
        "test-common/upgrades-ValidUpgrade-v1.dar",
        "test-common/upgrades-ValidUpgrade-v2.dar",
        assertPackageUpgradeCheck(None),
      )
    }
    "report error when module is missing in upgrading package" in {
      testPackagePair(
        "test-common/upgrades-MissingModule-v1.dar",
        "test-common/upgrades-MissingModule-v2.dar",
        assertPackageUpgradeCheck(
          Some(
            "Module Other appears in package that is being upgraded, but does not appear in the upgrading package."
          )
        ),
      )
    }
    "report error when template is missing in upgrading package" in {
      testPackagePair(
        "test-common/upgrades-MissingTemplate-v1.dar",
        "test-common/upgrades-MissingTemplate-v2.dar",
        assertPackageUpgradeCheck(
          Some(
            "Template U appears in package that is being upgraded, but does not appear in the upgrading package."
          )
        ),
      )
    }
    "report error when datatype is missing in upgrading package" in {
      testPackagePair(
        "test-common/upgrades-MissingDataCon-v1.dar",
        "test-common/upgrades-MissingDataCon-v2.dar",
        assertPackageUpgradeCheck(
          Some(
            "Datatype U appears in package that is being upgraded, but does not appear in the upgrading package."
          )
        ),
      )
    }
    "report error when choice is missing in upgrading package" in {
      testPackagePair(
        "test-common/upgrades-MissingChoice-v1.dar",
        "test-common/upgrades-MissingChoice-v2.dar",
        assertPackageUpgradeCheck(
          Some(
            "Choice C2 appears in package that is being upgraded, but does not appear in the upgrading package."
          )
        ),
      )
    }
    "report error when key type changes" in {
      testPackagePair(
        "test-common/upgrades-TemplateChangedKeyType-v1.dar",
        "test-common/upgrades-TemplateChangedKeyType-v2.dar",
        assertPackageUpgradeCheck(Some("The upgraded template T cannot change its key type.")),
      )
    }
    "report error when record fields change" in {
      testPackagePair(
        "test-common/upgrades-RecordFieldsNewNonOptional-v1.dar",
        "test-common/upgrades-RecordFieldsNewNonOptional-v2.dar",
        assertPackageUpgradeCheck(
          Some(
            "The upgraded datatype Struct has added new fields, but those fields are not Optional."
          )
        ),
      )
    }

    // Ported from DamlcUpgrades.hs
    "Fails when template changes key type" in {
      testPackagePair(
        "test-common/upgrades-FailsWhenTemplateChangesKeyType-v1.dar",
        "test-common/upgrades-FailsWhenTemplateChangesKeyType-v2.dar",
        assertPackageUpgradeCheck(Some("The upgraded template A cannot change its key type.")),
      )
    }
    "Fails when template removes key type" in {
      testPackagePair(
        "test-common/upgrades-FailsWhenTemplateRemovesKeyType-v1.dar",
        "test-common/upgrades-FailsWhenTemplateRemovesKeyType-v2.dar",
        assertPackageUpgradeCheck(Some("The upgraded template A cannot remove its key.")),
      )
    }
    "Fails when template adds key type" in {
      testPackagePair(
        "test-common/upgrades-FailsWhenTemplateAddsKeyType-v1.dar",
        "test-common/upgrades-FailsWhenTemplateAddsKeyType-v2.dar",
        assertPackageUpgradeCheck(Some("The upgraded template A cannot add a key.")),
      )
    }
    "Fails when new field is added to template without Optional type" in {
      testPackagePair(
        "test-common/upgrades-FailsWhenNewFieldIsAddedToTemplateWithoutOptionalType-v1.dar",
        "test-common/upgrades-FailsWhenNewFieldIsAddedToTemplateWithoutOptionalType-v2.dar",
        assertPackageUpgradeCheck(
          Some("The upgraded template A has added new fields, but those fields are not Optional.")
        ),
      )
    }
    "Fails when old field is deleted from template" in {
      testPackagePair(
        "test-common/upgrades-FailsWhenOldFieldIsDeletedFromTemplate-v1.dar",
        "test-common/upgrades-FailsWhenOldFieldIsDeletedFromTemplate-v2.dar",
        assertPackageUpgradeCheck(
          Some("The upgraded template A is missing some of its original fields.")
        ),
      )
    }
    "Fails when existing field in template is changed" in {
      testPackagePair(
        "test-common/upgrades-FailsWhenExistingFieldInTemplateIsChanged-v1.dar",
        "test-common/upgrades-FailsWhenExistingFieldInTemplateIsChanged-v2.dar",
        assertPackageUpgradeCheck(
          Some("The upgraded template A has changed the types of some of its original fields.")
        ),
      )
    }
    "Succeeds when new field with optional type is added to template" in {
      testPackagePair(
        "test-common/upgrades-SucceedsWhenNewFieldWithOptionalTypeIsAddedToTemplate-v1.dar",
        "test-common/upgrades-SucceedsWhenNewFieldWithOptionalTypeIsAddedToTemplate-v2.dar",
        assertPackageUpgradeCheck(None),
      )
    }
    "Fails when new field is added to template choice without Optional type" in {
      testPackagePair(
        "test-common/upgrades-FailsWhenNewFieldIsAddedToTemplateChoiceWithoutOptionalType-v1.dar",
        "test-common/upgrades-FailsWhenNewFieldIsAddedToTemplateChoiceWithoutOptionalType-v2.dar",
        assertPackageUpgradeCheck(
          Some(
            "The upgraded input type of choice C on template A has added new fields, but those fields are not Optional."
          )
        ),
      )
    }
    "Fails when old field is deleted from template choice" in {
      testPackagePair(
        "test-common/upgrades-FailsWhenOldFieldIsDeletedFromTemplateChoice-v1.dar",
        "test-common/upgrades-FailsWhenOldFieldIsDeletedFromTemplateChoice-v2.dar",
        assertPackageUpgradeCheck(
          Some(
            "The upgraded input type of choice C on template A is missing some of its original fields."
          )
        ),
      )
    }
    "Fails when existing field in template choice is changed" in {
      testPackagePair(
        "test-common/upgrades-FailsWhenExistingFieldInTemplateChoiceIsChanged-v1.dar",
        "test-common/upgrades-FailsWhenExistingFieldInTemplateChoiceIsChanged-v2.dar",
        assertPackageUpgradeCheck(
          Some(
            "The upgraded input type of choice C on template A has changed the types of some of its original fields."
          )
        ),
      )
    }
    "Fails when template choice changes its return type" in {
      testPackagePair(
        "test-common/upgrades-FailsWhenTemplateChoiceChangesItsReturnType-v1.dar",
        "test-common/upgrades-FailsWhenTemplateChoiceChangesItsReturnType-v2.dar",
        assertPackageUpgradeCheck(Some("The upgraded choice C cannot change its return type.")),
      )
    }
    "Succeeds when template choice returns a template which has changed" in {
      testPackagePair(
        "test-common/upgrades-SucceedsWhenTemplateChoiceReturnsATemplateWhichHasChanged-v1.dar",
        "test-common/upgrades-SucceedsWhenTemplateChoiceReturnsATemplateWhichHasChanged-v2.dar",
        assertPackageUpgradeCheck(None),
      )
    }
    "Succeeds when template choice input argument has changed" in {
      testPackagePair(
        "test-common/upgrades-SucceedsWhenTemplateChoiceInputArgumentHasChanged-v1.dar",
        "test-common/upgrades-SucceedsWhenTemplateChoiceInputArgumentHasChanged-v2.dar",
        assertPackageUpgradeCheck(None),
      )
    }
    "Succeeds when new field with optional type is added to template choice" in {
      testPackagePair(
        "test-common/upgrades-SucceedsWhenNewFieldWithOptionalTypeIsAddedToTemplateChoice-v1.dar",
        "test-common/upgrades-SucceedsWhenNewFieldWithOptionalTypeIsAddedToTemplateChoice-v2.dar",
        assertPackageUpgradeCheck(None),
      )
    }

    "Succeeds when v1 upgrades to v2 and then v3" in {
      testPackagePair(
        "test-common/upgrades-SuccessUpgradingV2ThenV3-v1.dar",
        "test-common/upgrades-SuccessUpgradingV2ThenV3-v2.dar",
        assertPackageUpgradeCheck(None),
      )
      testPackagePair(
        "test-common/upgrades-SuccessUpgradingV2ThenV3-v1.dar",
        "test-common/upgrades-SuccessUpgradingV2ThenV3-v3.dar",
        assertPackageUpgradeCheck(None),
      )
    }

    "Succeeds when v1 upgrades to v3 and then v2" in {
      testPackagePair(
        "test-common/upgrades-SuccessUpgradingV3ThenV2-v1.dar",
        "test-common/upgrades-SuccessUpgradingV3ThenV2-v3.dar",
        assertPackageUpgradeCheck(None),
      )
      testPackagePair(
        "test-common/upgrades-SuccessUpgradingV3ThenV2-v1.dar",
        "test-common/upgrades-SuccessUpgradingV3ThenV2-v2.dar",
        assertPackageUpgradeCheck(None),
      )
    }

    "Fails when v1 upgrades to v2, but v3 does not upgrade v2" in {
      testPackagePair(
        "test-common/upgrades-FailsWhenUpgradingV2ThenV3-v1.dar",
        "test-common/upgrades-FailsWhenUpgradingV2ThenV3-v2.dar",
        assertPackageUpgradeCheck(None),
      )
      testPackagePair(
        "test-common/upgrades-FailsWhenUpgradingV2ThenV3-v1.dar",
        "test-common/upgrades-FailsWhenUpgradingV2ThenV3-v3.dar",
        assertPackageUpgradeCheck(
          Some("The upgraded template T has added new fields, but those fields are not Optional.")
        ),
      )
    }

    "Fails when v1 upgrades to v3, but v3 does not upgrade v2" in {
      testPackagePair(
        "test-common/upgrades-FailsWhenUpgradingV3ThenV2-v1.dar",
        "test-common/upgrades-FailsWhenUpgradingV3ThenV2-v2.dar",
        assertPackageUpgradeCheck(None),
      )
      testPackagePair(
        "test-common/upgrades-FailsWhenUpgradingV3ThenV2-v1.dar",
        "test-common/upgrades-FailsWhenUpgradingV3ThenV2-v3.dar",
        assertPackageUpgradeCheck(
          Some("The upgraded template T has added new fields, but those fields are not Optional.")
        ),
      )
    }
  }
}<|MERGE_RESOLUTION|>--- conflicted
+++ resolved
@@ -20,13 +20,9 @@
 import com.daml.lf.data.Ref.PackageId
 import com.daml.lf.archive.DarReader
 
-<<<<<<< HEAD
-import scala.util.{Failure, Success}
-=======
-import com.daml.lf.archive.{DarReader}
+//import com.daml.lf.archive.{DarReader}
 import scala.util.{Success, Failure}
 import com.daml.lf.validation.Upgrading
->>>>>>> ce6f95fd
 
 class UpgradesSpecAdminAPI extends UpgradesSpec {
   override def uploadPackagePair(
@@ -103,7 +99,10 @@
     bytes.map((dar.main.pkgId, _))
   }
 
-<<<<<<< HEAD
+  def uploadPackagePair(
+      path: Upgrading[String]
+  ): Future[Upgrading[(PackageId, Option[Throwable])]]
+
   private def assertPackageUpgradeCheck(failureMessage: Option[String])(
       testPackageV1Id: PackageId,
       uploadV1Result: Option[Throwable],
@@ -123,37 +122,9 @@
     failureMessage match {
       // If a failure message is expected, look for it in the canton logs
       case Some(additionalInfo) => {
-=======
-  def uploadPackagePair(
-      path: Upgrading[String]
-  ): Future[Upgrading[(PackageId, Option[Throwable])]]
-
-  def testPackagePair(
-      upgraded: String,
-      upgrading: String,
-      failureMessage: Option[String],
-  ): Future[Assertion] =
-    if (sys.props("os.name").startsWith("Windows")) {
-      Future {
-        info("Tests are disabled on Windows")
-        succeed
-      }
-    } else {
-      for {
-        Upgrading(
-          (testPackageV1Id, uploadV1Result),
-          (testPackageV2Id, uploadV2Result),
-        ) <- uploadPackagePair(Upgrading(upgraded, upgrading))
-      } yield {
-        val cantonLog = Source.fromFile(s"$cantonTmpDir/canton.log")
-        val cantonLogSrc = cantonLog.mkString
-        cantonLog.close()
-        cantonLogSrc should include(s"Package $testPackageV1Id does not upgrade anything")
->>>>>>> ce6f95fd
         cantonLogSrc should include(
           s"The DAR contains a package which claims to upgrade another package, but basic checks indicate the package is not a valid upgrade err-context:{additionalInfo=$additionalInfo"
         )
-<<<<<<< HEAD
         uploadV2Result match {
           case None =>
             fail(s"Uploading second package $testPackageV2Id should fail but didn't.");
@@ -162,20 +133,6 @@
             msg should include("INVALID_ARGUMENT: DAR_NOT_VALID_UPGRADE")
             msg should include(
               "The DAR contains a package which claims to upgrade another package, but basic checks indicate the package is not a valid upgrade"
-=======
-
-        uploadV1Result match {
-          case Some(err) =>
-            fail(s"Uploading first package $testPackageV1Id failed with message: $err");
-          case _ => {}
-        }
-
-        failureMessage match {
-          // If a failure message is expected, look for it in the canton logs
-          case Some(failureMessage) => {
-            cantonLogSrc should include(
-              s"The DAR contains a package which claims to upgrade another package, but basic checks indicate the package is not a valid upgrade err-context:{additionalInfo=$failureMessage"
->>>>>>> ce6f95fd
             )
           }
         }
@@ -194,6 +151,7 @@
         }
       }
     }
+  }
 
   private def assertDuplicatePackageUpload()(
       testPackageV1Id: PackageId,
@@ -246,21 +204,10 @@
       ) => String => Assertion,
   ): Future[Assertion] = {
     for {
-      client <- defaultLedgerClient()
-      (testPackageV1Id, testPackageV1BS) <- loadPackageIdAndBS(upgraded)
-      (testPackageV2Id, testPackageV2BS) <- loadPackageIdAndBS(upgrading)
-      uploadV1Result <- client.packageManagementClient
-        .uploadDarFile(testPackageV1BS)
-        .transform({
-          case Failure(err) => Success(Some(err));
-          case Success(_) => Success(None);
-        })
-      uploadV2Result <- client.packageManagementClient
-        .uploadDarFile(testPackageV2BS)
-        .transform({
-          case Failure(err) => Success(Some(err));
-          case Success(_) => Success(None);
-        })
+      Upgrading(
+        (testPackageV1Id, uploadV1Result),
+        (testPackageV2Id, uploadV2Result),
+      ) <- uploadPackagePair(Upgrading(upgraded, upgrading))
     } yield {
       val cantonLog = Source.fromFile(s"$cantonTmpDir/canton.log")
       try {
