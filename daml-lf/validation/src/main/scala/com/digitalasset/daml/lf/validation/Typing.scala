--- conflicted
+++ resolved
@@ -597,10 +597,6 @@
         templateId: TypeConName,
         iiBody: InterfaceInstanceBody,
     ): Unit = {
-<<<<<<< HEAD
-      val DefInterfaceSignature(requires, _, _, methods, _, view) =
-        handleLookup(ctx, pkgInterface.lookupInterface(ifaceTcon))
-=======
       val iiInfo = checkUniqueInterfaceInstance(interfaceId, templateId)
       val ctx = Context.Reference(iiInfo.ref)
 
@@ -608,10 +604,9 @@
       val env = Env(languageVersion, pkgInterface, ctx)
         .introExprVar(tmplParam, TTyCon(templateId))
 
-      val DefInterfaceSignature(requires, _, _, methods, _, _) =
+      val DefInterfaceSignature(requires, _, _, methods, _, view) =
         // TODO https://github.com/digital-asset/daml/issues/14112
         iiInfo.interfaceSignature
->>>>>>> 24e04076
 
       requires
         .filterNot(required => pkgInterface.lookupInterfaceInstance(required, templateId).isRight)
