// Copyright (c) 2019 Digital Asset (Switzerland) GmbH and/or its affiliates. All rights reserved.
// SPDX-License-Identifier: Apache-2.0

package com.digitalasset.daml.lf.data

import scalaz.Equal

object Ref {

  /* Location annotation */
  case class Location(packageId: PackageId, module: ModuleName, start: (Int, Int), end: (Int, Int))

  // we do not use String.split because `":foo".split(":")`
  // results in `List("foo")` rather than `List("", "foo")`
  private def split(s: String, splitCh: Char): ImmArray[String] = {
    val splitCodepoint = splitCh.toInt
    val segments = ImmArray.newBuilder[String]
    val currentString = new java.lang.StringBuilder()
    s.codePoints()
      .forEach(ch => {
        if (ch == splitCodepoint) {
          segments += currentString.toString
          currentString.setLength(0)
        } else {
          val _ = currentString.appendCodePoint(ch)
        }
      })
    segments += currentString.toString
    segments.result()
  }

  // We are very restrictive with regards to identifiers, taking inspiration
  // from the lexical structure of Java:
  // <https://docs.oracle.com/javase/specs/jls/se10/html/jls-3.html#jls-3.8>.
  //
  // In a language like C# you'll need to use some other unicode char for `$`.
  val Name = MatchingStringModule("""[A-Za-z\$_][A-Za-z0-9\$_]*""".r)
  type Name = Name.T
  implicit def `Name equal instance`: Equal[Name] = Name.equalInstance

  final class DottedName private (val segments: ImmArray[Name]) extends Equals {
    def dottedName: String = segments.toSeq.mkString(".")

    override def equals(obj: Any): Boolean =
      obj match {
        case that: DottedName => segments == that.segments
        case _ => false
      }

    override def hashCode(): Int = segments.hashCode()

    def canEqual(that: Any): Boolean = that.isInstanceOf[DottedName]

    override def toString: String = dottedName
  }

  object DottedName {
<<<<<<< HEAD
    // We are very restrictive with regards to names, taking inspiration
    // from the lexical structure of Java:
    // <https://docs.oracle.com/javase/specs/jls/se10/html/jls-3.html#jls-3.8>.
    //
    // In a language like C# you'll need to use some other unicode char for `$`.
    private val asciiLetter: Set[Char] = Set('a' to 'z': _*) ++ Set('A' to 'Z': _*)
    private val asciiDigit: Set[Char] = Set('0' to '9': _*)
    private val allowedSymbols: Set[Char] = Set('_', '$')
    private val segmentStart: Set[Char] = asciiLetter ++ allowedSymbols
    private val segmentPart: Set[Char] = asciiLetter ++ asciiDigit ++ allowedSymbols

    def fromString(s: String): Either[String, DottedName] =
      if (s.isEmpty)
        Left(s"Expected a non-empty string")
      else {
        val segments = split(s, '.')
        fromSegments(segments.toSeq)
      }
=======
    def fromString(s: String): Either[String, DottedName] =
      if (s.isEmpty)
        Left(s"Expected a non-empty string")
      else
        fromSegments(split(s, '.').toSeq)
>>>>>>> 8158269b

    @throws[IllegalArgumentException]
    def assertFromString(s: String): DottedName =
      assert(fromString(s))

<<<<<<< HEAD
    def fromSegments(segments: Iterable[String]): Either[String, DottedName] =
      if (segments.isEmpty)
        Left(s"No segments provided")
      else {
        val firstError = segments collectFirst (Function unlift { segment =>
          val segmentChars = segment.toArray
          if (segmentChars.length() == 0)
            Some(s"Empty dotted segment provided in segments ${segments.toList}")
          else if (!segmentStart.contains(segmentChars(0)) || !segmentChars.tail.forall(
              segmentPart.contains))
            Some(s"Dotted segment $segment contains invalid characters")
          else None
        })
        firstError toLeft DottedName(ImmArray(segments))
      }
=======
    def fromSegments(strings: Iterable[String]): Either[String, DottedName] = {
      val init: Either[String, BackStack[Name]] = Right(BackStack.empty)
      val validatedSegments = strings.foldLeft(init)((acc, string) =>
        for {
          stack <- acc
          segment <- Name.fromString(string)
        } yield stack :+ segment)
      for {
        segments <- validatedSegments
        name <- fromNames(segments.toImmArray)
      } yield name
    }
>>>>>>> 8158269b

    @throws[IllegalArgumentException]
    def assertFromSegments(s: Iterable[String]): DottedName =
      assert(fromSegments(s))

    def fromNames(names: ImmArray[Name]): Either[String, DottedName] =
      Either.cond(names.nonEmpty, new DottedName(names), "No segments provided")

    @throws[IllegalArgumentException]
    def assertFromNames(names: ImmArray[Name]): DottedName =
      assert(fromNames(names))

    /** You better know what you're doing if you use this one -- specifically you need to comply
      * to the lexical specification embodied by `fromStrings`.
      */
    def unsafeFromNames(segments: ImmArray[Name]): DottedName = {
      new DottedName(segments)
    }
  }

  case class QualifiedName private (module: ModuleName, name: DottedName) {
    override def toString: String = module.toString + ":" + name.toString
    def qualifiedName: String = toString
  }
  object QualifiedName {
    def fromString(s: String): Either[String, QualifiedName] = {
      val segments = split(s, ':')
      if (segments.length != 2)
        Left(s"Expecting two segments in $s, but got ${segments.length}")
      else
        ModuleName.fromString(segments(0)).flatMap { module =>
          DottedName.fromString(segments(1)).map { name =>
            QualifiedName(module, name)
          }
        }
    }

    @throws[IllegalArgumentException]
    def assertFromString(s: String): QualifiedName =
      assert(fromString(s))
  }

  /* A fully-qualified identifier pointing to a definition in the
   * specified package. */
  case class Identifier(packageId: PackageId, qualifiedName: QualifiedName)

  /* Choice name in a template. */
  type ChoiceName = Name

  type ModuleName = DottedName
  val ModuleName = DottedName

  /** Party are non empty US-ASCII strings built with letters, digits, space, minus and,
      underscore. We use them to represent [PackageId]s and [Party] literals. In this way, we avoid
      empty identifiers, escaping problems, and other similar pitfalls.
    */
  val Party = MatchingStringModule("""[a-zA-Z0-9\-_ ]+""".r)
  type Party = Party.T

  /** Reference to a package via a package identifier. The identifier is the ascii7
    * lowercase hex-encoded hash of the package contents found in the DAML LF Archive. */
  val PackageId = MatchingStringModule("""[a-zA-Z0-9\-_ ]+""".r)
  type PackageId = PackageId.T

  /** Reference to a value defined in the specified module. */
  type ValueRef = Identifier
  val ValueRef = Identifier

  /** Reference to a value defined in the specified module. */
  type DefinitionRef = Identifier
  val DefinitionRef = Identifier

  /** Reference to a type constructor. */
  type TypeConName = Identifier
  val TypeConName = Identifier

  private def assert[X](either: Either[String, X]): X =
    either.fold(e => throw new IllegalArgumentException(e), identity)

}<|MERGE_RESOLUTION|>--- conflicted
+++ resolved
@@ -55,54 +55,16 @@
   }
 
   object DottedName {
-<<<<<<< HEAD
-    // We are very restrictive with regards to names, taking inspiration
-    // from the lexical structure of Java:
-    // <https://docs.oracle.com/javase/specs/jls/se10/html/jls-3.html#jls-3.8>.
-    //
-    // In a language like C# you'll need to use some other unicode char for `$`.
-    private val asciiLetter: Set[Char] = Set('a' to 'z': _*) ++ Set('A' to 'Z': _*)
-    private val asciiDigit: Set[Char] = Set('0' to '9': _*)
-    private val allowedSymbols: Set[Char] = Set('_', '$')
-    private val segmentStart: Set[Char] = asciiLetter ++ allowedSymbols
-    private val segmentPart: Set[Char] = asciiLetter ++ asciiDigit ++ allowedSymbols
-
-    def fromString(s: String): Either[String, DottedName] =
-      if (s.isEmpty)
-        Left(s"Expected a non-empty string")
-      else {
-        val segments = split(s, '.')
-        fromSegments(segments.toSeq)
-      }
-=======
     def fromString(s: String): Either[String, DottedName] =
       if (s.isEmpty)
         Left(s"Expected a non-empty string")
       else
         fromSegments(split(s, '.').toSeq)
->>>>>>> 8158269b
 
     @throws[IllegalArgumentException]
     def assertFromString(s: String): DottedName =
       assert(fromString(s))
 
-<<<<<<< HEAD
-    def fromSegments(segments: Iterable[String]): Either[String, DottedName] =
-      if (segments.isEmpty)
-        Left(s"No segments provided")
-      else {
-        val firstError = segments collectFirst (Function unlift { segment =>
-          val segmentChars = segment.toArray
-          if (segmentChars.length() == 0)
-            Some(s"Empty dotted segment provided in segments ${segments.toList}")
-          else if (!segmentStart.contains(segmentChars(0)) || !segmentChars.tail.forall(
-              segmentPart.contains))
-            Some(s"Dotted segment $segment contains invalid characters")
-          else None
-        })
-        firstError toLeft DottedName(ImmArray(segments))
-      }
-=======
     def fromSegments(strings: Iterable[String]): Either[String, DottedName] = {
       val init: Either[String, BackStack[Name]] = Right(BackStack.empty)
       val validatedSegments = strings.foldLeft(init)((acc, string) =>
@@ -115,7 +77,6 @@
         name <- fromNames(segments.toImmArray)
       } yield name
     }
->>>>>>> 8158269b
 
     @throws[IllegalArgumentException]
     def assertFromSegments(s: Iterable[String]): DottedName =
