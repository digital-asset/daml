--- conflicted
+++ resolved
@@ -421,19 +421,18 @@
     override def copyToArray[B >: A](xs: Array[B], dstStart: Int, dstLen: Int): Unit =
       array.copyToArray(xs, dstStart, dstLen)
 
-<<<<<<< HEAD
+    override def map[B, That](f: A => B)(implicit bf: CanBuildFrom[ImmArraySeq[A], B, That]): That =
+      bf match {
+        case _: IASCanBuildFrom[B] => array.map(f).toSeq
+        case _ => super.map(f)(bf)
+      }
+
     override def to[Col[_]](implicit bf: CanBuildFrom[Nothing, A, Col[A @uncheckedVariance]])
       : Col[A @uncheckedVariance] =
       bf match {
         case _: IACanBuildFrom[A] => toImmArray
         case _: FrontStack.FSCanBuildFrom[A] => FrontStack(toImmArray)
         case _ => super.to(bf)
-=======
-    override def map[B, That](f: A => B)(implicit bf: CanBuildFrom[ImmArraySeq[A], B, That]): That =
-      bf match {
-        case _: IASCanBuildFrom[B] => array.map(f).toSeq
-        case _ => super.map(f)(bf)
->>>>>>> 096e4c02
       }
 
     override def companion: GenericCompanion[ImmArraySeq] = ImmArraySeq
