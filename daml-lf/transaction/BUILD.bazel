# Copyright (c) 2020 Digital Asset (Switzerland) GmbH and/or its affiliates. All rights reserved.
# SPDX-License-Identifier: Apache-2.0

load(
    "//bazel_tools:scala.bzl",
    "da_scala_library",
    "da_scala_test",
    "lf_scalacopts",
)
load("//bazel_tools:java.bzl", "da_java_proto_library")

#
# Transaction and value protocol buffers
#

proto_library(
    name = "value_proto",
    srcs = ["src/main/protobuf/com/digitalasset/daml/lf/value.proto"],
    strip_import_prefix = "src/main/protobuf/",
    visibility = ["//visibility:public"],
    deps = ["@com_google_protobuf//:empty_proto"],
)

da_java_proto_library(
    name = "value_java_proto",
    tags = ["maven_coordinates=com.daml:daml-lf-value-java-proto:__VERSION__"],
    visibility = ["//visibility:public"],
    deps = [":value_proto"],
)

proto_library(
    name = "transaction_proto",
    srcs = ["src/main/protobuf/com/digitalasset/daml/lf/transaction.proto"],
    strip_import_prefix = "src/main/protobuf/",
    visibility = ["//visibility:public"],
    deps = [":value_proto"],
)

da_java_proto_library(
    name = "transaction_java_proto",
    tags = ["maven_coordinates=com.daml:daml-lf-transaction-java-proto:__VERSION__"],
    visibility = ["//visibility:public"],
    deps = [":transaction_proto"],
)

proto_library(
    name = "blindinginfo_proto",
    srcs = ["src/main/protobuf/com/digitalasset/daml/lf/blindinginfo.proto"],
    strip_import_prefix = "src/main/protobuf/",
)

da_java_proto_library(
    name = "blindinginfo_java_proto",
    tags = ["maven_coordinates=com.daml:daml-lf-blindinginfo-java-proto:__VERSION__"],
    visibility = ["//visibility:public"],
    deps = [":blindinginfo_proto"],
)

#
# Transaction library providing a high-level scala transaction
# data structure and associated utilities.
#

da_scala_library(
    name = "transaction",
    srcs = glob(["src/main/**/*.scala"]),
<<<<<<< HEAD
    scalacopts = lf_scalacopts + ["-Xsource:2.13"],
    tags = ["maven_coordinates=com.digitalasset:daml-lf-transaction:__VERSION__"],
=======
    scalacopts = lf_scalacopts,
    tags = ["maven_coordinates=com.daml:daml-lf-transaction:__VERSION__"],
>>>>>>> f85782e1
    visibility = ["//visibility:public"],
    deps = [
        ":blindinginfo_java_proto",
        ":transaction_java_proto",
        ":value_java_proto",
        "//daml-lf/data",
        "//daml-lf/language",
        "@maven//:com_google_protobuf_protobuf_java",
        "@maven//:org_scalaz_scalaz_core_2_12",
    ],
)

da_scala_test(
    name = "transaction-test",
    size = "medium",
    srcs = glob(["src/test/**/*.scala"]),
    scalacopts = lf_scalacopts,
    deps = [
        ":blindinginfo_java_proto",
        ":transaction",
        ":transaction_java_proto",
        ":value_java_proto",
        "//daml-lf/data",
        "//daml-lf/data-scalacheck",
        "//daml-lf/interface",
        "//daml-lf/language",
        "//daml-lf/transaction-scalacheck",
        "@maven//:com_chuusai_shapeless_2_12",
        "@maven//:com_google_protobuf_protobuf_java",
        "@maven//:org_scalacheck_scalacheck_2_12",
        "@maven//:org_scalaz_scalaz_core_2_12",
        "@maven//:org_scalaz_scalaz_scalacheck_binding_2_12",
    ],
)<|MERGE_RESOLUTION|>--- conflicted
+++ resolved
@@ -64,13 +64,8 @@
 da_scala_library(
     name = "transaction",
     srcs = glob(["src/main/**/*.scala"]),
-<<<<<<< HEAD
     scalacopts = lf_scalacopts + ["-Xsource:2.13"],
-    tags = ["maven_coordinates=com.digitalasset:daml-lf-transaction:__VERSION__"],
-=======
-    scalacopts = lf_scalacopts,
     tags = ["maven_coordinates=com.daml:daml-lf-transaction:__VERSION__"],
->>>>>>> f85782e1
     visibility = ["//visibility:public"],
     deps = [
         ":blindinginfo_java_proto",
