// Copyright (c) 2019 Digital Asset (Switzerland) GmbH and/or its affiliates. All rights reserved.
// SPDX-License-Identifier: Apache-2.0

package com.digitalasset.daml.lf.transaction
import com.digitalasset.daml.lf.data.{ImmArray, ScalazEqual}
import com.digitalasset.daml.lf.data.Ref._
import com.digitalasset.daml.lf.value.Value.{AbsoluteContractId, ContractInst, VersionedValue}

import scala.language.higherKinds
import scalaz.Equal
import scalaz.std.option._
import scalaz.syntax.equal._

/**
  * Generic transaction node type for both update transactions and the
  * transaction graph.
  */
object Node {

  /** Transaction nodes parametrized over identifier type */
  sealed trait GenNode[+Nid, +Cid, +Val] extends Product with Serializable {
    def mapContractIdAndValue[Cid2, Val2](f: Cid => Cid2, g: Val => Val2): GenNode[Nid, Cid2, Val2]
    def mapNodeId[Nid2](f: Nid => Nid2): GenNode[Nid2, Cid, Val]
  }

  object GenNode extends WithTxValue3[GenNode]

  /** A transaction node that can't possibly refer to `Nid`s. */
  sealed trait LeafOnlyNode[+Cid, +Val] extends GenNode[Nothing, Cid, Val]

  object LeafOnlyNode extends WithTxValue2[LeafOnlyNode]

  /** Denotes the creation of a contract instance. */
  final case class NodeCreate[+Cid, +Val](
      coid: Cid,
      coinst: ContractInst[Val],
      optLocation: Option[Location], // Optional location of the create expression
      signatories: Set[Party],
      stakeholders: Set[Party],
      key: Option[KeyWithMaintainers[Val]])
      extends LeafOnlyNode[Cid, Val] {
    override def mapContractIdAndValue[Cid2, Val2](
        f: Cid => Cid2,
        g: Val => Val2): NodeCreate[Cid2, Val2] =
      copy(coid = f(coid), coinst = coinst.mapValue(g), key = key.map(_.mapValue(g)))

    override def mapNodeId[Nid2](f: Nothing => Nid2): NodeCreate[Cid, Val] = this
  }

  object NodeCreate extends WithTxValue2[NodeCreate]

  /** Denotes that the contract identifier `coid` needs to be active for the transaction to be valid. */
  final case class NodeFetch[+Cid](
      coid: Cid,
      templateId: Identifier,
      optLocation: Option[Location], // Optional location of the fetch expression
      actingParties: Option[Set[Party]],
      signatories: Set[Party],
      stakeholders: Set[Party])
      extends LeafOnlyNode[Cid, Nothing] {
    override def mapContractIdAndValue[Cid2, Val2](
        f: Cid => Cid2,
        g: Nothing => Val2): NodeFetch[Cid2] =
      copy(coid = f(coid))

    override def mapNodeId[Nid2](f: Nothing => Nid2): NodeFetch[Cid] = this
  }

  /** Denotes a transaction node for an exercise.
    * We remember the `children` of this `NodeExercises`
    * to allow segregating the graph afterwards into party-specific
    * ledgers.
    */
  final case class NodeExercises[+Nid, +Cid, +Val](
      targetCoid: Cid,
      templateId: Identifier,
      choiceId: ChoiceName,
      optLocation: Option[Location], // Optional location of the exercise expression
      consuming: Boolean,
      actingParties: Set[Party],
      chosenValue: Val,
      stakeholders: Set[Party],
      signatories: Set[Party],
      /** Note that here we have both actors and controllers because we use this
        * data structure _before_ we validate the transaction. However for every
        * valid transaction the actors must be the same as the controllers. This
        * is why we removed the controllers field in transaction version 6.
        */
      controllers: Set[Party],
      children: ImmArray[Nid],
      exerciseResult: Option[Val])
      extends GenNode[Nid, Cid, Val] {
    override def mapContractIdAndValue[Cid2, Val2](
        f: Cid => Cid2,
        g: Val => Val2): NodeExercises[Nid, Cid2, Val2] =
      copy(
        targetCoid = f(targetCoid),
        chosenValue = g(chosenValue),
        exerciseResult = exerciseResult.map(g))

    override def mapNodeId[Nid2](f: Nid => Nid2): NodeExercises[Nid2, Cid, Val] =
      copy(
        children = children.map(f)
      )
  }

  object NodeExercises extends WithTxValue3[NodeExercises] {

    /** After interpretation authorization, it must be the case that
      * the controllers are the same as the acting parties. This
      * apply method enforces it.
      */
    def apply[Nid, Cid, Val](
        targetCoid: Cid,
        templateId: Identifier,
        choiceId: ChoiceName,
        optLocation: Option[Location],
        consuming: Boolean,
        actingParties: Set[Party],
        chosenValue: Val,
        stakeholders: Set[Party],
        signatories: Set[Party],
        children: ImmArray[Nid],
        exerciseResult: Option[Val]): NodeExercises[Nid, Cid, Val] =
      NodeExercises(
        targetCoid,
        templateId,
        choiceId,
        optLocation,
        consuming,
        actingParties,
        chosenValue,
        stakeholders,
        signatories,
        actingParties,
        children,
        exerciseResult)
  }

  final case class NodeLookupByKey[+Cid, +Val](
      templateId: Identifier,
      optLocation: Option[Location],
      key: KeyWithMaintainers[Val],
      result: Option[Cid])
      extends LeafOnlyNode[Cid, Val] {
    override def mapContractIdAndValue[Cid2, Val2](
        f: Cid => Cid2,
        g: Val => Val2): NodeLookupByKey[Cid2, Val2] =
      copy(result = result.map(f), key = key.mapValue(g))

    override def mapNodeId[Nid2](f: Nothing => Nid2): NodeLookupByKey[Cid, Val] = this
  }

  object NodeLookupByKey extends WithTxValue2[NodeLookupByKey]

  case class KeyWithMaintainers[+Val](key: Val, maintainers: Set[Party]) {
    def mapValue[Val1](f: Val => Val1): KeyWithMaintainers[Val1] = copy(key = f(key))
  }

  object KeyWithMaintainers {
    implicit def equalInstance[Val: Equal]: Equal[KeyWithMaintainers[Val]] =
      ScalazEqual.withNatural(Equal[Val].equalIsNatural) { (a, b) =>
        import a._
        val KeyWithMaintainers(bKey, bMaintainers) = b
        key === bKey && maintainers == bMaintainers
      }
  }

  private[transaction] def isReplayedBy[Cid: Equal, Val: Equal](
      recorded: GenNode[Nothing, Cid, Val],
      isReplayedBy: GenNode[Nothing, Cid, Val]): Boolean =
<<<<<<< HEAD
    ScalazEqual.match2[recorded.type, isReplayedBy.type, Boolean](fallback = false) {
      case nc: NodeCreate[Cid, Val] => {
        case NodeCreate(coid2, coinst2, optLocation2 @ _, signatories2, stakeholders2, key2) =>
          import nc._
          // NOTE(JM): Do not compare location annotations as they may differ due to
          // differing update expression constructed from the root node.
          coid === coid2 && coinst === coinst2 &&
          signatories == signatories2 && stakeholders == stakeholders2 && key === key2
      }
      case nf: NodeFetch[Cid] => {
        case NodeFetch(
            coid2,
            templateId2,
            optLocation2 @ _,
            actingParties2,
            signatories2,
            stakeholders2) =>
          import nf._
          coid === coid2 && templateId == templateId2 &&
          actingParties.forall(_ => actingParties == actingParties2) &&
          signatories == signatories2 && stakeholders == stakeholders2
      }
      case ne: NodeExercises[Nothing, Cid, Val] => {
        case NodeExercises(
            targetCoid2,
            templateId2,
            choiceId2,
            optLocation2 @ _,
            consuming2,
            actingParties2,
            chosenValue2,
            stakeholders2,
            signatories2,
            controllers2,
            _) =>
          import ne._
          targetCoid === targetCoid2 && templateId == templateId2 && choiceId == choiceId2 &&
          consuming == consuming2 && actingParties == actingParties2 && chosenValue === chosenValue2 &&
          stakeholders == stakeholders2 && signatories == signatories2 && controllers == controllers2
      }
      case nl: NodeLookupByKey[Cid, Val] => {
        case NodeLookupByKey(templateId2, optLocation2 @ _, key2, result2) =>
          import nl._
          templateId == templateId2 &&
          key === key2 && result === result2
      }
    }(recorded, isReplayedBy)
=======
    recorded match {
      case nc: NodeCreate[Cid, Val] =>
        isReplayedBy match {
          case NodeCreate(coid2, coinst2, optLocation2 @ _, signatories2, stakeholders2, key2) =>
            import nc._
            // NOTE(JM): Do not compare location annotations as they may differ due to
            // differing update expression constructed from the root node.
            coid === coid2 && coinst === coinst2 &&
            signatories == signatories2 && stakeholders == stakeholders2 && key === key2
          case _ => false
        }
      case nf: NodeFetch[Cid] =>
        isReplayedBy match {
          case NodeFetch(
              coid2,
              templateId2,
              optLocation2 @ _,
              actingParties2,
              signatories2,
              stakeholders2) =>
            import nf._
            coid === coid2 && templateId == templateId2 &&
            actingParties.forall(_ => actingParties == actingParties2) &&
            signatories == signatories2 && stakeholders == stakeholders2
          case _ => false
        }
      case ne: NodeExercises[Nothing, Cid, Val] =>
        isReplayedBy match {
          case NodeExercises(
              targetCoid2,
              templateId2,
              choiceId2,
              optLocation2 @ _,
              consuming2,
              actingParties2,
              chosenValue2,
              stakeholders2,
              signatories2,
              controllers2,
              _,
              exerciseResult2) =>
            import ne._
            targetCoid === targetCoid2 && templateId == templateId2 && choiceId == choiceId2 &&
            consuming == consuming2 && actingParties == actingParties2 && chosenValue === chosenValue2 &&
            stakeholders == stakeholders2 && signatories == signatories2 && controllers == controllers2 &&
            exerciseResult.fold(true)(_ => exerciseResult === exerciseResult2)
          case _ => false
        }
      case nl: NodeLookupByKey[Cid, Val] =>
        isReplayedBy match {
          case NodeLookupByKey(templateId2, optLocation2 @ _, key2, result2) =>
            import nl._
            templateId == templateId2 &&
            key === key2 && result === result2
          case _ => false
        }
    }
>>>>>>> dd1ac506

  /** Useful in various circumstances -- basically this is what a ledger implementation must use as
    * a key.
    */
  case class GlobalKey(templateId: Identifier, key: VersionedValue[AbsoluteContractId])

  sealed trait WithTxValue2[F[+ _, + _]] {
    type WithTxValue[+Cid] = F[Cid, Transaction.Value[Cid]]
  }

  sealed trait WithTxValue3[F[+ _, + _, + _]] {
    type WithTxValue[+Nid, +Cid] = F[Nid, Cid, Transaction.Value[Cid]]
  }
}<|MERGE_RESOLUTION|>--- conflicted
+++ resolved
@@ -169,7 +169,6 @@
   private[transaction] def isReplayedBy[Cid: Equal, Val: Equal](
       recorded: GenNode[Nothing, Cid, Val],
       isReplayedBy: GenNode[Nothing, Cid, Val]): Boolean =
-<<<<<<< HEAD
     ScalazEqual.match2[recorded.type, isReplayedBy.type, Boolean](fallback = false) {
       case nc: NodeCreate[Cid, Val] => {
         case NodeCreate(coid2, coinst2, optLocation2 @ _, signatories2, stakeholders2, key2) =>
@@ -178,6 +177,7 @@
           // differing update expression constructed from the root node.
           coid === coid2 && coinst === coinst2 &&
           signatories == signatories2 && stakeholders == stakeholders2 && key === key2
+        case _ => false
       }
       case nf: NodeFetch[Cid] => {
         case NodeFetch(
@@ -204,11 +204,13 @@
             stakeholders2,
             signatories2,
             controllers2,
-            _) =>
+            _,
+            exerciseResult2) =>
           import ne._
           targetCoid === targetCoid2 && templateId == templateId2 && choiceId == choiceId2 &&
           consuming == consuming2 && actingParties == actingParties2 && chosenValue === chosenValue2 &&
-          stakeholders == stakeholders2 && signatories == signatories2 && controllers == controllers2
+          stakeholders == stakeholders2 && signatories == signatories2 && controllers == controllers2 &&
+          exerciseResult.fold(true)(_ => exerciseResult === exerciseResult2)
       }
       case nl: NodeLookupByKey[Cid, Val] => {
         case NodeLookupByKey(templateId2, optLocation2 @ _, key2, result2) =>
@@ -217,65 +219,6 @@
           key === key2 && result === result2
       }
     }(recorded, isReplayedBy)
-=======
-    recorded match {
-      case nc: NodeCreate[Cid, Val] =>
-        isReplayedBy match {
-          case NodeCreate(coid2, coinst2, optLocation2 @ _, signatories2, stakeholders2, key2) =>
-            import nc._
-            // NOTE(JM): Do not compare location annotations as they may differ due to
-            // differing update expression constructed from the root node.
-            coid === coid2 && coinst === coinst2 &&
-            signatories == signatories2 && stakeholders == stakeholders2 && key === key2
-          case _ => false
-        }
-      case nf: NodeFetch[Cid] =>
-        isReplayedBy match {
-          case NodeFetch(
-              coid2,
-              templateId2,
-              optLocation2 @ _,
-              actingParties2,
-              signatories2,
-              stakeholders2) =>
-            import nf._
-            coid === coid2 && templateId == templateId2 &&
-            actingParties.forall(_ => actingParties == actingParties2) &&
-            signatories == signatories2 && stakeholders == stakeholders2
-          case _ => false
-        }
-      case ne: NodeExercises[Nothing, Cid, Val] =>
-        isReplayedBy match {
-          case NodeExercises(
-              targetCoid2,
-              templateId2,
-              choiceId2,
-              optLocation2 @ _,
-              consuming2,
-              actingParties2,
-              chosenValue2,
-              stakeholders2,
-              signatories2,
-              controllers2,
-              _,
-              exerciseResult2) =>
-            import ne._
-            targetCoid === targetCoid2 && templateId == templateId2 && choiceId == choiceId2 &&
-            consuming == consuming2 && actingParties == actingParties2 && chosenValue === chosenValue2 &&
-            stakeholders == stakeholders2 && signatories == signatories2 && controllers == controllers2 &&
-            exerciseResult.fold(true)(_ => exerciseResult === exerciseResult2)
-          case _ => false
-        }
-      case nl: NodeLookupByKey[Cid, Val] =>
-        isReplayedBy match {
-          case NodeLookupByKey(templateId2, optLocation2 @ _, key2, result2) =>
-            import nl._
-            templateId == templateId2 &&
-            key === key2 && result === result2
-          case _ => false
-        }
-    }
->>>>>>> dd1ac506
 
   /** Useful in various circumstances -- basically this is what a ledger implementation must use as
     * a key.
