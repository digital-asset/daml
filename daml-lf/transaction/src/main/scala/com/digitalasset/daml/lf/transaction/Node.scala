// Copyright (c) 2020 Digital Asset (Switzerland) GmbH and/or its affiliates. All rights reserved.
// SPDX-License-Identifier: Apache-2.0

package com.daml.lf
package transaction

import com.daml.lf.crypto.Hash
import com.daml.lf.data.{ImmArray, Ref, ScalazEqual}
import com.daml.lf.data.Ref._
import com.daml.lf.value.Value
import com.daml.lf.value.Value.{ContractId, ContractInst}

import scala.language.higherKinds
import scalaz.Equal
import scalaz.std.option._
import scalaz.syntax.equal._

/**
  * Generic transaction node type for both update transactions and the
  * transaction graph.
  */
object Node {

  /** Transaction nodes parametrized over identifier type */
  sealed trait GenNode[+Nid, +Cid, +Val]
      extends Product
      with Serializable
      with NodeInfo
      with value.CidContainer[GenNode[Nid, Cid, Val]] {

    final override protected val self: this.type = this

    @deprecated("use resolveRelCid/ensureNoCid/ensureNoRelCid", since = "0.13.52")
    final def mapContractIdAndValue[Cid2, Val2](
        f: Cid => Cid2,
        g: Val => Val2): GenNode[Nid, Cid2, Val2] =
      GenNode.map3(identity[Nid], f, g)(this)
    final def mapNodeId[Nid2](f: Nid => Nid2): GenNode[Nid2, Cid, Val] =
      GenNode.map3(f, identity[Cid], identity[Val])(this)

    /** Required authorizers (see ledger model); UNSAFE TO USE on fetch nodes of transaction with versions < 5
      *
      * The ledger model defines the fetch node actors as the nodes' required authorizers.
      * However, the our transaction data structure did not include the actors in versions < 5.
      * The usage of this method must thus be restricted to:
      * 1. settings where no fetch nodes appear (for example, the `validate` method of DAMLe, which uses it on root
      *    nodes, which are guaranteed never to contain a fetch node)
      * 2. DAML ledger implementations that do not store or process any transactions with version < 5
      *
      */
    def requiredAuthorizers: Set[Party]

    def foreach3(fNid: Nid => Unit, fCid: Cid => Unit, fVal: Val => Unit) =
      GenNode.foreach3(fNid, fCid, fVal)(self)
  }

  object GenNode extends WithTxValue3[GenNode] with value.CidContainer3[GenNode] {

    override private[lf] def map3[A1, A2, A3, B1, B2, B3](
        f1: A1 => B1,
        f2: A2 => B2,
        f3: A3 => B3,
    ): GenNode[A1, A2, A3] => GenNode[B1, B2, B3] = {
      case self @ NodeCreate(
            coid,
            coinst,
            _,
            _,
            _,
            key,
          ) =>
        self copy (
          coid = f2(coid),
          coinst = value.Value.ContractInst.map1(f3)(coinst),
          key = key.map(KeyWithMaintainers.map1(f3)),
        )
      case self @ NodeFetch(
            coid,
            _,
            _,
            _,
            _,
            _,
            key,
          ) =>
        self copy (
          coid = f2(coid),
          key = key.map(KeyWithMaintainers.map1(f3)),
        )
<<<<<<< HEAD
      case NodeExercises(
          targetCoid,
          templateId,
          choiceId,
          optLocation,
          consuming,
          actingParties,
          chosenValue,
          stakeholders,
          signatories,
          controllersDifferFromActors,
          children,
          exerciseResult,
          key,
=======
      case self @ NodeExercises(
            targetCoid,
            _,
            _,
            _,
            _,
            _,
            chosenValue,
            _,
            _,
            _,
            children,
            exerciseResult,
            key,
>>>>>>> ae9e3e2e
          ) =>
        self copy (
          targetCoid = f2(targetCoid),
          chosenValue = f3(chosenValue),
<<<<<<< HEAD
          stakeholders = stakeholders,
          signatories = signatories,
          controllersDifferFromActors = controllersDifferFromActors,
=======
>>>>>>> ae9e3e2e
          children = children.map(f1),
          exerciseResult = exerciseResult.map(f3),
          key = key.map(KeyWithMaintainers.map1(f3)),
        )
      case self @ NodeLookupByKey(
            _,
            _,
            key,
            result,
          ) =>
        self copy (
          key = KeyWithMaintainers.map1(f3)(key),
          result = result.map(f2),
        )
    }

    override private[lf] def foreach3[A, B, C](
        f1: A => Unit,
        f2: B => Unit,
        f3: C => Unit,
    ): GenNode[A, B, C] => Unit = {
      case NodeCreate(
          coid,
          coinst,
          optLocation @ _,
          signatories @ _,
          stakeholders @ _,
          key,
          ) =>
        f2(coid)
        value.Value.ContractInst.foreach1(f3)(coinst)
        key.foreach(KeyWithMaintainers.foreach1(f3))
      case NodeFetch(
          coid,
          templateId @ _,
          optLocationd @ _,
          actingPartiesd @ _,
          signatoriesd @ _,
          stakeholdersd @ _,
          key,
          ) =>
        f2(coid)
        key.foreach(KeyWithMaintainers.foreach1(f3))
      case NodeExercises(
          targetCoid,
          templateId @ _,
          choiceId @ _,
          optLocation @ _,
          consuming @ _,
          actingParties @ _,
          chosenValue,
          stakeholders @ _,
          signatories @ _,
          controllersDifferFromActors @ _,
          children @ _,
          exerciseResult,
          key,
          ) =>
        f2(targetCoid)
        f3(chosenValue)
        exerciseResult.foreach(f3)
        key.foreach(KeyWithMaintainers.foreach1(f3))
        children.foreach(f1)
      case NodeLookupByKey(
          templateId @ _,
          optLocation @ _,
          key,
          result,
          ) =>
        KeyWithMaintainers.foreach1(f3)(key)
        result.foreach(f2)
    }
  }

  /** A transaction node that can't possibly refer to `Nid`s. */
  sealed trait LeafOnlyNode[+Cid, +Val] extends GenNode[Nothing, Cid, Val]

  object LeafOnlyNode extends WithTxValue2[LeafOnlyNode]

  /** Denotes the creation of a contract instance. */
  final case class NodeCreate[+Cid, +Val](
      coid: Cid,
      coinst: ContractInst[Val],
      optLocation: Option[Location], // Optional location of the create expression
      signatories: Set[Party],
      stakeholders: Set[Party],
      key: Option[KeyWithMaintainers[Val]],
  ) extends LeafOnlyNode[Cid, Val]
      with NodeInfo.Create {}

  object NodeCreate extends WithTxValue2[NodeCreate]

  /** Denotes that the contract identifier `coid` needs to be active for the transaction to be valid. */
  final case class NodeFetch[+Cid, +Val](
      coid: Cid,
      templateId: Identifier,
      optLocation: Option[Location], // Optional location of the fetch expression
      actingParties: Option[Set[Party]],
      signatories: Set[Party],
      stakeholders: Set[Party],
      key: Option[KeyWithMaintainers[Val]],
  ) extends LeafOnlyNode[Cid, Val]
      with NodeInfo.Fetch {}

  object NodeFetch extends WithTxValue2[NodeFetch]

  /** Denotes a transaction node for an exercise.
    * We remember the `children` of this `NodeExercises`
    * to allow segregating the graph afterwards into party-specific
    * ledgers.
    */
  final case class NodeExercises[+Nid, +Cid, +Val](
      targetCoid: Cid,
      templateId: Identifier,
      choiceId: ChoiceName,
      optLocation: Option[Location], // Optional location of the exercise expression
      consuming: Boolean,
      actingParties: Set[Party],
      chosenValue: Val,
      stakeholders: Set[Party],
      signatories: Set[Party],
      /** When we decode transactions version<6, the controllers might be different
        * from the actors.  However, such a transaction is always invalid, so we
        * prevalidate that when decoding and report the error when we get to the
        * actual validation stage.
        */
      controllersDifferFromActors: Boolean,
      children: ImmArray[Nid],
      exerciseResult: Option[Val],
      key: Option[KeyWithMaintainers[Val]],
  ) extends GenNode[Nid, Cid, Val]
      with NodeInfo.Exercise {
    @deprecated("use actingParties instead", since = "1.1.2")
    private[daml] def controllers: actingParties.type = actingParties
  }

  object NodeExercises extends WithTxValue3[NodeExercises] {

    /** After interpretation authorization, it must be the case that
      * the controllers are the same as the acting parties. This
      * apply method enforces it.
      */
    def apply[Nid, Cid, Val](
        targetCoid: Cid,
        templateId: Identifier,
        choiceId: ChoiceName,
        optLocation: Option[Location],
        consuming: Boolean,
        actingParties: Set[Party],
        chosenValue: Val,
        stakeholders: Set[Party],
        signatories: Set[Party],
        children: ImmArray[Nid],
        exerciseResult: Option[Val],
        key: Option[KeyWithMaintainers[Val]],
    ): NodeExercises[Nid, Cid, Val] =
      NodeExercises(
        targetCoid,
        templateId,
        choiceId,
        optLocation,
        consuming,
        actingParties,
        chosenValue,
        stakeholders,
        signatories,
        controllersDifferFromActors = false,
        children,
        exerciseResult,
        key,
      )
  }

  final case class NodeLookupByKey[+Cid, +Val](
      templateId: Identifier,
      optLocation: Option[Location],
      key: KeyWithMaintainers[Val],
      result: Option[Cid],
  ) extends LeafOnlyNode[Cid, Val]
      with NodeInfo.LookupByKey {

    override def keyMaintainers: Set[Party] = key.maintainers
    override def hasResult: Boolean = result.isDefined

  }

  object NodeLookupByKey extends WithTxValue2[NodeLookupByKey]

  final case class KeyWithMaintainers[+Val](key: Val, maintainers: Set[Party])
      extends value.CidContainer[KeyWithMaintainers[Val]] {

    override protected val self: KeyWithMaintainers[Val] = this

    @deprecated("Use resolveRelCid/ensureNoCid/ensureNoRelCid", since = "0.13.52")
    def mapValue[Val1](f: Val => Val1): KeyWithMaintainers[Val1] =
      KeyWithMaintainers.map1(f)(this)

    def foreach1(f: Val => Unit): Unit =
      KeyWithMaintainers.foreach1(f)(self)
  }

  object KeyWithMaintainers extends value.CidContainer1[KeyWithMaintainers] {
    implicit def equalInstance[Val: Equal]: Equal[KeyWithMaintainers[Val]] =
      ScalazEqual.withNatural(Equal[Val].equalIsNatural) { (a, b) =>
        import a._
        val KeyWithMaintainers(bKey, bMaintainers) = b
        key === bKey && maintainers == bMaintainers
      }

    override private[lf] def map1[A, B](
        f: A => B,
    ): KeyWithMaintainers[A] => KeyWithMaintainers[B] =
      x => x.copy(key = f(x.key))

    override private[lf] def foreach1[A](f: A => Unit): KeyWithMaintainers[A] => Unit =
      x => f(x.key)

  }

  final def isReplayedBy[Cid: Equal, Val: Equal](
      recorded: GenNode[Nothing, Cid, Val],
      isReplayedBy: GenNode[Nothing, Cid, Val],
  ): Boolean =
    ScalazEqual.match2[recorded.type, isReplayedBy.type, Boolean](fallback = false) {
      case nc: NodeCreate[Cid, Val] => {
        case NodeCreate(coid2, coinst2, optLocation2 @ _, signatories2, stakeholders2, key2) =>
          import nc._
          // NOTE(JM): Do not compare location annotations as they may differ due to
          // differing update expression constructed from the root node.
          coid === coid2 && coinst === coinst2 &&
          signatories == signatories2 && stakeholders == stakeholders2 && key === key2
        case _ => false
      }
      case nf: NodeFetch[Cid, Val] => {
        case NodeFetch(
            coid2,
            templateId2,
            optLocation2 @ _,
            actingParties2,
            signatories2,
            stakeholders2,
            key2,
            ) =>
          import nf._
          coid === coid2 && templateId == templateId2 &&
          actingParties.forall(_ => actingParties == actingParties2) &&
          signatories == signatories2 && stakeholders == stakeholders2
          key.forall(_ => key == key2)
      }
      case ne: NodeExercises[Nothing, Cid, Val] => {
        case NodeExercises(
            targetCoid2,
            templateId2,
            choiceId2,
            optLocation2 @ _,
            consuming2,
            actingParties2,
            chosenValue2,
            stakeholders2,
            signatories2,
            controllersDifferFromActors2,
            _,
            exerciseResult2,
            key2,
            ) =>
          import ne._
          targetCoid === targetCoid2 && templateId == templateId2 && choiceId == choiceId2 &&
          consuming == consuming2 && actingParties == actingParties2 && chosenValue === chosenValue2 &&
          stakeholders == stakeholders2 && signatories == signatories2 &&
          controllersDifferFromActors == controllersDifferFromActors2 &&
          exerciseResult.fold(true)(_ => exerciseResult === exerciseResult2) &&
          key.fold(true)(_ => key === key2)
      }
      case nl: NodeLookupByKey[Cid, Val] => {
        case NodeLookupByKey(templateId2, optLocation2 @ _, key2, result2) =>
          import nl._
          templateId == templateId2 &&
          key === key2 && result === result2
      }
    }(recorded, isReplayedBy)

  /** Useful in various circumstances -- basically this is what a ledger implementation must use as
    * a key. The 'hash' is guaranteed to be stable over time.
    */
  final class GlobalKey private (
      val templateId: Identifier,
      val key: Value[ContractId],
      val hash: Hash
  ) extends {
    override def equals(obj: Any): Boolean = obj match {
      case that: GlobalKey => this.hash == that.hash
      case _ => false
    }

    override def hashCode(): Int = hash.hashCode()
  }

  object GlobalKey {
    def apply(templateId: Ref.ValueRef, key: Value[Nothing]): GlobalKey =
      new GlobalKey(templateId, key, Hash.safeHashContractKey(templateId, key))

    // Will fail if key contains contract ids
    def build(templateId: Identifier, key: Value[ContractId]): Either[String, GlobalKey] =
      Hash.hashContractKey(templateId, key).map(new GlobalKey(templateId, key, _))

    def assertBuild(templateId: Identifier, key: Value[ContractId]): GlobalKey =
      data.assertRight(build(templateId, key))
  }

  sealed trait WithTxValue2[F[+ _, + _]] {
    type WithTxValue[+Cid] = F[Cid, Transaction.Value[Cid]]
  }

  sealed trait WithTxValue3[F[+ _, + _, + _]] {
    type WithTxValue[+Nid, +Cid] = F[Nid, Cid, Transaction.Value[Cid]]
  }
}<|MERGE_RESOLUTION|>--- conflicted
+++ resolved
@@ -87,22 +87,6 @@
           coid = f2(coid),
           key = key.map(KeyWithMaintainers.map1(f3)),
         )
-<<<<<<< HEAD
-      case NodeExercises(
-          targetCoid,
-          templateId,
-          choiceId,
-          optLocation,
-          consuming,
-          actingParties,
-          chosenValue,
-          stakeholders,
-          signatories,
-          controllersDifferFromActors,
-          children,
-          exerciseResult,
-          key,
-=======
       case self @ NodeExercises(
             targetCoid,
             _,
@@ -117,17 +101,10 @@
             children,
             exerciseResult,
             key,
->>>>>>> ae9e3e2e
           ) =>
         self copy (
           targetCoid = f2(targetCoid),
           chosenValue = f3(chosenValue),
-<<<<<<< HEAD
-          stakeholders = stakeholders,
-          signatories = signatories,
-          controllersDifferFromActors = controllersDifferFromActors,
-=======
->>>>>>> ae9e3e2e
           children = children.map(f1),
           exerciseResult = exerciseResult.map(f3),
           key = key.map(KeyWithMaintainers.map1(f3)),
