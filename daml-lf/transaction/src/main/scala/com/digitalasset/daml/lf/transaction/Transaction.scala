--- conflicted
+++ resolved
@@ -406,14 +406,10 @@
         copy(
           currentState = beginState.copy(
             inactiveCids =
-<<<<<<< HEAD
-              beginState.inactiveCids union (currentState.createdCids diff beginState.createdCids) // FIXME:
-=======
               // Add all contracts created under rollback to inactive contracts.
               // We don’t care if they are nested further below other rollbacks.
               beginState.inactiveCids union (currentState.createdCids diff beginState.createdCids),
             createdCids = currentState.createdCids,
->>>>>>> 3b0cbf4c
           ),
           rollbackStack = rollbackStack.tail,
         )
