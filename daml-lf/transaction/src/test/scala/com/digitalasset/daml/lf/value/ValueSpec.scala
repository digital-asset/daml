--- conflicted
+++ resolved
@@ -150,21 +150,10 @@
       val EmptyScope: Value.LookupVariantEnum = _ => None
       implicit val ord: Order[T] = Tag unsubst Value.orderInstance(EmptyScope)
 
-<<<<<<< HEAD
-      "obeys order laws" in forAll(genAddend, minSuccessful(100)) { va =>
-        implicit val arb: Arbitrary[T] = va.injarb[Cid] map (va.inj(_))
-        checkLaws(SzP.order.laws[T])
-      }
-
-      "preserves base order" in forAll(genAddend, minSuccessful(100)) { va =>
-        checkOrderPreserved[Cid](va, EmptyScope)
-      }
-=======
       "obeys order laws" in forAll(genAddend, minSuccessful(10)) { va =>
         implicit val arb: Arbitrary[T] = va.injarb[Cid] map (va.inj(_))
         checkLaws(SzP.order.laws[T])
       }
->>>>>>> 067f3c98
     }
 
     "for record and variant types" - {
