# Copyright (c) 2019 The DAML Authors. All rights reserved.
# SPDX-License-Identifier: Apache-2.0

load(
    "//bazel_tools:scala.bzl",
    "da_scala_library",
    "lf_scalacopts",
)

da_scala_library(
    name = "transaction-scalacheck",
    srcs = glob(["src/main/**/*.scala"]),
    plugins = [
        "@maven//:org_spire_math_kind_projector_2_12",
    ],
    scalacopts = lf_scalacopts,
    tags = ["maven_coordinates=com.digitalasset:daml-lf-transaction-scalacheck:__VERSION__"],
    visibility = ["//visibility:public"],
    deps = [
<<<<<<< HEAD
        "//3rdparty/jvm/com/chuusai:shapeless",
        "//3rdparty/jvm/com/google/protobuf:protobuf_java",
        "//3rdparty/jvm/org/scalacheck",
        "//3rdparty/jvm/org/scalaz:scalaz_core",
        "//3rdparty/jvm/org/scalaz:scalaz_scalacheck_binding",
=======
>>>>>>> 4fe8cbff
        "//daml-lf/data",
        "//daml-lf/data-scalacheck",
        "//daml-lf/interface",
        "//daml-lf/transaction",
        "//daml-lf/transaction:value_java_proto",
        "@maven//:com_google_protobuf_protobuf_java",
        "@maven//:org_scalacheck_scalacheck_2_12",
        "@maven//:org_scalaz_scalaz_core_2_12",
        "@maven//:org_scalaz_scalaz_scalacheck_binding_2_12",
    ],
)<|MERGE_RESOLUTION|>--- conflicted
+++ resolved
@@ -17,14 +17,7 @@
     tags = ["maven_coordinates=com.digitalasset:daml-lf-transaction-scalacheck:__VERSION__"],
     visibility = ["//visibility:public"],
     deps = [
-<<<<<<< HEAD
         "//3rdparty/jvm/com/chuusai:shapeless",
-        "//3rdparty/jvm/com/google/protobuf:protobuf_java",
-        "//3rdparty/jvm/org/scalacheck",
-        "//3rdparty/jvm/org/scalaz:scalaz_core",
-        "//3rdparty/jvm/org/scalaz:scalaz_scalacheck_binding",
-=======
->>>>>>> 4fe8cbff
         "//daml-lf/data",
         "//daml-lf/data-scalacheck",
         "//daml-lf/interface",
