--- conflicted
+++ resolved
@@ -135,14 +135,9 @@
         case _ => None
       }
       override def injord[Cid: Order] = {
-<<<<<<< HEAD
-        implicit val e: Order[elt.Inj[Cid]] = elt.injord
-        implicitly[Order[Vector[elt.Inj[Cid]]]]
-=======
         import scalaz.std.iterable._ // compatible with SValue ordering
         implicit val e: Order[elt.Inj[Cid]] = elt.injord
         implicitly[Order[Iterable[elt.Inj[Cid]]]] contramap identity
->>>>>>> 067f3c98
       }
       override def injarb[Cid: Arbitrary: IntroCtx] = {
         implicit val e: Arbitrary[elt.Inj[Cid]] = elt.injarb
@@ -217,17 +212,12 @@
       }
       override def injord[Cid: Order] = {
         implicit val k: Order[key.Inj[Cid]] = key.injord
-<<<<<<< HEAD
-        implicit val e: Order[elt.Inj[Cid]] = elt.injord
-        implicitly[Order[key.Inj[Cid] Map elt.Inj[Cid]]]
-=======
         implicit val ki: math.Ordering[key.Inj[Cid]] = k.toScalaOrdering
         implicit val e: Order[elt.Inj[Cid]] = elt.injord
         // for compatibility with SValue ordering
         Order[ImmArray[(key.Inj[Cid], elt.Inj[Cid])]] contramap { m =>
           m.to[ImmArraySeq].sortBy(_._1).toImmArray
         }
->>>>>>> 067f3c98
       }
       override def injarb[Cid: Arbitrary: IntroCtx] = {
         implicit val k: Arbitrary[key.Inj[Cid]] = key.injarb
