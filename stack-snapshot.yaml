--- conflicted
+++ resolved
@@ -28,11 +28,7 @@
   - regex-base-0.94.0.0
   - regex-tdfa-1.3.1.0
   - shake-0.18.5
-<<<<<<< HEAD
   - simple-smt-0.9.4
-  - zip-1.3.2
-=======
->>>>>>> f276f97b
   # Core packages, need to be listed for integer-simple flags.
   - integer-simple-0.1.1.1
   - text-1.2.3.1