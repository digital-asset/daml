--- conflicted
+++ resolved
@@ -2,13 +2,7 @@
 # SPDX-License-Identifier: Apache-2.0
 
 canton = {
-<<<<<<< HEAD
-    "sha": "c672bc62205a52412ca6a719c7042b10e96341c595b2c6a79ffb2075cbd8ebda",
-    "url": "https://www.canton.io/releases/canton-open-source-2.7.0-snapshot.20230712.10776.0.v1d4c6a4a.tar.gz",
-    "local": True,
-=======
     "sha": "b3865fa4503c15d6e71ebbe983542a670d8a66cf4b89a861944b182a20effafd",
     "url": "https://www.canton.io/releases/canton-open-source-2.7.0-snapshot.20230713.10786.0.ve5b9f509.tar.gz",
-    "local": False,
->>>>>>> 2612f6cb
+    "local": True,
 }