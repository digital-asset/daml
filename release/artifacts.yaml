--- conflicted
+++ resolved
@@ -143,14 +143,10 @@
   mavenUpload: true
 - target: //ledger/ledger-api-auth-client:ledger-api-auth-client
   type: jar-lib
-<<<<<<< HEAD
   mavenUpload: True
 - target: //ledger/ledger-api-health:ledger-api-health
   type: jar-scala
   mavenUpload: True
-=======
-  mavenUpload: true
->>>>>>> d3d68910
 - target: //ledger/sandbox:sandbox
   type: jar-scala
   mavenUpload: true
