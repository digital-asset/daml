--- conflicted
+++ resolved
@@ -140,12 +140,8 @@
 - target: //ledger/participant-state-index/reference:reference
   type: jar-scala
 - target: //ledger/api-server-damlonx:api-server-damlonx
-<<<<<<< HEAD
   type: jar-scala
-=======
-  type: jar
 - target: //ledger/participant-state/kvutils:daml_kvutils_java_proto
   type: jar-proto
 - target: //ledger/participant-state/kvutils:kvutils
-  type: jar
->>>>>>> a8be6442
+  type: jar-scala