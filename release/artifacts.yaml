--- conflicted
+++ resolved
@@ -140,14 +140,10 @@
   mavenUpload: true
 - target: //ledger/ledger-api-auth:ledger-api-auth
   type: jar-scala
-<<<<<<< HEAD
-  mavenUpload: true
-=======
-  mavenUpload: True
+  mavenUpload: true
 - target: //ledger/ledger-api-auth-client:ledger-api-auth-client
   type: jar-lib
-  mavenUpload: True
->>>>>>> 3482ffac
+  mavenUpload: true
 - target: //ledger/sandbox:sandbox
   type: jar-scala
   mavenUpload: true
