--- conflicted
+++ resolved
@@ -26,12 +26,8 @@
     "templates": "//templates:templates-tarball.tar.gz",
     "trigger_dars": "//triggers/daml:daml-trigger-dars",
     "script_dars": "//daml-script/daml:daml-script-dars",
-<<<<<<< HEAD
     "script3_dar": "//daml-script/daml3:daml3-script.dar",
-    "canton": "//canton:canton_deploy.jar",
-=======
     "canton": "//canton:lib",
->>>>>>> 810e0c6e
     "sdk_deploy_jar": {
         "ce": "//daml-assistant/daml-sdk:sdk_distribute.jar",
         "ee": "//daml-assistant/daml-sdk:sdk_ee_distribute.jar",
