--- conflicted
+++ resolved
@@ -26,13 +26,8 @@
     "templates": "//templates:templates-tarball.tar.gz",
     "trigger_dars": "//triggers/daml:daml-trigger-dars",
     "script_dars": "//daml-script/daml:daml-script-dars",
-<<<<<<< HEAD
     "script3_dars": "//daml-script/daml3:daml3-script-dars",
-    "canton": "//canton:lib",
-=======
-    "script3_dar": "//daml-script/daml3:daml3-script.dar",
     "canton": "//test-common/canton:lib",
->>>>>>> 623f305e
     "sdk_deploy_jar": {
         "ce": "//daml-assistant/daml-sdk:sdk_distribute.jar",
         "ee": "//daml-assistant/daml-sdk:sdk_ee_distribute.jar",
