<<<<<<< HEAD
# If you are adding someone to the rotation, remember to also give them permission
# to access an ad-hoc machine for Windows testing. This can be done by opening a PR
# like the following: https://github.com/DACH-NY/daml-language-ad-hoc/pull/37
U02DCD54R28 adriaanm-da
=======
>>>>>>> 4295ecd1
U7BSDJUJX S11001001
U011H6KFYPN sofiafaro-da
U026PEZLTPX akshayshirahatti-da
U0PNNPY05 robin-da
UEGT3JT0Q remyhaemmerle-da
U021DSF26BS victormueller-da
UHHMLCNGM nickchapman-da
UPBBGF5MZ SamirTalwar-DA
UTUPD35SR aherrmann-da
U02DAFHFXUN akrmn
UEHLS0JUB cocreature
UEHSF89AQ garyverhaegen-da
UD3MUK6TA stefanobaghino-da
U02DCD54R28 adriaanm-da<|MERGE_RESOLUTION|>--- conflicted
+++ resolved
@@ -1,10 +1,6 @@
-<<<<<<< HEAD
 # If you are adding someone to the rotation, remember to also give them permission
 # to access an ad-hoc machine for Windows testing. This can be done by opening a PR
 # like the following: https://github.com/DACH-NY/daml-language-ad-hoc/pull/37
-U02DCD54R28 adriaanm-da
-=======
->>>>>>> 4295ecd1
 U7BSDJUJX S11001001
 U011H6KFYPN sofiafaro-da
 U026PEZLTPX akshayshirahatti-da
